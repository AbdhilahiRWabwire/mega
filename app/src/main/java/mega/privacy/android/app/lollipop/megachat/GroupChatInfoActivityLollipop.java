package mega.privacy.android.app.lollipop.megachat;

import android.content.BroadcastReceiver;
import android.content.Context;
import android.content.DialogInterface;
import android.content.Intent;
import android.content.IntentFilter;
import android.content.pm.PackageManager;
import android.os.Bundle;
import androidx.annotation.NonNull;

import android.graphics.Bitmap;

import androidx.appcompat.app.AlertDialog;
import androidx.appcompat.app.ActionBar;
import androidx.recyclerview.widget.DefaultItemAnimator;
import androidx.recyclerview.widget.LinearLayoutManager;
import androidx.recyclerview.widget.RecyclerView;
import androidx.appcompat.widget.Toolbar;

import android.os.CountDownTimer;
import android.text.InputFilter;
import android.text.InputType;
import android.util.TypedValue;
import android.view.LayoutInflater;
import android.view.Menu;
import android.view.MenuInflater;
import android.view.MenuItem;
import android.view.View;
import android.view.ViewGroup;
import android.view.inputmethod.EditorInfo;
import android.view.inputmethod.InputMethodManager;
import android.widget.Button;
import android.widget.CheckedTextView;
import android.widget.LinearLayout;
import android.widget.TextView;

import com.google.android.material.bottomsheet.BottomSheetDialogFragment;
import com.google.android.material.dialog.MaterialAlertDialogBuilder;

import java.util.ArrayList;
import java.util.HashMap;
import java.util.List;
import java.util.ListIterator;

import mega.privacy.android.app.MegaApplication;
import mega.privacy.android.app.R;
import mega.privacy.android.app.components.GroupParticipantsDividerItemDecoration;
import mega.privacy.android.app.components.twemoji.EmojiEditText;
import mega.privacy.android.app.listeners.GetAttrUserListener;
import mega.privacy.android.app.listeners.GetPeerAttributesListener;
import mega.privacy.android.app.listeners.InviteToChatRoomListener;
import mega.privacy.android.app.lollipop.AddContactActivityLollipop;
import mega.privacy.android.app.lollipop.LoginActivityLollipop;
import mega.privacy.android.app.lollipop.PinActivityLollipop;
import mega.privacy.android.app.lollipop.controllers.ChatController;
import mega.privacy.android.app.lollipop.controllers.ContactController;
import mega.privacy.android.app.lollipop.listeners.CreateGroupChatWithPublicLink;
import mega.privacy.android.app.lollipop.megachat.chatAdapters.MegaParticipantsChatLollipopAdapter;
import mega.privacy.android.app.modalbottomsheet.chatmodalbottomsheet.ManageChatLinkBottomSheetDialogFragment;
import mega.privacy.android.app.modalbottomsheet.chatmodalbottomsheet.ParticipantBottomSheetDialogFragment;
import mega.privacy.android.app.utils.ColorUtils;
import nz.mega.sdk.MegaApiAndroid;
import nz.mega.sdk.MegaApiJava;
import nz.mega.sdk.MegaChatApi;
import nz.mega.sdk.MegaChatApiJava;
import nz.mega.sdk.MegaChatError;
import nz.mega.sdk.MegaChatListItem;
import nz.mega.sdk.MegaChatListenerInterface;
import nz.mega.sdk.MegaChatPeerList;
import nz.mega.sdk.MegaChatPresenceConfig;
import nz.mega.sdk.MegaChatRequest;
import nz.mega.sdk.MegaChatRequestListenerInterface;
import nz.mega.sdk.MegaChatRoom;
import nz.mega.sdk.MegaContactRequest;
import nz.mega.sdk.MegaError;

import nz.mega.sdk.MegaHandleList;
import nz.mega.sdk.MegaRequest;
import nz.mega.sdk.MegaRequestListenerInterface;
import nz.mega.sdk.MegaUser;

import static mega.privacy.android.app.modalbottomsheet.ModalBottomSheetUtil.*;
import static mega.privacy.android.app.utils.CallUtil.*;
import static mega.privacy.android.app.utils.AvatarUtil.getAvatarBitmap;
import static mega.privacy.android.app.utils.CacheFolderManager.buildAvatarFile;
import static mega.privacy.android.app.utils.ChatUtil.*;
import static mega.privacy.android.app.utils.Constants.*;
import static mega.privacy.android.app.utils.FileUtil.JPG_EXTENSION;
import static mega.privacy.android.app.utils.LogUtil.*;
import static mega.privacy.android.app.utils.TimeUtils.*;
import static mega.privacy.android.app.utils.Util.*;
import static mega.privacy.android.app.utils.TextUtil.*;
import static mega.privacy.android.app.constants.BroadcastConstants.*;
import static nz.mega.sdk.MegaApiJava.INVALID_HANDLE;

public class GroupChatInfoActivityLollipop extends PinActivityLollipop implements MegaChatRequestListenerInterface, MegaChatListenerInterface, MegaRequestListenerInterface {

    private static final int TIMEOUT = 300;
    private static final int MAX_PARTICIPANTS_TO_MAKE_THE_CHAT_PRIVATE = 100;
    private static final int MAX_LENGTH_CHAT_TITLE = 60;

    private ChatController chatC;
    private long chatHandle;
    private long selectedHandleParticipant;
    private long participantsCount;

    private GroupChatInfoActivityLollipop groupChatInfoActivity;
    private MegaChatRoom chat;
    private String newMuteOption = null;
    private AlertDialog permissionsDialog;
    private AlertDialog changeTitleDialog;
    private AlertDialog chatLinkDialog;

    private LinearLayout containerLayout;
    private Toolbar toolbar;
    private ActionBar aB;
    private RecyclerView recyclerView;
    private LinearLayoutManager linearLayoutManager;

    private MegaParticipantsChatLollipopAdapter adapter;
    private ArrayList<MegaChatParticipant> participants = new ArrayList<>();

    private String chatLink;
    private boolean chatMuted;

    private HashMap<Integer, MegaChatParticipant> pendingParticipantRequests = new HashMap<>();

    private BottomSheetDialogFragment bottomSheetDialogFragment;

    private CountDownTimer countDownTimer;

    /**
     * Broadcast to update a contact in adapter due to a change.
     * Currently the changes contemplated are: nickname and credentials.
     */
    private BroadcastReceiver contactUpdateReceiver = new BroadcastReceiver() {
        @Override
        public void onReceive(Context context, Intent intent) {
            if (intent == null || intent.getAction() == null) return;

            if (intent.getAction().equals(ACTION_UPDATE_NICKNAME)
                || intent.getAction().equals(ACTION_UPDATE_FIRST_NAME)
                || intent.getAction().equals(ACTION_UPDATE_LAST_NAME)
                || intent.getAction().equals(ACTION_UPDATE_CREDENTIALS)) {
                updateAdapter(intent.getLongExtra(EXTRA_USER_HANDLE, INVALID_HANDLE));
            }
        }
    };

    private BroadcastReceiver chatRoomMuteUpdateReceiver = new BroadcastReceiver() {
        @Override
        public void onReceive(Context context, Intent intent) {
            if (intent == null || intent.getAction() == null)
                return;

            if (intent.getAction().equals(ACTION_UPDATE_PUSH_NOTIFICATION_SETTING) && adapter != null) {
                adapter.checkNotifications(chatHandle);
            }
        }
    };

    private BroadcastReceiver retentionTimeReceiver = new BroadcastReceiver() {
        @Override
        public void onReceive(Context context, Intent intent) {
            if (intent == null || intent.getAction() == null || adapter == null ||
                    !intent.getAction().equals(ACTION_UPDATE_RETENTION_TIME))
                return;

            long seconds = intent.getLongExtra(RETENTION_TIME, DISABLED_RETENTION_TIME);
            adapter.updateRetentionTimeUI(seconds);
        }
    };

    @Override
    protected void onCreate(Bundle savedInstanceState) {
        super.onCreate(savedInstanceState);
        logDebug("onCreate");
        groupChatInfoActivity = this;
        chatC = new ChatController(this);

        if (megaChatApi == null || megaChatApi.getInitState() == MegaChatApi.INIT_ERROR) {
            logDebug("Refresh session - karere");
            Intent intent = new Intent(this, LoginActivityLollipop.class);
            intent.putExtra(VISIBLE_FRAGMENT, LOGIN_FRAGMENT);
            intent.setFlags(Intent.FLAG_ACTIVITY_CLEAR_TOP);
            startActivity(intent);
            finish();
            return;
        }

        logDebug("addChatListener");
        megaChatApi.addChatListener(this);

        Bundle extras = getIntent().getExtras();
        if (extras != null) {
            chatHandle = extras.getLong("handle", -1);
            if (chatHandle == INVALID_HANDLE) {
                finish();
                return;
            }

            chat = megaChatApi.getChatRoom(chatHandle);
            if (chat == null) {
                logError("Chatroom NULL cannot be recovered");
                finish();
                return;
            }

            dbH = MegaApplication.getInstance().getDbH();
            setContentView(R.layout.activity_group_chat_properties);

            containerLayout = findViewById(R.id.fragment_container_group_chat);

            toolbar = findViewById(R.id.toolbar_group_chat_properties);
            setSupportActionBar(toolbar);
            aB = getSupportActionBar();
            aB.setHomeButtonEnabled(true);
            aB.setDisplayHomeAsUpEnabled(true);
            aB.setTitle(getString(R.string.group_chat_info_label).toUpperCase());

            recyclerView = findViewById(R.id.chat_group_contact_properties_list);
            recyclerView.addItemDecoration(new GroupParticipantsDividerItemDecoration(this));
            recyclerView.setHasFixedSize(true);
            linearLayoutManager = new LinearLayoutManager(this);
            recyclerView.setLayoutManager(linearLayoutManager);
            recyclerView.setFocusable(false);
            recyclerView.setItemAnimator(new DefaultItemAnimator());
            recyclerView.setNestedScrollingEnabled(false);
            recyclerView.addOnScrollListener(new RecyclerView.OnScrollListener() {
                @Override
                public void onScrolled(@NonNull RecyclerView recyclerView, int dx, int dy) {
                    super.onScrolled(recyclerView, dx, dy);
                    changeViewElevation(aB, recyclerView.canScrollVertically(-1), getOutMetrics());
                    if (recyclerView.getScrollState() == RecyclerView.SCROLL_STATE_IDLE) {
                        checkIfShouldAskForUsersAttributes(RecyclerView.SCROLL_STATE_IDLE);
                    }
                }

                @Override
                public void onScrollStateChanged(@NonNull RecyclerView recyclerView, int newState) {
                    super.onScrollStateChanged(recyclerView, newState);
                    checkIfShouldAskForUsersAttributes(newState);
                }
            });

            if (megaChatApi.isSignalActivityRequired()) {
                megaChatApi.signalPresenceActivity();
            }

            registerReceiver(chatRoomMuteUpdateReceiver, new IntentFilter(ACTION_UPDATE_PUSH_NOTIFICATION_SETTING));

            registerReceiver(retentionTimeReceiver,
                    new IntentFilter(ACTION_UPDATE_RETENTION_TIME));

            IntentFilter contactUpdateFilter = new IntentFilter(BROADCAST_ACTION_INTENT_FILTER_CONTACT_UPDATE);
            contactUpdateFilter.addAction(ACTION_UPDATE_NICKNAME);
            contactUpdateFilter.addAction(ACTION_UPDATE_FIRST_NAME);
            contactUpdateFilter.addAction(ACTION_UPDATE_LAST_NAME);
            contactUpdateFilter.addAction(ACTION_UPDATE_CREDENTIALS);
            registerReceiver(contactUpdateReceiver, contactUpdateFilter);

            setParticipants();
            updateAdapterHeader();
            if(adapter != null){
                adapter.checkNotifications(chatHandle);
            }
        }
    }

    @Override
    protected void onDestroy() {
        super.onDestroy();

        if (megaChatApi != null) {
            megaChatApi.removeChatListener(this);
        }

        unregisterReceiver(chatRoomMuteUpdateReceiver);
        unregisterReceiver(retentionTimeReceiver);
        unregisterReceiver(contactUpdateReceiver);
    }

    private void setParticipants() {
        //Set the first element = me
        participantsCount = chat.getPeerCount();
        logDebug("Participants count: " + participantsCount);

        for (int i = 0; i < participantsCount; i++) {
            int peerPrivilege = chat.getPeerPrivilege(i);
            if (peerPrivilege == MegaChatRoom.PRIV_RM) {
                continue;
            }

            long peerHandle = chat.getPeerHandle(i);
            MegaChatParticipant participant = new MegaChatParticipant(peerHandle, peerPrivilege);
            participants.add(participant);

            int userStatus = getUserStatus(peerHandle);
            if (userStatus != MegaChatApi.STATUS_ONLINE && userStatus != MegaChatApi.STATUS_BUSY && userStatus != MegaChatApi.STATUS_INVALID) {
                megaChatApi.requestLastGreen(participant.getHandle(), null);
            }
        }

        if (!chat.isPreview() && chat.isActive()) {
            String myFullName = megaChatApi.getMyFullname();
            if (isTextEmpty(myFullName)) {
                myFullName = megaChatApi.getMyEmail();
            }

            MegaChatParticipant me = new MegaChatParticipant(megaChatApi.getMyUserHandle(), null, null, getString(R.string.chat_me_text_bracket, myFullName), megaChatApi.getMyEmail(), chat.getOwnPrivilege());
            participants.add(me);
        }

        logDebug("Number of participants with me: " + participants.size());
        if (adapter == null) {
            adapter = new MegaParticipantsChatLollipopAdapter(this, recyclerView);
            adapter.setHasStableIds(true);
            recyclerView.setAdapter(adapter);
        }

        adapter.setParticipants(participants);
    }

    private void updateAdapter(long contactHandle) {
        chat = megaChatApi.getChatRoom(chatHandle);
        for (MegaChatParticipant participant : participants) {
            if (participant.getHandle() == contactHandle) {
                int pos = participants.indexOf(participant);
                participants.get(pos).setFullName(chatC.getParticipantFullName(contactHandle));
                adapter.updateParticipant(pos, participants);
                break;
            }
        }
    }

    @Override
    public boolean onCreateOptionsMenu(Menu menu) {
        // Inflate the menu items for use in the action bar
        MenuInflater inflater = getMenuInflater();
        inflater.inflate(R.menu.activity_group_chat_info, menu);

        MenuItem addParticipantItem = menu.findItem(R.id.action_add_participants);
        MenuItem changeTitleItem = menu.findItem(R.id.action_rename);

        int permission = chat.getOwnPrivilege();
        if (permission == MegaChatRoom.PRIV_MODERATOR) {
            addParticipantItem.setVisible(true);
            changeTitleItem.setVisible(true);
        } else {
            addParticipantItem.setVisible(false);
            changeTitleItem.setVisible(false);
        }

        return super.onCreateOptionsMenu(menu);
    }

    public boolean onOptionsItemSelected(MenuItem item) {
        if (megaChatApi.isSignalActivityRequired()) {
            megaChatApi.signalPresenceActivity();
        }

        switch (item.getItemId()) {
            case android.R.id.home:
                finish();
                break;

            case R.id.action_add_participants:
                chooseAddParticipantDialog();
                break;

            case R.id.action_rename:
                showRenameGroupDialog(false);
                break;

        }
        return super.onOptionsItemSelected(item);
    }

    public void chooseAddParticipantDialog() {
        logDebug("chooseAddContactDialog");

        if (megaChatApi.isSignalActivityRequired()) {
            megaChatApi.signalPresenceActivity();
        }

        if (megaApi != null && megaApi.getRootNode() != null) {
            ArrayList<MegaUser> contacts = megaApi.getContacts();
            if (contacts == null) {
                showSnackbar(getString(R.string.no_contacts_invite));
            } else {
                if (contacts.isEmpty()) {
                    showSnackbar(getString(R.string.no_contacts_invite));
                } else {
                    Intent in = new Intent(this, AddContactActivityLollipop.class);
                    in.putExtra("contactType", CONTACT_TYPE_MEGA);
                    in.putExtra("chat", true);
                    in.putExtra("chatId", chatHandle);
                    in.putExtra("aBtitle", getString(R.string.add_participants_menu_item));
                    startActivityForResult(in, REQUEST_ADD_PARTICIPANTS);
                }
            }
        } else {
            logWarning("Online but not megaApi");
            showErrorAlertDialog(getString(R.string.error_server_connection_problem), false, this);
        }
    }

    /**
     * Shows an alert dialog to confirm the deletion of a participant.
     *
     * @param handle        participant's handle
     */
    public void showRemoveParticipantConfirmation(long handle) {
        if (megaChatApi.isSignalActivityRequired()) {
            megaChatApi.signalPresenceActivity();
        }

        MaterialAlertDialogBuilder builder = new MaterialAlertDialogBuilder(groupChatInfoActivity, R.style.ThemeOverlay_Mega_MaterialAlertDialog);
        String name = chatC.getParticipantFullName(handle);
        builder.setMessage(getResources().getString(R.string.confirmation_remove_chat_contact, name))
                .setPositiveButton(R.string.general_remove, (dialog, which) -> removeParticipant())
                .setNegativeButton(R.string.general_cancel, null)
                .show();
    }

    private void removeParticipant() {
        logDebug("selectedHandleParticipant: " + selectedHandleParticipant);
        logDebug("before remove, participants: " + chat.getPeerCount());
        chatC.removeParticipant(chatHandle, selectedHandleParticipant);
    }

    public void showChangePermissionsDialog(long handle, MegaChatRoom chatToChange) {
        //Change permissions

        if (megaChatApi.isSignalActivityRequired()) {
            megaChatApi.signalPresenceActivity();
        }

        final long handleToChange = handle;

        LayoutInflater inflater = getLayoutInflater();
        View dialoglayout = inflater.inflate(R.layout.change_permissions_dialog, null);

        final LinearLayout administratorLayout = dialoglayout.findViewById(R.id.change_permissions_dialog_administrator_layout);
        final CheckedTextView administratorCheck = dialoglayout.findViewById(R.id.change_permissions_dialog_administrator);
        administratorCheck.setCompoundDrawablePadding(scaleWidthPx(10, getOutMetrics()));
        ViewGroup.MarginLayoutParams administratorMLP = (ViewGroup.MarginLayoutParams) administratorCheck.getLayoutParams();
        administratorMLP.setMargins(scaleWidthPx(17, getOutMetrics()), 0, 0, 0);

        final LinearLayout administratorTextLayout = dialoglayout.findViewById(R.id.administrator_text_layout);
        ViewGroup.MarginLayoutParams administratorSubtitleMLP = (ViewGroup.MarginLayoutParams) administratorTextLayout.getLayoutParams();
        administratorSubtitleMLP.setMargins(scaleHeightPx(10, getOutMetrics()), scaleHeightPx(15, getOutMetrics()), 0, scaleHeightPx(15, getOutMetrics()));

        final LinearLayout memberLayout = dialoglayout.findViewById(R.id.change_permissions_dialog_member_layout);
        final CheckedTextView memberCheck = dialoglayout.findViewById(R.id.change_permissions_dialog_member);
        memberCheck.setCompoundDrawablePadding(scaleWidthPx(10, getOutMetrics()));
        ViewGroup.MarginLayoutParams memberMLP = (ViewGroup.MarginLayoutParams) memberCheck.getLayoutParams();
        memberMLP.setMargins(scaleWidthPx(17, getOutMetrics()), 0, 0, 0);

        final LinearLayout memberTextLayout = dialoglayout.findViewById(R.id.member_text_layout);
        ViewGroup.MarginLayoutParams memberSubtitleMLP = (ViewGroup.MarginLayoutParams) memberTextLayout.getLayoutParams();
        memberSubtitleMLP.setMargins(scaleHeightPx(10, getOutMetrics()), scaleHeightPx(15, getOutMetrics()), 0, scaleHeightPx(15, getOutMetrics()));

        final LinearLayout observerLayout = dialoglayout.findViewById(R.id.change_permissions_dialog_observer_layout);
        final CheckedTextView observerCheck = dialoglayout.findViewById(R.id.change_permissions_dialog_observer);
        observerCheck.setCompoundDrawablePadding(scaleWidthPx(10, getOutMetrics()));
        ViewGroup.MarginLayoutParams observerMLP = (ViewGroup.MarginLayoutParams) observerCheck.getLayoutParams();
        observerMLP.setMargins(scaleWidthPx(17, getOutMetrics()), 0, 0, 0);

        final LinearLayout observerTextLayout = dialoglayout.findViewById(R.id.observer_text_layout);
        ViewGroup.MarginLayoutParams observerSubtitleMLP = (ViewGroup.MarginLayoutParams) observerTextLayout.getLayoutParams();
        observerSubtitleMLP.setMargins(scaleHeightPx(10, getOutMetrics()), scaleHeightPx(15, getOutMetrics()), 0, scaleHeightPx(15, getOutMetrics()));

        MaterialAlertDialogBuilder builder = new MaterialAlertDialogBuilder(this, R.style.ThemeOverlay_Mega_MaterialAlertDialog);
        builder.setView(dialoglayout);

        builder.setTitle(getString(R.string.file_properties_shared_folder_permissions));
        permissionsDialog = builder.create();

        permissionsDialog.show();

        int permission = chatToChange.getPeerPrivilegeByHandle(handleToChange);

        if (permission == MegaChatRoom.PRIV_STANDARD) {
            administratorCheck.setChecked(false);
            memberCheck.setChecked(true);
            observerCheck.setChecked(false);
        } else if (permission == MegaChatRoom.PRIV_MODERATOR) {
            administratorCheck.setChecked(true);
            memberCheck.setChecked(false);
            observerCheck.setChecked(false);
        } else {
            administratorCheck.setChecked(false);
            memberCheck.setChecked(false);
            observerCheck.setChecked(true);
        }

        final AlertDialog dialog = permissionsDialog;

        View.OnClickListener clickListener = v -> {
            switch (v.getId()) {
                case R.id.change_permissions_dialog_administrator_layout:
                    changePermissions(MegaChatRoom.PRIV_MODERATOR);
                    break;

                case R.id.change_permissions_dialog_member_layout:
                    changePermissions(MegaChatRoom.PRIV_STANDARD);
                    break;

                case R.id.change_permissions_dialog_observer_layout:
                    changePermissions(MegaChatRoom.PRIV_RO);
                    break;
            }

            if (dialog != null) {
                dialog.dismiss();
            }
        };
        administratorLayout.setOnClickListener(clickListener);
        memberLayout.setOnClickListener(clickListener);
        observerLayout.setOnClickListener(clickListener);

        logDebug("Change permissions");
    }


    private void changePermissions(int newPermissions) {
        logDebug("New permissions: " + newPermissions);
        chatC.alterParticipantsPermissions(chatHandle, selectedHandleParticipant, newPermissions);
    }

    public void showParticipantsPanel(MegaChatParticipant participant) {
        logDebug("Participant Handle: " + participant.getHandle());

        if (participant == null || isBottomSheetDialogShown(bottomSheetDialogFragment)) return;

        selectedHandleParticipant = participant.getHandle();
        bottomSheetDialogFragment = new ParticipantBottomSheetDialogFragment();
        bottomSheetDialogFragment.show(getSupportFragmentManager(), bottomSheetDialogFragment.getTag());
    }

    public void showGetChatLinkPanel() {
        if (isTextEmpty(chatLink) || isBottomSheetDialogShown(bottomSheetDialogFragment)) {
            return;
        }

        bottomSheetDialogFragment = new ManageChatLinkBottomSheetDialogFragment();
        ((ManageChatLinkBottomSheetDialogFragment) bottomSheetDialogFragment).setValues(chatLink,
                chat.getOwnPrivilege() == MegaChatRoom.PRIV_MODERATOR);
        bottomSheetDialogFragment.show(getSupportFragmentManager(), bottomSheetDialogFragment.getTag());
    }

    public MegaChatRoom getChat() {
        return chat;
    }

    public void copyLink() {
        logDebug("copyLink");
        if (chatLink != null) {
            android.content.ClipboardManager clipboard = (android.content.ClipboardManager) getSystemService(Context.CLIPBOARD_SERVICE);
            android.content.ClipData clip = android.content.ClipData.newPlainText("Copied Text", chatLink);
            clipboard.setPrimaryClip(clip);
            showSnackbar(getString(R.string.chat_link_copied_clipboard));
        } else {
            showSnackbar(getString(R.string.general_text_error));
        }
    }

    public void removeChatLink() {
        logDebug("removeChatLink");
        megaChatApi.removeChatLink(chatHandle, this);
    }

    @Override
    protected void onActivityResult(int requestCode, int resultCode, Intent intent) {
        logDebug("Result Code: " + resultCode);

        if (intent == null) {
            logWarning("Intent is null");
            return;
        }

        if (requestCode == REQUEST_ADD_PARTICIPANTS && resultCode == RESULT_OK) {
            logDebug("Participants successfully added");

            final List<String> contactsData = intent.getStringArrayListExtra(AddContactActivityLollipop.EXTRA_CONTACTS);
            if (contactsData != null) {
                new InviteToChatRoomListener(this).inviteToChat(chatHandle, contactsData);
            }
        } else {
            logError("Error adding participants");
        }

        super.onActivityResult(requestCode, resultCode, intent);
    }

    public void showRenameGroupDialog(boolean fromGetLink) {
        logDebug("fromGetLink: " + fromGetLink);
        LinearLayout layout = new LinearLayout(this);
        layout.setOrientation(LinearLayout.VERTICAL);
        LinearLayout.LayoutParams params = new LinearLayout.LayoutParams(LinearLayout.LayoutParams.MATCH_PARENT, LinearLayout.LayoutParams.WRAP_CONTENT);

        if (fromGetLink) {
            final TextView alertRename = new TextView(this);
            alertRename.setText(getString(R.string.message_error_set_title_get_link));

            LinearLayout.LayoutParams paramsText = new LinearLayout.LayoutParams(LinearLayout.LayoutParams.MATCH_PARENT, LinearLayout.LayoutParams.WRAP_CONTENT);
            paramsText.setMargins(scaleWidthPx(24, getOutMetrics()), scaleHeightPx(8, getOutMetrics()), scaleWidthPx(12, getOutMetrics()), 0);
            alertRename.setLayoutParams(paramsText);
            layout.addView(alertRename);
            params.setMargins(scaleWidthPx(20, getOutMetrics()), scaleHeightPx(8, getOutMetrics()), scaleWidthPx(17, getOutMetrics()), 0);

        } else {
            params.setMargins(scaleWidthPx(20, getOutMetrics()), scaleHeightPx(16, getOutMetrics()), scaleWidthPx(17, getOutMetrics()), 0);
        }

        final EmojiEditText input = new EmojiEditText(this);

        layout.addView(input, params);

        input.setOnLongClickListener(v -> false);
        input.setSingleLine();
        input.setSelectAllOnFocus(true);
        input.setTextColor(ColorUtils.getThemeColor(this, android.R.attr.textColorSecondary));
        input.setTextSize(TypedValue.COMPLEX_UNIT_SP, 14);
        input.setEmojiSize(dp2px(EMOJI_SIZE, getOutMetrics()));
        input.setImeOptions(EditorInfo.IME_ACTION_DONE);
        input.setInputType(InputType.TYPE_CLASS_TEXT);

        int maxAllowed = getMaxAllowed(getTitleChat(chat));
        input.setFilters(new InputFilter[]{new InputFilter.LengthFilter(maxAllowed)});
        input.setText(getTitleChat(chat));

        MaterialAlertDialogBuilder builder = new MaterialAlertDialogBuilder(this);
        input.setOnEditorActionListener((v, actionId, event) -> {
            if (actionId == EditorInfo.IME_ACTION_DONE) {
                changeTitle(input);
            } else {
                logDebug("Other IME" + actionId);
            }
            return false;
        });
        input.setImeActionLabel(getString(R.string.context_rename), EditorInfo.IME_ACTION_DONE);

        builder.setTitle(R.string.context_rename)
                .setPositiveButton(getString(R.string.context_rename), null)
                .setNegativeButton(android.R.string.cancel, null)
                .setView(layout)
                .setOnDismissListener(dialog -> hideKeyboard(groupChatInfoActivity, InputMethodManager.HIDE_NOT_ALWAYS));

        changeTitleDialog = builder.create();
        changeTitleDialog.show();
        changeTitleDialog.getButton(DialogInterface.BUTTON_POSITIVE).setOnClickListener(v -> changeTitle(input));
    }

    private void changeTitle(EmojiEditText input) {
        String title = input.getText().toString();
        if (title.equals("") || title.isEmpty() || title.trim().isEmpty()) {
            logWarning("Input is empty");
            input.setError(getString(R.string.invalid_string));
            input.requestFocus();
        } else if (!isAllowedTitle(title)) {
            logWarning("Title is too long");
            input.setError(getString(R.string.title_long));
            input.requestFocus();
        } else {
            logDebug("Positive button pressed - change title");
            chatC.changeTitle(chatHandle, title);
            changeTitleDialog.dismiss();
        }
    }

<<<<<<< HEAD
    public void showConfirmationClearChat() {
        MaterialAlertDialogBuilder builder = new MaterialAlertDialogBuilder(this, R.style.ThemeOverlay_Mega_MaterialAlertDialog);
        String message = getResources().getString(R.string.confirmation_clear_group_chat);
        builder.setTitle(R.string.title_confirmation_clear_group_chat);
        builder.setMessage(message)
                .setPositiveButton(R.string.general_clear, (dialog, which) -> chatC.clearHistory(chat))
                .setNegativeButton(R.string.general_cancel, null)
                .show();
    }

=======
>>>>>>> 2a6c66b6
    public void showConfirmationLeaveChat() {
        logDebug("Chat ID: " + chat.getChatId());

        MaterialAlertDialogBuilder builder = new MaterialAlertDialogBuilder(this, R.style.ThemeOverlay_Mega_MaterialAlertDialog);
        builder.setTitle(getResources().getString(R.string.title_confirmation_leave_group_chat));
        String message = getResources().getString(R.string.confirmation_leave_group_chat);
        builder.setMessage(message)
                .setPositiveButton(R.string.general_leave, (dialog, which) -> chatC.leaveChat(chat))
                .setNegativeButton(R.string.general_cancel, null)
                .show();
    }

    public void inviteContact(String email) {
        new ContactController(this).inviteContact(email);
    }

    @Override
    public void onRequestStart(MegaChatApiJava api, MegaChatRequest request) {

    }

    @Override
    public void onRequestUpdate(MegaChatApiJava api, MegaChatRequest request) {

    }

    @Override
    public void onRequestFinish(MegaChatApiJava api, MegaChatRequest request, MegaChatError e) {
        logDebug("onRequestFinish CHAT: " + request.getType() + " " + e.getErrorCode());

        if (request.getType() == MegaChatRequest.TYPE_UPDATE_PEER_PERMISSIONS) {
            logDebug("Permissions changed");
            int index = -1;
            MegaChatParticipant participantToUpdate = null;

            logDebug("Participants count: " + participantsCount);
            for (int i = 0; i < participantsCount; i++) {
                if (request.getUserHandle() == participants.get(i).getHandle()) {
                    participantToUpdate = participants.get(i);

                    participantToUpdate.setPrivilege(request.getPrivilege());
                    index = i;
                    break;
                }
            }

            if (index != -1 && participantToUpdate != null) {
                participants.set(index, participantToUpdate);
                adapter.updateParticipant(index, participants);
            }

        } else if (request.getType() == MegaChatRequest.TYPE_ARCHIVE_CHATROOM) {
            long chatHandle = request.getChatHandle();
            MegaChatRoom chat = megaChatApi.getChatRoom(chatHandle);
            String chatTitle = getTitleChat(chat);

            if (chatTitle == null) {
                chatTitle = "";
            } else if (!chatTitle.isEmpty() && chatTitle.length() > MAX_LENGTH_CHAT_TITLE) {
                chatTitle = chatTitle.substring(0, 59) + "...";
            }

            if (!chatTitle.isEmpty() && chat.isGroup() && !chat.hasCustomTitle()) {
                chatTitle = "\"" + chatTitle + "\"";
            }

            if (e.getErrorCode() == MegaChatError.ERROR_OK) {
                if (request.getFlag()) {
                    logDebug("Chat archived");
                    Intent intent = new Intent(BROADCAST_ACTION_INTENT_CHAT_ARCHIVED_GROUP);
                    intent.putExtra(CHAT_TITLE, chatTitle);
                    sendBroadcast(intent);
                    finish();
                } else {
                    logDebug("Chat unarchived");
                    showSnackbar(getString(R.string.success_unarchive_chat, chatTitle));
                }
            } else if (request.getFlag()) {
                logError("ERROR WHEN ARCHIVING CHAT " + e.getErrorString());
                showSnackbar(getString(R.string.error_archive_chat, chatTitle));
            } else {
                logError("ERROR WHEN UNARCHIVING CHAT " + e.getErrorString());
                showSnackbar(getString(R.string.error_unarchive_chat, chatTitle));
            }

            updateAdapterHeader();
        } else if (request.getType() == MegaChatRequest.TYPE_REMOVE_FROM_CHATROOM) {
            logDebug("Remove participant: " + request.getUserHandle());
            logDebug("My user handle: " + megaChatApi.getMyUserHandle());

            if (e.getErrorCode() == MegaChatError.ERROR_OK) {
                if (request.getUserHandle() == INVALID_HANDLE) {
                    logDebug("I left the chatroom");
                    finish();
                } else {
                    logDebug("Removed from chat");

                    chat = megaChatApi.getChatRoom(chatHandle);
                    logDebug("Peers after onChatListItemUpdate: " + chat.getPeerCount());
                    updateParticipants();
                    showSnackbar(getString(R.string.remove_participant_success));
                }
            } else if (request.getUserHandle() == -1) {
                logError("ERROR WHEN LEAVING CHAT" + e.getErrorString());
                showSnackbar("Error.Chat not left");
            } else {
                logError("ERROR WHEN TYPE_REMOVE_FROM_CHATROOM " + e.getErrorString());
                showSnackbar(getString(R.string.remove_participant_error));
            }
        } else if (request.getType() == MegaChatRequest.TYPE_EDIT_CHATROOM_NAME) {
            logDebug("Change title");
            if (e.getErrorCode() == MegaChatError.ERROR_OK) {
                if (request.getText() != null) {
                    updateAdapterHeader();
                }
            } else {
                logError("ERROR WHEN TYPE_EDIT_CHATROOM_NAME " + e.getErrorString());
            }
        } else if (request.getType() == MegaChatRequest.TYPE_CREATE_CHATROOM) {
            logDebug("Create chat request finish!!!");
            if (e.getErrorCode() == MegaChatError.ERROR_OK) {
                logDebug("Open new chat");
                Intent intent = new Intent(this, ChatActivityLollipop.class);
                intent.setAction(ACTION_CHAT_SHOW_MESSAGES);
                intent.putExtra(CHAT_ID, request.getChatHandle());
                this.startActivity(intent);
            } else {
                logError("ERROR WHEN CREATING CHAT " + e.getErrorString());
                showSnackbar(getString(R.string.create_chat_error));
            }
        } else if (request.getType() == MegaChatRequest.TYPE_CHAT_LINK_HANDLE) {
            logDebug("MegaChatRequest.TYPE_CHAT_LINK_HANDLE finished!!!");
            if (request.getFlag() == false) {
                if (request.getNumRetry() == 0) {
//                    Query chat link
                    if (e.getErrorCode() == MegaChatError.ERROR_OK) {
                        chatLink = request.getText();
                        showGetChatLinkPanel();
                        return;
                    } else if (e.getErrorCode() == MegaChatError.ERROR_ARGS) {
                        logError("The chatroom isn't grupal or public");
                    } else if (e.getErrorCode() == MegaChatError.ERROR_NOENT) {
                        logError("The chatroom doesn't exist or the chatid is invalid");
                    } else if (e.getErrorCode() == MegaChatError.ERROR_ACCESS) {
                        logError("The chatroom doesn't have a topic or the caller isn't an operator");
                    } else {
                        logError("Error TYPE_CHAT_LINK_HANDLE " + e.getErrorCode());
                    }
                    if (chat.getOwnPrivilege() == MegaChatRoom.PRIV_MODERATOR) {
                        if (chat.hasCustomTitle()) {
                            megaChatApi.createChatLink(chatHandle, groupChatInfoActivity);
                        } else {
                            showRenameGroupDialog(true);
                        }
                    } else {
                        showSnackbar(getString(R.string.no_chat_link_available));
                    }
                } else if (request.getNumRetry() == 1) {
//                    Create chat link
                    if (e.getErrorCode() == MegaChatError.ERROR_OK) {
                        chatLink = request.getText();
                        showGetChatLinkPanel();
                    } else {
                        logError("Error TYPE_CHAT_LINK_HANDLE " + e.getErrorCode());
                        showSnackbar(getString(R.string.general_error) + ": " + e.getErrorString());
                    }
                }
            } else {
                if (request.getNumRetry() == 0) {
                    logDebug("Removing chat link");
                    if (e.getErrorCode() == MegaChatError.ERROR_OK) {
                        chatLink = null;
                        showSnackbar(getString(R.string.chat_link_deleted));
                    } else {
                        if (e.getErrorCode() == MegaChatError.ERROR_ARGS) {
                            logError("The chatroom isn't grupal or public");
                        } else if (e.getErrorCode() == MegaChatError.ERROR_NOENT) {
                            logError("The chatroom doesn't exist or the chatid is invalid");
                        } else if (e.getErrorCode() == MegaChatError.ERROR_ACCESS) {
                            logError("The chatroom doesn't have a topic or the caller isn't an operator");
                        } else {
                            logError("Error TYPE_CHAT_LINK_HANDLE " + e.getErrorCode());
                        }
                        showSnackbar(getString(R.string.general_error) + ": " + e.getErrorString());
                    }
                }
            }
            updateAdapterHeader();
        } else if (request.getType() == MegaChatRequest.TYPE_SET_PRIVATE_MODE) {
            logDebug("MegaChatRequest.TYPE_SET_PRIVATE_MODE finished!!!");
            if (e.getErrorCode() == MegaChatError.ERROR_OK) {
                chatLink = null;
                logDebug("Chat is PRIVATE now");
                updateAdapterHeader();
                return;
            } else if (e.getErrorCode() == MegaChatError.ERROR_ARGS) {
                logError("NOT public chatroom");
            } else if (e.getErrorCode() == MegaChatError.ERROR_NOENT) {
                logError("Chatroom not FOUND");
            } else if (e.getErrorCode() == MegaChatError.ERROR_ACCESS) {
                logError("NOT privileges or private chatroom");
            }

            showSnackbar(getString(R.string.general_error) + ": " + e.getErrorString());
        }
    }

    public void showSnackbar(String s) {
        showSnackbar(containerLayout, s);
    }

    @Override
    public void onRequestTemporaryError(MegaChatApiJava api, MegaChatRequest request, MegaChatError e) {

    }

    @Override
    public void onRequestStart(MegaApiJava api, MegaRequest request) {

    }

    @Override
    public void onRequestUpdate(MegaApiJava api, MegaRequest request) {

    }

    @Override
    public void onRequestFinish(MegaApiJava api, MegaRequest request, MegaError e) {
        logDebug("onRequestFinish " + request.getRequestString());

        if (request.getType() == MegaRequest.TYPE_INVITE_CONTACT) {
            logDebug("MegaRequest.TYPE_INVITE_CONTACT finished: " + request.getNumber());
            if (request.getNumber() == MegaContactRequest.INVITE_ACTION_REMIND) {
                showSnackbar(getString(R.string.context_contact_invitation_resent));
            } else {
                if (e.getErrorCode() == MegaError.API_OK) {
                    logDebug("OK INVITE CONTACT: " + request.getEmail());
                    if (request.getNumber() == MegaContactRequest.INVITE_ACTION_ADD) {
                        showSnackbar(getString(R.string.context_contact_request_sent, request.getEmail()));
                    }
                    return;
                } else if (e.getErrorCode() == MegaError.API_EEXIST) {
                    showSnackbar(getString(R.string.context_contact_already_invited, request.getEmail()));
                } else if (request.getNumber() == MegaContactRequest.INVITE_ACTION_ADD && e.getErrorCode() == MegaError.API_EARGS) {
                    showSnackbar(getString(R.string.error_own_email_as_contact));
                } else {
                    showSnackbar(getString(R.string.general_error) + ": " + e.getErrorString());
                }

                logError("ERROR: " + e.getErrorCode() + "___" + e.getErrorString());
            }
        }
    }

    @Override
    public void onRequestTemporaryError(MegaApiJava api, MegaRequest request, MegaError e) {

    }

    @Override
    public void onChatListItemUpdate(MegaChatApiJava api, MegaChatListItem item) {
        if (item.getChatId() != chatHandle) {
            return;
        }

        logDebug("Chat ID: " + item.getChatId());
        chat = megaChatApi.getChatRoom(chatHandle);

        if (item.hasChanged(MegaChatListItem.CHANGE_TYPE_PARTICIPANTS)) {
            logDebug("Change participants");
            updateParticipants();
        } else if (item.hasChanged(MegaChatListItem.CHANGE_TYPE_OWN_PRIV)) {
            logDebug("Change status: CHANGE_TYPE_OWN_PRIV");
            updateAdapterHeader();
            updateParticipants();
            supportInvalidateOptionsMenu();
        } else if (item.hasChanged(MegaChatListItem.CHANGE_TYPE_TITLE)) {
            logDebug("Change status: CHANGE_TYPE_TITLE");
            updateAdapterHeader();
        } else if (item.hasChanged(MegaChatListItem.CHANGE_TYPE_CLOSED)) {
            logDebug("CHANGE_TYPE_CLOSED");
        } else if (item.hasChanged(MegaChatListItem.CHANGE_TYPE_UNREAD_COUNT)) {
            logDebug("CHANGE_TYPE_UNREAD_COUNT");
        } else if (item.hasChanged(MegaChatListItem.CHANGE_TYPE_UPDATE_PREVIEWERS)) {
            updateAdapterHeader();
        } else {
            logDebug("Changes other: " + item.getChanges());
        }
    }

    @Override
    public void onChatInitStateUpdate(MegaChatApiJava api, int newState) {
        logDebug("New state: " + newState);
    }

    @Override
    public void onChatOnlineStatusUpdate(MegaChatApiJava api, long userHandle, int status, boolean inProgress) {
        logDebug("User Handle: " + userHandle + ", Status: " + status + ", inProgress: " + inProgress);

        if (inProgress) {
            status = -1;
        }
        if (userHandle == megaChatApi.getMyUserHandle()) {
            logDebug("My own status update");
            int position = participants.size() - 1;
            adapter.updateContactStatus(position);
        } else {
            logDebug("Status update for the user: " + userHandle);
            int indexToReplace = -1;
            ListIterator<MegaChatParticipant> itrReplace = participants.listIterator();
            while (itrReplace.hasNext()) {
                MegaChatParticipant participant = itrReplace.next();
                if (participant != null) {
                    if (participant.getHandle() == userHandle) {
                        if (status != MegaChatApi.STATUS_ONLINE && status != MegaChatApi.STATUS_BUSY && status != MegaChatApi.STATUS_INVALID) {
                            logDebug("Request last green for user");
                            megaChatApi.requestLastGreen(userHandle, this);
                        } else {
                            participant.setLastGreen("");
                        }
                        indexToReplace = itrReplace.nextIndex() - 1;
                        break;
                    }
                } else {
                    break;
                }
            }
            if (indexToReplace != -1) {
                logDebug("Index to replace: " + indexToReplace);
                adapter.updateContactStatus(indexToReplace);
            }
        }
    }

    @Override
    public void onChatPresenceConfigUpdate(MegaChatApiJava api, MegaChatPresenceConfig config) {
        logDebug("onChatPresenceConfigUpdate");
    }

    @Override
    public void onChatConnectionStateUpdate(MegaChatApiJava api, long chatid, int newState) {
        logDebug("Chat ID: " + chatid + ", New state: " + newState);

        MegaChatRoom chatRoom = api.getChatRoom(chatid);
        if (MegaApplication.isWaitingForCall() && newState == MegaChatApi.CHAT_CONNECTION_ONLINE
                && chatRoom != null && chatRoom.getPeerHandle(0) == MegaApplication.getUserWaitingForCall()) {
            startCallWithChatOnline(this, api.getChatRoom(chatid));
        }
    }

    public void showConfirmationPrivateChatDialog() {
        logDebug("showConfirmationPrivateChatDialog");
        MaterialAlertDialogBuilder dialogBuilder = new MaterialAlertDialogBuilder(this, R.style.ThemeOverlay_Mega_MaterialAlertDialog);

        LayoutInflater inflater = this.getLayoutInflater();
        View dialogView = inflater.inflate(R.layout.dialog_chat_link_options, null);
        dialogBuilder.setView(dialogView);

        Button actionButton = dialogView.findViewById(R.id.chat_link_button_action);
        actionButton.setText(getString(R.string.general_enable));

        TextView title = dialogView.findViewById(R.id.chat_link_title);
        title.setText(getString(R.string.make_chat_private_option));

        TextView text = dialogView.findViewById(R.id.text_chat_link);
        text.setText(getString(R.string.context_make_private_chat_warning_text));

        TextView secondText = dialogView.findViewById(R.id.second_text_chat_link);
        secondText.setVisibility(View.GONE);

        chatLinkDialog = dialogBuilder.create();

        actionButton.setOnClickListener(v -> {
            chatLinkDialog.dismiss();
            if (chat.getPeerCount() + 1 > MAX_PARTICIPANTS_TO_MAKE_THE_CHAT_PRIVATE) {
                showSnackbar(getString(R.string.warning_make_chat_private));
            } else {
                megaChatApi.setPublicChatToPrivate(chatHandle, groupChatInfoActivity);
            }
        });

        chatLinkDialog.show();
    }

    public void showConfirmationCreateChatLinkDialog() {
        logDebug("showConfirmationCreateChatLinkDialog");

        MaterialAlertDialogBuilder dialogBuilder = new MaterialAlertDialogBuilder(this);

        LayoutInflater inflater = this.getLayoutInflater();
        View dialogView = inflater.inflate(R.layout.dialog_chat_link_options, null);
        dialogBuilder.setView(dialogView);

        Button actionButton = dialogView.findViewById(R.id.chat_link_button_action);
        actionButton.setText(getString(R.string.get_chat_link_option));

        TextView title = dialogView.findViewById(R.id.chat_link_title);
        title.setText(getString(R.string.get_chat_link_option));

        TextView firstText = dialogView.findViewById(R.id.text_chat_link);
        firstText.setText(getString(R.string.context_create_chat_link_warning_text));

        LinearLayout.LayoutParams params = (LinearLayout.LayoutParams) firstText.getLayoutParams();
        params.bottomMargin = scaleHeightPx(12, getOutMetrics());
        firstText.setLayoutParams(params);

        chatLinkDialog = dialogBuilder.create();

        actionButton.setOnClickListener(v -> {
            chatLinkDialog.dismiss();
            createPublicGroupAndGetLink();
        });

        chatLinkDialog.show();
    }


    public void startConversation(long handle) {
        logDebug("Handle: " + handle);
        MegaChatRoom chat = megaChatApi.getChatRoomByUser(handle);
        MegaChatPeerList peers = MegaChatPeerList.createInstance();

        if (chat == null) {
            peers.addPeer(handle, MegaChatPeerList.PRIV_STANDARD);
            megaChatApi.createChat(false, peers, this);
        } else {
            Intent intentOpenChat = new Intent(this, ChatActivityLollipop.class);
            intentOpenChat.setAction(ACTION_CHAT_SHOW_MESSAGES);
            intentOpenChat.putExtra(CHAT_ID, chat.getChatId());
            this.startActivity(intentOpenChat);
        }
    }

    private void createPublicGroupAndGetLink() {
        long participantsCount = chat.getPeerCount();
        MegaChatPeerList peers = MegaChatPeerList.createInstance();
        for (int i = 0; i < participantsCount; i++) {
            logDebug("Add participant: " + chat.getPeerHandle(i) + ", privilege: " + chat.getPeerPrivilege(i));
            peers.addPeer(chat.getPeerHandle(i), chat.getPeerPrivilege(i));
        }

        CreateGroupChatWithPublicLink listener = new CreateGroupChatWithPublicLink(this, getTitleChat(chat));
        megaChatApi.createPublicChat(peers, getTitleChat(chat), listener);
    }


    public void onRequestFinishCreateChat(int errorCode, long chatHandle, boolean publicLink) {
        if (errorCode == MegaChatError.ERROR_OK) {
            Intent intent = new Intent(this, ChatActivityLollipop.class);
            intent.setAction(ACTION_CHAT_SHOW_MESSAGES);
            intent.putExtra(CHAT_ID, chatHandle);
            if (publicLink) {
                intent.putExtra("PUBLIC_LINK", errorCode);
            }
            this.startActivity(intent);
        } else {
            logError("ERROR WHEN CREATING CHAT " + errorCode);
            showSnackbar(getString(R.string.create_chat_error));
        }
    }

    @Override
    public void onRequestPermissionsResult(int requestCode, @NonNull String[] permissions, @NonNull int[] grantResults) {
        super.onRequestPermissionsResult(requestCode, permissions, grantResults);
        switch (requestCode) {
            case REQUEST_RECORD_AUDIO:
            case REQUEST_CAMERA:
                if (grantResults.length > 0 && grantResults[0] == PackageManager.PERMISSION_GRANTED) {
                    controlCallPermissions();
                }
                break;
        }
    }

    /**
     * Method for checking the necessary actions when you have permission to start a call.
     */
    private void controlCallPermissions() {
        if (checkPermissionsCall(this, INVALID_TYPE_PERMISSIONS)) {
            MegaChatRoom chat = megaChatApi.getChatRoomByUser(MegaApplication.getUserWaitingForCall());
            if (chat != null) {
                startCallWithChatOnline(this, chat);
            }
        }
    }

    @Override
    public void onChatPresenceLastGreen(MegaChatApiJava api, long userhandle, int lastGreen) {
        logDebug("User Handle: " + userhandle + ", Last green: " + lastGreen);
        int state = megaChatApi.getUserOnlineStatus(userhandle);
        if (state != MegaChatApi.STATUS_ONLINE && state != MegaChatApi.STATUS_BUSY && state != MegaChatApi.STATUS_INVALID) {
            String formattedDate = lastGreenDate(this, lastGreen);

            if (userhandle != megaChatApi.getMyUserHandle()) {
                logDebug("Status last green for the user: " + userhandle);
                ListIterator<MegaChatParticipant> itrReplace = participants.listIterator();
                while (itrReplace.hasNext()) {
                    MegaChatParticipant participant = itrReplace.next();
                    if (participant == null) break;

                    if (participant.getHandle() == userhandle) {
                        participant.setLastGreen(formattedDate);
                        adapter.updateContactStatus(itrReplace.nextIndex() - 1);
                        break;
                    }
                }
            }

            logDebug("Date last green: " + formattedDate);
        }
    }

    /**
     * Stores a MegaChatParticipant with their position in the adapter.
     *
     * @param position      position of the participant in the adapter.
     * @param participant   MegaChatParticipant to store.
     */
    public void addParticipantRequest(int position, MegaChatParticipant participant) {
        pendingParticipantRequests.put(position, participant);
    }

    /**
     * If there are participants visibles in the UI without attributes,
     * it launches a request to ask for them.
     *
     * @param scrollState   current scroll state of the RecyclerView
     */
    private void checkIfShouldAskForUsersAttributes(int scrollState) {
        if (scrollState != RecyclerView.SCROLL_STATE_IDLE) {
            if (countDownTimer != null) {
                countDownTimer.cancel();
                countDownTimer = null;
            }
            return;
        }

        if (pendingParticipantRequests.isEmpty()) return;

        countDownTimer = new CountDownTimer(TIMEOUT, TIMEOUT) {

            @Override
            public void onTick(long millisUntilFinished) {
            }

            @Override
            public void onFinish() {
                HashMap<Integer, MegaChatParticipant> copyOfPendingParticipantRequests = new HashMap<>(pendingParticipantRequests);

                MegaHandleList handleList = MegaHandleList.createInstance();
                HashMap<Integer, MegaChatParticipant> participantRequests = new HashMap<>();
                HashMap<Integer, String> participantAvatars = new HashMap<>();
                int firstPosition = linearLayoutManager.findFirstVisibleItemPosition();
                int lastPosition = linearLayoutManager.findLastVisibleItemPosition();

                for (int i = firstPosition; i <= lastPosition; i++) {
                    MegaChatParticipant participant = copyOfPendingParticipantRequests.get(i);
                    if (participant != null) {
                        participantRequests.put(i, participant);
                        long handle = participant.getHandle();
                        if (participant.isEmpty()) {
                            handleList.addMegaHandle(handle);
                        }

                        if (!participant.hasAvatar()) {
                            participantAvatars.put(i, MegaApiAndroid.userHandleToBase64(handle));
                        }
                    }

                    pendingParticipantRequests.remove(i);
                }

                copyOfPendingParticipantRequests.clear();
                requestUserAttributes(handleList, participantRequests, participantAvatars);
            }
        }.start();
    }

    /**
     * Requests the attributes of some MegaChatParticipants
     *
     * @param handleList            MegaHandleList in which the participant's handles are stored to ask for their attributes
     * @param participantRequests   HashMap in which the participants and their positions in the adapter are stored
     * @param participantAvatars    HastMap in which the participants' handles and their positions in the adapter are stored
     */
    private void requestUserAttributes(MegaHandleList handleList, HashMap<Integer, MegaChatParticipant> participantRequests, HashMap<Integer, String> participantAvatars) {
        if (handleList.size() > 0) {
            megaChatApi.loadUserAttributes(chatHandle, handleList, new GetPeerAttributesListener(this, participantRequests));
        }

        for (Integer positionInAdapter : participantAvatars.keySet()) {
            String handle = participantAvatars.get(positionInAdapter);
            if (!isTextEmpty(handle)) {
                megaApi.getUserAvatar(handle, buildAvatarFile(this, handle + JPG_EXTENSION).getAbsolutePath(), new GetAttrUserListener(this, positionInAdapter));
            }
        }
    }

    /**
     * Updates in the adapter the requested participants in loadUserAttributes().
     *
     * @param chatHandle            identifier of the current MegaChatRoom
     * @param participantUpdates    list of requested participants
     * @param handleList            list of the participants' identifiers
     */
    public void updateParticipants(long chatHandle, final HashMap<Integer, MegaChatParticipant> participantUpdates, MegaHandleList handleList) {
        if (chatHandle != chat.getChatId() || megaChatApi.getChatRoom(chatHandle) == null || adapter == null)
            return;

        chat = megaChatApi.getChatRoom(chatHandle);

        for (int i = 0; i < handleList.size(); i++) {
            long handle = handleList.get(i);
            chatC.setNonContactAttributesInDB(handle);

            for (Integer positionInAdapter : participantUpdates.keySet()) {
                if (participantUpdates.get(positionInAdapter).getHandle() == handle) {
                    int positionInArray = adapter.getParticipantPositionInArray(positionInAdapter);
                    if (positionInArray >= 0 && positionInArray < participants.size() && participants.get(positionInArray).getHandle() == handle) {
                        MegaChatParticipant participant = participantUpdates.get(positionInAdapter);
                        participant.setEmail(chatC.getParticipantEmail(handle));
                        participant.setFullName(chatC.getParticipantFullName(handle));
                        participant.setPrivilege(chat.getPeerPrivilegeByHandle(handle));

                        if (hasParticipantAttributes(participant)) {
                            participants.set(positionInArray, participant);
                            adapter.updateParticipant(positionInArray, participants);
                        }
                    }
                }
            }
        }
    }

    /**
     * Updates the participant's avatar in the adapter.
     *
     * @param positionInAdapter participant's position in the adapter
     * @param emailOrHandle     participant's email or handle in Base64
     */
    public void updateParticipantAvatar (int positionInAdapter, String emailOrHandle) {
        int positionInArray = adapter.getParticipantPositionInArray(positionInAdapter);
        boolean isEmail = EMAIL_ADDRESS.matcher(emailOrHandle).matches();

        if (positionInArray >= 0 && positionInArray < participants.size()
                && ((isEmail && participants.get(positionInArray).getEmail().equals(emailOrHandle)
                || (participants.get(positionInArray).getHandle() == MegaApiJava.base64ToUserHandle(emailOrHandle))))) {
            Bitmap avatar = getAvatarBitmap(emailOrHandle);
            if (avatar != null) {
                adapter.notifyItemChanged(positionInAdapter);
            }
        }
    }

    /**
     * Updates a participant in the participants' list.
     *
     * @param position      position of the participant in the list
     * @param participant   MegaChatParticipant to update
     */
    public void updateParticipant(int position, MegaChatParticipant participant) {
        participants.set(position, participant);
    }

    /**
     * Checks if a participant has attributes.
     * If so, the mail and full name do not have to be empty.
     *
     * @param participant   MegaChatParticipant to check.
     * @return True if the participant was correctly updated, false otherwise.
     */
    public boolean hasParticipantAttributes(MegaChatParticipant participant) {
        return !isTextEmpty(participant.getEmail()) || !isTextEmpty(participant.getFullName());
    }

    private void updateAdapterHeader() {
        if (adapter != null) {
            adapter.notifyItemChanged(0);
        }
    }

    public long getChatHandle() {
        return chatHandle;
    }

    public long getSelectedHandleParticipant() {
        return selectedHandleParticipant;
    }

    public void setChatLink(String chatLink) {
        this.chatLink = chatLink;
    }

    public ChatController getChatC() {
        return chatC;
    }

    public void updateParticipants() {
        MegaChatRoom chatRoomUpdated = megaChatApi.getChatRoom(chatHandle);
        if (chatRoomUpdated == null) {
            logWarning("The chatRoom updated is null");
            return;
        }

        chat = chatRoomUpdated;
        participants.clear();
        setParticipants();
    }
}<|MERGE_RESOLUTION|>--- conflicted
+++ resolved
@@ -671,19 +671,6 @@
         }
     }
 
-<<<<<<< HEAD
-    public void showConfirmationClearChat() {
-        MaterialAlertDialogBuilder builder = new MaterialAlertDialogBuilder(this, R.style.ThemeOverlay_Mega_MaterialAlertDialog);
-        String message = getResources().getString(R.string.confirmation_clear_group_chat);
-        builder.setTitle(R.string.title_confirmation_clear_group_chat);
-        builder.setMessage(message)
-                .setPositiveButton(R.string.general_clear, (dialog, which) -> chatC.clearHistory(chat))
-                .setNegativeButton(R.string.general_cancel, null)
-                .show();
-    }
-
-=======
->>>>>>> 2a6c66b6
     public void showConfirmationLeaveChat() {
         logDebug("Chat ID: " + chat.getChatId());
 
