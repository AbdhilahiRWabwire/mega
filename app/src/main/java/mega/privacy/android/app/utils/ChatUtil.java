package mega.privacy.android.app.utils;

import android.app.Activity;
import android.content.Context;
import android.content.DialogInterface;
import android.content.Intent;
import android.graphics.Bitmap;
import android.graphics.BitmapFactory;
import android.graphics.Canvas;
import android.graphics.Rect;
import android.graphics.drawable.BitmapDrawable;
import android.graphics.drawable.Drawable;
import androidx.annotation.Nullable;
import android.content.pm.ActivityInfo;
import android.content.res.Resources;
import androidx.appcompat.app.AlertDialog;
import androidx.core.content.ContextCompat;

import android.util.TypedValue;
import android.view.LayoutInflater;
import android.view.View;
import android.widget.Button;
import android.widget.ImageView;
import android.widget.TextView;
import java.io.File;
import java.io.FileOutputStream;
import java.util.List;
import mega.privacy.android.app.MegaApplication;
import mega.privacy.android.app.MimeTypeList;
import mega.privacy.android.app.R;
import mega.privacy.android.app.components.MarqueeTextView;
import mega.privacy.android.app.components.SimpleSpanBuilder;
import mega.privacy.android.app.components.twemoji.EmojiManager;
import mega.privacy.android.app.components.twemoji.EmojiRange;
import mega.privacy.android.app.components.twemoji.EmojiTextView;
import mega.privacy.android.app.components.twemoji.EmojiUtilsShortcodes;
import mega.privacy.android.app.lollipop.megachat.ChatActivityLollipop;
import mega.privacy.android.app.lollipop.megachat.GroupChatInfoActivityLollipop;
import mega.privacy.android.app.lollipop.megachat.NodeAttachmentHistoryActivity;
import nz.mega.sdk.AndroidGfxProcessor;
import nz.mega.sdk.MegaChatApi;
import nz.mega.sdk.MegaChatApiAndroid;
<<<<<<< HEAD
=======
import nz.mega.sdk.MegaChatListItem;
>>>>>>> 61f57a84
import nz.mega.sdk.MegaChatMessage;
import nz.mega.sdk.MegaChatRoom;
import nz.mega.sdk.MegaNode;

import static mega.privacy.android.app.utils.CacheFolderManager.*;
import static mega.privacy.android.app.utils.Constants.*;
import static mega.privacy.android.app.utils.LogUtil.*;
import static mega.privacy.android.app.utils.TextUtil.*;
<<<<<<< HEAD
=======
import static mega.privacy.android.app.utils.TimeUtils.*;
>>>>>>> 61f57a84

public class ChatUtil {

    private static final float DOWNSCALE_IMAGES_PX = 2000000f;

    public static boolean isVoiceClip(String name) {
        return MimeTypeList.typeForName(name).isAudioVoiceClip();
    }

    public static long getVoiceClipDuration(MegaNode node) {
        return node.getDuration() <= 0 ? 0 : node.getDuration() * 1000;
    }

    /* Get the height of the action bar */
    public static int getActionBarHeight(Activity activity, Resources resources) {
        int actionBarHeight = 0;
        TypedValue tv = new TypedValue();
        if (activity != null && activity.getTheme().resolveAttribute(android.R.attr.actionBarSize, tv, true)) {
            actionBarHeight = TypedValue.complexToDimensionPixelSize(tv.data, resources.getDisplayMetrics());
        }
        return actionBarHeight;
    }

    private static int getRealLength(CharSequence text){
        int length = text.length();

        List<EmojiRange> emojisFound = EmojiManager.getInstance().findAllEmojis(text);
        int count = 0;
        if(emojisFound.size() > 0){
            for (int i=0; i<emojisFound.size();i++) {
                count = count + (emojisFound.get(i).end - emojisFound.get(i).start);
            }
            return length + count;

        }
        return length;
    }

    public static int getMaxAllowed(@Nullable CharSequence text) {
        int realLength = getRealLength(text);
        if (realLength > MAX_ALLOWED_CHARACTERS_AND_EMOJIS) {
            return text.length();
        }
        return MAX_ALLOWED_CHARACTERS_AND_EMOJIS;
    }

    public static boolean isAllowedTitle(String text) {
        return getMaxAllowed(text) != text.length() || getRealLength(text) == MAX_ALLOWED_CHARACTERS_AND_EMOJIS;
    }

    public static void showShareChatLinkDialog (final Context context, MegaChatRoom chat, final String chatLink) {

        AlertDialog.Builder builder = new AlertDialog.Builder(context, R.style.AppCompatAlertDialogStyle);
        LayoutInflater inflater = null;
        if (context instanceof GroupChatInfoActivityLollipop) {
            inflater = ((GroupChatInfoActivityLollipop) context).getLayoutInflater();
        } else if (context instanceof ChatActivityLollipop) {
            inflater = ((ChatActivityLollipop) context).getLayoutInflater();
        }
        View v = inflater.inflate(R.layout.chat_link_share_dialog, null);
        builder.setView(v);
        final AlertDialog shareLinkDialog = builder.create();

        EmojiTextView nameGroup = v.findViewById(R.id.group_name_text);
        nameGroup.setText(getTitleChat(chat));
        TextView chatLinkText = (TextView) v.findViewById(R.id.chat_link_text);
        chatLinkText.setText(chatLink);

        final boolean isModerator = chat.getOwnPrivilege() == MegaChatRoom.PRIV_MODERATOR ? true : false;

        View.OnClickListener clickListener = new View.OnClickListener() {
            @Override
            public void onClick(View v) {
                switch (v.getId()) {
                    case R.id.copy_button: {
                        android.content.ClipboardManager clipboard = (android.content.ClipboardManager) context.getSystemService(Context.CLIPBOARD_SERVICE);
                        android.content.ClipData clip = android.content.ClipData.newPlainText("Copied Text", chatLink);
                        clipboard.setPrimaryClip(clip);
                        if (context instanceof GroupChatInfoActivityLollipop) {
                            ((GroupChatInfoActivityLollipop) context).showSnackbar(context.getString(R.string.chat_link_copied_clipboard));
                        } else if (context instanceof ChatActivityLollipop) {
                            ((ChatActivityLollipop) context).showSnackbar(SNACKBAR_TYPE, context.getString(R.string.chat_link_copied_clipboard), -1);

                        }
                        dismissShareChatLinkDialog(context, shareLinkDialog);
                        break;
                    }
                    case R.id.share_button: {
                        Intent sharingIntent = new Intent(android.content.Intent.ACTION_SEND);
                        sharingIntent.setType("text/plain");
                        sharingIntent.putExtra(android.content.Intent.EXTRA_TEXT, chatLink);
                        context.startActivity(Intent.createChooser(sharingIntent, context.getString(R.string.context_share)));
                        dismissShareChatLinkDialog(context, shareLinkDialog);
                        break;
                    }
                    case R.id.delete_button: {
                        if (isModerator) {
                            showConfirmationRemoveChatLink(context);
                        }
                        dismissShareChatLinkDialog(context, shareLinkDialog);
                        break;
                    }
                    case R.id.dismiss_button: {
                        dismissShareChatLinkDialog(context, shareLinkDialog);
                        break;
                    }
                }
            }
        };

        Button copyButton = (Button) v.findViewById(R.id.copy_button);
        copyButton.setOnClickListener(clickListener);
        Button shareButton = (Button) v.findViewById(R.id.share_button);
        shareButton.setOnClickListener(clickListener);
        Button deleteButton = (Button) v.findViewById(R.id.delete_button);
        if (isModerator) {
            deleteButton.setVisibility(View.VISIBLE);
        } else {
            deleteButton.setVisibility(View.GONE);
        }
        deleteButton.setOnClickListener(clickListener);
        Button dismissButton = (Button) v.findViewById(R.id.dismiss_button);
        dismissButton.setOnClickListener(clickListener);

        shareLinkDialog.setCancelable(false);
        shareLinkDialog.setCanceledOnTouchOutside(false);
        try {
            shareLinkDialog.show();
        } catch (Exception e) {
        }
    }

    private static void dismissShareChatLinkDialog(Context context, AlertDialog shareLinkDialog) {
        try {
            shareLinkDialog.dismiss();
            if (context instanceof ChatActivityLollipop) {
                ((ChatActivityLollipop) context).setShareLinkDialogDismissed(true);
            }
        } catch (Exception e) {
        }
    }

    public static void showConfirmationRemoveChatLink(final Context context) {
        logDebug("showConfirmationRemoveChatLink");

        DialogInterface.OnClickListener dialogClickListener = new DialogInterface.OnClickListener() {
            @Override
            public void onClick(DialogInterface dialog, int which) {
                switch (which) {
                    case DialogInterface.BUTTON_POSITIVE:
                        if (context instanceof GroupChatInfoActivityLollipop) {
                            ((GroupChatInfoActivityLollipop) context).removeChatLink();
                        } else if (context instanceof ChatActivityLollipop) {
                            ((ChatActivityLollipop) context).removeChatLink();
                        }
                        break;

                    case DialogInterface.BUTTON_NEGATIVE:
                        //No button clicked
                        break;
                }
            }
        };

        androidx.appcompat.app.AlertDialog.Builder builder = new androidx.appcompat.app.AlertDialog.Builder(context);
        builder.setTitle(R.string.action_delete_link);
        builder.setMessage(R.string.context_remove_chat_link_warning_text).setPositiveButton(R.string.delete_button, dialogClickListener)
                .setNegativeButton(R.string.general_cancel, dialogClickListener).show();
    }

    public static MegaChatMessage getMegaChatMessage(Context context, MegaChatApiAndroid megaChatApi, long chatId, long messageId) {
        if (context instanceof NodeAttachmentHistoryActivity) {
            return megaChatApi.getMessageFromNodeHistory(chatId, messageId);
        } else {
            return megaChatApi.getMessage(chatId, messageId);
        }

    }

    /**
     * Locks the device window in landscape mode.
     */
    public static void lockOrientationLandscape(Activity activity) {
        activity.setRequestedOrientation(ActivityInfo.SCREEN_ORIENTATION_LANDSCAPE);
    }

    /**
     * Locks the device window in reverse landscape mode.
     */
    public static void lockOrientationReverseLandscape(Activity activity) {
        activity.setRequestedOrientation(ActivityInfo.SCREEN_ORIENTATION_REVERSE_LANDSCAPE);
    }

    /**
     * Locks the device window in portrait mode.
     */
    public static void lockOrientationPortrait(Activity activity) {
        activity.setRequestedOrientation(ActivityInfo.SCREEN_ORIENTATION_PORTRAIT);
    }

    /**
     * Locks the device window in reverse portrait mode.
     */
    public static void lockOrientationReversePortrait(Activity activity) {
        activity.setRequestedOrientation(ActivityInfo.SCREEN_ORIENTATION_REVERSE_PORTRAIT);
    }

    /**
     * Allows user to freely use portrait or landscape mode.
     */
    public static void unlockOrientation(Activity activity) {
        activity.setRequestedOrientation(ActivityInfo.SCREEN_ORIENTATION_UNSPECIFIED);
    }

    public static String converterShortCodes(String text) {
        if (text == null || text.isEmpty()) return text;
        return EmojiUtilsShortcodes.emojify(text);
    }

    public static SimpleSpanBuilder formatText(Context context, String text) {

        SimpleSpanBuilder result;

        try {
            RTFFormatter formatter = new RTFFormatter(text, context);
            result = formatter.setRTFFormat();
        } catch (Exception e) {
            logError("FORMATTER EXCEPTION!!!", e);
            result = null;
        }
        return result;
    }

    public static boolean areDrawablesIdentical(Drawable drawableA, Drawable drawableB) {
        Drawable.ConstantState stateA = drawableA.getConstantState();
        Drawable.ConstantState stateB = drawableB.getConstantState();
        return (stateA != null && stateB != null && stateA.equals(stateB)) || getBitmap(drawableA).sameAs(getBitmap(drawableB));
    }

    private static Bitmap getBitmap(Drawable drawable) {
        Bitmap result;
        if (drawable instanceof BitmapDrawable) {
            result = ((BitmapDrawable) drawable).getBitmap();
        } else {
            int width = drawable.getIntrinsicWidth();
            int height = drawable.getIntrinsicHeight();
            if (width <= 0) {
                width = 1;
            }
            if (height <= 0) {
                height = 1;
            }

            result = Bitmap.createBitmap(width, height, Bitmap.Config.ARGB_8888);
            Canvas canvas = new Canvas(result);
            drawable.setBounds(0, 0, canvas.getWidth(), canvas.getHeight());
            drawable.draw(canvas);
        }
        return result;
    }

    /**
     * Gets the image compress format depending on the file extension.
     * @param name Name of the image file including the extension.
     * @return Image compress format.
     */
    private static Bitmap.CompressFormat getCompressFormat(String name) {
        String[] s = name.split("\\.");

        if (s.length > 1) {
            String ext = s[s.length - 1];
            switch (ext) {
                case "jpeg":
                case "jpg":
                default:
                    return Bitmap.CompressFormat.JPEG;

                case "png":
                    return Bitmap.CompressFormat.PNG;

                case "webp":
                    return Bitmap.CompressFormat.WEBP;
            }
        }
        return Bitmap.CompressFormat.JPEG;
    }

    /**
     * Checks an image before upload to a chat and downscales it if needed.
     * @param file Original image file.
     * @return Image file to be uploaded.
     */
    public static File checkImageBeforeUpload(File file) {
        int orientation = AndroidGfxProcessor.getExifOrientation(file.getAbsolutePath());
        Rect fileRect = AndroidGfxProcessor.getImageDimensions(file.getAbsolutePath(), orientation);
        Bitmap fileBitmap = AndroidGfxProcessor.getBitmap(file.getAbsolutePath(), fileRect, orientation, fileRect.right, fileRect.bottom);
        if (fileBitmap == null) {
            logError("Bitmap NULL when decoding image file for upload it to chat.");
            return null;
        }

        File outFile = null;
        float width = fileBitmap.getWidth();
        float height = fileBitmap.getHeight();
        float totalPixels = width * height;
        float division = DOWNSCALE_IMAGES_PX / totalPixels;
        float factor = (float) Math.min(Math.sqrt(division), 1);

        if (factor < 1) {
            width *= factor;
            height *= factor;
            logDebug("DATA connection factor<1 totalPixels: " + totalPixels + " width: " + width + " height: " + height +
                    " DOWNSCALE_IMAGES_PX/totalPixels: " + division + " Math.sqrt(DOWNSCALE_IMAGES_PX/totalPixels): " + Math.sqrt(division));

            Bitmap scaleBitmap = Bitmap.createScaledBitmap(fileBitmap, (int) width, (int) height, true);
            if (scaleBitmap == null) {
                logError("Bitmap NULL when scaling image file for upload it to chat.");
                return null;
            }

            outFile = buildChatTempFile(MegaApplication.getInstance().getApplicationContext(), file.getName());
            if (outFile == null) {
                logError("File NULL when building it for upload a scaled image to chat.");
                return null;
            }

            FileOutputStream fOut;
            try {
                fOut = new FileOutputStream(outFile);
                scaleBitmap.compress(getCompressFormat(file.getName()), 100, fOut);
                fOut.flush();
                fOut.close();
            } catch (Exception e) {
                logError("Exception compressing image file for upload it to chat.", e);
            }

            scaleBitmap.recycle();
        }

        fileBitmap.recycle();

        return outFile;
    }

    /**
     * Sets the contact status icon
     *
     * @param userStatus         contact's status
     * @param contactStateIcon  view in which the status icon has to be set
     */
    public static void setContactStatus(int userStatus, ImageView contactStateIcon) {
        if (contactStateIcon == null) {
            return;
        }

        contactStateIcon.setVisibility(View.VISIBLE);

        switch (userStatus) {
            case MegaChatApi.STATUS_ONLINE:
                contactStateIcon.setImageDrawable(ContextCompat.getDrawable(MegaApplication.getInstance(), R.drawable.circle_status_contact_online));
                break;

            case MegaChatApi.STATUS_AWAY:
                contactStateIcon.setImageDrawable(ContextCompat.getDrawable(MegaApplication.getInstance(), R.drawable.circle_status_contact_away));
                break;

            case MegaChatApi.STATUS_BUSY:
                contactStateIcon.setImageDrawable(ContextCompat.getDrawable(MegaApplication.getInstance(), R.drawable.circle_status_contact_busy));
                break;

            case MegaChatApi.STATUS_OFFLINE:
                contactStateIcon.setImageDrawable(ContextCompat.getDrawable(MegaApplication.getInstance(), R.drawable.circle_status_contact_offline));
                break;

            case MegaChatApi.STATUS_INVALID:
            default:
                contactStateIcon.setVisibility(View.GONE);
        }
    }

    /**
     * Sets the contact status icon and status text
     *
     * @param userStatus         contact's status
     * @param contactStateIcon  view in which the status icon has to be set
     * @param contactStateText  view in which the status text has to be set
     */
    public static void setContactStatus(int userStatus, ImageView contactStateIcon, TextView contactStateText) {
        MegaApplication app = MegaApplication.getInstance();
        setContactStatus(userStatus, contactStateIcon);

        if (contactStateText == null) {
            return;
        }

        contactStateText.setVisibility(View.VISIBLE);

        switch (userStatus) {
            case MegaChatApi.STATUS_ONLINE:
                contactStateText.setText(app.getString(R.string.online_status));
                break;

            case MegaChatApi.STATUS_AWAY:
                contactStateText.setText(app.getString(R.string.away_status));
                break;

            case MegaChatApi.STATUS_BUSY:
                contactStateText.setText(app.getString(R.string.busy_status));
                break;

            case MegaChatApi.STATUS_OFFLINE:
                contactStateText.setText(app.getString(R.string.offline_status));
                break;

            case MegaChatApi.STATUS_INVALID:
            default:
                contactStateText.setVisibility(View.GONE);
        }
    }

    /**
     * If the contact has last green, sets is as status text
     *
     * @param context           current Context
     * @param userStatus        contact's status
     * @param lastGreen         contact's last green
     * @param contactStateText  view in which the last green has to be set
     */
    public static void setContactLastGreen(Context context, int userStatus, String lastGreen, MarqueeTextView contactStateText) {
        if (contactStateText == null || isTextEmpty(lastGreen)) {
            return;
        }

        if (userStatus != MegaChatApi.STATUS_ONLINE && userStatus != MegaChatApi.STATUS_BUSY && userStatus != MegaChatApi.STATUS_INVALID) {
            contactStateText.setText(lastGreen);
            contactStateText.isMarqueeIsNecessary(context);
        }
    }
<<<<<<< HEAD
=======

    /**
     * Method for obtaining the title of a MegaChatRoom.
     *
     * @param chat The chat room.
     * @return String with the title.
     */
    public static String getTitleChat(MegaChatRoom chat) {
        if (chat.isActive()) {
            return chat.getTitle();
        }

        MegaApplication app = MegaApplication.getInstance();
        return app.getString(R.string.inactive_chat_title, formatDate(app.getBaseContext(), chat.getCreationTs(), DATE_AND_TIME_YYYY_MM_DD_HH_MM_FORMAT));
    }

    /**
     * Method for obtaining the title of a MegaChatListItem.
     *
     * @param chat The chat room.
     * @return String with the title.
     */
    public static String getTitleChat(MegaChatListItem chat) {
        if (chat.isActive()) {
            return chat.getTitle();
        }

        return getTitleChat(MegaApplication.getInstance().getMegaChatApi().getChatRoom(chat.getChatId()));
    }

>>>>>>> 61f57a84
}<|MERGE_RESOLUTION|>--- conflicted
+++ resolved
@@ -40,10 +40,7 @@
 import nz.mega.sdk.AndroidGfxProcessor;
 import nz.mega.sdk.MegaChatApi;
 import nz.mega.sdk.MegaChatApiAndroid;
-<<<<<<< HEAD
-=======
 import nz.mega.sdk.MegaChatListItem;
->>>>>>> 61f57a84
 import nz.mega.sdk.MegaChatMessage;
 import nz.mega.sdk.MegaChatRoom;
 import nz.mega.sdk.MegaNode;
@@ -52,10 +49,7 @@
 import static mega.privacy.android.app.utils.Constants.*;
 import static mega.privacy.android.app.utils.LogUtil.*;
 import static mega.privacy.android.app.utils.TextUtil.*;
-<<<<<<< HEAD
-=======
 import static mega.privacy.android.app.utils.TimeUtils.*;
->>>>>>> 61f57a84
 
 public class ChatUtil {
 
@@ -494,8 +488,6 @@
             contactStateText.isMarqueeIsNecessary(context);
         }
     }
-<<<<<<< HEAD
-=======
 
     /**
      * Method for obtaining the title of a MegaChatRoom.
@@ -526,5 +518,4 @@
         return getTitleChat(MegaApplication.getInstance().getMegaChatApi().getChatRoom(chat.getChatId()));
     }
 
->>>>>>> 61f57a84
 }