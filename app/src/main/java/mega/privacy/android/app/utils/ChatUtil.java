--- conflicted
+++ resolved
@@ -1262,7 +1262,34 @@
     }
 
     /**
-<<<<<<< HEAD
+     * Method to compare if the current message is the same message that needs to be updated.     *
+     *
+     * @param messageToUpdate The message to be updated.
+     * @param currentMessage  The current message.
+     * @return True, if it is the same. False, if not.
+     */
+    public static boolean isItSameMsg(MegaChatMessage messageToUpdate, MegaChatMessage currentMessage) {
+        if (messageToUpdate.getMsgId() != MEGACHAT_INVALID_HANDLE) {
+            return messageToUpdate.getMsgId() == currentMessage.getMsgId();
+        } else {
+            return messageToUpdate.getTempId() == currentMessage.getTempId();
+        }
+    }
+
+    /**
+     * Method to know whether to show mute or unmute options.
+     *
+     * @param context  The Activity context.
+     * @param chatRoom The chat room.
+     * @return True, if it should be shown. False, if not.
+     */
+    public static boolean shouldMuteOrUnmuteOptionsBeShown(Context context, MegaChatRoom chatRoom) {
+        return chatRoom != null && !chatRoom.isPreview() && isStatusConnected(context, chatRoom.getChatId()) &&
+                ((chatRoom.isGroup() && chatRoom.isActive()) ||
+                        (!chatRoom.isGroup() && chatRoom.getOwnPrivilege() == MegaChatRoom.PRIV_MODERATOR));
+    }
+
+    /**
      * Creates a pending message representing an attachment message.
      *
      * @param idChat       Identifier of the chat where the message has to be sent.
@@ -1294,32 +1321,5 @@
         pendingMsg.setId(idPendingMessage);
 
         return pendingMsg;
-=======
-     * Method to compare if the current message is the same message that needs to be updated.     *
-     *
-     * @param messageToUpdate The message to be updated.
-     * @param currentMessage  The current message.
-     * @return True, if it is the same. False, if not.
-     */
-    public static boolean isItSameMsg(MegaChatMessage messageToUpdate, MegaChatMessage currentMessage) {
-        if (messageToUpdate.getMsgId() != MEGACHAT_INVALID_HANDLE) {
-            return messageToUpdate.getMsgId() == currentMessage.getMsgId();
-        } else {
-            return messageToUpdate.getTempId() == currentMessage.getTempId();
-        }
-    }
-
-    /**
-     * Method to know whether to show mute or unmute options.
-     *
-     * @param context  The Activity context.
-     * @param chatRoom The chat room.
-     * @return True, if it should be shown. False, if not.
-     */
-    public static boolean shouldMuteOrUnmuteOptionsBeShown(Context context, MegaChatRoom chatRoom) {
-        return chatRoom != null && !chatRoom.isPreview() && isStatusConnected(context, chatRoom.getChatId()) &&
-                ((chatRoom.isGroup() && chatRoom.isActive()) ||
-                        (!chatRoom.isGroup() && chatRoom.getOwnPrivilege() == MegaChatRoom.PRIV_MODERATOR));
->>>>>>> 60560374
     }
 }