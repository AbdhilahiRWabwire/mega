package mega.privacy.android.app.utils;

import android.app.Activity;
import android.content.Context;
import android.content.DialogInterface;
import android.content.Intent;
import android.content.pm.ActivityInfo;
import android.content.res.Resources;
import android.graphics.Bitmap;
import android.graphics.BitmapFactory;
import android.graphics.Canvas;
import android.graphics.Rect;
import android.graphics.drawable.BitmapDrawable;
import android.graphics.drawable.Drawable;
<<<<<<< HEAD
import android.os.SystemClock;
import android.support.annotation.Nullable;
import android.support.v4.content.ContextCompat;
import android.support.v7.app.AlertDialog;
=======
import androidx.annotation.Nullable;
import android.content.pm.ActivityInfo;
import android.content.res.Resources;
import android.os.SystemClock;
import androidx.core.content.ContextCompat;
import androidx.appcompat.app.AlertDialog;
>>>>>>> 4be3d672
import android.util.TypedValue;
import android.view.LayoutInflater;
import android.view.View;
import android.widget.Button;
import android.widget.Chronometer;
import android.widget.RelativeLayout;
import android.widget.TextView;

import java.io.File;
import java.io.FileOutputStream;
import java.util.List;

import mega.privacy.android.app.MegaApplication;
import mega.privacy.android.app.MimeTypeList;
import mega.privacy.android.app.R;
import mega.privacy.android.app.components.SimpleSpanBuilder;
import mega.privacy.android.app.components.twemoji.EmojiManager;
import mega.privacy.android.app.components.twemoji.EmojiRange;
import mega.privacy.android.app.components.twemoji.EmojiUtilsShortcodes;
import mega.privacy.android.app.lollipop.ContactInfoActivityLollipop;
import mega.privacy.android.app.lollipop.megachat.ChatActivityLollipop;
import mega.privacy.android.app.lollipop.megachat.GroupChatInfoActivityLollipop;
import mega.privacy.android.app.lollipop.megachat.NodeAttachmentHistoryActivity;
import mega.privacy.android.app.lollipop.megachat.calls.ChatCallActivity;
import nz.mega.sdk.AndroidGfxProcessor;
import nz.mega.sdk.MegaChatApi;
import nz.mega.sdk.MegaChatApiAndroid;
import nz.mega.sdk.MegaChatCall;
import nz.mega.sdk.MegaChatMessage;
import nz.mega.sdk.MegaChatRoom;
import nz.mega.sdk.MegaChatSession;
import nz.mega.sdk.MegaHandleList;
import nz.mega.sdk.MegaNode;

import static mega.privacy.android.app.utils.CacheFolderManager.*;
import static mega.privacy.android.app.utils.Constants.*;
import static mega.privacy.android.app.utils.LogUtil.*;
import static mega.privacy.android.app.utils.Util.*;

public class ChatUtil {

    private static final float DOWNSCALE_IMAGES_PX = 2000000f;

    /*Method to know if i'm participating in any A/V call*/
    public static boolean participatingInACall(MegaChatApiAndroid megaChatApi) {
        if (megaChatApi == null) return false;
        MegaHandleList listCallsRequestSent = megaChatApi.getChatCalls(MegaChatCall.CALL_STATUS_REQUEST_SENT);
        MegaHandleList listCallsUserNoPresent = megaChatApi.getChatCalls(MegaChatCall.CALL_STATUS_USER_NO_PRESENT);
        MegaHandleList listCallsRingIn = megaChatApi.getChatCalls(MegaChatCall.CALL_STATUS_RING_IN);
        MegaHandleList listCallsDestroy = megaChatApi.getChatCalls(MegaChatCall.CALL_STATUS_DESTROYED);
        MegaHandleList listCalls = megaChatApi.getChatCalls();

        if ((listCalls.size() - listCallsDestroy.size()) == 0) {
            logDebug("No calls in progress");
            return false;
        }

        logDebug("There is some call in progress");
        if ((listCalls.size() - listCallsDestroy.size()) == (listCallsUserNoPresent.size() + listCallsRingIn.size())) {
            logDebug("I'm not participating in any of the calls there");
            return false;
        }
        if (listCallsRequestSent.size() > 0) {
            logDebug("I'm doing a outgoing call");
            return true;
        }
        logDebug("I'm in a call in progress");
        return true;
    }

    /*Method to know the chat id which A / V call I am participating in*/
    public static long getChatCallInProgress(MegaChatApiAndroid megaChatApi) {
        if (megaChatApi != null) {
            MegaHandleList listCallsRequestSent = megaChatApi.getChatCalls(MegaChatCall.CALL_STATUS_REQUEST_SENT);
            if (listCallsRequestSent != null && listCallsRequestSent.size() > 0) {
                return listCallsRequestSent.get(0);
            }

            MegaHandleList listCallsInProgress = megaChatApi.getChatCalls(MegaChatCall.CALL_STATUS_IN_PROGRESS);
            if (listCallsInProgress != null && listCallsInProgress.size() > 0) {
                return listCallsInProgress.get(0);
            }

            MegaHandleList listCallsInReconnecting = megaChatApi.getChatCalls(MegaChatCall.CALL_STATUS_RECONNECTING);
            if (listCallsInReconnecting != null && listCallsInReconnecting.size() > 0) {
                return listCallsInReconnecting.get(0);
            }
        }
        return -1;
    }

    /*Method to return to the call which I am participating*/
    public static void returnCall(Context context, MegaChatApiAndroid megaChatApi) {
        if ((megaChatApi == null) || (megaChatApi.getChatCall(getChatCallInProgress(megaChatApi)) == null))
            return;
        long chatId = getChatCallInProgress(megaChatApi);
        MegaChatCall call = megaChatApi.getChatCall(chatId);
        MegaApplication.setShowPinScreen(false);
        Intent intent = new Intent(context, ChatCallActivity.class);
        intent.addFlags(Intent.FLAG_ACTIVITY_CLEAR_TOP);
        intent.putExtra(CHAT_ID, chatId);
        intent.putExtra(CALL_ID, call.getId());
        context.startActivity(intent);

    }

    /*Method to show or hide the "Tap to return to call" banner*/
    public static void showCallLayout(Context context, MegaChatApiAndroid megaChatApi, final RelativeLayout callInProgressLayout, final Chronometer callInProgressChrono, final TextView callInProgressText) {
        if (megaChatApi == null || callInProgressLayout == null) return;
        if (!participatingInACall(megaChatApi)) {
            callInProgressLayout.setVisibility(View.GONE);
            activateChrono(false, callInProgressChrono, null);
            return;
        }

        long chatId = getChatCallInProgress(megaChatApi);
        if (chatId == -1) return;

        MegaChatCall call = megaChatApi.getChatCall(chatId);
        if (call.getStatus() == MegaChatCall.CALL_STATUS_RECONNECTING) {
            logDebug("Displayed the Reconnecting call layout");
            activateChrono(false, callInProgressChrono, null);
            callInProgressLayout.setBackgroundColor(ContextCompat.getColor(context, R.color.reconnecting_bar));
            callInProgressText.setText(context.getString(R.string.reconnecting_message));

        } else {
            logDebug("Displayed the layout to return to the call");
            callInProgressText.setText(context.getString(R.string.call_in_progress_layout));
            callInProgressLayout.setBackgroundColor(ContextCompat.getColor(context, R.color.accentColor));

            if (call.getStatus() == MegaChatCall.CALL_STATUS_IN_PROGRESS) {
                activateChrono(true, callInProgressChrono, call);
            } else {
                activateChrono(false, callInProgressChrono, null);
            }
        }
        callInProgressLayout.setVisibility(View.VISIBLE);
    }

    /*Method to know if I come from a call reconnection to show the layout of returning to the call*/
    public static boolean isAfterReconnecting(Context context, RelativeLayout layout, final TextView reconnectingText) {
        return layout != null && layout.getVisibility() == View.VISIBLE && reconnectingText.getText().toString().equals(context.getString(R.string.reconnecting_message));
    }

    /*Method to know if a call is established*/
    public static boolean isEstablishedCall(MegaChatApiAndroid megaChatApi, long chatId) {

        if ((megaChatApi == null) || (megaChatApi.getChatCall(chatId) == null)) return false;
        MegaChatCall call = megaChatApi.getChatCall(chatId);
        if ((call.getStatus() <= MegaChatCall.CALL_STATUS_REQUEST_SENT) || (call.getStatus() == MegaChatCall.CALL_STATUS_JOINING) || (call.getStatus() == MegaChatCall.CALL_STATUS_IN_PROGRESS))
            return true;
        return false;
    }

    public static boolean isVoiceClip(String name) {
        return MimeTypeList.typeForName(name).isAudioVoiceClip();
    }

    public static long getVoiceClipDuration(MegaNode node) {
        return node.getDuration() <= 0 ? 0 : node.getDuration() * 1000;
    }

    /* Get the height of the action bar */
    public static int getActionBarHeight(Activity activity, Resources resources) {
        int actionBarHeight = 0;
        TypedValue tv = new TypedValue();
        if (activity != null && activity.getTheme().resolveAttribute(android.R.attr.actionBarSize, tv, true)) {
            actionBarHeight = TypedValue.complexToDimensionPixelSize(tv.data, resources.getDisplayMetrics());
        }
        return actionBarHeight;
    }

    private static int getRealLength(CharSequence text){
        int length = text.length();

        List<EmojiRange> emojisFound = EmojiManager.getInstance().findAllEmojis(text);
        int count = 0;
        if(emojisFound.size() > 0){
            for (int i=0; i<emojisFound.size();i++) {
                count = count + (emojisFound.get(i).end - emojisFound.get(i).start);
            }
            return length + count;

        }
        return length;
    }

    public static int getMaxAllowed(@Nullable CharSequence text) {
        int realLength = getRealLength(text);
        if (realLength > MAX_ALLOWED_CHARACTERS_AND_EMOJIS) {
            return text.length();
        }
        return MAX_ALLOWED_CHARACTERS_AND_EMOJIS;
    }

    public static boolean isAllowedTitle(String text) {
        return getMaxAllowed(text) != text.length() || getRealLength(text) == MAX_ALLOWED_CHARACTERS_AND_EMOJIS;
    }

    public static void showShareChatLinkDialog (final Context context, MegaChatRoom chat, final String chatLink) {

        AlertDialog.Builder builder = new AlertDialog.Builder(context, R.style.AppCompatAlertDialogStyle);
        LayoutInflater inflater = null;
        if (context instanceof GroupChatInfoActivityLollipop) {
            inflater = ((GroupChatInfoActivityLollipop) context).getLayoutInflater();
        } else if (context instanceof ChatActivityLollipop) {
            inflater = ((ChatActivityLollipop) context).getLayoutInflater();
        }
        View v = inflater.inflate(R.layout.chat_link_share_dialog, null);
        builder.setView(v);
        final AlertDialog shareLinkDialog = builder.create();

        TextView nameGroup = (TextView) v.findViewById(R.id.group_name_text);
        nameGroup.setText(chat.getTitle());
        TextView chatLinkText = (TextView) v.findViewById(R.id.chat_link_text);
        chatLinkText.setText(chatLink);

        final boolean isModerator = chat.getOwnPrivilege() == MegaChatRoom.PRIV_MODERATOR ? true : false;

        View.OnClickListener clickListener = new View.OnClickListener() {
            @Override
            public void onClick(View v) {
                switch (v.getId()) {
                    case R.id.copy_button: {
                        android.content.ClipboardManager clipboard = (android.content.ClipboardManager) context.getSystemService(Context.CLIPBOARD_SERVICE);
                        android.content.ClipData clip = android.content.ClipData.newPlainText("Copied Text", chatLink);
                        clipboard.setPrimaryClip(clip);
                        if (context instanceof GroupChatInfoActivityLollipop) {
                            ((GroupChatInfoActivityLollipop) context).showSnackbar(context.getString(R.string.chat_link_copied_clipboard));
                        } else if (context instanceof ChatActivityLollipop) {
                            ((ChatActivityLollipop) context).showSnackbar(SNACKBAR_TYPE, context.getString(R.string.chat_link_copied_clipboard), -1);

                        }
                        dismissShareChatLinkDialog(context, shareLinkDialog);
                        break;
                    }
                    case R.id.share_button: {
                        Intent sharingIntent = new Intent(android.content.Intent.ACTION_SEND);
                        sharingIntent.setType("text/plain");
                        sharingIntent.putExtra(android.content.Intent.EXTRA_TEXT, chatLink);
                        context.startActivity(Intent.createChooser(sharingIntent, context.getString(R.string.context_share)));
                        dismissShareChatLinkDialog(context, shareLinkDialog);
                        break;
                    }
                    case R.id.delete_button: {
                        if (isModerator) {
                            showConfirmationRemoveChatLink(context);
                        }
                        dismissShareChatLinkDialog(context, shareLinkDialog);
                        break;
                    }
                    case R.id.dismiss_button: {
                        dismissShareChatLinkDialog(context, shareLinkDialog);
                        break;
                    }
                }
            }
        };

        Button copyButton = (Button) v.findViewById(R.id.copy_button);
        copyButton.setOnClickListener(clickListener);
        Button shareButton = (Button) v.findViewById(R.id.share_button);
        shareButton.setOnClickListener(clickListener);
        Button deleteButton = (Button) v.findViewById(R.id.delete_button);
        if (isModerator) {
            deleteButton.setVisibility(View.VISIBLE);
        } else {
            deleteButton.setVisibility(View.GONE);
        }
        deleteButton.setOnClickListener(clickListener);
        Button dismissButton = (Button) v.findViewById(R.id.dismiss_button);
        dismissButton.setOnClickListener(clickListener);

        shareLinkDialog.setCancelable(false);
        shareLinkDialog.setCanceledOnTouchOutside(false);
        try {
            shareLinkDialog.show();
        } catch (Exception e) {
        }
    }

    private static void dismissShareChatLinkDialog(Context context, AlertDialog shareLinkDialog) {
        try {
            shareLinkDialog.dismiss();
            if (context instanceof ChatActivityLollipop) {
                ((ChatActivityLollipop) context).setShareLinkDialogDismissed(true);
            }
        } catch (Exception e) {
        }
    }

    public static void showConfirmationRemoveChatLink(final Context context) {
        logDebug("showConfirmationRemoveChatLink");

        DialogInterface.OnClickListener dialogClickListener = new DialogInterface.OnClickListener() {
            @Override
            public void onClick(DialogInterface dialog, int which) {
                switch (which) {
                    case DialogInterface.BUTTON_POSITIVE:
                        if (context instanceof GroupChatInfoActivityLollipop) {
                            ((GroupChatInfoActivityLollipop) context).removeChatLink();
                        } else if (context instanceof ChatActivityLollipop) {
                            ((ChatActivityLollipop) context).removeChatLink();
                        }
                        break;

                    case DialogInterface.BUTTON_NEGATIVE:
                        //No button clicked
                        break;
                }
            }
        };

        androidx.appcompat.app.AlertDialog.Builder builder = new androidx.appcompat.app.AlertDialog.Builder(context);
        builder.setTitle(R.string.action_delete_link);
        builder.setMessage(R.string.context_remove_chat_link_warning_text).setPositiveButton(R.string.delete_button, dialogClickListener)
                .setNegativeButton(R.string.general_cancel, dialogClickListener).show();
    }

    public static MegaChatMessage getMegaChatMessage(Context context, MegaChatApiAndroid megaChatApi, long chatId, long messageId) {
        if (context instanceof NodeAttachmentHistoryActivity) {
            return megaChatApi.getMessageFromNodeHistory(chatId, messageId);
        } else {
            return megaChatApi.getMessage(chatId, messageId);
        }

    }

    public static void activateChrono(boolean activateChrono, final Chronometer chronometer, MegaChatCall callChat) {
        if (chronometer == null) return;
        if(!activateChrono){
            chronometer.stop();
            chronometer.setVisibility(View.GONE);
            return;
        }
        if (callChat != null) {
            chronometer.setVisibility(View.VISIBLE);
            chronometer.setBase(SystemClock.elapsedRealtime() - (callChat.getDuration() * 1000));
            chronometer.start();
            chronometer.setFormat(" %s");
        }
    }

    /**
     * Locks the device window in landscape mode.
     */
    public static void lockOrientationLandscape(Activity activity) {
        activity.setRequestedOrientation(ActivityInfo.SCREEN_ORIENTATION_LANDSCAPE);
    }

    /**
     * Locks the device window in reverse landscape mode.
     */
    public static void lockOrientationReverseLandscape(Activity activity) {
        activity.setRequestedOrientation(ActivityInfo.SCREEN_ORIENTATION_REVERSE_LANDSCAPE);
    }

    /**
     * Locks the device window in portrait mode.
     */
    public static void lockOrientationPortrait(Activity activity) {
        activity.setRequestedOrientation(ActivityInfo.SCREEN_ORIENTATION_PORTRAIT);
    }

    /**
     * Locks the device window in reverse portrait mode.
     */
    public static void lockOrientationReversePortrait(Activity activity) {
        activity.setRequestedOrientation(ActivityInfo.SCREEN_ORIENTATION_REVERSE_PORTRAIT);
    }

    /**
     * Allows user to freely use portrait or landscape mode.
     */
    public static void unlockOrientation(Activity activity) {
        activity.setRequestedOrientation(ActivityInfo.SCREEN_ORIENTATION_UNSPECIFIED);
    }

    public static String milliSecondsToTimer(long milliseconds) {
        String minutesString;
        String secondsString;
        String finalTime = "";
        int hours = (int) (milliseconds / (1000 * 60 * 60));
        int minutes = (int) (milliseconds % (1000 * 60 * 60)) / (1000 * 60);
        int seconds = (int) ((milliseconds % (1000 * 60 * 60)) % (1000 * 60) / 1000);

        if (minutes < 10) {
            minutesString = "0" + minutes;
        } else {
            minutesString = "" + minutes;
        }
        if (seconds < 10) {
            secondsString = "0" + seconds;
        } else {
            secondsString = "" + seconds;
        }

        if (hours > 0) {
            if (hours < 10) {
                finalTime = "0" + hours + ":";
            } else {
                finalTime = "" + hours + ":";
            }
        }

        finalTime = finalTime + minutesString + ":" + secondsString;
        return finalTime;
    }

    public static void showErrorAlertDialogGroupCall(String message, final boolean finish, final Activity activity){
        if(activity == null){
            return;
        }

        try{
            android.app.AlertDialog.Builder dialogBuilder = getCustomAlertBuilder(activity, activity.getString(R.string.general_error_word), message, null);
            dialogBuilder.setPositiveButton(
                    activity.getString(android.R.string.ok),
                    new DialogInterface.OnClickListener() {
                        @Override
                        public void onClick(DialogInterface dialog, int which) {
                            dialog.dismiss();
                            if (finish) {
                                activity.finishAndRemoveTask();
                            }
                        }
                    });
            dialogBuilder.setOnCancelListener(new DialogInterface.OnCancelListener() {
                @Override
                public void onCancel(DialogInterface dialog) {
                    if (finish) {
                        activity.finishAndRemoveTask();
                    }
                }
            });


            android.app.AlertDialog dialog = dialogBuilder.create();
            dialog.show();
            brandAlertDialog(dialog);
        }catch(Exception ex){
            showToast(activity, message);
        }
    }

    public static String sessionStatusToString(int status) {
        switch (status) {
            case MegaChatSession.SESSION_STATUS_INVALID:
                return "SESSION_STATUS_INVALID";
            case MegaChatSession.SESSION_STATUS_INITIAL:
                return "SESSION_STATUS_INITIAL";
            case MegaChatSession.SESSION_STATUS_IN_PROGRESS:
                return "SESSION_STATUS_IN_PROGRESS";
            case MegaChatSession.SESSION_STATUS_DESTROYED:
                return "SESSION_STATUS_DESTROYED";
            default:
                return String.valueOf(status);
        }
    }

    public static String callStatusToString(int status) {
        switch (status) {
            case MegaChatCall.CALL_STATUS_INITIAL:
                return "CALL_STATUS_INITIAL";
            case MegaChatCall.CALL_STATUS_HAS_LOCAL_STREAM:
                return "CALL_STATUS_HAS_LOCAL_STREAM";
            case MegaChatCall.CALL_STATUS_REQUEST_SENT:
                return "CALL_STATUS_REQUEST_SENT";
            case MegaChatCall.CALL_STATUS_RING_IN:
                return "CALL_STATUS_RING_IN";
            case MegaChatCall.CALL_STATUS_JOINING:
                return "CALL_STATUS_JOINING";
            case MegaChatCall.CALL_STATUS_IN_PROGRESS:
                return "CALL_STATUS_IN_PROGRESS";
            case MegaChatCall.CALL_STATUS_TERMINATING_USER_PARTICIPATION:
                return "CALL_STATUS_TERMINATING_USER_PARTICIPATION";
            case MegaChatCall.CALL_STATUS_DESTROYED:
                return "CALL_STATUS_DESTROYED";
            case MegaChatCall.CALL_STATUS_USER_NO_PRESENT:
                return "CALL_STATUS_USER_NO_PRESENT";
            case MegaChatCall.CALL_STATUS_RECONNECTING:
                return "CALL_STATUS_RECONNECTING";
            default:
                return String.valueOf(status);
        }
    }

    public static String converterShortCodes(String text) {
        if (text == null || text.isEmpty()) return text;
        return EmojiUtilsShortcodes.emojify(text);
    }

    public static SimpleSpanBuilder formatText(Context context, String text) {

        SimpleSpanBuilder result;

        try {
            RTFFormatter formatter = new RTFFormatter(text, context);
            result = formatter.setRTFFormat();
        } catch (Exception e) {
            logError("FORMATTER EXCEPTION!!!", e);
            result = null;
        }
        return result;
    }

    public static boolean areDrawablesIdentical(Drawable drawableA, Drawable drawableB) {
        Drawable.ConstantState stateA = drawableA.getConstantState();
        Drawable.ConstantState stateB = drawableB.getConstantState();
        return (stateA != null && stateB != null && stateA.equals(stateB)) || getBitmap(drawableA).sameAs(getBitmap(drawableB));
    }

    private static Bitmap getBitmap(Drawable drawable) {
        Bitmap result;
        if (drawable instanceof BitmapDrawable) {
            result = ((BitmapDrawable) drawable).getBitmap();
        } else {
            int width = drawable.getIntrinsicWidth();
            int height = drawable.getIntrinsicHeight();
            if (width <= 0) {
                width = 1;
            }
            if (height <= 0) {
                height = 1;
            }

            result = Bitmap.createBitmap(width, height, Bitmap.Config.ARGB_8888);
            Canvas canvas = new Canvas(result);
            drawable.setBounds(0, 0, canvas.getWidth(), canvas.getHeight());
            drawable.draw(canvas);
        }
        return result;
    }

    public static boolean isStatusConnected(Context context, MegaChatApiAndroid megaChatApi, long chatId) {
        return checkConnection(context) && megaChatApi != null && megaChatApi.getConnectionState() == MegaChatApi.CONNECTED && megaChatApi.getChatConnectionState(chatId) == MegaChatApi.CHAT_CONNECTION_ONLINE;
    }

    public static boolean checkConnection(Context context) {
        if (!isOnline(context)) {
            if (context instanceof ContactInfoActivityLollipop) {
                ((ContactInfoActivityLollipop) context).showSnackbar(SNACKBAR_TYPE, context.getString(R.string.error_server_connection_problem), -1);
            }
            return false;
        }
        return true;
    }

    /**
     * Gets the image compress format depending on the file extension.
     * @param name Name of the image file including the extension.
     * @return Image compress format.
     */
    private static Bitmap.CompressFormat getCompressFormat(String name) {
        String[] s = name.split("\\.");

        if (s.length > 1) {
            String ext = s[s.length - 1];
            switch (ext) {
                case "jpeg":
                case "jpg":
                default:
                    return Bitmap.CompressFormat.JPEG;

                case "png":
                    return Bitmap.CompressFormat.PNG;

                case "webp":
                    return Bitmap.CompressFormat.WEBP;
            }
        }
        return Bitmap.CompressFormat.JPEG;
    }

    /**
     * Checks an image before upload to a chat and downscales it if needed.
     * @param file Original image file.
     * @return Image file to be uploaded.
     */
    public static File checkImageBeforeUpload(File file) {
        BitmapFactory.Options options = new BitmapFactory.Options();
        int orientation = AndroidGfxProcessor.getExifOrientation(file.getAbsolutePath());
        Rect fileRect = AndroidGfxProcessor.getImageDimensions(file.getAbsolutePath(), orientation);
        Bitmap fileBitmap = AndroidGfxProcessor.getBitmap(file.getAbsolutePath(), fileRect, orientation, fileRect.right, fileRect.bottom);
        if (fileBitmap == null) {
            logError("Bitmap NULL when decoding image file for upload it to chat.");
            return null;
        }

        File outFile = null;
        float width = options.outWidth;
        float height = options.outHeight;
        float totalPixels = width * height;
        float division = DOWNSCALE_IMAGES_PX / totalPixels;
        float factor = (float) Math.min(Math.sqrt(division), 1);

        if (factor < 1) {
            width *= factor;
            height *= factor;
            logDebug("DATA connection factor<1 totalPixels: " + totalPixels + " width: " + width + " height: " + height +
                    " DOWNSCALE_IMAGES_PX/totalPixels: " + division + " Math.sqrt(DOWNSCALE_IMAGES_PX/totalPixels): " + Math.sqrt(division));

            Bitmap scaleBitmap = Bitmap.createScaledBitmap(fileBitmap, (int) width, (int) height, true);
            if (scaleBitmap == null) {
                logError("Bitmap NULL when scaling image file for upload it to chat.");
                return null;
            }

            outFile = buildChatTempFile(MegaApplication.getInstance().getApplicationContext(), file.getName());
            if (outFile == null) {
                logError("File NULL when building it for upload a scaled image to chat.");
                return null;
            }

            FileOutputStream fOut;
            try {
                fOut = new FileOutputStream(outFile);
                scaleBitmap.compress(getCompressFormat(file.getName()), 100, fOut);
                fOut.flush();
                fOut.close();
            } catch (Exception e) {
                logError("Exception compressing image file for upload it to chat.", e);
            }

            scaleBitmap.recycle();
        }

        fileBitmap.recycle();

        return outFile;
    }
}<|MERGE_RESOLUTION|>--- conflicted
+++ resolved
@@ -7,24 +7,13 @@
 import android.content.pm.ActivityInfo;
 import android.content.res.Resources;
 import android.graphics.Bitmap;
-import android.graphics.BitmapFactory;
 import android.graphics.Canvas;
-import android.graphics.Rect;
 import android.graphics.drawable.BitmapDrawable;
 import android.graphics.drawable.Drawable;
-<<<<<<< HEAD
 import android.os.SystemClock;
-import android.support.annotation.Nullable;
-import android.support.v4.content.ContextCompat;
-import android.support.v7.app.AlertDialog;
-=======
 import androidx.annotation.Nullable;
-import android.content.pm.ActivityInfo;
-import android.content.res.Resources;
-import android.os.SystemClock;
 import androidx.core.content.ContextCompat;
 import androidx.appcompat.app.AlertDialog;
->>>>>>> 4be3d672
 import android.util.TypedValue;
 import android.view.LayoutInflater;
 import android.view.View;
@@ -33,8 +22,6 @@
 import android.widget.RelativeLayout;
 import android.widget.TextView;
 
-import java.io.File;
-import java.io.FileOutputStream;
 import java.util.List;
 
 import mega.privacy.android.app.MegaApplication;
@@ -49,7 +36,6 @@
 import mega.privacy.android.app.lollipop.megachat.GroupChatInfoActivityLollipop;
 import mega.privacy.android.app.lollipop.megachat.NodeAttachmentHistoryActivity;
 import mega.privacy.android.app.lollipop.megachat.calls.ChatCallActivity;
-import nz.mega.sdk.AndroidGfxProcessor;
 import nz.mega.sdk.MegaChatApi;
 import nz.mega.sdk.MegaChatApiAndroid;
 import nz.mega.sdk.MegaChatCall;
@@ -59,14 +45,11 @@
 import nz.mega.sdk.MegaHandleList;
 import nz.mega.sdk.MegaNode;
 
-import static mega.privacy.android.app.utils.CacheFolderManager.*;
 import static mega.privacy.android.app.utils.Constants.*;
 import static mega.privacy.android.app.utils.LogUtil.*;
 import static mega.privacy.android.app.utils.Util.*;
 
 public class ChatUtil {
-
-    private static final float DOWNSCALE_IMAGES_PX = 2000000f;
 
     /*Method to know if i'm participating in any A/V call*/
     public static boolean participatingInACall(MegaChatApiAndroid megaChatApi) {
@@ -573,87 +556,4 @@
         return true;
     }
 
-    /**
-     * Gets the image compress format depending on the file extension.
-     * @param name Name of the image file including the extension.
-     * @return Image compress format.
-     */
-    private static Bitmap.CompressFormat getCompressFormat(String name) {
-        String[] s = name.split("\\.");
-
-        if (s.length > 1) {
-            String ext = s[s.length - 1];
-            switch (ext) {
-                case "jpeg":
-                case "jpg":
-                default:
-                    return Bitmap.CompressFormat.JPEG;
-
-                case "png":
-                    return Bitmap.CompressFormat.PNG;
-
-                case "webp":
-                    return Bitmap.CompressFormat.WEBP;
-            }
-        }
-        return Bitmap.CompressFormat.JPEG;
-    }
-
-    /**
-     * Checks an image before upload to a chat and downscales it if needed.
-     * @param file Original image file.
-     * @return Image file to be uploaded.
-     */
-    public static File checkImageBeforeUpload(File file) {
-        BitmapFactory.Options options = new BitmapFactory.Options();
-        int orientation = AndroidGfxProcessor.getExifOrientation(file.getAbsolutePath());
-        Rect fileRect = AndroidGfxProcessor.getImageDimensions(file.getAbsolutePath(), orientation);
-        Bitmap fileBitmap = AndroidGfxProcessor.getBitmap(file.getAbsolutePath(), fileRect, orientation, fileRect.right, fileRect.bottom);
-        if (fileBitmap == null) {
-            logError("Bitmap NULL when decoding image file for upload it to chat.");
-            return null;
-        }
-
-        File outFile = null;
-        float width = options.outWidth;
-        float height = options.outHeight;
-        float totalPixels = width * height;
-        float division = DOWNSCALE_IMAGES_PX / totalPixels;
-        float factor = (float) Math.min(Math.sqrt(division), 1);
-
-        if (factor < 1) {
-            width *= factor;
-            height *= factor;
-            logDebug("DATA connection factor<1 totalPixels: " + totalPixels + " width: " + width + " height: " + height +
-                    " DOWNSCALE_IMAGES_PX/totalPixels: " + division + " Math.sqrt(DOWNSCALE_IMAGES_PX/totalPixels): " + Math.sqrt(division));
-
-            Bitmap scaleBitmap = Bitmap.createScaledBitmap(fileBitmap, (int) width, (int) height, true);
-            if (scaleBitmap == null) {
-                logError("Bitmap NULL when scaling image file for upload it to chat.");
-                return null;
-            }
-
-            outFile = buildChatTempFile(MegaApplication.getInstance().getApplicationContext(), file.getName());
-            if (outFile == null) {
-                logError("File NULL when building it for upload a scaled image to chat.");
-                return null;
-            }
-
-            FileOutputStream fOut;
-            try {
-                fOut = new FileOutputStream(outFile);
-                scaleBitmap.compress(getCompressFormat(file.getName()), 100, fOut);
-                fOut.flush();
-                fOut.close();
-            } catch (Exception e) {
-                logError("Exception compressing image file for upload it to chat.", e);
-            }
-
-            scaleBitmap.recycle();
-        }
-
-        fileBitmap.recycle();
-
-        return outFile;
-    }
 }