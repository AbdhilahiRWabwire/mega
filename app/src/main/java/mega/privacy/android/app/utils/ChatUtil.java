package mega.privacy.android.app.utils;

import android.app.Activity;
import android.content.Context;
import android.content.DialogInterface;
import android.content.Intent;
<<<<<<< HEAD
import android.os.SystemClock;
=======
import android.content.pm.ActivityInfo;
import android.content.res.Resources;
>>>>>>> 4eb33f12
import android.support.v7.app.AlertDialog;
import android.util.TypedValue;
import android.view.LayoutInflater;
import android.view.View;
import android.widget.Button;
import android.widget.Chronometer;
import android.widget.RelativeLayout;
import android.widget.TextView;

import mega.privacy.android.app.MegaApplication;
import mega.privacy.android.app.MimeTypeList;
import mega.privacy.android.app.R;
import mega.privacy.android.app.lollipop.ManagerActivityLollipop;
import mega.privacy.android.app.lollipop.megachat.ChatActivityLollipop;
import mega.privacy.android.app.lollipop.megachat.GroupChatInfoActivityLollipop;
import mega.privacy.android.app.lollipop.megachat.calls.ChatCallActivity;
import nz.mega.sdk.MegaApiAndroid;
import nz.mega.sdk.MegaChatApiAndroid;
import nz.mega.sdk.MegaChatCall;
import nz.mega.sdk.MegaChatRoom;
import nz.mega.sdk.MegaHandleList;
import nz.mega.sdk.MegaNode;

public class ChatUtil {

    /*Method to know if i'm participating in any A/V call*/
    public static boolean participatingInACall(MegaChatApiAndroid megaChatApi) {
        log("participatingInACall");
        if (megaChatApi == null) return false;
        MegaHandleList listCallsRequestSent = megaChatApi.getChatCalls(MegaChatCall.CALL_STATUS_REQUEST_SENT);
        MegaHandleList listCallsUserNoPresent = megaChatApi.getChatCalls(MegaChatCall.CALL_STATUS_USER_NO_PRESENT);
        MegaHandleList listCallsRingIn = megaChatApi.getChatCalls(MegaChatCall.CALL_STATUS_RING_IN);
        MegaHandleList listCallsDestroy = megaChatApi.getChatCalls(MegaChatCall.CALL_STATUS_DESTROYED);

        MegaHandleList listCalls = megaChatApi.getChatCalls();
        log("participatingInACall: No calls in progress ");


        if ((listCalls.size() - listCallsDestroy.size()) == 0) return false;
        log("participatingInACall:There is some call in progress");

        if ((listCalls.size() - listCallsDestroy.size()) == (listCallsUserNoPresent.size() + listCallsRingIn.size())) {
            log("participatingInACall:I'm not participating in any of the calls there");
            return false;
        }
        if (listCallsRequestSent.size() > 0) {
            log("participatingInACall: I'm doing a outgoing call");
            return true;
        }
        log("participatingInACall:I'm in a call in progress");
        return true;

    }

    /*Method to know the chat id which A / V call I am participating in*/
    public static long getChatCallInProgress(MegaChatApiAndroid megaChatApi) {
        log("getChatCallInProgress()");
        long chatId = -1;
        if (megaChatApi != null) {
            MegaHandleList listCallsRequestSent = megaChatApi.getChatCalls(MegaChatCall.CALL_STATUS_REQUEST_SENT);
            if ((listCallsRequestSent != null) && (listCallsRequestSent.size() > 0)) {
                log("getChatCallInProgress: Request Sent");
                //Return to request sent
                chatId = listCallsRequestSent.get(0);
            } else {
                log("getChatCallInProgress: NOT Request Sent");
                MegaHandleList listCallsInProgress = megaChatApi.getChatCalls(MegaChatCall.CALL_STATUS_IN_PROGRESS);
                if ((listCallsInProgress != null) && (listCallsInProgress.size() > 0)) {
                    //Return to in progress
                    log("getChatCallInProgress: In progress");
                    chatId = listCallsInProgress.get(0);
                }
            }
        }
        return chatId;
    }

    /*Method to return to the call which I am participating*/
    public static void returnCall(Context context, MegaChatApiAndroid megaChatApi) {
        log("returnCall()");
        if ((megaChatApi == null) || (megaChatApi.getChatCall(getChatCallInProgress(megaChatApi)) == null))
            return;
        long chatId = getChatCallInProgress(megaChatApi);
        MegaChatCall call = megaChatApi.getChatCall(chatId);
        MegaApplication.setShowPinScreen(false);
        Intent intent = new Intent(context, ChatCallActivity.class);
        intent.addFlags(Intent.FLAG_ACTIVITY_CLEAR_TOP);
        intent.putExtra(Constants.CHAT_ID, chatId);
        intent.putExtra(Constants.CALL_ID, call.getId());
        context.startActivity(intent);

    }

    /*Method to show or hide the "return the call" layout*/
    public static void showCallLayout(Context context, MegaChatApiAndroid megaChatApi, final RelativeLayout callInProgressLayout, final Chronometer callInProgressChrono) {
        if (megaChatApi == null) return;
        if (!Util.isChatEnabled() || !(context instanceof ManagerActivityLollipop) || !participatingInACall(megaChatApi)) {
            callInProgressLayout.setVisibility(View.GONE);
            activateChrono(false, callInProgressChrono, null);
            return;
        }
        callInProgressLayout.setVisibility(View.VISIBLE);

        long chatId = getChatCallInProgress(megaChatApi);
        if (chatId == -1) return;
        MegaChatCall call = megaChatApi.getChatCall(chatId);
        if (call.getStatus() == MegaChatCall.CALL_STATUS_IN_PROGRESS) {
            activateChrono(true, callInProgressChrono, call);
            return;
        }
        activateChrono(false, callInProgressChrono, null);
    }

    /*Method to know if a call is established*/
    public static boolean isEstablishedCall(MegaChatApiAndroid megaChatApi, long chatId) {

        if ((megaChatApi == null) || (megaChatApi.getChatCall(chatId) == null)) return false;
        MegaChatCall call = megaChatApi.getChatCall(chatId);
        if ((call.getStatus() <= MegaChatCall.CALL_STATUS_REQUEST_SENT) || (call.getStatus() == MegaChatCall.CALL_STATUS_JOINING) || (call.getStatus() == MegaChatCall.CALL_STATUS_IN_PROGRESS))
            return true;
        return false;
    }

<<<<<<< HEAD
=======
    public static boolean isVoiceClip(String name) {
        return MimeTypeList.typeForName(name).isAudioVoiceClip();
    }

    public static long getVoiceClipDuration(MegaNode node) {
        return node.getDuration() <= 0 ? 0 : node.getDuration() * 1000;
    }

    /* Get the height of the action bar */
    public static int getActionBarHeight(Activity activity, Resources resources) {
        int actionBarHeight = 0;
        TypedValue tv = new TypedValue();
        if (activity != null && activity.getTheme().resolveAttribute(android.R.attr.actionBarSize, tv, true)) {
            actionBarHeight = TypedValue.complexToDimensionPixelSize(tv.data, resources.getDisplayMetrics());
        }
        return actionBarHeight;
    }

>>>>>>> 4eb33f12
    public static void log(String origin, String message) {
        MegaApiAndroid.log(MegaApiAndroid.LOG_LEVEL_WARNING, "[clientApp] " + origin + ": " + message, origin);
    }

    public static void showShareChatLinkDialog(final Context context, MegaChatRoom chat, final String chatLink) {
        AlertDialog.Builder builder = new AlertDialog.Builder(context, R.style.AppCompatAlertDialogStyle);
        LayoutInflater inflater = null;
        if (context instanceof GroupChatInfoActivityLollipop) {
            inflater = ((GroupChatInfoActivityLollipop) context).getLayoutInflater();
        } else if (context instanceof ChatActivityLollipop) {
            inflater = ((ChatActivityLollipop) context).getLayoutInflater();
        }
        View v = inflater.inflate(R.layout.chat_link_share_dialog, null);
        builder.setView(v);
        final AlertDialog shareLinkDialog = builder.create();

        TextView nameGroup = (TextView) v.findViewById(R.id.group_name_text);
        nameGroup.setText(chat.getTitle());
        TextView chatLinkText = (TextView) v.findViewById(R.id.chat_link_text);
        chatLinkText.setText(chatLink);

        final boolean isModerator = chat.getOwnPrivilege() == MegaChatRoom.PRIV_MODERATOR ? true : false;

        View.OnClickListener clickListener = new View.OnClickListener() {
            @Override
            public void onClick(View v) {
                switch (v.getId()) {
                    case R.id.copy_button: {
                        android.content.ClipboardManager clipboard = (android.content.ClipboardManager) context.getSystemService(Context.CLIPBOARD_SERVICE);
                        android.content.ClipData clip = android.content.ClipData.newPlainText("Copied Text", chatLink);
                        clipboard.setPrimaryClip(clip);
                        if (context instanceof GroupChatInfoActivityLollipop) {
                            ((GroupChatInfoActivityLollipop) context).showSnackbar(context.getString(R.string.chat_link_copied_clipboard));
                        } else if (context instanceof ChatActivityLollipop) {
                            ((ChatActivityLollipop) context).showSnackbar(Constants.SNACKBAR_TYPE, context.getString(R.string.chat_link_copied_clipboard), -1);

                        }
                        dismissShareChatLinkDialog(context, shareLinkDialog);
                        break;
                    }
                    case R.id.share_button: {
                        Intent sharingIntent = new Intent(android.content.Intent.ACTION_SEND);
                        sharingIntent.setType("text/plain");
                        sharingIntent.putExtra(android.content.Intent.EXTRA_TEXT, chatLink);
                        context.startActivity(Intent.createChooser(sharingIntent, context.getString(R.string.context_share)));
                        dismissShareChatLinkDialog(context, shareLinkDialog);
                        break;
                    }
                    case R.id.delete_button: {
                        if (isModerator) {
                            showConfirmationRemoveChatLink(context);
                        }
                        dismissShareChatLinkDialog(context, shareLinkDialog);
                        break;
                    }
                    case R.id.dismiss_button: {
                        dismissShareChatLinkDialog(context, shareLinkDialog);
                        break;
                    }
                }
            }
        };

        Button copyButton = (Button) v.findViewById(R.id.copy_button);
        copyButton.setOnClickListener(clickListener);
        Button shareButton = (Button) v.findViewById(R.id.share_button);
        shareButton.setOnClickListener(clickListener);
        Button deleteButton = (Button) v.findViewById(R.id.delete_button);
        if (isModerator) {
            deleteButton.setVisibility(View.VISIBLE);
        } else {
            deleteButton.setVisibility(View.GONE);
        }
        deleteButton.setOnClickListener(clickListener);
        Button dismissButton = (Button) v.findViewById(R.id.dismiss_button);
        dismissButton.setOnClickListener(clickListener);

        shareLinkDialog.setCancelable(false);
        shareLinkDialog.setCanceledOnTouchOutside(false);
        try {
            shareLinkDialog.show();
        } catch (Exception e) {
        }
    }

    static void dismissShareChatLinkDialog(Context context, AlertDialog shareLinkDialog) {
        try {
            shareLinkDialog.dismiss();
            if (context instanceof ChatActivityLollipop) {
                ((ChatActivityLollipop) context).setShareLinkDialogDismissed(true);
            }
        } catch (Exception e) {
        }
    }

    public static void showConfirmationRemoveChatLink(final Context context) {
        log("showConfirmationRemoveChatLink");

        DialogInterface.OnClickListener dialogClickListener = new DialogInterface.OnClickListener() {
            @Override
            public void onClick(DialogInterface dialog, int which) {
                switch (which) {
                    case DialogInterface.BUTTON_POSITIVE:
                        if (context instanceof GroupChatInfoActivityLollipop) {
                            ((GroupChatInfoActivityLollipop) context).removeChatLink();
                        } else if (context instanceof ChatActivityLollipop) {
                            ((ChatActivityLollipop) context).removeChatLink();
                        }
                        break;

                    case DialogInterface.BUTTON_NEGATIVE:
                        //No button clicked
                        break;
                }
            }
        };

        android.support.v7.app.AlertDialog.Builder builder = new android.support.v7.app.AlertDialog.Builder(context);
        builder.setTitle(R.string.action_delete_link);
        builder.setMessage(R.string.context_remove_chat_link_warning_text).setPositiveButton(R.string.delete_button, dialogClickListener)
                .setNegativeButton(R.string.general_cancel, dialogClickListener).show();
    }

<<<<<<< HEAD
    public static void activateChrono(boolean activateChrono, final Chronometer chronometer, MegaChatCall callChat) {
        if (chronometer == null || callChat == null) return;
        if (activateChrono) {
            chronometer.setVisibility(View.VISIBLE);
            chronometer.setBase(SystemClock.elapsedRealtime() - (callChat.getDuration() * 1000));
            chronometer.start();
            chronometer.setFormat(" %s");
            return;
        }
        chronometer.stop();
        chronometer.setVisibility(View.GONE);
=======
    /**
     * Locks the device window in landscape mode.
     */
    public static void lockOrientationLandscape(Activity activity) {
        activity.setRequestedOrientation(ActivityInfo.SCREEN_ORIENTATION_LANDSCAPE);
    }

    /**
     * Locks the device window in reverse landscape mode.
     */
    public static void lockOrientationReverseLandscape(Activity activity) {
        activity.setRequestedOrientation(ActivityInfo.SCREEN_ORIENTATION_REVERSE_LANDSCAPE);
    }

    /**
     * Locks the device window in portrait mode.
     */
    public static void lockOrientationPortrait(Activity activity) {
        activity.setRequestedOrientation(ActivityInfo.SCREEN_ORIENTATION_PORTRAIT);
    }

    /**
     * Locks the device window in reverse portrait mode.
     */
    public static void lockOrientationReversePortrait(Activity activity) {
        activity.setRequestedOrientation(ActivityInfo.SCREEN_ORIENTATION_REVERSE_PORTRAIT);
    }

    /**
     * Allows user to freely use portrait or landscape mode.
     */
    public static void unlockOrientation(Activity activity) {
        activity.setRequestedOrientation(ActivityInfo.SCREEN_ORIENTATION_UNSPECIFIED);
    }

    public static String milliSecondsToTimer(long milliseconds) {
        String minutesString;
        String secondsString;
        String finalTime = "";
        int hours = (int) (milliseconds / (1000 * 60 * 60));
        int minutes = (int) (milliseconds % (1000 * 60 * 60)) / (1000 * 60);
        int seconds = (int) ((milliseconds % (1000 * 60 * 60)) % (1000 * 60) / 1000);

        if (minutes < 10) {
            minutesString = "0" + minutes;
        } else {
            minutesString = "" + minutes;
        }
        if (seconds < 10) {
            secondsString = "0" + seconds;
        } else {
            secondsString = "" + seconds;
        }

        if (hours > 0) {
            if (hours < 10) {
                finalTime = "0" + hours + ":";
            } else {
                finalTime = "" + hours + ":";
            }
        }

        finalTime = finalTime + minutesString + ":" + secondsString;
        return finalTime;
>>>>>>> 4eb33f12
    }

    private static void log(String message) {
        log("UtilChat", message);
    }

}<|MERGE_RESOLUTION|>--- conflicted
+++ resolved
@@ -4,12 +4,9 @@
 import android.content.Context;
 import android.content.DialogInterface;
 import android.content.Intent;
-<<<<<<< HEAD
 import android.os.SystemClock;
-=======
 import android.content.pm.ActivityInfo;
 import android.content.res.Resources;
->>>>>>> 4eb33f12
 import android.support.v7.app.AlertDialog;
 import android.util.TypedValue;
 import android.view.LayoutInflater;
@@ -133,8 +130,6 @@
         return false;
     }
 
-<<<<<<< HEAD
-=======
     public static boolean isVoiceClip(String name) {
         return MimeTypeList.typeForName(name).isAudioVoiceClip();
     }
@@ -153,9 +148,12 @@
         return actionBarHeight;
     }
 
->>>>>>> 4eb33f12
     public static void log(String origin, String message) {
         MegaApiAndroid.log(MegaApiAndroid.LOG_LEVEL_WARNING, "[clientApp] " + origin + ": " + message, origin);
+    }
+
+    private static void log(String message) {
+        log("Util", message);
     }
 
     public static void showShareChatLinkDialog(final Context context, MegaChatRoom chat, final String chatLink) {
@@ -277,7 +275,6 @@
                 .setNegativeButton(R.string.general_cancel, dialogClickListener).show();
     }
 
-<<<<<<< HEAD
     public static void activateChrono(boolean activateChrono, final Chronometer chronometer, MegaChatCall callChat) {
         if (chronometer == null || callChat == null) return;
         if (activateChrono) {
@@ -289,7 +286,6 @@
         }
         chronometer.stop();
         chronometer.setVisibility(View.GONE);
-=======
     /**
      * Locks the device window in landscape mode.
      */
@@ -354,7 +350,6 @@
 
         finalTime = finalTime + minutesString + ":" + secondsString;
         return finalTime;
->>>>>>> 4eb33f12
     }
 
     private static void log(String message) {
