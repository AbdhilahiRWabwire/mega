--- conflicted
+++ resolved
@@ -22,12 +22,9 @@
 import mega.privacy.android.app.MegaApplication;
 import mega.privacy.android.app.MimeTypeList;
 import mega.privacy.android.app.R;
-<<<<<<< HEAD
 import mega.privacy.android.app.components.twemoji.EmojiManager;
 import mega.privacy.android.app.components.twemoji.EmojiUtilsShortcodes;
-=======
 import mega.privacy.android.app.lollipop.ManagerActivityLollipop;
->>>>>>> 99bab521
 import mega.privacy.android.app.interfaces.MyChatFilesExisitListener;
 import mega.privacy.android.app.lollipop.megachat.ChatActivityLollipop;
 import mega.privacy.android.app.lollipop.megachat.GroupChatInfoActivityLollipop;
@@ -50,21 +47,6 @@
 
     /*Method to know if i'm participating in any A/V call*/
     public static boolean participatingInACall(MegaChatApiAndroid megaChatApi) {
-<<<<<<< HEAD
-        if (megaChatApi == null) return false;
-
-        MegaHandleList listCallsUserNoPresent = megaChatApi.getChatCalls(MegaChatCall.CALL_STATUS_USER_NO_PRESENT);
-        MegaHandleList listCallsRingIn = megaChatApi.getChatCalls(MegaChatCall.CALL_STATUS_RING_IN);
-        MegaHandleList listCalls = megaChatApi.getChatCalls();
-
-        if (listCallsUserNoPresent == null || listCallsRingIn == null || listCalls == null)
-            return false;
-
-        long totalCallsNotPresent = listCallsUserNoPresent.size() + listCallsRingIn.size();
-        if (totalCallsNotPresent == listCalls.size()) return false;
-
-        return true;
-=======
         log("participatingInACall");
         if (megaChatApi == null) return false;
         MegaHandleList listCallsRequestSent = megaChatApi.getChatCalls(MegaChatCall.CALL_STATUS_REQUEST_SENT);
@@ -90,7 +72,6 @@
         log("participatingInACall:I'm in a call in progress");
         return true;
 
->>>>>>> 99bab521
     }
 
     /*Method to know the chat id which A / V call I am participating in*/
@@ -180,11 +161,6 @@
         return actionBarHeight;
     }
 
-<<<<<<< HEAD
-    public static void log(String origin, String message) {
-        MegaApiAndroid.log(MegaApiAndroid.LOG_LEVEL_WARNING, "[clientApp] "+ origin + ": " + message, origin);
-    }
-
     public static int getMaxAllowed(@Nullable final CharSequence text) {
         int numEmojis = EmojiManager.getInstance().getNumEmojis(text);
         if (numEmojis > 0) {
@@ -212,9 +188,7 @@
 
 
     public static void showShareChatLinkDialog (final Context context, MegaChatRoom chat, final String chatLink) {
-=======
-    public static void showShareChatLinkDialog(final Context context, MegaChatRoom chat, final String chatLink) {
->>>>>>> 99bab521
+
         AlertDialog.Builder builder = new AlertDialog.Builder(context, R.style.AppCompatAlertDialogStyle);
         LayoutInflater inflater = null;
         if (context instanceof GroupChatInfoActivityLollipop) {
