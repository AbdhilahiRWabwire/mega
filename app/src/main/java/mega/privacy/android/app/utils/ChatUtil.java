package mega.privacy.android.app.utils;

import android.app.Activity;
import android.content.Context;
import android.content.DialogInterface;
import android.content.Intent;
import android.graphics.Bitmap;
import android.graphics.Canvas;
import android.graphics.Rect;
import android.graphics.drawable.BitmapDrawable;
import android.graphics.drawable.Drawable;
import androidx.annotation.Nullable;
import android.content.pm.ActivityInfo;
import android.content.res.Resources;
import androidx.appcompat.app.AlertDialog;
import androidx.core.content.ContextCompat;

import android.util.TypedValue;
import android.view.LayoutInflater;
import android.view.View;
import android.widget.Button;
import android.widget.ImageView;
import android.widget.TextView;
import java.io.File;
import java.io.FileOutputStream;
import java.util.List;
import mega.privacy.android.app.MegaApplication;
import mega.privacy.android.app.MimeTypeList;
import mega.privacy.android.app.R;
import mega.privacy.android.app.components.MarqueeTextView;
import mega.privacy.android.app.components.SimpleSpanBuilder;
import mega.privacy.android.app.components.twemoji.EmojiManager;
import mega.privacy.android.app.components.twemoji.EmojiRange;
import mega.privacy.android.app.components.twemoji.EmojiTextView;
import mega.privacy.android.app.components.twemoji.EmojiUtilsShortcodes;
import mega.privacy.android.app.lollipop.megachat.ChatActivityLollipop;
import mega.privacy.android.app.lollipop.megachat.GroupChatInfoActivityLollipop;
import mega.privacy.android.app.lollipop.megachat.NodeAttachmentHistoryActivity;
import nz.mega.sdk.AndroidGfxProcessor;
import nz.mega.sdk.MegaChatApi;
import nz.mega.sdk.MegaChatApiAndroid;
import nz.mega.sdk.MegaChatListItem;
import nz.mega.sdk.MegaChatMessage;
import nz.mega.sdk.MegaChatRoom;
import nz.mega.sdk.MegaNode;

import static mega.privacy.android.app.utils.CacheFolderManager.*;
import static mega.privacy.android.app.utils.Constants.*;
import static mega.privacy.android.app.utils.ContactUtil.*;
import static mega.privacy.android.app.utils.LogUtil.*;
import static mega.privacy.android.app.utils.TextUtil.*;
import static mega.privacy.android.app.utils.TimeUtils.*;

public class ChatUtil {

    private static final float DOWNSCALE_IMAGES_PX = 2000000f;

    public static boolean isVoiceClip(String name) {
        return MimeTypeList.typeForName(name).isAudioVoiceClip();
    }

    public static long getVoiceClipDuration(MegaNode node) {
        return node.getDuration() <= 0 ? 0 : node.getDuration() * 1000;
    }

    /* Get the height of the action bar */
    public static int getActionBarHeight(Activity activity, Resources resources) {
        int actionBarHeight = 0;
        TypedValue tv = new TypedValue();
        if (activity != null && activity.getTheme().resolveAttribute(android.R.attr.actionBarSize, tv, true)) {
            actionBarHeight = TypedValue.complexToDimensionPixelSize(tv.data, resources.getDisplayMetrics());
        }
        return actionBarHeight;
    }

    private static int getRealLength(CharSequence text){
        int length = text.length();

        List<EmojiRange> emojisFound = EmojiManager.getInstance().findAllEmojis(text);
        int count = 0;
        if(emojisFound.size() > 0){
            for (int i=0; i<emojisFound.size();i++) {
                count = count + (emojisFound.get(i).end - emojisFound.get(i).start);
            }
            return length + count;

        }
        return length;
    }

    public static int getMaxAllowed(@Nullable CharSequence text) {
        int realLength = getRealLength(text);
        if (realLength > MAX_ALLOWED_CHARACTERS_AND_EMOJIS) {
            return text.length();
        }
        return MAX_ALLOWED_CHARACTERS_AND_EMOJIS;
    }

    public static boolean isAllowedTitle(String text) {
        return getMaxAllowed(text) != text.length() || getRealLength(text) == MAX_ALLOWED_CHARACTERS_AND_EMOJIS;
    }

    public static void showShareChatLinkDialog (final Context context, MegaChatRoom chat, final String chatLink) {

        AlertDialog.Builder builder = new AlertDialog.Builder(context, R.style.AppCompatAlertDialogStyle);
        LayoutInflater inflater = null;
        if (context instanceof GroupChatInfoActivityLollipop) {
            inflater = ((GroupChatInfoActivityLollipop) context).getLayoutInflater();
        } else if (context instanceof ChatActivityLollipop) {
            inflater = ((ChatActivityLollipop) context).getLayoutInflater();
        }
        View v = inflater.inflate(R.layout.chat_link_share_dialog, null);
        builder.setView(v);
        final AlertDialog shareLinkDialog = builder.create();

        EmojiTextView nameGroup = v.findViewById(R.id.group_name_text);
        nameGroup.setText(getTitleChat(chat));
        TextView chatLinkText = (TextView) v.findViewById(R.id.chat_link_text);
        chatLinkText.setText(chatLink);

        final boolean isModerator = chat.getOwnPrivilege() == MegaChatRoom.PRIV_MODERATOR ? true : false;

        View.OnClickListener clickListener = new View.OnClickListener() {
            @Override
            public void onClick(View v) {
                switch (v.getId()) {
                    case R.id.copy_button: {
                        android.content.ClipboardManager clipboard = (android.content.ClipboardManager) context.getSystemService(Context.CLIPBOARD_SERVICE);
                        android.content.ClipData clip = android.content.ClipData.newPlainText("Copied Text", chatLink);
                        clipboard.setPrimaryClip(clip);
                        if (context instanceof GroupChatInfoActivityLollipop) {
                            ((GroupChatInfoActivityLollipop) context).showSnackbar(context.getString(R.string.chat_link_copied_clipboard));
                        } else if (context instanceof ChatActivityLollipop) {
                            ((ChatActivityLollipop) context).showSnackbar(SNACKBAR_TYPE, context.getString(R.string.chat_link_copied_clipboard), -1);

                        }
                        dismissShareChatLinkDialog(context, shareLinkDialog);
                        break;
                    }
                    case R.id.share_button: {
                        Intent sharingIntent = new Intent(android.content.Intent.ACTION_SEND);
                        sharingIntent.setType("text/plain");
                        sharingIntent.putExtra(android.content.Intent.EXTRA_TEXT, chatLink);
                        context.startActivity(Intent.createChooser(sharingIntent, context.getString(R.string.context_share)));
                        dismissShareChatLinkDialog(context, shareLinkDialog);
                        break;
                    }
                    case R.id.delete_button: {
                        if (isModerator) {
                            showConfirmationRemoveChatLink(context);
                        }
                        dismissShareChatLinkDialog(context, shareLinkDialog);
                        break;
                    }
                    case R.id.dismiss_button: {
                        dismissShareChatLinkDialog(context, shareLinkDialog);
                        break;
                    }
                }
            }
        };

        Button copyButton = (Button) v.findViewById(R.id.copy_button);
        copyButton.setOnClickListener(clickListener);
        Button shareButton = (Button) v.findViewById(R.id.share_button);
        shareButton.setOnClickListener(clickListener);
        Button deleteButton = (Button) v.findViewById(R.id.delete_button);
        if (isModerator) {
            deleteButton.setVisibility(View.VISIBLE);
        } else {
            deleteButton.setVisibility(View.GONE);
        }
        deleteButton.setOnClickListener(clickListener);
        Button dismissButton = (Button) v.findViewById(R.id.dismiss_button);
        dismissButton.setOnClickListener(clickListener);

        shareLinkDialog.setCancelable(false);
        shareLinkDialog.setCanceledOnTouchOutside(false);
        try {
            shareLinkDialog.show();
        } catch (Exception e) {
        }
    }

    private static void dismissShareChatLinkDialog(Context context, AlertDialog shareLinkDialog) {
        try {
            shareLinkDialog.dismiss();
            if (context instanceof ChatActivityLollipop) {
                ((ChatActivityLollipop) context).setShareLinkDialogDismissed(true);
            }
        } catch (Exception e) {
        }
    }

    public static void showConfirmationRemoveChatLink(final Context context) {
        logDebug("showConfirmationRemoveChatLink");

        DialogInterface.OnClickListener dialogClickListener = new DialogInterface.OnClickListener() {
            @Override
            public void onClick(DialogInterface dialog, int which) {
                switch (which) {
                    case DialogInterface.BUTTON_POSITIVE:
                        if (context instanceof GroupChatInfoActivityLollipop) {
                            ((GroupChatInfoActivityLollipop) context).removeChatLink();
                        } else if (context instanceof ChatActivityLollipop) {
                            ((ChatActivityLollipop) context).removeChatLink();
                        }
                        break;

                    case DialogInterface.BUTTON_NEGATIVE:
                        //No button clicked
                        break;
                }
            }
        };

        androidx.appcompat.app.AlertDialog.Builder builder = new androidx.appcompat.app.AlertDialog.Builder(context);
        builder.setTitle(R.string.action_delete_link);
        builder.setMessage(R.string.context_remove_chat_link_warning_text).setPositiveButton(R.string.delete_button, dialogClickListener)
                .setNegativeButton(R.string.general_cancel, dialogClickListener).show();
    }

    public static MegaChatMessage getMegaChatMessage(Context context, MegaChatApiAndroid megaChatApi, long chatId, long messageId) {
        if (context instanceof NodeAttachmentHistoryActivity) {
            return megaChatApi.getMessageFromNodeHistory(chatId, messageId);
        } else {
            return megaChatApi.getMessage(chatId, messageId);
        }

    }

    /**
     * Locks the device window in landscape mode.
     */
    public static void lockOrientationLandscape(Activity activity) {
        activity.setRequestedOrientation(ActivityInfo.SCREEN_ORIENTATION_LANDSCAPE);
    }

    /**
     * Locks the device window in reverse landscape mode.
     */
    public static void lockOrientationReverseLandscape(Activity activity) {
        activity.setRequestedOrientation(ActivityInfo.SCREEN_ORIENTATION_REVERSE_LANDSCAPE);
    }

    /**
     * Locks the device window in portrait mode.
     */
    public static void lockOrientationPortrait(Activity activity) {
        activity.setRequestedOrientation(ActivityInfo.SCREEN_ORIENTATION_PORTRAIT);
    }

    /**
     * Locks the device window in reverse portrait mode.
     */
    public static void lockOrientationReversePortrait(Activity activity) {
        activity.setRequestedOrientation(ActivityInfo.SCREEN_ORIENTATION_REVERSE_PORTRAIT);
    }

    /**
     * Allows user to freely use portrait or landscape mode.
     */
    public static void unlockOrientation(Activity activity) {
        activity.setRequestedOrientation(ActivityInfo.SCREEN_ORIENTATION_UNSPECIFIED);
    }

    public static String converterShortCodes(String text) {
        if (text == null || text.isEmpty()) return text;
        return EmojiUtilsShortcodes.emojify(text);
    }

    public static SimpleSpanBuilder formatText(Context context, String text) {

        SimpleSpanBuilder result;

        try {
            RTFFormatter formatter = new RTFFormatter(text, context);
            result = formatter.setRTFFormat();
        } catch (Exception e) {
            logError("FORMATTER EXCEPTION!!!", e);
            result = null;
        }
        return result;
    }

    public static boolean areDrawablesIdentical(Drawable drawableA, Drawable drawableB) {
        Drawable.ConstantState stateA = drawableA.getConstantState();
        Drawable.ConstantState stateB = drawableB.getConstantState();
        return (stateA != null && stateB != null && stateA.equals(stateB)) || getBitmap(drawableA).sameAs(getBitmap(drawableB));
    }

    private static Bitmap getBitmap(Drawable drawable) {
        Bitmap result;
        if (drawable instanceof BitmapDrawable) {
            result = ((BitmapDrawable) drawable).getBitmap();
        } else {
            int width = drawable.getIntrinsicWidth();
            int height = drawable.getIntrinsicHeight();
            if (width <= 0) {
                width = 1;
            }
            if (height <= 0) {
                height = 1;
            }

            result = Bitmap.createBitmap(width, height, Bitmap.Config.ARGB_8888);
            Canvas canvas = new Canvas(result);
            drawable.setBounds(0, 0, canvas.getWidth(), canvas.getHeight());
            drawable.draw(canvas);
        }
        return result;
    }

    /**
     * Gets the image compress format depending on the file extension.
     * @param name Name of the image file including the extension.
     * @return Image compress format.
     */
    private static Bitmap.CompressFormat getCompressFormat(String name) {
        String[] s = name.split("\\.");

        if (s.length > 1) {
            String ext = s[s.length - 1];
            switch (ext) {
                case "jpeg":
                case "jpg":
                default:
                    return Bitmap.CompressFormat.JPEG;

                case "png":
                    return Bitmap.CompressFormat.PNG;

                case "webp":
                    return Bitmap.CompressFormat.WEBP;
            }
        }
        return Bitmap.CompressFormat.JPEG;
    }

    /**
     * Checks an image before upload to a chat and downscales it if needed.
     * @param file Original image file.
     * @return Image file to be uploaded.
     */
    public static File checkImageBeforeUpload(File file) {
        int orientation = AndroidGfxProcessor.getExifOrientation(file.getAbsolutePath());
        Rect fileRect = AndroidGfxProcessor.getImageDimensions(file.getAbsolutePath(), orientation);
        Bitmap fileBitmap = AndroidGfxProcessor.getBitmap(file.getAbsolutePath(), fileRect, orientation, fileRect.right, fileRect.bottom);
        if (fileBitmap == null) {
            logError("Bitmap NULL when decoding image file for upload it to chat.");
            return null;
        }

        File outFile = null;
        float width = fileBitmap.getWidth();
        float height = fileBitmap.getHeight();
        float totalPixels = width * height;
        float division = DOWNSCALE_IMAGES_PX / totalPixels;
        float factor = (float) Math.min(Math.sqrt(division), 1);

        if (factor < 1) {
            width *= factor;
            height *= factor;
            logDebug("DATA connection factor<1 totalPixels: " + totalPixels + " width: " + width + " height: " + height +
                    " DOWNSCALE_IMAGES_PX/totalPixels: " + division + " Math.sqrt(DOWNSCALE_IMAGES_PX/totalPixels): " + Math.sqrt(division));

            Bitmap scaleBitmap = Bitmap.createScaledBitmap(fileBitmap, (int) width, (int) height, true);
            if (scaleBitmap == null) {
                logError("Bitmap NULL when scaling image file for upload it to chat.");
                return null;
            }

            outFile = buildChatTempFile(MegaApplication.getInstance().getApplicationContext(), file.getName());
            if (outFile == null) {
                logError("File NULL when building it for upload a scaled image to chat.");
                return null;
            }

            FileOutputStream fOut;
            try {
                fOut = new FileOutputStream(outFile);
                scaleBitmap.compress(getCompressFormat(file.getName()), 100, fOut);
                fOut.flush();
                fOut.close();
            } catch (Exception e) {
                logError("Exception compressing image file for upload it to chat.", e);
            }

            scaleBitmap.recycle();
        }

        fileBitmap.recycle();

        return outFile;
    }

    /**
     * Sets the contact status icon
     *
     * @param userStatus         contact's status
     * @param contactStateIcon  view in which the status icon has to be set
     */
    public static void setContactStatus(int userStatus, ImageView contactStateIcon) {
        if (contactStateIcon == null) {
            return;
        }

        contactStateIcon.setVisibility(View.VISIBLE);

        switch (userStatus) {
            case MegaChatApi.STATUS_ONLINE:
                contactStateIcon.setImageDrawable(ContextCompat.getDrawable(MegaApplication.getInstance(), R.drawable.circle_status_contact_online));
                break;

            case MegaChatApi.STATUS_AWAY:
                contactStateIcon.setImageDrawable(ContextCompat.getDrawable(MegaApplication.getInstance(), R.drawable.circle_status_contact_away));
                break;

            case MegaChatApi.STATUS_BUSY:
                contactStateIcon.setImageDrawable(ContextCompat.getDrawable(MegaApplication.getInstance(), R.drawable.circle_status_contact_busy));
                break;

            case MegaChatApi.STATUS_OFFLINE:
                contactStateIcon.setImageDrawable(ContextCompat.getDrawable(MegaApplication.getInstance(), R.drawable.circle_status_contact_offline));
                break;

            case MegaChatApi.STATUS_INVALID:
            default:
                contactStateIcon.setVisibility(View.GONE);
        }
    }

    /**
     * Sets the contact status icon and status text
     *
     * @param userStatus         contact's status
     * @param contactStateIcon  view in which the status icon has to be set
     * @param contactStateText  view in which the status text has to be set
     */
    public static void setContactStatus(int userStatus, ImageView contactStateIcon, TextView contactStateText) {
        MegaApplication app = MegaApplication.getInstance();
        setContactStatus(userStatus, contactStateIcon);

        if (contactStateText == null) {
            return;
        }

        contactStateText.setVisibility(View.VISIBLE);

        switch (userStatus) {
            case MegaChatApi.STATUS_ONLINE:
                contactStateText.setText(app.getString(R.string.online_status));
                break;

            case MegaChatApi.STATUS_AWAY:
                contactStateText.setText(app.getString(R.string.away_status));
                break;

            case MegaChatApi.STATUS_BUSY:
                contactStateText.setText(app.getString(R.string.busy_status));
                break;

            case MegaChatApi.STATUS_OFFLINE:
                contactStateText.setText(app.getString(R.string.offline_status));
                break;

            case MegaChatApi.STATUS_INVALID:
            default:
                contactStateText.setVisibility(View.GONE);
        }
    }

    /**
     * If the contact has last green, sets is as status text
     *
     * @param context           current Context
     * @param userStatus        contact's status
     * @param lastGreen         contact's last green
     * @param contactStateText  view in which the last green has to be set
     */
    public static void setContactLastGreen(Context context, int userStatus, String lastGreen, MarqueeTextView contactStateText) {
        if (contactStateText == null || isTextEmpty(lastGreen)) {
            return;
        }

        if (userStatus != MegaChatApi.STATUS_ONLINE && userStatus != MegaChatApi.STATUS_BUSY && userStatus != MegaChatApi.STATUS_INVALID) {
            contactStateText.setText(lastGreen);
            contactStateText.isMarqueeIsNecessary(context);
        }
    }

    /**
<<<<<<< HEAD
     * Gets the name of an attached contact.
     *
     * @param message   chat message
     * @return The contact's name by this order if available: nickname, name or email
     */
    public static String getNameContactAttachment(MegaChatMessage message) {
        String email = message.getUserEmail(0);
        String name = getMegaUserNameDB(MegaApplication.getInstance().getMegaApi().getContact(email));
        if (isTextEmpty(name)) {
            name = message.getUserName(0);
        }

        if (isTextEmpty(name)) {
            name = email;
        }

        return name;
    }
=======
     * Method for obtaining the title of a MegaChatRoom.
     *
     * @param chat The chat room.
     * @return String with the title.
     */
    public static String getTitleChat(MegaChatRoom chat) {
        if (chat.isActive()) {
            return chat.getTitle();
        }

        MegaApplication app = MegaApplication.getInstance();
        return app.getString(R.string.inactive_chat_title, formatDate(app.getBaseContext(), chat.getCreationTs(), DATE_AND_TIME_YYYY_MM_DD_HH_MM_FORMAT));
    }

    /**
     * Method for obtaining the title of a MegaChatListItem.
     *
     * @param chat The chat room.
     * @return String with the title.
     */
    public static String getTitleChat(MegaChatListItem chat) {
        if (chat.isActive()) {
            return chat.getTitle();
        }

        return getTitleChat(MegaApplication.getInstance().getMegaChatApi().getChatRoom(chat.getChatId()));
    }

>>>>>>> 61f57a84
}<|MERGE_RESOLUTION|>--- conflicted
+++ resolved
@@ -490,7 +490,6 @@
     }
 
     /**
-<<<<<<< HEAD
      * Gets the name of an attached contact.
      *
      * @param message   chat message
@@ -509,7 +508,8 @@
 
         return name;
     }
-=======
+
+    /*
      * Method for obtaining the title of a MegaChatRoom.
      *
      * @param chat The chat room.
@@ -537,6 +537,4 @@
 
         return getTitleChat(MegaApplication.getInstance().getMegaChatApi().getChatRoom(chat.getChatId()));
     }
-
->>>>>>> 61f57a84
 }