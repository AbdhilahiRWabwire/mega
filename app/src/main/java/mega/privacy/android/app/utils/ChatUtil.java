--- conflicted
+++ resolved
@@ -113,13 +113,8 @@
         builder.setView(v);
         final AlertDialog shareLinkDialog = builder.create();
 
-<<<<<<< HEAD
-        TextView nameGroup = (TextView) v.findViewById(R.id.group_name_text);
+        EmojiTextView nameGroup = v.findViewById(R.id.group_name_text);
         nameGroup.setText(getTitleChat(chat));
-=======
-        EmojiTextView nameGroup = v.findViewById(R.id.group_name_text);
-        nameGroup.setText(chat.getTitle());
->>>>>>> 8a3ef15b
         TextView chatLinkText = (TextView) v.findViewById(R.id.chat_link_text);
         chatLinkText.setText(chatLink);
 
