package mega.privacy.android.app.utils;

import android.app.Activity;
import android.content.Context;
import android.content.DialogInterface;
import android.content.Intent;
import android.content.pm.ActivityInfo;
import android.content.res.Resources;
import android.support.v7.app.AlertDialog;
import android.util.TypedValue;
import android.view.LayoutInflater;
import android.view.View;
import android.widget.Button;
import android.widget.TextView;

import mega.privacy.android.app.MegaApplication;
import mega.privacy.android.app.MimeTypeList;
import mega.privacy.android.app.R;
import mega.privacy.android.app.interfaces.MyChatFilesExisitListener;
import mega.privacy.android.app.lollipop.megachat.ChatActivityLollipop;
import mega.privacy.android.app.lollipop.megachat.GroupChatInfoActivityLollipop;
import mega.privacy.android.app.lollipop.megachat.NodeAttachmentHistoryActivity;
import mega.privacy.android.app.lollipop.megachat.calls.ChatCallActivity;
import nz.mega.sdk.MegaApiAndroid;
import nz.mega.sdk.MegaChatApiAndroid;
import nz.mega.sdk.MegaChatCall;
import nz.mega.sdk.MegaChatMessage;
import nz.mega.sdk.MegaChatRoom;
import nz.mega.sdk.MegaHandleList;
import nz.mega.sdk.MegaNode;
import nz.mega.sdk.MegaRequestListenerInterface;

import static mega.privacy.android.app.utils.Constants.CHAT_FOLDER;

public class ChatUtil {

    /*Method to know if i'm participating in any A/V call*/
    public static boolean participatingInACall(MegaChatApiAndroid megaChatApi){
        boolean activeCall = false;
        if(megaChatApi!=null){
            MegaHandleList listCallsUserNoPresent = megaChatApi.getChatCalls(MegaChatCall.CALL_STATUS_USER_NO_PRESENT);
            MegaHandleList listCallsRingIn = megaChatApi.getChatCalls(MegaChatCall.CALL_STATUS_RING_IN);
            MegaHandleList listCalls = megaChatApi.getChatCalls();
            if((listCallsUserNoPresent!=null)&&(listCallsRingIn!=null)&&(listCalls!=null)){
                long totalCallsNotPresent = listCallsUserNoPresent.size() + listCallsRingIn.size();
                if(totalCallsNotPresent == listCalls.size()){
                    activeCall = false;
                }else{
                    activeCall = true;
                }
            }
        }
        return activeCall;
    }

    /*Method to know the chat id which A / V call I am participating in*/
    public static long getChatCallInProgress(MegaChatApiAndroid megaChatApi){
        log("getChatCallInProgress()");
        long chatId = -1;
        if(megaChatApi!=null){
            MegaHandleList listCallsRequestSent = megaChatApi.getChatCalls(MegaChatCall.CALL_STATUS_REQUEST_SENT);
            if((listCallsRequestSent!=null) && (listCallsRequestSent.size() > 0)){
                log("getChatCallInProgress: Request Sent");
                //Return to request sent
                chatId = listCallsRequestSent.get(0);
            }else{
                log("getChatCallInProgress: NOT Request Sent");
                MegaHandleList listCallsInProgress = megaChatApi.getChatCalls(MegaChatCall.CALL_STATUS_IN_PROGRESS);
                if((listCallsInProgress!=null) && (listCallsInProgress.size() > 0)){
                    //Return to in progress
                    log("getChatCallInProgress: In progress");
                    chatId = listCallsInProgress.get(0);
                }
            }
        }
        return chatId;
    }

    /*Method to return to the call which I am participating*/
    public static void returnCall(Context context, MegaChatApiAndroid megaChatApi){
        log("returnCall()");
        if(megaChatApi!=null){
            long chatId = getChatCallInProgress(megaChatApi);
            MegaChatCall call = megaChatApi.getChatCall(chatId);
            if(call!=null){
                MegaApplication.setShowPinScreen(false);
                Intent intent = new Intent(context, ChatCallActivity.class);
                intent.addFlags(Intent.FLAG_ACTIVITY_CLEAR_TOP);
                intent.putExtra("chatHandle", chatId);
                intent.putExtra("callId", call.getId());
                context.startActivity(intent);
            }
        }
    }

    /*Method to know if a call is established*/
    public static boolean isEstablishedCall(MegaChatApiAndroid megaChatApi, long chatId){
        if(megaChatApi!=null){
            MegaChatCall call = megaChatApi.getChatCall(chatId);
            if(call != null){
                if((call.getStatus() <= MegaChatCall.CALL_STATUS_REQUEST_SENT) || (call.getStatus() == MegaChatCall.CALL_STATUS_JOINING) || (call.getStatus() == MegaChatCall.CALL_STATUS_IN_PROGRESS)){
                    return true;
                }else{
                    return false;

                }
            }
        }
        return false;
    }

    public static boolean isVoiceClip(String name) {
        return MimeTypeList.typeForName(name).isAudioVoiceClip();
    }

    public static long getVoiceClipDuration(MegaNode node) {
        return node.getDuration() <= 0 ? 0 : node.getDuration() * 1000;
    }

    /* Get the height of the action bar */
    public static int getActionBarHeight(Activity activity, Resources resources) {
        int actionBarHeight = 0;
        TypedValue tv = new TypedValue();
        if (activity != null && activity.getTheme().resolveAttribute(android.R.attr.actionBarSize, tv, true)) {
            actionBarHeight = TypedValue.complexToDimensionPixelSize(tv.data, resources.getDisplayMetrics());
        }
        return actionBarHeight;
    }

    public static void log(String origin, String message) {
        MegaApiAndroid.log(MegaApiAndroid.LOG_LEVEL_WARNING, "[clientApp] "+ origin + ": " + message, origin);
    }

    public static void showShareChatLinkDialog (final Context context, MegaChatRoom chat, final String chatLink) {
        AlertDialog.Builder builder = new AlertDialog.Builder(context, R.style.AppCompatAlertDialogStyle);
        LayoutInflater inflater = null;
        if (context instanceof GroupChatInfoActivityLollipop) {
            inflater = ((GroupChatInfoActivityLollipop) context).getLayoutInflater();
        }
        else if (context instanceof ChatActivityLollipop){
            inflater = ((ChatActivityLollipop) context).getLayoutInflater();
        }
        View v = inflater.inflate(R.layout.chat_link_share_dialog, null);
        builder.setView(v);
        final AlertDialog shareLinkDialog = builder.create();

        TextView nameGroup = (TextView) v.findViewById(R.id.group_name_text);
        nameGroup.setText(chat.getTitle());
        TextView chatLinkText = (TextView) v.findViewById(R.id.chat_link_text);
        chatLinkText.setText(chatLink);

        final boolean isModerator = chat.getOwnPrivilege() == MegaChatRoom.PRIV_MODERATOR ? true : false;

        View.OnClickListener clickListener = new View.OnClickListener() {
            @Override
            public void onClick(View v) {
                switch (v.getId()) {
                    case R.id.copy_button: {
                        android.content.ClipboardManager clipboard = (android.content.ClipboardManager) context.getSystemService(Context.CLIPBOARD_SERVICE);
                        android.content.ClipData clip = android.content.ClipData.newPlainText("Copied Text", chatLink);
                        clipboard.setPrimaryClip(clip);
                        if (context instanceof GroupChatInfoActivityLollipop) {
                            ((GroupChatInfoActivityLollipop) context).showSnackbar(context.getString(R.string.chat_link_copied_clipboard));
                        }
                        else if (context instanceof ChatActivityLollipop) {
                            ((ChatActivityLollipop) context).showSnackbar(Constants.SNACKBAR_TYPE, context.getString(R.string.chat_link_copied_clipboard), -1);

                        }
                        dismissShareChatLinkDialog(context, shareLinkDialog);
                        break;
                    }
                    case R.id.share_button: {
                        Intent sharingIntent = new Intent(android.content.Intent.ACTION_SEND);
                        sharingIntent.setType("text/plain");
                        sharingIntent.putExtra(android.content.Intent.EXTRA_TEXT, chatLink);
                        context.startActivity(Intent.createChooser(sharingIntent, context.getString(R.string.context_share)));
                        dismissShareChatLinkDialog(context, shareLinkDialog);
                        break;
                    }
                    case R.id.delete_button: {
                        if (isModerator) {
                            showConfirmationRemoveChatLink(context);
                        }
                        dismissShareChatLinkDialog(context, shareLinkDialog);
                        break;
                    }
                    case R.id.dismiss_button: {
                        dismissShareChatLinkDialog(context, shareLinkDialog);
                        break;
                    }
                }
            }
        };

        Button copyButton = (Button) v.findViewById(R.id.copy_button);
        copyButton.setOnClickListener(clickListener);
        Button shareButton = (Button) v.findViewById(R.id.share_button);
        shareButton.setOnClickListener(clickListener);
        Button deleteButton = (Button) v.findViewById(R.id.delete_button);
        if (isModerator) {
            deleteButton.setVisibility(View.VISIBLE);
        }
        else {
            deleteButton.setVisibility(View.GONE);
        }
        deleteButton.setOnClickListener(clickListener);
        Button dismissButton = (Button) v.findViewById(R.id.dismiss_button);
        dismissButton.setOnClickListener(clickListener);

        shareLinkDialog.setCancelable(false);
        shareLinkDialog.setCanceledOnTouchOutside(false);
        try {
            shareLinkDialog.show();
        }catch (Exception e){}
    }

    static void dismissShareChatLinkDialog(Context context, AlertDialog shareLinkDialog) {
        try {
            shareLinkDialog.dismiss();
            if (context instanceof ChatActivityLollipop) {
                ((ChatActivityLollipop) context).setShareLinkDialogDismissed(true);
            }
        } catch (Exception e) {}
    }

    public static void showConfirmationRemoveChatLink (final Context context){
        log("showConfirmationRemoveChatLink");

        DialogInterface.OnClickListener dialogClickListener = new DialogInterface.OnClickListener() {
            @Override
            public void onClick(DialogInterface dialog, int which) {
                switch (which){
                    case DialogInterface.BUTTON_POSITIVE:
                        if (context instanceof GroupChatInfoActivityLollipop) {
                            ((GroupChatInfoActivityLollipop) context).removeChatLink();
                        }
                        else if (context instanceof ChatActivityLollipop){
                            ((ChatActivityLollipop) context).removeChatLink();
                        }
                        break;

                    case DialogInterface.BUTTON_NEGATIVE:
                        //No button clicked
                        break;
                }
            }
        };

        android.support.v7.app.AlertDialog.Builder builder = new android.support.v7.app.AlertDialog.Builder(context);
        builder.setTitle(R.string.action_delete_link);
        builder.setMessage(R.string.context_remove_chat_link_warning_text).setPositiveButton(R.string.delete_button, dialogClickListener)
                .setNegativeButton(R.string.general_cancel, dialogClickListener).show();
    }

<<<<<<< HEAD
    public static MegaChatMessage getMegaChatMessage(Context context, MegaChatApiAndroid megaChatApi, long chatId, long messageId) {
        if(context instanceof NodeAttachmentHistoryActivity){
            return megaChatApi.getMessageFromNodeHistory(chatId, messageId);
        }
        else{
            return megaChatApi.getMessage(chatId, messageId);
        }
=======
    /**
     * Locks the device window in landscape mode.
     */
    public static void lockOrientationLandscape(Activity activity) {
        activity.setRequestedOrientation(ActivityInfo.SCREEN_ORIENTATION_LANDSCAPE);
    }

    /**
     * Locks the device window in reverse landscape mode.
     */
    public static void lockOrientationReverseLandscape(Activity activity) {
        activity.setRequestedOrientation(ActivityInfo.SCREEN_ORIENTATION_REVERSE_LANDSCAPE);
    }

    /**
     * Locks the device window in portrait mode.
     */
    public static void lockOrientationPortrait(Activity activity) {
        activity.setRequestedOrientation(ActivityInfo.SCREEN_ORIENTATION_PORTRAIT);
    }

    /**
     * Locks the device window in reverse portrait mode.
     */
    public static void lockOrientationReversePortrait(Activity activity) {
        activity.setRequestedOrientation(ActivityInfo.SCREEN_ORIENTATION_REVERSE_PORTRAIT);
    }

    /**
     * Allows user to freely use portrait or landscape mode.
     */
    public static void unlockOrientation(Activity activity) {
        activity.setRequestedOrientation(ActivityInfo.SCREEN_ORIENTATION_UNSPECIFIED);
    }

    public static String milliSecondsToTimer(long milliseconds) {
        String minutesString;
        String secondsString;
        String finalTime = "";
        int hours = (int) (milliseconds / (1000 * 60 * 60));
        int minutes = (int) (milliseconds % (1000 * 60 * 60)) / (1000 * 60);
        int seconds = (int) ((milliseconds % (1000 * 60 * 60)) % (1000 * 60) / 1000);

        if (minutes < 10) {
            minutesString = "0" + minutes;
        } else {
            minutesString = "" + minutes;
        }
        if (seconds < 10) {
            secondsString = "0" + seconds;
        } else {
            secondsString = "" + seconds;
        }

        if (hours > 0) {
            if (hours < 10) {
                finalTime = "0" + hours + ":";
            } else {
                finalTime = "" + hours + ":";
            }
        }

        finalTime = finalTime + minutesString + ":" + secondsString;
        return finalTime;
    }

    /**
     * To detect whether My Chat Files folder exist or not.
     * If no, store the passed data and process after the folder is created
     */
    public static <T> boolean existsMyChatFiles(T preservedData, MegaApiAndroid megaApi, MegaRequestListenerInterface requestListener, MyChatFilesExisitListener listener) {
        MegaNode parentNode = megaApi.getNodeByPath("/" + CHAT_FOLDER);
        if (parentNode == null) {
            megaApi.createFolder(CHAT_FOLDER, megaApi.getRootNode(), requestListener);
            listener.storedUnhandledData(preservedData);
            return false;
        }
        return true;
>>>>>>> c9be34fd
    }

    private static void log(String message) {
        log("UtilChat", message);
    }

}<|MERGE_RESOLUTION|>--- conflicted
+++ resolved
@@ -252,15 +252,14 @@
                 .setNegativeButton(R.string.general_cancel, dialogClickListener).show();
     }
 
-<<<<<<< HEAD
     public static MegaChatMessage getMegaChatMessage(Context context, MegaChatApiAndroid megaChatApi, long chatId, long messageId) {
-        if(context instanceof NodeAttachmentHistoryActivity){
+        if (context instanceof NodeAttachmentHistoryActivity) {
             return megaChatApi.getMessageFromNodeHistory(chatId, messageId);
-        }
-        else{
+        } else {
             return megaChatApi.getMessage(chatId, messageId);
         }
-=======
+
+    }
     /**
      * Locks the device window in landscape mode.
      */
@@ -339,7 +338,6 @@
             return false;
         }
         return true;
->>>>>>> c9be34fd
     }
 
     private static void log(String message) {
