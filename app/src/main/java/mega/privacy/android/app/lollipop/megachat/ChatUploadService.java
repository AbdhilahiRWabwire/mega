--- conflicted
+++ resolved
@@ -297,19 +297,11 @@
 							megaApi.startUploadWithTopPriority(pendingMsg.getFilePath(), parentNode, Constants.UPLOAD_APP_DATA_CHAT+">"+pendingMsg.getId(), false);
 							log("EXCEPTION: Video cannot be downsampled");
 						}
-<<<<<<< HEAD
 					}
 					else{
 						pendingMessages.add(pendingMsg);
 						megaApi.startUploadWithTopPriority(pendingMsg.getFilePath(), parentNode, Constants.UPLOAD_APP_DATA_CHAT+">"+pendingMsg.getId(), false);
 					}
-=======
-					}
-					else{
-						pendingMessages.add(pendingMsg);
-						megaApi.startUploadWithTopPriority(pendingMsg.getFilePath(), parentNode, Constants.UPLOAD_APP_DATA_CHAT+">"+pendingMsg.getId(), false);
-					}
->>>>>>> b0005a46
 
 				}
 				else{
@@ -559,22 +551,6 @@
 
         log("updateProgressNotification: progress: "+progressPercent);
 
-<<<<<<< HEAD
-					for (Iterator iterator = transfers.iterator(); iterator.hasNext();) {
-						MegaTransfer currentTransfer = (MegaTransfer) iterator.next();
-						total = total + currentTransfer.getTotalBytes();
-						inProgress = inProgress + currentTransfer.getTransferredBytes();
-					}
-					inProgress = inProgress *100;
-					if(total<=0){
-						progressPercent = 0;
-					}
-					else{
-						progressPercent = inProgress/total;
-					}
-				}
-			}
-=======
         String message = "";
         if (isOverquota != 0){
             message = getString(R.string.overquota_alert_title);
@@ -586,7 +562,6 @@
             int inProgress = totalUploadsCompleted+1;
             message = getResources().getQuantityString(R.plurals.upload_service_notification, totalUploads, inProgress, totalUploads);
         }
->>>>>>> b0005a46
 
         Intent intent;
         intent = new Intent(ChatUploadService.this, ManagerActivityLollipop.class);
