--- conflicted
+++ resolved
@@ -132,14 +132,11 @@
 	private String notificationChannelId = NOTIFICATION_CHANNEL_CHAT_UPLOAD_ID;
 	private String notificationChannelName = NOTIFICATION_CHANNEL_CHAT_UPLOAD_NAME;
 
-<<<<<<< HEAD
-=======
 
 	/** the receiver and manager for the broadcast to listen to the pause event */
 	private BroadcastReceiver pauseBroadcastReceiver;
 	private LocalBroadcastManager pauseBroadcastManager = LocalBroadcastManager.getInstance(this);
 
->>>>>>> c55097b0
 	@SuppressLint("NewApi")
 	@Override
 	public void onCreate() {
