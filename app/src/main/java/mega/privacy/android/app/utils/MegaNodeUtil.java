--- conflicted
+++ resolved
@@ -414,7 +414,6 @@
     }
 
     /**
-<<<<<<< HEAD
      * Checks if it is on Links section and in root level.
      *
      * @param adapterType   current section
@@ -423,7 +422,9 @@
      */
     public static boolean isInRootLinksLevel(int adapterType, long parentHandle) {
         return adapterType == LINKS_ADAPTER && parentHandle == INVALID_HANDLE;
-=======
+    }
+
+    /*
      * Checks if the Toolbar option "share" should be visible or not depending on the permissions of the MegaNode
      *
      * @param adapterType   view in which is required the check
@@ -442,6 +443,5 @@
         }
 
         return true;
->>>>>>> e886664f
     }
 }