--- conflicted
+++ resolved
@@ -716,20 +716,6 @@
                 .setNegativeButton(R.string.general_cancel, null).show();
     }
 
-<<<<<<< HEAD
-    public static String[] getSerializedNodesFromBucket(MegaRecentActionBucket bucket) {
-        if (bucket != null) {
-            MegaNodeList nodeList = bucket.getNodes();
-            if (nodeList != null) {
-                String[] serializedNodes = new String[nodeList.size()];
-                for (int i = 0; i < nodeList.size(); i++) {
-                    serializedNodes[i] = nodeList.get(i).serialize();
-                }
-                return serializedNodes;
-            }
-        }
-        return null;
-=======
     /**
      * Checks if a folder node is empty.
      * If a folder is empty means although contains more folders inside,
@@ -759,6 +745,5 @@
         }
 
         return true;
->>>>>>> cb432c28
     }
 }