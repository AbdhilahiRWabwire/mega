--- conflicted
+++ resolved
@@ -32,11 +32,6 @@
 import nz.mega.sdk.MegaNode;
 import nz.mega.sdk.MegaShare;
 
-<<<<<<< HEAD
-import static mega.privacy.android.app.jobservices.CameraUploadsService.CAMERA_UPLOADS;
-import static mega.privacy.android.app.jobservices.CameraUploadsService.SECONDARY_UPLOADS;
-=======
->>>>>>> 61f57a84
 import static mega.privacy.android.app.utils.Constants.*;
 import static mega.privacy.android.app.utils.FileUtils.*;
 import static mega.privacy.android.app.utils.LogUtil.*;
@@ -350,22 +345,10 @@
             cameraSyncHandle = prefs.getCamSyncHandle();
         }
 
-<<<<<<< HEAD
-        if (cameraSyncHandle != null && !cameraSyncHandle.isEmpty()) {
-            if (n.getHandle() == Long.parseLong(cameraSyncHandle)) {
-                return true;
-            }
-        } else if (n.getName().equals(CAMERA_UPLOADS)) {
-            if (prefs != null) {
-                prefs.setCamSyncHandle(String.valueOf(n.getHandle()));
-            }
-            dbH.setCamSyncHandle(n.getHandle());
-=======
         long handle = n.getHandle();
 
         if (cameraSyncHandle != null && !cameraSyncHandle.isEmpty()
                 && handle == Long.parseLong(cameraSyncHandle) && !isNodeInRubbishOrDeleted(handle) ) {
->>>>>>> 61f57a84
             return true;
         }
 
@@ -374,22 +357,8 @@
             secondaryMediaHandle = prefs.getMegaHandleSecondaryFolder();
         }
 
-<<<<<<< HEAD
-        if (secondaryMediaHandle != null && !secondaryMediaHandle.isEmpty()) {
-            return n.getHandle() == Long.parseLong(secondaryMediaHandle);
-        } else if (n.getName().equals(SECONDARY_UPLOADS)) {
-            if (prefs != null) {
-                prefs.setMegaHandleSecondaryFolder(String.valueOf(n.getHandle()));
-            }
-            dbH.setSecondaryFolderHandle(n.getHandle());
-            return true;
-        }
-
-        return false;
-=======
         return secondaryMediaHandle != null && !secondaryMediaHandle.isEmpty()
                 && handle == Long.parseLong(secondaryMediaHandle) && !isNodeInRubbishOrDeleted(handle);
->>>>>>> 61f57a84
     }
 
     /**
@@ -462,8 +431,6 @@
 
         return true;
     }
-<<<<<<< HEAD
-=======
 
     /**
      * This method is to detect whether the node exist and in rubbish bean
@@ -487,5 +454,4 @@
         MegaNode node =  megaApi.getNodeByHandle(handle);
         return node == null || megaApi.isInRubbish(node);
     }
->>>>>>> 61f57a84
 }