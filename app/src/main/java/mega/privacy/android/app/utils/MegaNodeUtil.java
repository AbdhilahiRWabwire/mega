package mega.privacy.android.app.utils;

import android.app.Dialog;
import android.content.Context;
import android.content.Intent;
import android.net.Uri;
import android.os.Bundle;
import android.support.v4.app.DialogFragment;
import android.support.v7.app.AlertDialog;
import android.support.v7.app.AppCompatActivity;
import android.view.Gravity;
import android.view.LayoutInflater;
import android.view.View;
import android.view.ViewGroup;
import android.widget.Button;
import android.widget.LinearLayout;
import android.widget.TextView;

import java.util.ArrayList;
import java.util.concurrent.CopyOnWriteArrayList;

<<<<<<< HEAD
import mega.privacy.android.app.MegaApplication;
=======
import mega.privacy.android.app.DatabaseHandler;
import mega.privacy.android.app.MegaApplication;
import mega.privacy.android.app.MegaPreferences;
>>>>>>> d034af0b
import mega.privacy.android.app.R;
import mega.privacy.android.app.lollipop.ManagerActivityLollipop;
import mega.privacy.android.app.lollipop.WebViewActivityLollipop;
<<<<<<< HEAD
import nz.mega.sdk.MegaApiAndroid;
=======
import nz.mega.sdk.MegaApiJava;
>>>>>>> d034af0b
import nz.mega.sdk.MegaNode;

import static mega.privacy.android.app.jobservices.CameraUploadsService.SECONDARY_UPLOADS;
import static mega.privacy.android.app.utils.Constants.*;
import static mega.privacy.android.app.utils.Util.*;
import static nz.mega.sdk.MegaApiJava.*;

public class MegaNodeUtil {

    /**
     * The method to calculate how many nodes are folders in array list
     *
     * @param nodes the nodes to be calculated
     * @return how many nodes are folders in array list
     */
    public static int getNumberOfFolders(ArrayList<MegaNode> nodes) {

        int folderCount = 0;

        if (nodes == null) return folderCount;

        CopyOnWriteArrayList<MegaNode> safeList = new CopyOnWriteArrayList(nodes);

        for (MegaNode node : safeList) {
            if (node == null) {
                safeList.remove(node);
            } else if (node.isFolder()) {
                folderCount++;
            }
        }

        nodes = new ArrayList<>(safeList);
        return folderCount;
    }

    /**
     * @param node the detected node
     * @return whether the node is taken down
     */
    public static boolean isNodeTakenDown(MegaNode node) {
        return node != null && node.isTakenDown();
    }


    /**
     * If the node is taken down, and try to execute action against the node,
     * such as manage link, remove link, show the alert dialog
     *
     * @param node the detected node
     * @return whether show the dialog for the mega node or not
     */
    public static boolean showTakenDownNodeActionNotAvailableDialog(MegaNode node, Context context) {
        if (isNodeTakenDown(node)) {
            showSnackbar(context, context.getString(R.string.error_download_takendown_node));
            return true;
        } else {
            return false;
        }
    }

    /**
     * The static class to show taken down notice for mega node when the node is taken down and try to be opened in the preview
     */
    public static class NodeTakenDownAlertHandler {
        /**
         * alertTakenDown is the dialog to be shown. It resides inside this static class to prevent multiple definition within the activity class
         */
        private static AlertDialog alertTakenDown = null;

        public static class TakenDownAlertFragment extends DialogFragment {
            @Override
            public Dialog onCreateDialog(Bundle savedInstanceState) {
                AlertDialog.Builder dialogBuilder = new AlertDialog.Builder(getActivity());
                dialogBuilder.setTitle(getActivity().getString(R.string.general_not_available))
                             .setMessage(getActivity().getString(R.string.error_download_takendown_node)).setNegativeButton(R.string.general_dismiss, (dialog, i) -> {
                    dialog.dismiss();
                    getActivity().finish();
                });
                alertTakenDown = dialogBuilder.create();

                setCancelable(false);

                return alertTakenDown;
            }
        }

        /**
         * @param activity the activity is the page where dialog is shown
         */
        public static void showTakenDownAlert(final AppCompatActivity activity) {

            if (activity == null
                    || activity.isFinishing()
                    || (alertTakenDown != null && alertTakenDown.isShowing())) {
                return;
            }

            new TakenDownAlertFragment().show(activity.getSupportFragmentManager(), "taken_down");
        }
    }

    /**
     * The static class to show taken down dialog for mega node when the node is taken down and be clicked in adapter
     */
    public static class NodeTakenDownDialogHandler {

        /**
         * The listener to handle button click events
         */
        public interface nodeTakenDownDialogListener {
            void onOpenClicked(int currentPosition, View view);

            void onDisputeClicked();

            void onCancelClicked();
        }

        /**
         * show dialog
         *
         * @param isFolder        the clicked node
         * @param view            the view in the adapter which triggers the click event
         * @param currentPosition the view position in adapter
         * @param listener        the listener to handle all clicking event
         * @param context         the context where adapter resides
         * @return the dialog object to be handled by adapter to be dismissed, in case of window leaking situation
         */
        public static AlertDialog showTakenDownDialog(boolean isFolder, final View view, final int currentPosition, nodeTakenDownDialogListener listener, Context context) {
            int alertMessageID = isFolder ? R.string.message_folder_takedown_pop_out_notification : R.string.message_file_takedown_pop_out_notification;

            AlertDialog.Builder builder = new AlertDialog.Builder(context);
            LayoutInflater inflater = LayoutInflater.from(context);
            View v = inflater.inflate(R.layout.dialog_three_vertical_buttons, null);
            builder.setView(v);

            TextView title = v.findViewById(R.id.dialog_title);
            TextView text = v.findViewById(R.id.dialog_text);

            Button openButton = v.findViewById(R.id.dialog_first_button);
            Button disputeButton = v.findViewById(R.id.dialog_second_button);
            Button cancelButton = v.findViewById(R.id.dialog_third_button);

            LinearLayout.LayoutParams params = new LinearLayout.LayoutParams(
                    ViewGroup.LayoutParams.WRAP_CONTENT,
                    ViewGroup.LayoutParams.WRAP_CONTENT);
            params.gravity = Gravity.RIGHT;

            title.setText(R.string.general_error_word);
            text.setText(alertMessageID);
            openButton.setText(R.string.context_open_link);
            disputeButton.setText(R.string.dispute_takendown_file);
            cancelButton.setText(R.string.general_cancel);

            final AlertDialog dialog = builder.create();
            dialog.setCancelable(false);
            dialog.setCanceledOnTouchOutside(false);

            openButton.setOnClickListener(button -> {
                listener.onOpenClicked(currentPosition, view);
                dialog.dismiss();
            });

            disputeButton.setOnClickListener(button -> {
                listener.onDisputeClicked();
                Intent openTermsIntent = new Intent(context, WebViewActivityLollipop.class);
                openTermsIntent.setFlags(Intent.FLAG_ACTIVITY_CLEAR_TOP);
                openTermsIntent.setData(Uri.parse(DISPUTE_URL));
                context.startActivity(openTermsIntent);
                dialog.dismiss();
            });

            cancelButton.setOnClickListener(button -> {
                listener.onCancelClicked();
                dialog.dismiss();
            });

            dialog.show();

            return dialog;
        }
    }

<<<<<<< HEAD
    public static String getParentFolderPath(MegaNode node) {
        if (node != null) {
            MegaApplication app = MegaApplication.getInstance();
            MegaApiAndroid megaApi = app.getMegaApi();
            String path = megaApi.getNodePath(node);

            while (megaApi.getParentNode(node) != null) {
                node = megaApi.getParentNode(node);
            }

            if (node.getHandle() == megaApi.getRootNode().getHandle()) {
                return app.getString(R.string.section_cloud_drive) + path;
            } else if (node.getHandle() == megaApi.getRubbishNode().getHandle()) {
                return app.getString(R.string.section_rubbish_bin) + path.replace("bin" + SEPARATOR, "");
            } else if (node.isInShare()) {
                return app.getString(R.string.title_incoming_shares_explorer) + SEPARATOR + path.substring(path.indexOf(":") + 1);
            }
        }

        return "";
=======
    /**
     * Checks if a MegaNode is the user attribute "My chat files"
     *
     * @param node MegaNode to check
     * @return True if the node is "My chat files" attribute, false otherwise
     */
    public static boolean isMyChatFilesFolder(MegaNode node) {
        MegaApplication megaApplication = MegaApplication.getInstance();

        return node != null && node.getHandle() != INVALID_HANDLE && !megaApplication.getMegaApi().isInRubbish(node)
                && existsMyChatFilesFolder() && node.getHandle() == megaApplication.getDbH().getMyChatFilesFolderHandle();
    }

    /**
     * Checks if the user attribute "My chat files" is saved in DB and exists
     *
     * @return True if the the user attribute "My chat files" is saved in the DB, false otherwise
     */
    public static boolean existsMyChatFilesFolder() {
        DatabaseHandler dbH = MegaApplication.getInstance().getDbH();
        MegaApiJava megaApi = MegaApplication.getInstance().getMegaApi();

        if (dbH != null && dbH.getMyChatFilesFolderHandle() != INVALID_HANDLE) {
            MegaNode myChatFilesFolder = megaApi.getNodeByHandle(dbH.getMyChatFilesFolderHandle());

            return myChatFilesFolder != null && myChatFilesFolder.getHandle() != INVALID_HANDLE && !megaApi.isInRubbish(myChatFilesFolder);
        }

        return false;
    }

    /**
     * Gets the node of the user attribute "My chat files" from the DB.
     *
     * Before call this method is neccesary to call existsMyChatFilesFolder() method
     *
     * @return "My chat files" folder node
     * @see MegaNodeUtil#existsMyChatFilesFolder()
     */
    public static MegaNode getMyChatFilesFolder() {
        return MegaApplication.getInstance().getMegaApi().getNodeByHandle(MegaApplication.getInstance().getDbH().getMyChatFilesFolderHandle());
    }

    /**
     * Checks if a node is "Camera Uploads" or "Media Uploads" folder.
     *
     * Note: The content of this method is temporary and will have to be modified when the PR of the CU user attribute be merged.
     *
     * @param n MegaNode to check
     * @return True if the node is "Camera Uploads" or "Media Uploads" folder, false otherwise
     */
    public static boolean isCameraUploads(MegaNode n) {
        String cameraSyncHandle = null;
        String secondaryMediaHandle = null;
        DatabaseHandler dbH = MegaApplication.getInstance().getDbH();
        MegaPreferences prefs = dbH.getPreferences();

        //Check if the item is the Camera Uploads folder
        if (prefs != null && prefs.getCamSyncHandle() != null) {
            cameraSyncHandle = prefs.getCamSyncHandle();
        }

        if (cameraSyncHandle != null && !cameraSyncHandle.isEmpty() && n.getHandle() == Long.parseLong(cameraSyncHandle)) {
            return true;
        } else if (n.getName().equals("Camera Uploads")) {
            if (prefs != null) {
                prefs.setCamSyncHandle(String.valueOf(n.getHandle()));
            }
            dbH.setCamSyncHandle(n.getHandle());
            return true;
        }

        //Check if the item is the Media Uploads folder
        if (prefs != null && prefs.getMegaHandleSecondaryFolder() != null) {
            secondaryMediaHandle = prefs.getMegaHandleSecondaryFolder();
        }

        if (secondaryMediaHandle != null && !secondaryMediaHandle.isEmpty() && n.getHandle() == Long.parseLong(secondaryMediaHandle)) {
            return true;
        } else if (n.getName().equals(SECONDARY_UPLOADS)) {
            if (prefs != null) {
                prefs.setMegaHandleSecondaryFolder(String.valueOf(n.getHandle()));
            }
            dbH.setSecondaryFolderHandle(n.getHandle());
            return true;
        }

        return false;
    }

    /**
     * Checks if a node is  outgoing or a pending outgoing share.
     *
     * @param node MegaNode to check
     * @return True if the node is a outgoing or a pending outgoing share, false otherwise
     */
    public static boolean isOutShare(MegaNode node) {
        return node.isOutShare() || MegaApplication.getInstance().getMegaApi().isPendingShare(node);
    }

    /**
     * Gets the the icon that has to be displayed for a folder.
     *
     * @param node          MegaNode referencing the folder to check
     * @param drawerItem    indicates if the icon has to be shown in Outgoing shares section or any other
     * @return The icon of the folder to be displayed.
     */
    public static int getFolderIcon(MegaNode node, ManagerActivityLollipop.DrawerItem drawerItem) {
        if (node.isInShare()) {
            return R.drawable.ic_folder_incoming;
        } else if (isCameraUploads(node)) {
            if (drawerItem == ManagerActivityLollipop.DrawerItem.SHARED_ITEMS && isOutShare(node)) {
                return R.drawable.ic_folder_outgoing;
            } else {
                return R.drawable.ic_folder_camera_uploads_list;
            }
        } else if (isMyChatFilesFolder(node)) {
            if (drawerItem == ManagerActivityLollipop.DrawerItem.SHARED_ITEMS && isOutShare(node)) {
                return R.drawable.ic_folder_outgoing;
            } else {
                return R.drawable.ic_folder_chat_list;
            }
        } else if (isOutShare(node)) {
            return R.drawable.ic_folder_outgoing;
        } else {
            return R.drawable.ic_folder_list;
        }
>>>>>>> d034af0b
    }
}<|MERGE_RESOLUTION|>--- conflicted
+++ resolved
@@ -19,21 +19,16 @@
 import java.util.ArrayList;
 import java.util.concurrent.CopyOnWriteArrayList;
 
-<<<<<<< HEAD
+
 import mega.privacy.android.app.MegaApplication;
-=======
 import mega.privacy.android.app.DatabaseHandler;
 import mega.privacy.android.app.MegaApplication;
 import mega.privacy.android.app.MegaPreferences;
->>>>>>> d034af0b
 import mega.privacy.android.app.R;
 import mega.privacy.android.app.lollipop.ManagerActivityLollipop;
 import mega.privacy.android.app.lollipop.WebViewActivityLollipop;
-<<<<<<< HEAD
 import nz.mega.sdk.MegaApiAndroid;
-=======
 import nz.mega.sdk.MegaApiJava;
->>>>>>> d034af0b
 import nz.mega.sdk.MegaNode;
 
 import static mega.privacy.android.app.jobservices.CameraUploadsService.SECONDARY_UPLOADS;
@@ -216,7 +211,6 @@
         }
     }
 
-<<<<<<< HEAD
     public static String getParentFolderPath(MegaNode node) {
         if (node != null) {
             MegaApplication app = MegaApplication.getInstance();
@@ -237,7 +231,8 @@
         }
 
         return "";
-=======
+    }
+
     /**
      * Checks if a MegaNode is the user attribute "My chat files"
      *
@@ -365,6 +360,5 @@
         } else {
             return R.drawable.ic_folder_list;
         }
->>>>>>> d034af0b
     }
 }