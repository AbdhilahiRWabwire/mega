--- conflicted
+++ resolved
@@ -592,7 +592,51 @@
         return true;
     }
 
-<<<<<<< HEAD
+    /**
+     * Shows a confirmation warning before leave an incoming share.
+     *
+     * @param context   current Context
+     * @param n         incoming share to leave
+     */
+    public static void showConfirmationLeaveIncomingShare(Context context, MegaNode n) {
+        showConfirmationLeaveIncomingShares(context, n, null);
+    }
+
+    /**
+     * Shows a confirmation warning before leave some incoming shares.
+     *
+     * @param context       current Context
+     * @param handleList    handles list of the incoming shares to leave
+     */
+    public static void showConfirmationLeaveIncomingShares (Context context, ArrayList<Long> handleList){
+        showConfirmationLeaveIncomingShares(context, null, handleList);
+    }
+
+    /**
+     * Shows a confirmation warning before leave one or more incoming shares.
+     *
+     * @param context       current Context
+     * @param n             if only one incoming share to leave, its node, null otherwise
+     * @param handleList    if mode than one incoming shares to leave, list of its handles, null otherwise
+     */
+    private static void showConfirmationLeaveIncomingShares (Context context, MegaNode n, ArrayList<Long> handleList) {
+        boolean onlyOneIncomingShare = n != null && handleList == null;
+        int numIncomingShares = onlyOneIncomingShare ? 1 : handleList.size();
+
+        android.app.AlertDialog.Builder builder = new android.app.AlertDialog.Builder(context, R.style.AppCompatAlertDialogStyle);
+        builder.setMessage(context.getResources().getQuantityString(R.plurals.confirmation_leave_share_folder, numIncomingShares))
+                .setPositiveButton(R.string.general_leave, (dialog, which) -> {
+                    if (onlyOneIncomingShare) {
+                        new NodeController(context).leaveIncomingShare(n);
+                    } else {
+                        new NodeController(context).leaveMultipleIncomingShares(handleList);
+                    }
+
+                    MegaApplication.getInstance().sendBroadcast(new Intent(BROADCAST_ACTION_DESTROY_ACTION_MODE));
+                })
+                .setNegativeButton(R.string.general_cancel, null).show();
+    }
+
     public static String[] getSerializedNodesFromBucket(MegaRecentActionBucket bucket) {
         if (bucket != null) {
             MegaNodeList nodeList = bucket.getNodes();
@@ -605,50 +649,5 @@
             }
         }
         return null;
-=======
-    /**
-     * Shows a confirmation warning before leave an incoming share.
-     *
-     * @param context   current Context
-     * @param n         incoming share to leave
-     */
-    public static void showConfirmationLeaveIncomingShare(Context context, MegaNode n) {
-        showConfirmationLeaveIncomingShares(context, n, null);
-    }
-
-    /**
-     * Shows a confirmation warning before leave some incoming shares.
-     *
-     * @param context       current Context
-     * @param handleList    handles list of the incoming shares to leave
-     */
-    public static void showConfirmationLeaveIncomingShares (Context context, ArrayList<Long> handleList){
-        showConfirmationLeaveIncomingShares(context, null, handleList);
-    }
-
-    /**
-     * Shows a confirmation warning before leave one or more incoming shares.
-     *
-     * @param context       current Context
-     * @param n             if only one incoming share to leave, its node, null otherwise
-     * @param handleList    if mode than one incoming shares to leave, list of its handles, null otherwise
-     */
-    private static void showConfirmationLeaveIncomingShares (Context context, MegaNode n, ArrayList<Long> handleList) {
-        boolean onlyOneIncomingShare = n != null && handleList == null;
-        int numIncomingShares = onlyOneIncomingShare ? 1 : handleList.size();
-
-        android.app.AlertDialog.Builder builder = new android.app.AlertDialog.Builder(context, R.style.AppCompatAlertDialogStyle);
-        builder.setMessage(context.getResources().getQuantityString(R.plurals.confirmation_leave_share_folder, numIncomingShares))
-                .setPositiveButton(R.string.general_leave, (dialog, which) -> {
-                    if (onlyOneIncomingShare) {
-                        new NodeController(context).leaveIncomingShare(n);
-                    } else {
-                        new NodeController(context).leaveMultipleIncomingShares(handleList);
-                    }
-
-                    MegaApplication.getInstance().sendBroadcast(new Intent(BROADCAST_ACTION_DESTROY_ACTION_MODE));
-                })
-                .setNegativeButton(R.string.general_cancel, null).show();
->>>>>>> 5d0ffe5b
     }
 }