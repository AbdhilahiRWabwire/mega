--- conflicted
+++ resolved
@@ -755,7 +755,6 @@
     }
 
     /**
-<<<<<<< HEAD
      * Get list of all child files.
      *
      * @param megaApi MegaApiAndroid instance
@@ -783,7 +782,10 @@
             } else {
                 dlFiles.put(document, folder.getAbsolutePath());
             }
-=======
+        }
+    }
+
+    /**
      * Gets the tinted circle Drawable for the provided {@link MegaNode} Label
      *
      * @param nodeLabel     {@link MegaNode} Label
@@ -845,7 +847,6 @@
                 return R.color.label_purple;
             default:
                 return R.color.label_grey;
->>>>>>> 28087ebf
         }
     }
 }