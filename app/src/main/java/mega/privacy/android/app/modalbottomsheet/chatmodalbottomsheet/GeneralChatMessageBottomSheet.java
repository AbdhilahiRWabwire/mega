--- conflicted
+++ resolved
@@ -394,17 +394,10 @@
                     ((ChatActivityLollipop) context).showSnackbar(SNACKBAR_TYPE, context.getString(R.string.error_server_connection_problem), INVALID_HANDLE);
                     return;
                 }
-<<<<<<< HEAD
-                ContactUtil.openContactInfoActivity(context, message.getMessage().getUserEmail(0));
-=======
-
-                i = new Intent(context, ContactInfoActivityLollipop.class);
-                i.putExtra(NAME, message.getMessage().getUserEmail(0));
-                if (chatRoom != null && !chatRoom.isGroup() && message.getMessage().getUserHandle(0) == chatRoom.getPeerHandle(0)) {
-                    i.putExtra(ACTION_CHAT_OPEN, true);
-                }
-                context.startActivity(i);
->>>>>>> c5e42ed4
+
+                boolean isChatRoomOpen = chatRoom != null && !chatRoom.isGroup() &&
+                        message.getMessage().getUserHandle(0) == chatRoom.getPeerHandle(0);
+                ContactUtil.openContactInfoActivity(context, message.getMessage().getUserEmail(0), isChatRoomOpen);
                 break;
 
             case R.id.option_invite_layout:
