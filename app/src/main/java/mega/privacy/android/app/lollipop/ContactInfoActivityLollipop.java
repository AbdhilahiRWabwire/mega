--- conflicted
+++ resolved
@@ -485,11 +485,6 @@
 				if (megaChatApi == null) {
 					megaChatApi = ((MegaApplication) this.getApplication()).getMegaChatApi();
 				}
-<<<<<<< HEAD
-=======
-
-				setDefaultAvatar(fullName);
->>>>>>> 09413ab7
 			}
 
 			if(isOnline(this)){
