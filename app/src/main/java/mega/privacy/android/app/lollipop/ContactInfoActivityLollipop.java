package mega.privacy.android.app.lollipop;

import android.Manifest;
import android.annotation.SuppressLint;
import android.app.ProgressDialog;
import android.content.BroadcastReceiver;
import android.content.Context;
import android.content.DialogInterface;
import android.content.Intent;
import android.content.IntentFilter;
import android.content.pm.PackageManager;
import android.content.res.Resources;
import android.graphics.Bitmap;
import android.graphics.BitmapFactory;
import android.graphics.Canvas;
import android.graphics.Color;
import android.graphics.Paint;
import android.graphics.PorterDuff;
import android.graphics.drawable.Drawable;
import android.os.Build;
import android.os.Bundle;
import android.os.Handler;
import com.google.android.material.appbar.AppBarLayout;
import androidx.coordinatorlayout.widget.CoordinatorLayout;
import androidx.core.app.ActivityCompat;
import androidx.core.content.ContextCompat;
import androidx.localbroadcastmanager.content.LocalBroadcastManager;
import androidx.appcompat.app.ActionBar;
import androidx.appcompat.app.AlertDialog;
import androidx.palette.graphics.Palette;
import androidx.appcompat.widget.SwitchCompat;
import androidx.appcompat.widget.Toolbar;

import android.text.Editable;
import android.text.InputType;
import android.text.TextWatcher;
import android.util.DisplayMetrics;
import android.util.TypedValue;
import android.view.Display;
import android.view.KeyEvent;
import android.view.Menu;
import android.view.MenuInflater;
import android.view.MenuItem;
import android.view.View;
import android.view.View.OnClickListener;
import android.view.ViewGroup;
import android.view.inputmethod.EditorInfo;
import android.widget.AdapterView;
import android.widget.AdapterView.OnItemClickListener;
import android.widget.Button;
import android.widget.CheckBox;
import android.widget.Chronometer;
import android.widget.ImageView;
import android.widget.LinearLayout;
import android.widget.RelativeLayout;
import android.widget.TextView;

import net.opacapp.multilinecollapsingtoolbar.CollapsingToolbarLayout;

import java.io.File;
import java.util.ArrayList;
import java.util.HashMap;
import java.util.List;
import java.util.Locale;
import java.util.Map;

import mega.privacy.android.app.AuthenticityCredentialsActivity;
import mega.privacy.android.app.DatabaseHandler;
import mega.privacy.android.app.MegaApplication;
import mega.privacy.android.app.MegaContactDB;
import mega.privacy.android.app.R;
import mega.privacy.android.app.components.AppBarStateChangeListener;
import mega.privacy.android.app.components.EditTextCursorWatcher;
import mega.privacy.android.app.components.MarqueeTextView;
import mega.privacy.android.app.components.twemoji.EmojiEditText;
import mega.privacy.android.app.components.twemoji.EmojiTextView;
import mega.privacy.android.app.listeners.SetAttrUserListener;
import mega.privacy.android.app.lollipop.controllers.ChatController;
import mega.privacy.android.app.lollipop.controllers.ContactController;
import mega.privacy.android.app.lollipop.controllers.NodeController;
import mega.privacy.android.app.listeners.CreateChatListener;
import mega.privacy.android.app.lollipop.listeners.MultipleAttachChatListener;
import mega.privacy.android.app.lollipop.listeners.MultipleRequestListener;
import mega.privacy.android.app.lollipop.megachat.ChatActivityLollipop;
import mega.privacy.android.app.lollipop.megachat.ChatItemPreferences;
import mega.privacy.android.app.lollipop.megachat.ChatSettings;
import mega.privacy.android.app.lollipop.megachat.NodeAttachmentHistoryActivity;
import mega.privacy.android.app.lollipop.megachat.calls.ChatCallActivity;
import mega.privacy.android.app.modalbottomsheet.ContactFileListBottomSheetDialogFragment;
import mega.privacy.android.app.modalbottomsheet.ContactNicknameBottomSheetDialogFragment;
import mega.privacy.android.app.utils.AskForDisplayOverDialog;
import nz.mega.sdk.MegaApiAndroid;
import nz.mega.sdk.MegaApiJava;
import nz.mega.sdk.MegaChatApi;
import nz.mega.sdk.MegaChatApiAndroid;
import nz.mega.sdk.MegaChatApiJava;
import nz.mega.sdk.MegaChatCall;
import nz.mega.sdk.MegaChatError;
import nz.mega.sdk.MegaChatListItem;
import nz.mega.sdk.MegaChatListenerInterface;
import nz.mega.sdk.MegaChatPeerList;
import nz.mega.sdk.MegaChatPresenceConfig;
import nz.mega.sdk.MegaChatRequest;
import nz.mega.sdk.MegaChatRequestListenerInterface;
import nz.mega.sdk.MegaChatRoom;
import nz.mega.sdk.MegaContactRequest;
import nz.mega.sdk.MegaError;
import nz.mega.sdk.MegaEvent;
import nz.mega.sdk.MegaGlobalListenerInterface;
import nz.mega.sdk.MegaNode;
import nz.mega.sdk.MegaRequest;
import nz.mega.sdk.MegaRequestListenerInterface;
import nz.mega.sdk.MegaUser;
import nz.mega.sdk.MegaUserAlert;

import static mega.privacy.android.app.modalbottomsheet.ModalBottomSheetUtil.*;
import static mega.privacy.android.app.constants.BroadcastConstants.*;
import static mega.privacy.android.app.utils.CacheFolderManager.*;
import static mega.privacy.android.app.utils.CallUtil.*;
import static mega.privacy.android.app.utils.ChatUtil.*;
import static mega.privacy.android.app.utils.FileUtils.*;
import static mega.privacy.android.app.utils.LogUtil.*;
import static mega.privacy.android.app.utils.ProgressDialogUtil.*;
import static mega.privacy.android.app.utils.TimeUtils.*;
import static mega.privacy.android.app.utils.Util.*;
import static mega.privacy.android.app.utils.Constants.*;
import static mega.privacy.android.app.utils.ContactUtil.*;
import static mega.privacy.android.app.utils.AvatarUtil.*;
import static mega.privacy.android.app.utils.TextUtil.*;
import static nz.mega.sdk.MegaApiJava.INVALID_HANDLE;
import static nz.mega.sdk.MegaChatApiJava.MEGACHAT_INVALID_HANDLE;

import mega.privacy.android.app.components.AppBarStateChangeListener.State;

@SuppressLint("NewApi")
public class ContactInfoActivityLollipop extends DownloadableActivity implements MegaChatRequestListenerInterface, OnClickListener, MegaRequestListenerInterface, MegaChatListenerInterface, OnItemClickListener, MegaGlobalListenerInterface {

	private static final String WAITING_FOR_CALL = "WAITING_FOR_CALL";
	private ChatController chatC;
	private ContactController cC;
    private androidx.appcompat.app.AlertDialog downloadConfirmationDialog;
    private androidx.appcompat.app.AlertDialog renameDialog;

	private final static int MAX_WIDTH_APPBAR_LAND = 400;
	private final static int MAX_WIDTH_APPBAR_PORT = 200;

	RelativeLayout imageLayout;
	android.app.AlertDialog permissionsDialog;
	ProgressDialog statusDialog;
	AlertDialog setNicknameDialog;
	ContactInfoActivityLollipop contactInfoActivityLollipop;
	CoordinatorLayout fragmentContainer;
	CollapsingToolbarLayout collapsingToolbar;

	View imageGradient;
	ImageView contactPropertiesImage;
	LinearLayout optionsLayout;

	//Info of the user
	private EmojiTextView nameText;
	private TextView emailText;
	private TextView setNicknameText;

	LinearLayout chatOptionsLayout;
	View dividerChatOptionsLayout;
	RelativeLayout sendMessageLayout;
	RelativeLayout audioCallLayout;
	RelativeLayout videoCallLayout;

	LinearLayout notificationsLayout;
	SwitchCompat notificationsSwitch;
	TextView notificationsTitle;
	View dividerNotificationsLayout;

	ChatSettings chatSettings = null;
	ChatItemPreferences chatPrefs = null;
	boolean generalChatNotifications = true;

	boolean startVideo = false;

	private RelativeLayout verifyCredentialsLayout;
	private TextView verifiedText;
	private ImageView verifiedImage;

	RelativeLayout sharedFoldersLayout;
	TextView sharedFoldersText;
	Button sharedFoldersButton;
	View dividerSharedFoldersLayout;

	RelativeLayout shareContactLayout;
	View dividerShareContactLayout;

	RelativeLayout sharedFilesLayout;
	View dividerSharedFilesLayout;

	//Toolbar elements
	private EmojiTextView firstLineTextToolbar;
	private int firstLineTextMaxWidthExpanded;
	private int firstLineTextMaxWidthCollapsed;
	private int contactStateIcon = R.drawable.ic_offline;
	private int contactStateIconPaddingLeft;

	private MarqueeTextView secondLineTextToolbar;
	private State stateToolbar = State.IDLE;

	RelativeLayout clearChatLayout;
	View dividerClearChatLayout;
	RelativeLayout removeContactChatLayout;

	Toolbar toolbar;
	ActionBar aB;
	AppBarLayout appBarLayout;

	MegaUser user;
	long chatHandle;
	String userEmailExtra;
	MegaChatRoom chat;

	private MegaApiAndroid megaApi = null;
	MegaChatApiAndroid megaChatApi = null;

	boolean fromContacts = true;

	private Handler handler;

	Display display;
	DisplayMetrics outMetrics;
	float density;
	float scaleW;
	float scaleH;

	DatabaseHandler dbH = null;

	Drawable drawableShare;
	Drawable drawableSend;
	Drawable drawableArrow;
	Drawable drawableDots;

	private MenuItem shareMenuItem;
	private MenuItem sendFileMenuItem;
	private MenuItem returnCallMenuItem;
	private Chronometer chronometerMenuItem;
	private LinearLayout layoutCallMenuItem;

	boolean isShareFolderExpanded;
    ContactSharedFolderFragment sharedFoldersFragment;
    MegaNode selectedNode;
    NodeController nC;
    boolean moveToRubbish;
    long parentHandle;

	private ContactFileListBottomSheetDialogFragment bottomSheetDialogFragment;
	private ContactNicknameBottomSheetDialogFragment contactNicknameBottomSheetDialogFragment;

	private AskForDisplayOverDialog askForDisplayOverDialog;

<<<<<<< HEAD
    private boolean waitingForCall;

	private RelativeLayout callInProgressLayout;
	private Chronometer callInProgressChrono;
	private TextView callInProgressText;

=======
>>>>>>> 0fa36b97
	private BroadcastReceiver manageShareReceiver = new BroadcastReceiver() {
		@Override
		public void onReceive(Context context, Intent intent) {
			if (intent == null) return;

			if (sharedFoldersFragment != null) {
				sharedFoldersFragment.clearSelections();
				sharedFoldersFragment.hideMultipleSelect();
			}

			if (statusDialog != null) {
				statusDialog.dismiss();
			}
		}
	};

	private BroadcastReceiver userNameReceiver = new BroadcastReceiver() {
		@Override
		public void onReceive(Context context, Intent intent) {
			if (intent == null
					|| intent.getAction() == null
					|| user == null
					|| intent.getLongExtra(EXTRA_USER_HANDLE, INVALID_HANDLE) != user.getHandle()) {
				return;
			}

			if (intent.getAction().equals(ACTION_UPDATE_NICKNAME)
					|| intent.getAction().equals(ACTION_UPDATE_FIRST_NAME)
					|| intent.getAction().equals(ACTION_UPDATE_LAST_NAME)) {
				checkNickname(user.getHandle());
				updateAvatar();
			}
		}
	};

	private BroadcastReceiver chatCallUpdateReceiver = new BroadcastReceiver() {
		@Override
		public void onReceive(Context context, Intent intent) {
			if (intent == null || intent.getAction() == null)
				return;

			if (intent.getAction().equals(ACTION_CALL_STATUS_UPDATE)) {
				long chatIdReceived = intent.getLongExtra(UPDATE_CHAT_CALL_ID, MEGACHAT_INVALID_HANDLE);

				if (chatIdReceived == MEGACHAT_INVALID_HANDLE)
					return;

				int callStatus = intent.getIntExtra(UPDATE_CALL_STATUS, INVALID_CALL_STATUS);
				switch (callStatus) {
					case MegaChatCall.CALL_STATUS_REQUEST_SENT:
					case MegaChatCall.CALL_STATUS_RING_IN:
					case MegaChatCall.CALL_STATUS_IN_PROGRESS:
					case MegaChatCall.CALL_STATUS_RECONNECTING:
					case MegaChatCall.CALL_STATUS_JOINING:
					case MegaChatCall.CALL_STATUS_DESTROYED:
					case MegaChatCall.CALL_STATUS_USER_NO_PRESENT:
						if (isScreenInPortrait(ContactInfoActivityLollipop.this)) {
							setCallWidget();
						} else {
							supportInvalidateOptionsMenu();
						}
						break;
				}
			}

			if (intent.getAction().equals(ACTION_CHANGE_CALL_ON_HOLD)) {
				long chatIdReceived = intent.getLongExtra(UPDATE_CHAT_CALL_ID, INVALID_HANDLE);
				if (chatIdReceived == MEGACHAT_INVALID_HANDLE)
					return;

				if (isScreenInPortrait(ContactInfoActivityLollipop.this)) {
					setCallWidget();
				} else {
					supportInvalidateOptionsMenu();
				}
			}
		}
	};

	private BroadcastReceiver chatSessionUpdateReceiver = new BroadcastReceiver() {
		@Override
		public void onReceive(Context context, Intent intent) {
			if (intent == null || intent.getAction() == null)
				return;

			long chatIdReceived = intent.getLongExtra(UPDATE_CHAT_CALL_ID, MEGACHAT_INVALID_HANDLE);

			if (chatIdReceived == MEGACHAT_INVALID_HANDLE)
				return;

			if (intent.getAction().equals(ACTION_CHANGE_SESSION_ON_HOLD)) {
				if (isScreenInPortrait(ContactInfoActivityLollipop.this)) {
					setCallWidget();
				} else {
					supportInvalidateOptionsMenu();
				}
			}
		}
	};

	private void setAppBarOffset(int offsetPx){
		if (callInProgressLayout != null && callInProgressLayout.getVisibility() == View.VISIBLE) {
			changeToolbarLayoutElevation();
		} else {
			CoordinatorLayout.LayoutParams params = (CoordinatorLayout.LayoutParams) appBarLayout.getLayoutParams();
			AppBarLayout.Behavior behavior = (AppBarLayout.Behavior) params.getBehavior();
			assert behavior != null;
			behavior.onNestedPreScroll(fragmentContainer, appBarLayout, null, 0, offsetPx, new int[]{0, 0});
		}
	}

	@Override
	protected void onCreate(Bundle savedInstanceState) {

		super.onCreate(savedInstanceState);
		logDebug("onCreate");
		contactInfoActivityLollipop = this;
		if (megaApi == null) {
			MegaApplication app = (MegaApplication) getApplication();
			megaApi = app.getMegaApi();
		}

		if(megaApi==null||megaApi.getRootNode()==null){
			logDebug("Refresh session - sdk");
			Intent intent = new Intent(this, LoginActivityLollipop.class);
			intent.putExtra(VISIBLE_FRAGMENT, LOGIN_FRAGMENT);
			intent.setFlags(Intent.FLAG_ACTIVITY_CLEAR_TOP);
			startActivity(intent);
			finish();
			return;
		}

		if (megaChatApi == null) {
			megaChatApi = ((MegaApplication) getApplication()).getMegaChatApi();
		}

		if (megaChatApi == null || megaChatApi.getInitState() == MegaChatApi.INIT_ERROR) {
			logDebug("Refresh session - karere");
			Intent intent = new Intent(this, LoginActivityLollipop.class);
			intent.putExtra(VISIBLE_FRAGMENT, LOGIN_FRAGMENT);
			intent.setFlags(Intent.FLAG_ACTIVITY_CLEAR_TOP);
			startActivity(intent);
			finish();
			return;
		}

		megaChatApi.addChatListener(this);

		handler = new Handler();
		chatC = new ChatController(this);
		cC = new ContactController(this);
		nC = new NodeController(this);
        megaApi.addGlobalListener(this);
		display = getWindowManager().getDefaultDisplay();
		outMetrics = new DisplayMetrics();
		display.getMetrics(outMetrics);
		density = getResources().getDisplayMetrics().density;

		scaleW = getScaleW(outMetrics, density);
		scaleH = getScaleH(outMetrics, density);

		askForDisplayOverDialog = new AskForDisplayOverDialog(this);

		Bundle extras = getIntent().getExtras();
		if (extras != null) {

			setContentView(R.layout.activity_chat_contact_properties);
            fragmentContainer = findViewById(R.id.fragment_container);
			toolbar = findViewById(R.id.toolbar);
			appBarLayout = findViewById(R.id.app_bar);
			setSupportActionBar(toolbar);
			aB = getSupportActionBar();

			imageLayout = findViewById(R.id.chat_contact_properties_image_layout);

			collapsingToolbar = findViewById(R.id.collapse_toolbar);

			/*TITLE*/
			firstLineTextToolbar = findViewById(R.id.first_line_toolbar);

			/*SUBTITLE*/
			secondLineTextToolbar = findViewById(R.id.second_line_toolbar);

			nameText = findViewById(R.id.chat_contact_properties_name_text);
			emailText = findViewById(R.id.chat_contact_properties_email_text);
			setNicknameText = findViewById(R.id.chat_contact_properties_nickname);
			setNicknameText.setOnClickListener(this);

			int width;
			if(isScreenInPortrait(this)){
				width = px2dp(MAX_WIDTH_APPBAR_PORT, outMetrics);
				secondLineTextToolbar.setPadding(0,0,0,11);
			}else{
				width = px2dp(MAX_WIDTH_APPBAR_LAND, outMetrics);
				secondLineTextToolbar.setPadding(0,0,0,5);
			}
			nameText.setMaxWidthEmojis(width);
			secondLineTextToolbar.setMaxWidth(width);

			// left margin 72dp + right margin 36dp
			firstLineTextMaxWidthExpanded = outMetrics.widthPixels - px2dp(108, outMetrics);
			firstLineTextMaxWidthCollapsed = width;
			firstLineTextToolbar.setMaxWidthEmojis(firstLineTextMaxWidthExpanded);
			contactStateIconPaddingLeft = px2dp(8, outMetrics);

			imageGradient = findViewById(R.id.gradient_view);

			setTitle(null);
			aB.setHomeAsUpIndicator(R.drawable.ic_arrow_back_white);
			aB.setHomeButtonEnabled(true);
			aB.setDisplayHomeAsUpEnabled(true);

			contactPropertiesImage = findViewById(R.id.chat_contact_properties_toolbar_image);

			dbH = DatabaseHandler.getDbHandler(getApplicationContext());

			appBarLayout.post(new Runnable() {
				@Override
				public void run() {
					setAppBarOffset(50);
				}
			});

			callInProgressLayout = findViewById(R.id.call_in_progress_layout);
			callInProgressLayout.setOnClickListener(this);
			callInProgressChrono = findViewById(R.id.call_in_progress_chrono);
			callInProgressText = findViewById(R.id.call_in_progress_text);
			callInProgressLayout.setVisibility(View.GONE);

			//OPTIONS LAYOUT
			optionsLayout = findViewById(R.id.chat_contact_properties_options);

			//CHAT OPTIONS
			chatOptionsLayout = findViewById(R.id.chat_contact_properties_chat_options_layout);
			dividerChatOptionsLayout = findViewById(R.id.divider_chat_options_layout);
			sendMessageLayout = findViewById(R.id.chat_contact_properties_chat_send_message_layout);
			sendMessageLayout.setOnClickListener(this);
			audioCallLayout = findViewById(R.id.chat_contact_properties_chat_call_layout);
			audioCallLayout.setOnClickListener(this);
			videoCallLayout = findViewById(R.id.chat_contact_properties_chat_video_layout);
			videoCallLayout.setOnClickListener(this);

			//Notifications Layout
			notificationsLayout = findViewById(R.id.chat_contact_properties_notifications_layout);
			notificationsLayout.setVisibility(View.VISIBLE);

			notificationsTitle = findViewById(R.id.chat_contact_properties_notifications_text);

			notificationsSwitch = findViewById(R.id.chat_contact_properties_switch);
			notificationsSwitch.setOnClickListener(this);

			dividerNotificationsLayout = findViewById(R.id.divider_notifications_layout);

			//Verify credentials layout
			verifyCredentialsLayout = findViewById(R.id.chat_contact_properties_verify_credentials_layout);
			verifyCredentialsLayout.setOnClickListener(this);
			verifiedText = findViewById(R.id.chat_contact_properties_verify_credentials_info);
			verifiedImage = findViewById(R.id.chat_contact_properties_verify_credentials_info_icon);

			//Shared folders layout
			sharedFoldersLayout = findViewById(R.id.chat_contact_properties_shared_folders_layout);
			sharedFoldersLayout.setOnClickListener(this);

			sharedFoldersText = findViewById(R.id.chat_contact_properties_shared_folders_label);

			sharedFoldersButton = findViewById(R.id.chat_contact_properties_shared_folders_button);
			sharedFoldersButton.setOnClickListener(this);

			dividerSharedFoldersLayout = findViewById(R.id.divider_shared_folder_layout);

			//Share Contact Layout

			shareContactLayout = findViewById(R.id.chat_contact_properties_share_contact_layout);
			shareContactLayout.setOnClickListener(this);

			dividerShareContactLayout = findViewById(R.id.divider_share_contact_layout);

			//Chat Shared Files Layout

			sharedFilesLayout = findViewById(R.id.chat_contact_properties_chat_files_shared_layout);
			sharedFilesLayout.setOnClickListener(this);

			dividerSharedFilesLayout = findViewById(R.id.divider_chat_files_shared_layout);

			//Clear chat Layout
			clearChatLayout = findViewById(R.id.chat_contact_properties_clear_layout);
			clearChatLayout.setOnClickListener(this);

			dividerClearChatLayout = findViewById(R.id.divider_clear_chat_layout);

			//Remove contact Layout
			removeContactChatLayout = findViewById(R.id.chat_contact_properties_remove_contact_layout);
			removeContactChatLayout.setOnClickListener(this);

			chatHandle = extras.getLong("handle",-1);
			userEmailExtra = extras.getString(NAME);
			if (chatHandle != -1) {

				logDebug("From chat!!");
				fromContacts = false;
				chat = megaChatApi.getChatRoom(chatHandle);

				long userHandle = chat.getPeerHandle(0);

				String userHandleEncoded = MegaApiAndroid.userHandleToBase64(userHandle);
				user = megaApi.getContact(userHandleEncoded);
				chatPrefs = dbH.findChatPreferencesByHandle(String.valueOf(chatHandle));

				if (user != null) {
					checkNickname(user.getHandle());
				} else {
					String fullName = "";
					if (!isTextEmpty(getTitleChat(chat))) {
						fullName = getTitleChat(chat);
					} else if (userEmailExtra != null) {
						fullName = userEmailExtra;
					}
					withoutNickname(fullName);
				}
			} else {
				logDebug("From contacts!!");
				fromContacts = true;
				user = megaApi.getContact(userEmailExtra);
				if (user != null) {
					checkNickname(user.getHandle());
				} else {
					withoutNickname(userEmailExtra);
				}

				chat = megaChatApi.getChatRoomByUser(user.getHandle());

				if (chat != null) {
					chatHandle = chat.getChatId();
					if (chatHandle == -1) {
						notificationsLayout.setVisibility(View.GONE);
						dividerNotificationsLayout.setVisibility(View.GONE);

						sharedFilesLayout.setVisibility(View.GONE);
						dividerSharedFilesLayout.setVisibility(View.GONE);
					} else {
						chatPrefs = dbH.findChatPreferencesByHandle(String.valueOf(chatHandle));
					}
				} else {
					notificationsLayout.setVisibility(View.GONE);
					dividerNotificationsLayout.setVisibility(View.GONE);

					sharedFilesLayout.setVisibility(View.GONE);
					dividerSharedFilesLayout.setVisibility(View.GONE);
				}

				if (megaChatApi == null) {
					megaChatApi = ((MegaApplication) this.getApplication()).getMegaChatApi();
				}
			}

			updateVerifyCredentialsLayout();
			setCallWidget();

			if(isOnline(this)){
				logDebug("online -- network connection");
				setAvatar();

				if(user!=null){
					sharedFoldersLayout.setVisibility(View.VISIBLE);
					dividerSharedFoldersLayout.setVisibility(View.VISIBLE);

					ArrayList<MegaNode> nodes = megaApi.getInShares(user);
                    setFoldersButtonText(nodes);
					emailText.setText(user.getEmail());

					if (chat != null) {
						clearChatLayout.setVisibility(View.VISIBLE);
						dividerClearChatLayout.setVisibility(View.VISIBLE);
					} else {
						clearChatLayout.setVisibility(View.GONE);
						dividerClearChatLayout.setVisibility(View.GONE);
					}

					shareContactLayout.setVisibility(View.VISIBLE);
					dividerShareContactLayout.setVisibility(View.VISIBLE);

					chatOptionsLayout.setVisibility(View.VISIBLE);
					dividerChatOptionsLayout.setVisibility(View.VISIBLE);
				}
				else{
					sharedFoldersLayout.setVisibility(View.GONE);
					dividerSharedFoldersLayout.setVisibility(View.GONE);
					chatOptionsLayout.setVisibility(View.GONE);
					dividerChatOptionsLayout.setVisibility(View.GONE);

					if (chat != null) {
						emailText.setText(user.getEmail());
						clearChatLayout.setVisibility(View.VISIBLE);
						dividerClearChatLayout.setVisibility(View.VISIBLE);
					} else {
						clearChatLayout.setVisibility(View.GONE);
						dividerClearChatLayout.setVisibility(View.GONE);
					}

					shareContactLayout.setVisibility(View.VISIBLE);
					dividerShareContactLayout.setVisibility(View.VISIBLE);
				}
			}
			else{
				logDebug("OFFLINE -- NO network connection");
				if(chat!=null){
					String userEmail = chatC.getParticipantEmail(chat.getPeerHandle(0));
					setOfflineAvatar(userEmail);
					emailText.setText(user.getEmail());
				}
				sharedFoldersLayout.setVisibility(View.GONE);
				dividerSharedFoldersLayout.setVisibility(View.GONE);
				clearChatLayout.setVisibility(View.GONE);
				dividerClearChatLayout.setVisibility(View.GONE);

				shareContactLayout.setVisibility(View.GONE);
				dividerShareContactLayout.setVisibility(View.GONE);

				chatOptionsLayout.setVisibility(View.VISIBLE);
				dividerChatOptionsLayout.setVisibility(View.VISIBLE);
			}

			chatSettings = dbH.getChatSettings();
			if (chatSettings == null) {
				logDebug("Chat settings null - notifications ON");
				setUpIndividualChatNotifications();
			} else {
				logDebug("There is chat settings");
				if (chatSettings.getNotificationsEnabled() == null) {
					generalChatNotifications = true;

				} else {
					generalChatNotifications = Boolean.parseBoolean(chatSettings.getNotificationsEnabled());
				}

				if (generalChatNotifications) {
					setUpIndividualChatNotifications();

				} else {
					logDebug("General notifications OFF");
					boolean notificationsEnabled = false;
					notificationsSwitch.setChecked(notificationsEnabled);

					notificationsLayout.setVisibility(View.VISIBLE);
					dividerNotificationsLayout.setVisibility(View.VISIBLE);
				}
			}

		} else {
			logWarning("Extras is NULL");
		}

        if(askForDisplayOverDialog != null) {
            askForDisplayOverDialog.showDialog();
        }

		LocalBroadcastManager.getInstance(this).registerReceiver(manageShareReceiver,
				new IntentFilter(BROADCAST_ACTION_INTENT_MANAGE_SHARE));

		IntentFilter userNameUpdateFilter = new IntentFilter(BROADCAST_ACTION_INTENT_FILTER_CONTACT_UPDATE);
		userNameUpdateFilter.addAction(ACTION_UPDATE_NICKNAME);
		userNameUpdateFilter.addAction(ACTION_UPDATE_FIRST_NAME);
		userNameUpdateFilter.addAction(ACTION_UPDATE_LAST_NAME);
		LocalBroadcastManager.getInstance(this).registerReceiver(userNameReceiver, userNameUpdateFilter);

		IntentFilter filterCall = new IntentFilter(ACTION_CALL_STATUS_UPDATE);
		filterCall.addAction(ACTION_CHANGE_CALL_ON_HOLD);
		registerReceiver(chatCallUpdateReceiver, filterCall);

		registerReceiver(chatSessionUpdateReceiver, new IntentFilter(ACTION_CHANGE_SESSION_ON_HOLD));
	}

	private void visibilityStateIcon() {
		if (megaChatApi == null) {
			firstLineTextToolbar.updateMaxWidthAndIconVisibility(firstLineTextMaxWidthCollapsed, false);
			return;
		}

		int userStatus = megaChatApi.getUserOnlineStatus(user.getHandle());
		if (stateToolbar == State.EXPANDED && (userStatus == MegaChatApi.STATUS_ONLINE
				|| userStatus == MegaChatApi.STATUS_AWAY
				|| userStatus == MegaChatApi.STATUS_BUSY
				|| userStatus == MegaChatApi.STATUS_OFFLINE)) {
			firstLineTextToolbar.setMaxLines(2);
			firstLineTextToolbar.setTrailingIcon(contactStateIcon, contactStateIconPaddingLeft);
			firstLineTextToolbar.updateMaxWidthAndIconVisibility(firstLineTextMaxWidthExpanded, true);
		} else {
			firstLineTextToolbar.setMaxLines(stateToolbar == State.EXPANDED ? 2 : 1);
			firstLineTextToolbar.updateMaxWidthAndIconVisibility(
					stateToolbar == State.EXPANDED ? firstLineTextMaxWidthExpanded
							: firstLineTextMaxWidthCollapsed, false);
		}
	}

	private void checkNickname(long contactHandle) {
		MegaContactDB contactDB = getContactDB(contactHandle);
		if (contactDB == null) return;

		String fullName = buildFullName(contactDB.getName(), contactDB.getLastName(), contactDB.getMail());
		String nicknameText = contactDB.getNickname();

		if (isTextEmpty(nicknameText)) {
			withoutNickname(fullName);
		} else {
			withNickname(fullName, nicknameText);
		}
	}

	private void withoutNickname(String name) {
		firstLineTextToolbar.setText(name);
		nameText.setVisibility(View.GONE);
		setNicknameText.setText(getString(R.string.add_nickname));
		setDefaultAvatar();
	}

	private void withNickname(String name, String nickname) {
		firstLineTextToolbar.setText(nickname);
		nameText.setText(name);
		nameText.setVisibility(View.VISIBLE);
		setNicknameText.setText(getString(R.string.edit_nickname));
		setDefaultAvatar();
	}


	private void setContactPresenceStatus(){
		logDebug("setContactPresenceStatus");
		if (megaChatApi != null){
			int userStatus = megaChatApi.getUserOnlineStatus(user.getHandle());
			if(userStatus == MegaChatApi.STATUS_ONLINE){
				logDebug("This user is connected");
				contactStateIcon = R.drawable.ic_online;
				secondLineTextToolbar.setVisibility(View.VISIBLE);
				secondLineTextToolbar.setText(getString(R.string.online_status));
			}else if(userStatus == MegaChatApi.STATUS_AWAY){
				logDebug("This user is away");
				contactStateIcon = R.drawable.ic_away;
				secondLineTextToolbar.setVisibility(View.VISIBLE);
				secondLineTextToolbar.setText(getString(R.string.away_status));
			} else if(userStatus == MegaChatApi.STATUS_BUSY){
				logDebug("This user is busy");
				contactStateIcon = R.drawable.ic_busy;
				secondLineTextToolbar.setVisibility(View.VISIBLE);
				secondLineTextToolbar.setText(getString(R.string.busy_status));
			}
			else if(userStatus == MegaChatApi.STATUS_OFFLINE){
				logDebug("This user is offline");
				contactStateIcon = R.drawable.ic_offline;
				secondLineTextToolbar.setVisibility(View.VISIBLE);
				secondLineTextToolbar.setText(getString(R.string.offline_status));
			}
			else if(userStatus == MegaChatApi.STATUS_INVALID){
				logDebug("INVALID status: " + userStatus);
				secondLineTextToolbar.setVisibility(View.GONE);
			}
			else{
				logDebug("This user status is: " + userStatus);
				secondLineTextToolbar.setVisibility(View.GONE);
			}
		}
		visibilityStateIcon();
	}

	public void setUpIndividualChatNotifications(){
		logDebug("setUpIndividualChatNotifications");
		//SET Preferences (if exist)
		if(chatPrefs!=null){
			logDebug("There is individual chat preferences");

			boolean notificationsEnabled = true;
			if (chatPrefs.getNotificationsEnabled() != null){
				notificationsEnabled = Boolean.parseBoolean(chatPrefs.getNotificationsEnabled());
			}
			notificationsSwitch.setChecked(notificationsEnabled);
		}
		else{
			logDebug("NO individual chat preferences");
			notificationsSwitch.setChecked(true);
		}

		notificationsLayout.setVisibility(View.VISIBLE);
		dividerNotificationsLayout.setVisibility(View.VISIBLE);
	}

	@Override
	public boolean onCreateOptionsMenu(Menu menu) {
		logDebug("onCreateOptionsMenuLollipop");

		drawableDots = ContextCompat.getDrawable(getApplicationContext(), R.drawable.ic_dots_vertical_white);
		drawableDots = drawableDots.mutate();
		drawableArrow = ContextCompat.getDrawable(getApplicationContext(), R.drawable.ic_arrow_back_white);
		drawableArrow = drawableArrow.mutate();

		drawableShare = ContextCompat.getDrawable(getApplicationContext(), R.drawable.ic_share_white);
		drawableShare = drawableShare.mutate();
		drawableSend = ContextCompat.getDrawable(getApplicationContext(), R.drawable.ic_send_to_contact);
		drawableSend = drawableSend.mutate();

		// Inflate the menu items for use in the action bar
		MenuInflater inflater = getMenuInflater();
		inflater.inflate(R.menu.contact_properties_action, menu);

		shareMenuItem = menu.findItem(R.id.cab_menu_share_folder);
		sendFileMenuItem = menu.findItem(R.id.cab_menu_send_file);
		returnCallMenuItem = menu.findItem(R.id.action_return_call);
		RelativeLayout rootView = (RelativeLayout) returnCallMenuItem.getActionView();
		layoutCallMenuItem = rootView.findViewById(R.id.layout_menu_call);
		chronometerMenuItem = rootView.findViewById(R.id.chrono_menu);
		chronometerMenuItem.setVisibility(View.GONE);

		rootView.setOnClickListener(v -> onOptionsItemSelected(returnCallMenuItem));
		setCallMenuItem(returnCallMenuItem, layoutCallMenuItem, chronometerMenuItem);

		sendFileMenuItem.setIcon(mutateIconSecondary(this, R.drawable.ic_send_to_contact, R.color.white));

		if(isOnline(this)){
			sendFileMenuItem.setVisible(fromContacts);
		} else {
			logDebug("Hide all - no network connection");
			shareMenuItem.setVisible(false);
			sendFileMenuItem.setVisible(false);
		}

		appBarLayout.addOnOffsetChangedListener(new AppBarStateChangeListener() {
			@Override
			public void onStateChanged(AppBarLayout appBarLayout, State state) {
				stateToolbar = state;
				if (stateToolbar == State.EXPANDED) {
					firstLineTextToolbar.setTextColor(ContextCompat.getColor(getApplicationContext(), R.color.white));
					secondLineTextToolbar.setTextColor(ContextCompat.getColor(getApplicationContext(), R.color.white));
					setColorFilterWhite();
					visibilityStateIcon();
				} else if (stateToolbar == State.COLLAPSED) {
					firstLineTextToolbar.setTextColor(ContextCompat.getColor(getApplicationContext(), R.color.black));
					secondLineTextToolbar.setTextColor(ContextCompat.getColor(getApplicationContext(), R.color.black));
					setColorFilterBlack();
					visibilityStateIcon();
				}
			}
		});

		return super.onCreateOptionsMenu(menu);
	}

	void setColorFilterWhite () {

		drawableArrow.setColorFilter(ContextCompat.getColor(this, R.color.white), PorterDuff.Mode.SRC_ATOP);
		getSupportActionBar().setHomeAsUpIndicator(drawableArrow);

		drawableDots.setColorFilter(ContextCompat.getColor(this, R.color.white), PorterDuff.Mode.SRC_ATOP);
		toolbar.setOverflowIcon(drawableDots);

		if (shareMenuItem != null) {
			drawableShare.setColorFilter(ContextCompat.getColor(this, R.color.white), PorterDuff.Mode.SRC_ATOP);
			shareMenuItem.setIcon(drawableShare);
		}
		if (sendFileMenuItem != null) {
			drawableSend.setColorFilter(ContextCompat.getColor(this, R.color.white), PorterDuff.Mode.SRC_ATOP);
			sendFileMenuItem.setIcon(drawableSend);
		}
	}

	void setColorFilterBlack () {
		drawableArrow.setColorFilter(ContextCompat.getColor(this, R.color.black), PorterDuff.Mode.SRC_ATOP);
		getSupportActionBar().setHomeAsUpIndicator(drawableArrow);

		drawableDots.setColorFilter(ContextCompat.getColor(this, R.color.black), PorterDuff.Mode.SRC_ATOP);
		toolbar.setOverflowIcon(drawableDots);

		if (shareMenuItem != null) {
			drawableShare.setColorFilter(ContextCompat.getColor(this, R.color.black), PorterDuff.Mode.SRC_ATOP);
			shareMenuItem.setIcon(drawableShare);
		}
		if (sendFileMenuItem != null) {
			drawableSend.setColorFilter(ContextCompat.getColor(this, R.color.black), PorterDuff.Mode.SRC_ATOP);
			sendFileMenuItem.setIcon(drawableSend);
		}
	}

	@Override
	public boolean onOptionsItemSelected(MenuItem item) {
		logDebug("onOptionsItemSelected");

		int id = item.getItemId();
		switch(id){
			case android.R.id.home:{
				finish();
				break;
			}
			case R.id.cab_menu_share_folder:{
				pickFolderToShare(user.getEmail());
				break;
			}
			case R.id.cab_menu_send_file:{

				if(!isOnline(this)){
					showSnackbar(SNACKBAR_TYPE, getString(R.string.error_server_connection_problem), -1);
					return true;
				}

				sendFileToChat();
				break;
			}
			case R.id.action_return_call:
				if (checkPermissionsCall()) {
					returnActiveCall(this);
				}
				return true;
		}
		return true;
	}

	public void sendFileToChat(){
		logDebug("sendFileToChat");

		if(user==null){
			logWarning("Selected contact NULL");
			return;
		}
		List<MegaUser> userList = new ArrayList<MegaUser>();
		userList.add(user);
		ContactController cC = new ContactController(this);
		cC.pickFileToSend(userList);
	}

	public void sendMessageToChat(){
		logDebug("sendMessageToChat");
		if(user!=null){
			MegaChatRoom chat = megaChatApi.getChatRoomByUser(user.getHandle());
			if(chat==null){
				logDebug("No chat, create it!");
				MegaChatPeerList peers = MegaChatPeerList.createInstance();
				peers.addPeer(user.getHandle(), MegaChatPeerList.PRIV_STANDARD);
				megaChatApi.createChat(false, peers, this);
			}
			else{
				logDebug("There is already a chat, open it!");
				if(fromContacts){
					Intent intentOpenChat = new Intent(this, ChatActivityLollipop.class);
					intentOpenChat.setAction(ACTION_CHAT_SHOW_MESSAGES);
					intentOpenChat.putExtra("CHAT_ID", chat.getChatId());
					this.startActivity(intentOpenChat);
				}
				else{
					Intent intentOpenChat = new Intent(this, ChatActivityLollipop.class);
					intentOpenChat.setAction(ACTION_CHAT_SHOW_MESSAGES);
					intentOpenChat.putExtra("CHAT_ID", chat.getChatId());
					intentOpenChat.setFlags(Intent.FLAG_ACTIVITY_CLEAR_TOP);
					this.startActivity(intentOpenChat);
				}
			}
		}
	}

	public void startCall() {
		MegaChatRoom chatRoomTo = megaChatApi.getChatRoomByUser(user.getHandle());
		if (chatRoomTo != null) {
			if (megaChatApi.getChatCall(chatRoomTo.getChatId()) != null) {
				Intent i = new Intent(this, ChatCallActivity.class);
				i.putExtra(CHAT_ID, chatRoomTo.getChatId());
				i.addFlags(Intent.FLAG_ACTIVITY_NEW_TASK);
				startActivity(i);
			} else if (isStatusConnected(this, chatRoomTo.getChatId())) {
				startCallWithChatOnline(chatRoomTo);
			}
		} else {
			//Create first the chat
			ArrayList<MegaChatRoom> chats = new ArrayList<>();
			ArrayList<MegaUser> usersNoChat = new ArrayList<>();
			usersNoChat.add(user);
			CreateChatListener listener = null;

			if (startVideo) {
				listener = new CreateChatListener(chats, usersNoChat, -1, this, CreateChatListener.START_VIDEO_CALL);
			} else {
				listener = new CreateChatListener(chats, usersNoChat, -1, this, CreateChatListener.START_AUDIO_CALL);
			}

			MegaChatPeerList peers = MegaChatPeerList.createInstance();
			peers.addPeer(user.getHandle(), MegaChatPeerList.PRIV_STANDARD);
			megaChatApi.createChat(false, peers, listener);
		}
	}

	@Override
	public void onRequestPermissionsResult(int requestCode, String[] permissions, int[] grantResults) {
		super.onRequestPermissionsResult(requestCode, permissions, grantResults);
		switch (requestCode) {
			case REQUEST_CAMERA:
			case RECORD_AUDIO:
				if (grantResults.length > 0 && grantResults[0] == PackageManager.PERMISSION_GRANTED &&
						checkPermissionsCall(this, INVALID_TYPE_PERMISSIONS)) {
					startCall();
				}
				break;
		}
	}

	public void openChat(long chatId, String text){
		logDebug("openChat: " + chatId);

		if(chatId!=-1){
			MegaChatRoom chat = megaChatApi.getChatRoom(chatId);
			if(chat!=null){
				logDebug("Open chat with id: " + chatId);
				Intent intentToChat = new Intent(this, ChatActivityLollipop.class);
				intentToChat.setAction(ACTION_CHAT_SHOW_MESSAGES);
				intentToChat.putExtra("CHAT_ID", chatId);
				if(text!=null){
					intentToChat.putExtra("showSnackbar", text);
				}
				this.startActivity(intentToChat);
			}
			else{
				logWarning("Error, chat is NULL");
			}
		}
		else{
			logWarning("Error, chat id is -1");
		}
	}

	public void pickFolderToShare(String email){
		logDebug("pickFolderToShare");
		if (email != null){
			Intent intent = new Intent(this, FileExplorerActivityLollipop.class);
			intent.setAction(FileExplorerActivityLollipop.ACTION_SELECT_FOLDER_TO_SHARE);
			ArrayList<String> contacts = new ArrayList<String>();
			contacts.add(email);
			intent.putExtra(SELECTED_CONTACTS, contacts);
			startActivityForResult(intent, REQUEST_CODE_SELECT_FOLDER);
		}
		else{
			showSnackbar(SNACKBAR_TYPE, getString(R.string.error_sharing_folder), -1);
			logWarning("Error sharing folder");
		}
	}


	public String getDescription(ArrayList<MegaNode> nodes){
		int numFolders = 0;
		int numFiles = 0;

		for (int i=0;i<nodes.size();i++){
			MegaNode c = nodes.get(i);
			if (c.isFolder()){
				numFolders++;
			}
			else{
				numFiles++;
			}
		}

		String info = "";
		if (numFolders > 0){
			info = numFolders +  " " + getResources().getQuantityString(R.plurals.general_num_folders, numFolders).toUpperCase(Locale.getDefault());
			if (numFiles > 0){
				info = info + ", " + numFiles + " " + getResources().getQuantityString(R.plurals.general_num_folders, numFiles).toUpperCase(Locale.getDefault());
			}
		}
		else {
			if (numFiles == 0){
				info = numFiles +  " " + getResources().getQuantityString(R.plurals.general_num_folders, numFolders).toUpperCase(Locale.getDefault());
			}
			else{
				info = numFiles +  " " + getResources().getQuantityString(R.plurals.general_num_folders, numFiles).toUpperCase(Locale.getDefault());
			}
		}

		return info;
	}

	public void setAvatar() {
		logDebug("setAvatar");
		File avatar = buildAvatarFile(this,user.getEmail() + ".jpg");
		if (isFileAvailable(avatar)) {
			setProfileAvatar(avatar);
		}
	}

	public void setOfflineAvatar(String email) {
		logDebug("setOfflineAvatar");
		File avatar = buildAvatarFile(this, email + ".jpg");

        if (isFileAvailable(avatar)) {
            Bitmap imBitmap = null;
            if (avatar.length() > 0) {
                BitmapFactory.Options bOpts = new BitmapFactory.Options();
                imBitmap = BitmapFactory.decodeFile(avatar.getAbsolutePath(),bOpts);
                if (imBitmap != null) {
                    contactPropertiesImage.setImageBitmap(imBitmap);
                    imageGradient.setVisibility(View.VISIBLE);

                    if (imBitmap != null && !imBitmap.isRecycled()) {
                        int colorBackground = getDominantColor1(imBitmap);
                        imageLayout.setBackgroundColor(colorBackground);
                    }
                }
            }
        }
	}

	public void setProfileAvatar(File avatar) {
		logDebug("setProfileAvatar");
		Bitmap imBitmap = null;
		if (avatar.exists()) {
			if (avatar.length() > 0) {
				BitmapFactory.Options bOpts = new BitmapFactory.Options();
				imBitmap = BitmapFactory.decodeFile(avatar.getAbsolutePath(), bOpts);
				if (imBitmap == null) {
					avatar.delete();
                    megaApi.getUserAvatar(user,buildAvatarFile(this, user.getEmail()).getAbsolutePath(), this);
                } else {
					contactPropertiesImage.setImageBitmap(imBitmap);
					imageGradient.setVisibility(View.VISIBLE);

					if (imBitmap != null && !imBitmap.isRecycled()) {
						int colorBackground = getDominantColor1(imBitmap);
						imageLayout.setBackgroundColor(colorBackground);
					}
				}
			}
		}
	}

	public int getDominantColor1(Bitmap bitmap) {

		if (bitmap == null)
			throw new NullPointerException();

		int width = bitmap.getWidth();
		int height = bitmap.getHeight();
		int size = width * height;
		int pixels[] = new int[size];

		Bitmap bitmap2 = bitmap.copy(Bitmap.Config.ARGB_4444, false);

		bitmap2.getPixels(pixels, 0, width, 0, 0, width, height);

		final List<HashMap<Integer, Integer>> colorMap = new ArrayList<HashMap<Integer, Integer>>();
		colorMap.add(new HashMap<Integer, Integer>());
		colorMap.add(new HashMap<Integer, Integer>());
		colorMap.add(new HashMap<Integer, Integer>());

		int color = 0;
		int r = 0;
		int g = 0;
		int b = 0;
		Integer rC, gC, bC;
		logDebug("pixels.length: " + pixels.length);
		int j=0;
		//for (int i = 0; i < pixels.length; i++) {
		while (j < pixels.length){

			color = pixels[j];

			r = Color.red(color);
			g = Color.green(color);
			b = Color.blue(color);

			rC = colorMap.get(0).get(r);
			if (rC == null)
				rC = 0;
			colorMap.get(0).put(r, ++rC);

			gC = colorMap.get(1).get(g);
			if (gC == null)
				gC = 0;
			colorMap.get(1).put(g, ++gC);

			bC = colorMap.get(2).get(b);
			if (bC == null)
				bC = 0;
			colorMap.get(2).put(b, ++bC);
			j = j+width+1;
		}

		int[] rgb = new int[3];
		for (int i = 0; i < 3; i++) {
			int max = 0;
			int val = 0;
			for (Map.Entry<Integer, Integer> entry : colorMap.get(i).entrySet()) {
				if (entry.getValue() > max) {
					max = entry.getValue();
					val = entry.getKey();
				}
			}
			rgb[i] = val;
		}

		int dominantColor = Color.rgb(rgb[0], rgb[1], rgb[2]);

		return dominantColor;
	}

	private void setDefaultAvatar() {
		logDebug("setDefaultAvatar");
		Bitmap defaultAvatar = Bitmap.createBitmap(outMetrics.widthPixels, outMetrics.widthPixels, Bitmap.Config.ARGB_8888);
		Canvas c = new Canvas(defaultAvatar);
		Paint p = new Paint();
		p.setAntiAlias(true);
		p.setColor(Color.TRANSPARENT);
		c.drawPaint(p);

		imageLayout.setBackgroundColor(getColorAvatar(user));
		contactPropertiesImage.setImageBitmap(defaultAvatar);
	}

	private void startingACall(boolean withVideo) {
		startVideo = withVideo;
		if (checkPermissionsCall(this, INVALID_TYPE_PERMISSIONS)) {
			startCall();
		}
	}

	@Override
	public void onClick(View v) {

		switch (v.getId()) {
			case R.id.chat_contact_properties_clear_layout: {
				logDebug("Clear chat option");
				if(fromContacts){
					showConfirmationClearChat();
				}
				else{
					intentToClearChat();
					finish();
				}

				break;
			}
			case R.id.chat_contact_properties_remove_contact_layout: {
				logDebug("Remove contact chat option");

				if(user!=null){
					showConfirmationRemoveContact(user);
				}
				break;
			}
			case R.id.chat_contact_properties_chat_send_message_layout:{
				logDebug("Send message option");
				if(!checkConnection(this)) return;
				sendMessageToChat();
				break;
			}

			case R.id.chat_contact_properties_chat_video_layout:
			case R.id.chat_contact_properties_chat_call_layout:
				if (isCallOptionEnabled(user.getHandle())) {
					startingACall(v.getId() == R.id.chat_contact_properties_chat_video_layout);
				} else {
					showSnackbar(SNACKBAR_TYPE, getString(R.string.not_allowed_to_start_call), MEGACHAT_INVALID_HANDLE);
				}
				break;

			case R.id.chat_contact_properties_share_contact_layout: {
				logDebug("Share contact option");
				if(user==null){
					logDebug("Selected contact NULL");
					return;
				}

				chatC.selectChatsToAttachContact(user);
				break;
			}
			case R.id.chat_contact_properties_shared_folders_button:
			case R.id.chat_contact_properties_shared_folders_layout:{
				sharedFolderClicked();
				break;
			}
			case R.id.chat_contact_properties_switch:{
				logDebug("Change notification switch");

				if(!generalChatNotifications){
					notificationsSwitch.setChecked(false);
					showSnackbar(SNACKBAR_TYPE, "The chat notifications are disabled, go to settings to set up them", -1);
				}
				else{
					boolean enabled = notificationsSwitch.isChecked();
					if (enabled) {
						chatC.unmuteChat(chatHandle);
					} else {
						chatC.muteChat(chatHandle);
					}

					if(chatPrefs!=null){
						chatPrefs.setNotificationsEnabled(Boolean.toString(enabled));
					}
					else{
						if(chat!=null){
							chatPrefs = dbH.findChatPreferencesByHandle(String.valueOf(chat.getChatId()));
						}
					}

					if(enabled){
						setUpIndividualChatNotifications();
					}
				}
				break;
			}
			case R.id.chat_contact_properties_chat_files_shared_layout:{
				Intent nodeHistoryIntent = new Intent(this, NodeAttachmentHistoryActivity.class);
				if(chat!=null){
					nodeHistoryIntent.putExtra("chatId", chat.getChatId());
				}
				startActivity(nodeHistoryIntent);
				break;
			}
			case R.id.chat_contact_properties_nickname: {
				if (setNicknameText.getText().toString().equals(getString(R.string.add_nickname))) {
					showConfirmationSetNickname(null);
				} else if (user != null && !isBottomSheetDialogShown(contactNicknameBottomSheetDialogFragment)) {
					contactNicknameBottomSheetDialogFragment = new ContactNicknameBottomSheetDialogFragment();
					contactNicknameBottomSheetDialogFragment.show(getSupportFragmentManager(), contactNicknameBottomSheetDialogFragment.getTag());
				}
				break;
			}
			case R.id.chat_contact_properties_verify_credentials_layout:
				Intent intent = new Intent(this, AuthenticityCredentialsActivity.class);
				intent.putExtra(EMAIL, user.getEmail());
				startActivity(intent);
				break;

			case R.id.call_in_progress_layout:
				if(checkPermissionsCall()){
					returnActiveCall(this);
				}
				break;
		}
	}

	public void showConfirmationSetNickname(final String alias) {
		LinearLayout layout = new LinearLayout(this);
		layout.setOrientation(LinearLayout.VERTICAL);
		LinearLayout.LayoutParams params = new LinearLayout.LayoutParams(LinearLayout.LayoutParams.MATCH_PARENT, LinearLayout.LayoutParams.WRAP_CONTENT);
		params.setMargins(scaleWidthPx(20, outMetrics), scaleHeightPx(16, outMetrics), scaleWidthPx(17, outMetrics), 0);
		final EmojiEditText input = new EmojiEditText(this);
		layout.addView(input, params);
		input.setSingleLine();
		input.setSelectAllOnFocus(true);
		input.requestFocus();
		input.setTextColor(ContextCompat.getColor(this, R.color.text_secondary));
		input.setTextSize(TypedValue.COMPLEX_UNIT_SP, 14);
		input.setEmojiSize(px2dp(EMOJI_SIZE, outMetrics));
		input.setImeOptions(EditorInfo.IME_ACTION_DONE);
		input.setInputType(InputType.TYPE_CLASS_TEXT);
		showKeyboardDelayed(input);

		AlertDialog.Builder builder = new AlertDialog.Builder(this, R.style.AppCompatAlertDialogStyle);

		input.setImeActionLabel(getString(R.string.add_nickname), EditorInfo.IME_ACTION_DONE);
		if (alias == null) {
			input.setHint(getString(R.string.add_nickname));
			builder.setTitle(getString(R.string.add_nickname));
		} else {
			input.setHint(alias);
			input.setText(alias);
			input.setSelection(input.length());
			builder.setTitle(getString(R.string.edit_nickname));
		}
		int colorDisableButton = ContextCompat.getColor(this, R.color.accentColorTransparent);
		int colorEnableButton = ContextCompat.getColor(this, R.color.accentColor);

		input.addTextChangedListener(new TextWatcher() {
			private void handleText() {
				if (setNicknameDialog != null) {
					final Button okButton = setNicknameDialog.getButton(AlertDialog.BUTTON_POSITIVE);
					if (input.getText().length() == 0) {
						okButton.setEnabled(false);
						okButton.setTextColor(colorDisableButton);
					} else {
						okButton.setEnabled(true);
						okButton.setTextColor(colorEnableButton);
					}
				}
			}

			@Override
			public void onTextChanged(CharSequence s, int start, int before, int count) {
			}

			@Override
			public void beforeTextChanged(CharSequence s, int start, int count, int after) {
			}

			@Override
			public void afterTextChanged(Editable s) {
				handleText();
			}
		});
		builder.setPositiveButton(getString(R.string.button_set),
				(dialog, whichButton) -> onClickAlertDialog(input, alias));
		builder.setNegativeButton(getString(R.string.general_cancel),
				(dialog, whichButton) -> setNicknameDialog.dismiss());

		builder.setView(layout);
		setNicknameDialog = builder.create();
		setNicknameDialog.show();
		setNicknameDialog.getButton(AlertDialog.BUTTON_POSITIVE).setEnabled(false);
		setNicknameDialog.getButton(AlertDialog.BUTTON_POSITIVE).setTextColor(colorDisableButton);
		setNicknameDialog.getButton(AlertDialog.BUTTON_POSITIVE).setOnClickListener(v -> onClickAlertDialog(input, alias));
		setNicknameDialog.getButton(AlertDialog.BUTTON_NEGATIVE).setOnClickListener(v -> setNicknameDialog.dismiss());

	}

	private void onClickAlertDialog(EmojiEditText input, String alias) {
		String name = input.getText().toString();
		if (isTextEmpty(name)) {
			logWarning("Input is empty");
			input.setError(getString(R.string.invalid_string));
			input.requestFocus();
		} else {
			addNickname(alias, name);
			setNicknameDialog.dismiss();
		}
	}

	public void addNickname(String oldNickname, String newNickname) {
		if (oldNickname != null && oldNickname.equals(newNickname)) return;
		//Update the new nickname
		megaApi.setUserAlias(user.getHandle(), newNickname, new SetAttrUserListener(this));
	}

	private void updateAvatar(){
		if(isOnline(this)){
			setAvatar();
		}else if (chat != null){
			setOfflineAvatar(chatC.getParticipantEmail(chat.getPeerHandle(0)));
		}
	}

	@Override
	protected void onActivityResult(int requestCode, int resultCode, Intent intent) {

		logDebug("resultCode: " + resultCode);

		if (requestCode == REQUEST_CODE_SELECT_FOLDER && resultCode == RESULT_OK) {

			if (!isOnline(this)) {
				showSnackbar(SNACKBAR_TYPE, getString(R.string.error_server_connection_problem), -1);
				return;
			}

			final ArrayList<String> selectedContacts = intent.getStringArrayListExtra(SELECTED_CONTACTS);
			final long folderHandle = intent.getLongExtra("SELECT", 0);

			final MegaNode parent = megaApi.getNodeByHandle(folderHandle);

			if (parent.isFolder()){
				android.app.AlertDialog.Builder dialogBuilder = new android.app.AlertDialog.Builder(this, R.style.AppCompatAlertDialogStyleAddContacts);
				dialogBuilder.setTitle(getString(R.string.file_properties_shared_folder_permissions));
				final CharSequence[] items = {getString(R.string.file_properties_shared_folder_read_only), getString(R.string.file_properties_shared_folder_read_write), getString(R.string.file_properties_shared_folder_full_access)};
				dialogBuilder.setSingleChoiceItems(items, -1, new DialogInterface.OnClickListener() {
					public void onClick(DialogInterface dialog, int item) {
						statusDialog = getProgressDialog(contactInfoActivityLollipop, getString(R.string.context_sharing_folder));
						permissionsDialog.dismiss();
						nC.shareFolder(parent, selectedContacts, item);
					}
				});
				permissionsDialog = dialogBuilder.create();
				permissionsDialog.show();
				Resources resources = permissionsDialog.getContext().getResources();
				int alertTitleId = resources.getIdentifier("alertTitle", "id", "android");
				TextView alertTitle = (TextView) permissionsDialog.getWindow().getDecorView().findViewById(alertTitleId);
				alertTitle.setTextColor(ContextCompat.getColor(this, R.color.black));
			}
        } else if (requestCode == REQUEST_CODE_TREE) {
            onRequestSDCardWritePermission(intent, resultCode, false, nC);
        }
		else if (requestCode == REQUEST_CODE_SELECT_FILE && resultCode == RESULT_OK) {
			logDebug("requestCode == REQUEST_CODE_SELECT_FILE");
			if (intent == null) {
				logWarning("Return.....");
				return;
			}

			long fileHandles[] = intent.getLongArrayExtra(NODE_HANDLES);

			if (fileHandles == null) {
				showSnackbar(SNACKBAR_TYPE, getString(R.string.general_error), -1);
				return;
			}

			MegaChatRoom chatRoomToSend = megaChatApi.getChatRoomByUser(user.getHandle());
			if(chatRoomToSend!=null){
				chatC.checkIfNodesAreMineAndAttachNodes(fileHandles, chatRoomToSend.getChatId());
			}
			else{
				//Create first the chat
				ArrayList<MegaChatRoom> chats = new ArrayList<>();
				ArrayList<MegaUser> usersNoChat = new ArrayList<>();
				usersNoChat.add(user);
				CreateChatListener listener = new CreateChatListener(chats, usersNoChat, fileHandles, this, CreateChatListener.SEND_FILES, -1);
				MegaChatPeerList peers = MegaChatPeerList.createInstance();
				peers.addPeer(user.getHandle(), MegaChatPeerList.PRIV_STANDARD);
				megaChatApi.createChat(false, peers, listener);
			}
		}
        else if (requestCode == REQUEST_CODE_SELECT_LOCAL_FOLDER && resultCode == RESULT_OK) {
            logDebug("onActivityResult: REQUEST_CODE_SELECT_LOCAL_FOLDER");
            if (intent == null) {
                logDebug("Return.....");
                return;
            }

            String parentPath = intent.getStringExtra(FileStorageActivityLollipop.EXTRA_PATH);
            String url = intent.getStringExtra(FileStorageActivityLollipop.EXTRA_URL);
            logDebug("url: "+url);
            long size = intent.getLongExtra(FileStorageActivityLollipop.EXTRA_SIZE, 0);
            logDebug("size: "+size);
            long[] hashes = intent.getLongArrayExtra(FileStorageActivityLollipop.EXTRA_DOCUMENT_HASHES);
            logDebug("hashes size: "+hashes.length);

            boolean highPriority = intent.getBooleanExtra(HIGH_PRIORITY_TRANSFER, false);

            nC.checkSizeBeforeDownload(parentPath,url, size, hashes, highPriority);
        } else if (requestCode == REQUEST_CODE_SELECT_CHAT && resultCode == RESULT_OK){
            logDebug("Attach nodes to chats: REQUEST_CODE_SELECT_CHAT");

            long userHandle[] = {user.getHandle()};
            intent.putExtra(USER_HANDLES, userHandle);

            chatC.checkIntentToShareSomething(intent);
		} else if (requestCode == REQUEST_CODE_SELECT_COPY_FOLDER	&& resultCode == RESULT_OK) {
            if (!isOnline(this)) {
                showSnackbar(SNACKBAR_TYPE, getString(R.string.error_server_connection_problem), -1);
                return;
            }
            
            ProgressDialog temp = null;
            try {
                temp = new ProgressDialog(this);
                temp.setMessage(getString(R.string.context_copying));
                temp.show();
            } catch (Exception e) {
                return;
            }
            statusDialog = temp;
            
            final long[] copyHandles = intent.getLongArrayExtra("COPY_HANDLES");
            final long toHandle = intent.getLongExtra("COPY_TO", 0);
            final int totalCopy = copyHandles.length;
            
            MegaNode parent = megaApi.getNodeByHandle(toHandle);
            for (int i = 0; i < copyHandles.length; i++) {
				logDebug("NODE TO COPY: " + megaApi.getNodeByHandle(copyHandles[i]).getName());
				logDebug("WHERE: " + parent.getName());
				logDebug("NODES: " + copyHandles[i] + "_" + parent.getHandle());
                MegaNode cN = megaApi.getNodeByHandle(copyHandles[i]);
                if (cN != null){
					logDebug("cN != null");
                    megaApi.copyNode(cN, parent, this);
                }
                else{
					logWarning("cN == null");
                    try {
                        statusDialog.dismiss();
                        if(sharedFoldersFragment!=null && sharedFoldersFragment.isVisible()){
                            showSnackbar(SNACKBAR_TYPE, getString(R.string.context_no_sent_node), -1);
                        }
                    } catch (Exception ex) {
                    }
                }
            }
        }

		super.onActivityResult(requestCode, resultCode, intent);
	}

	public void sendFilesToChat(long[] fileHandles, long chatId) {
		MultipleAttachChatListener listener = new MultipleAttachChatListener(this, chatId, fileHandles.length);
		for (long fileHandle : fileHandles) {
			megaChatApi.attachNode(chatId, fileHandle, listener);
		}
	}

	public void showConfirmationRemoveContact(final MegaUser c){
		logDebug("showConfirmationRemoveContact");
		DialogInterface.OnClickListener dialogClickListener = new DialogInterface.OnClickListener() {
			@Override
			public void onClick(DialogInterface dialog, int which) {
				switch (which){
					case DialogInterface.BUTTON_POSITIVE:
						cC.removeContact(c);
						break;

					case DialogInterface.BUTTON_NEGATIVE:
						//No button clicked
						break;
				}
			}
		};

		AlertDialog.Builder builder = new AlertDialog.Builder(this);
		String title = getResources().getQuantityString(R.plurals.title_confirmation_remove_contact, 1);
		builder.setTitle(title);
		String message= getResources().getQuantityString(R.plurals.confirmation_remove_contact, 1);
		builder.setMessage(message).setPositiveButton(R.string.general_remove, dialogClickListener)
				.setNegativeButton(R.string.general_cancel, dialogClickListener).show();

	}

	@Override
	public void onRequestStart(MegaApiJava api, MegaRequest request) {
		logDebug("onRequestStart: " + request.getName());
	}

	@SuppressLint("NewApi")
	@Override
	public void onRequestFinish(MegaApiJava api, MegaRequest request, MegaError e) {

		logDebug("onRequestFinish: " + request.getType() + "__" + request.getRequestString());

		if (request.getType() == MegaRequest.TYPE_GET_ATTR_USER) {

			logDebug("MegaRequest.TYPE_GET_ATTR_USER");
			if (e.getErrorCode() == MegaError.API_OK) {
				File avatar = buildAvatarFile(this, request.getEmail() + ".jpg");
				Bitmap imBitmap = null;
				if (isFileAvailable(avatar)) {
					if (avatar.length() > 0) {
						BitmapFactory.Options bOpts = new BitmapFactory.Options();
						imBitmap = BitmapFactory.decodeFile(avatar.getAbsolutePath(), bOpts);
						if (imBitmap == null) {
							avatar.delete();
						} else {
							contactPropertiesImage.setImageBitmap(imBitmap);
							imageGradient.setVisibility(View.VISIBLE);

							if (imBitmap != null && !imBitmap.isRecycled()) {
								Palette palette = Palette.from(imBitmap).generate();
								Palette.Swatch swatch =  palette.getDarkVibrantSwatch();
								imageLayout.setBackgroundColor(swatch.getBodyTextColor());
							}
						}
					}
				}
			}
		} else if (request.getType() == MegaRequest.TYPE_CREATE_FOLDER){
            try {
                statusDialog.dismiss();
            }
            catch (Exception ex) {}
            
            if (e.getErrorCode() == MegaError.API_OK){
                if(sharedFoldersFragment!=null && sharedFoldersFragment.isVisible()){
                    showSnackbar(SNACKBAR_TYPE, getString(R.string.context_folder_created), -1);
                    sharedFoldersFragment.setNodes();
                }
            }
            else{
                if(sharedFoldersFragment!=null && sharedFoldersFragment.isVisible()){
                    showSnackbar(SNACKBAR_TYPE, getString(R.string.context_folder_no_created), -1);
                    sharedFoldersFragment.setNodes();
                }
            }
        }
        else if (request.getType() == MegaRequest.TYPE_RENAME){
            
            try {
                statusDialog.dismiss();
            }
            catch (Exception ex) {}
            
            if (e.getErrorCode() == MegaError.API_OK){
                if(sharedFoldersFragment!=null && sharedFoldersFragment.isVisible()){
                    sharedFoldersFragment.clearSelections();
                    sharedFoldersFragment.hideMultipleSelect();
                    showSnackbar(SNACKBAR_TYPE, getString(R.string.context_correctly_renamed), -1);
                }
            }
            else{
                if(sharedFoldersFragment!=null && sharedFoldersFragment.isVisible()){
                    sharedFoldersFragment.clearSelections();
                    sharedFoldersFragment.hideMultipleSelect();
                    showSnackbar(SNACKBAR_TYPE, getString(R.string.context_no_renamed), -1);
                }
            }
			logDebug("Rename nodes request finished");
        }
        else if (request.getType() == MegaRequest.TYPE_COPY) {
            try {
                statusDialog.dismiss();
            } catch (Exception ex) {
            }
            
            if (e.getErrorCode() == MegaError.API_OK){
                if(sharedFoldersFragment!=null && sharedFoldersFragment.isVisible()){
                    sharedFoldersFragment.clearSelections();
                    sharedFoldersFragment.hideMultipleSelect();
                    showSnackbar(SNACKBAR_TYPE, getString(R.string.context_correctly_copied), -1);
                }
            }
            else{
                if(e.getErrorCode()==MegaError.API_EOVERQUOTA){
					logWarning("OVERQUOTA ERROR: " + e.getErrorCode());
                    Intent intent = new Intent(this, ManagerActivityLollipop.class);
                    intent.setAction(ACTION_OVERQUOTA_STORAGE);
                    startActivity(intent);
                    finish();
                }
                else if(e.getErrorCode()==MegaError.API_EGOINGOVERQUOTA){
					logDebug("PRE OVERQUOTA ERROR: " + e.getErrorCode());
                    Intent intent = new Intent(this, ManagerActivityLollipop.class);
                    intent.setAction(ACTION_PRE_OVERQUOTA_STORAGE);
                    startActivity(intent);
                    finish();
                }
                else{
                    if(sharedFoldersFragment!=null && sharedFoldersFragment.isVisible()){
                        sharedFoldersFragment.clearSelections();
                        sharedFoldersFragment.hideMultipleSelect();
                        showSnackbar(SNACKBAR_TYPE, getString(R.string.context_no_copied), -1);
                    }
                }
            }

			logDebug("Copy nodes request finished");
        }
        else if (request.getType() == MegaRequest.TYPE_MOVE) {
			try {
				statusDialog.dismiss();
			} catch (Exception ex) {
			}

			if (moveToRubbish) {
				logDebug("Finish move to Rubbish!");
				if (e.getErrorCode() == MegaError.API_OK) {
					if (sharedFoldersFragment != null && sharedFoldersFragment.isVisible()) {
						sharedFoldersFragment.clearSelections();
						sharedFoldersFragment.hideMultipleSelect();
						showSnackbar(SNACKBAR_TYPE, getString(R.string.context_correctly_moved_to_rubbish), -1);
					}
				} else {
					if (sharedFoldersFragment != null && sharedFoldersFragment.isVisible()) {
						sharedFoldersFragment.clearSelections();
						sharedFoldersFragment.hideMultipleSelect();
						showSnackbar(SNACKBAR_TYPE, getString(R.string.context_no_moved), -1);
					}
				}
			} else {
				if (e.getErrorCode() == MegaError.API_OK) {
					if (sharedFoldersFragment != null && sharedFoldersFragment.isVisible()) {
						sharedFoldersFragment.clearSelections();
						sharedFoldersFragment.hideMultipleSelect();
						showSnackbar(SNACKBAR_TYPE, getString(R.string.context_correctly_moved), -1);
					}
				} else {
					if (sharedFoldersFragment != null && sharedFoldersFragment.isVisible()) {
						sharedFoldersFragment.clearSelections();
						sharedFoldersFragment.hideMultipleSelect();
						showSnackbar(SNACKBAR_TYPE, getString(R.string.context_no_moved), -1);
					}
				}
			}
			moveToRubbish = false;
			logDebug("Move request finished");
		} else if(request.getType() == MegaRequest.TYPE_REMOVE_CONTACT){
			logDebug("Contact removed");
			finish();
		}
	}

	@Override
	public void onRequestTemporaryError(MegaApiJava api, MegaRequest request,
										MegaError e) {
		logWarning("onRequestTemporaryError: " + request.getName());
	}

	@Override
	protected void onDestroy() {
		super.onDestroy();

		if (drawableArrow != null) {
			drawableArrow.setColorFilter(null);
		}
		if (drawableDots != null) {
			drawableDots.setColorFilter(null);
		}
		if (drawableSend != null) {
			drawableSend.setColorFilter(null);
		}
		if (drawableShare != null) {
			drawableShare.setColorFilter(null);
		}
        if (askForDisplayOverDialog != null) {
            askForDisplayOverDialog.recycle();
        }

		LocalBroadcastManager.getInstance(this).unregisterReceiver(manageShareReceiver);
		LocalBroadcastManager.getInstance(this).unregisterReceiver(userNameReceiver);
		unregisterReceiver(chatCallUpdateReceiver);
		unregisterReceiver(chatSessionUpdateReceiver);
	}

	@Override
	public void onRequestUpdate(MegaApiJava api, MegaRequest request) {
		// TODO Auto-generated method stub

	}

	@Override
	protected void onResume() {
		logDebug("onResume");
		super.onResume();

		updateVerifyCredentialsLayout();
		setContactPresenceStatus();
		requestLastGreen(-1);
	}

	@Override
	public void onItemClick(AdapterView<?> parent, View view, int position, long id) {

	}

	public void requestLastGreen(int state){
		logDebug("state: " + state);
		if(state == -1){
			state = megaChatApi.getUserOnlineStatus(user.getHandle());
		}

		if(state != MegaChatApi.STATUS_ONLINE && state != MegaChatApi.STATUS_BUSY && state != MegaChatApi.STATUS_INVALID){
			logDebug("Request last green for user");
			megaChatApi.requestLastGreen(user.getHandle(), this);
		}
	}

	public void showConfirmationClearChat(){
		logDebug("showConfirmationClearChat");

		DialogInterface.OnClickListener dialogClickListener = new DialogInterface.OnClickListener() {
			@Override
			public void onClick(DialogInterface dialog, int which) {
				switch (which){
					case DialogInterface.BUTTON_POSITIVE:
						logDebug("Clear chat!");
						logDebug("Clear history selected!");
						chatC.clearHistory(chat);
						break;

					case DialogInterface.BUTTON_NEGATIVE:
						//No button clicked
						break;
				}
			}
		};

		AlertDialog.Builder builder = new AlertDialog.Builder(this, R.style.AppCompatAlertDialogStyle);
		String message= getResources().getString(R.string.confirmation_clear_chat, getTitleChat(chat));
		builder.setTitle(R.string.title_confirmation_clear_group_chat);
		builder.setMessage(message).setPositiveButton(R.string.general_clear, dialogClickListener)
				.setNegativeButton(R.string.general_cancel, dialogClickListener).show();
	}

	public void intentToClearChat(){
		Intent clearChat = new Intent(this, ChatActivityLollipop.class);
		clearChat.setFlags(Intent.FLAG_ACTIVITY_REORDER_TO_FRONT);
		clearChat.setAction(ACTION_CLEAR_CHAT);
		startActivity(clearChat);
	}

	@Override
	public void onRequestStart(MegaChatApiJava api, MegaChatRequest request) {

	}

	@Override
	public void onRequestUpdate(MegaChatApiJava api, MegaChatRequest request) {

	}

	@Override
	public void onRequestFinish(MegaChatApiJava api, MegaChatRequest request, MegaChatError e) {
		logDebug("onRequestFinish");

		if(request.getType() == MegaChatRequest.TYPE_TRUNCATE_HISTORY){
			logDebug("Truncate history request finish!!!");
			if(e.getErrorCode()==MegaChatError.ERROR_OK){
				logDebug("Ok. Clear history done");
				showSnackbar(SNACKBAR_TYPE, getString(R.string.clear_history_success), -1);
			}
			else{
				logWarning("Error clearing history: " + e.getErrorString());
				showSnackbar(SNACKBAR_TYPE, getString(R.string.clear_history_error), -1);
			}
		}
		else if(request.getType() == MegaChatRequest.TYPE_CREATE_CHATROOM){
			logDebug("Create chat request finish!!!");
			if(e.getErrorCode()==MegaChatError.ERROR_OK){
				logDebug("Chat CREATEDD!!!---> open it!");

				if(fromContacts){
					Intent intent = new Intent(this, ChatActivityLollipop.class);
					intent.setAction(ACTION_CHAT_SHOW_MESSAGES);
					intent.putExtra("CHAT_ID", request.getChatHandle());
					this.startActivity(intent);
					finish();
				}
				else{
					Intent intent = new Intent(this, ChatActivityLollipop.class);
					intent.setAction(ACTION_CHAT_SHOW_MESSAGES);
					intent.putExtra("CHAT_ID", request.getChatHandle());
					intent.setFlags(Intent.FLAG_ACTIVITY_CLEAR_TOP);
					this.startActivity(intent);
					finish();
				}
			}
			else{
				logDebug("ERROR WHEN CREATING CHAT " + e.getErrorString());
				showSnackbar(SNACKBAR_TYPE, getString(R.string.create_chat_error), -1);
			}
		}
		else if(request.getType() == MegaChatRequest.TYPE_START_CHAT_CALL){
			if(e.getErrorCode()==MegaChatError.ERROR_OK){
				logDebug("TYPE_START_CHAT_CALL finished with success");
				//getFlag - Returns true if it is a video-audio call or false for audio call
			}
			else{
				logDebug("ERROR WHEN TYPE_START_CHAT_CALL " + e.getErrorString());
				showSnackbar(SNACKBAR_TYPE, getString(R.string.call_error), -1);
			}
		}
	}

	@Override
	public void onRequestTemporaryError(MegaChatApiJava api, MegaChatRequest request, MegaChatError e) {

	}

	public void showSnackbar(int type, String s, long idChat){
		showSnackbar(type, fragmentContainer, s, idChat);
	}
	
	private void sharedFolderClicked(){
        RelativeLayout sharedFolderLayout = (RelativeLayout)findViewById(R.id.shared_folder_list_container);
		if(isShareFolderExpanded){
			sharedFolderLayout.setVisibility(View.GONE);
			if (user != null) {
				setFoldersButtonText(megaApi.getInShares(user));
			}
		}
		else{
			sharedFolderLayout.setVisibility(View.VISIBLE);
			sharedFoldersButton.setText(R.string.general_close);
            if (sharedFoldersFragment == null){
                sharedFoldersFragment = new ContactSharedFolderFragment();
                sharedFoldersFragment.setUserEmail(user.getEmail());
                getSupportFragmentManager().beginTransaction().replace(R.id.fragment_container_shared_folders, sharedFoldersFragment, "sharedFoldersFragment").commitNow();
            }
		}
		isShareFolderExpanded = !isShareFolderExpanded;
	}
    
    public void showOptionsPanel(MegaNode node){
		logDebug("showOptionsPanel");

        if (node == null || isBottomSheetDialogShown(bottomSheetDialogFragment)) return;

		selectedNode = node;
		bottomSheetDialogFragment = new ContactFileListBottomSheetDialogFragment();
		bottomSheetDialogFragment.show(getSupportFragmentManager(), bottomSheetDialogFragment.getTag());
    }
    
    public MegaNode getSelectedNode() {
        return selectedNode;
    }
    
    public void setSelectedNode(MegaNode selectedNode) {
        this.selectedNode = selectedNode;
    }

	public String getNickname() {
		return getNicknameContact(user.getHandle());
	}

	public void onFileClick(ArrayList<Long> handleList) {
		if (nC == null) {
			nC = new NodeController(this);
		}
		nC.prepareForDownload(handleList, true);
	}
    
    public void showConfirmationLeaveIncomingShare (final MegaNode n){
		logDebug("Node handle: " + n.getHandle());
        
        DialogInterface.OnClickListener dialogClickListener = new DialogInterface.OnClickListener() {
            @Override
            public void onClick(DialogInterface dialog, int which) {
                switch (which){
                    case DialogInterface.BUTTON_POSITIVE: {
                        megaApi.remove(n);
                        break;
                    }
                    case DialogInterface.BUTTON_NEGATIVE:
                        //No button clicked
                        break;
                }
            }
        };
        
        androidx.appcompat.app.AlertDialog.Builder builder = new androidx.appcompat.app.AlertDialog.Builder(this, R.style.AppCompatAlertDialogStyle);
        String message= getResources().getString(R.string.confirmation_leave_share_folder);
        builder.setMessage(message).setPositiveButton(R.string.general_leave, dialogClickListener)
                .setNegativeButton(R.string.general_cancel, dialogClickListener).show();
    }
    
    public void showConfirmationLeaveIncomingShare (final ArrayList<Long> handleList){
		logDebug("showConfirmationLeaveIncomingShare");
        
        DialogInterface.OnClickListener dialogClickListener = new DialogInterface.OnClickListener() {
            @Override
            public void onClick(DialogInterface dialog, int which) {
                switch (which){
                    case DialogInterface.BUTTON_POSITIVE: {
                        leaveMultipleShares(handleList);
                        break;
                    }
                    case DialogInterface.BUTTON_NEGATIVE:
                        //No button clicked
                        break;
                }
            }
        };
        
        androidx.appcompat.app.AlertDialog.Builder builder = new androidx.appcompat.app.AlertDialog.Builder(this, R.style.AppCompatAlertDialogStyle);
        String message= getResources().getString(R.string.confirmation_leave_share_folder);
        builder.setMessage(message).setPositiveButton(R.string.general_leave, dialogClickListener)
                .setNegativeButton(R.string.general_cancel, dialogClickListener).show();
    }
    
    public void leaveMultipleShares (ArrayList<Long> handleList){
        
        for (int i=0; i<handleList.size(); i++){
            MegaNode node = megaApi.getNodeByHandle(handleList.get(i));
            megaApi.remove(node);
        }
    }
    
    public void showMoveLollipop(ArrayList<Long> handleList){
        moveToRubbish=false;
        Intent intent = new Intent(this, FileExplorerActivityLollipop.class);
        intent.setAction(FileExplorerActivityLollipop.ACTION_PICK_MOVE_FOLDER);
        long[] longArray = new long[handleList.size()];
        for (int i=0; i<handleList.size(); i++){
            longArray[i] = handleList.get(i);
        }
        intent.putExtra("MOVE_FROM", longArray);
        startActivityForResult(intent, REQUEST_CODE_SELECT_MOVE_FOLDER);
    }
    
    public void showCopyLollipop(ArrayList<Long> handleList) {
        
        Intent intent = new Intent(this, FileExplorerActivityLollipop.class);
        intent.setAction(FileExplorerActivityLollipop.ACTION_PICK_COPY_FOLDER);
        long[] longArray = new long[handleList.size()];
        for (int i = 0; i < handleList.size(); i++) {
            longArray[i] = handleList.get(i);
        }
        intent.putExtra("COPY_FROM", longArray);
        startActivityForResult(intent, REQUEST_CODE_SELECT_COPY_FOLDER);
    }
    
    public void askConfirmationMoveToRubbish(final ArrayList<Long> handleList){
		logDebug("askConfirmationMoveToRubbish");
        
        DialogInterface.OnClickListener dialogClickListener = new DialogInterface.OnClickListener() {
            @Override
            public void onClick(DialogInterface dialog, int which) {
                switch (which){
                    case DialogInterface.BUTTON_POSITIVE:
                        moveToTrash(handleList);
                        break;
                    
                    case DialogInterface.BUTTON_NEGATIVE:
                        //No button clicked
                        break;
                }
            }
        };
        
        if(handleList!=null){
            
            if (handleList.size() > 0){
                androidx.appcompat.app.AlertDialog.Builder builder = new androidx.appcompat.app.AlertDialog.Builder(this, R.style.AppCompatAlertDialogStyle);
//				builder.setTitle(getResources().getString(R.string.section_rubbish_bin));
                if (handleList.size() > 1){
                    builder.setMessage(getResources().getString(R.string.confirmation_move_to_rubbish_plural));
                }
                else{
                    builder.setMessage(getResources().getString(R.string.confirmation_move_to_rubbish));
                }
                builder.setPositiveButton(R.string.general_move, dialogClickListener);
                builder.setNegativeButton(R.string.general_cancel, dialogClickListener);
                builder.show();
            }
        }
        else{
			logWarning("handleList NULL");
            return;
        }
    }
    
    public boolean isEmptyParentHandleStack() {
        if (sharedFoldersFragment != null) {
            return sharedFoldersFragment.isEmptyParentHandleStack();
        }
		logWarning("Fragment NULL");
        return true;
    }
    
    public void moveToTrash(final ArrayList<Long> handleList){
		logDebug("moveToTrash: ");
        moveToRubbish=true;
        if (!isOnline(this)) {
            showSnackbar(SNACKBAR_TYPE, getString(R.string.error_server_connection_problem), -1);
            return;
        }
        
        MultipleRequestListener moveMultipleListener = null;
        MegaNode parent;
        //Check if the node is not yet in the rubbish bin (if so, remove it)
        if(handleList!=null){
            if(handleList.size()>1){
				logDebug("MOVE multiple: " + handleList.size());
                moveMultipleListener = new MultipleRequestListener(MULTIPLE_SEND_RUBBISH, this);
                for (int i=0;i<handleList.size();i++){
                    megaApi.moveNode(megaApi.getNodeByHandle(handleList.get(i)), megaApi.getRubbishNode(), moveMultipleListener);
                }
            }
            else{
				logDebug("MOVE single");
                megaApi.moveNode(megaApi.getNodeByHandle(handleList.get(0)), megaApi.getRubbishNode(), this);
                
            }
        }
        else{
			logWarning("handleList NULL");
            return;
        }
    }
    
    public void showRenameDialog(final MegaNode document, String text){
		logDebug("Node Handle: " + document.getHandle());
        
        LinearLayout layout = new LinearLayout(this);
        layout.setOrientation(LinearLayout.VERTICAL);
        LinearLayout.LayoutParams params = new LinearLayout.LayoutParams(LinearLayout.LayoutParams.MATCH_PARENT, LinearLayout.LayoutParams.WRAP_CONTENT);
        params.setMargins(scaleWidthPx(20, outMetrics), scaleHeightPx(20, outMetrics), scaleWidthPx(17, outMetrics), 0);
        
        final EditTextCursorWatcher input = new EditTextCursorWatcher(this, document.isFolder());
        input.setSingleLine();
        input.setTextColor(ContextCompat.getColor(this, R.color.text_secondary));
        input.setImeOptions(EditorInfo.IME_ACTION_DONE);
        
        input.setImeActionLabel(getString(R.string.context_rename),EditorInfo.IME_ACTION_DONE);
        input.setText(text);
        input.setOnFocusChangeListener(new View.OnFocusChangeListener() {
            @Override
            public void onFocusChange(final View v, boolean hasFocus) {
                if (hasFocus) {
                    if (document.isFolder()){
                        input.setSelection(0, input.getText().length());
                    }
                    else{
                        String [] s = document.getName().split("\\.");
                        if (s != null){
                            int numParts = s.length;
                            int lastSelectedPos = 0;
                            if (numParts == 1){
                                input.setSelection(0, input.getText().length());
                            }
                            else if (numParts > 1){
                                for (int i=0; i<(numParts-1);i++){
                                    lastSelectedPos += s[i].length();
                                    lastSelectedPos++;
                                }
                                lastSelectedPos--; //The last point should not be selected)
                                input.setSelection(0, lastSelectedPos);
                            }
                        }
                        showKeyboardDelayed(v);
                    }
                }
            }
        });
        
        layout.addView(input, params);
        
        LinearLayout.LayoutParams params1 = new LinearLayout.LayoutParams(LinearLayout.LayoutParams.MATCH_PARENT, LinearLayout.LayoutParams.WRAP_CONTENT);
        params1.setMargins(scaleWidthPx(20, outMetrics), 0, scaleWidthPx(17, outMetrics), 0);
        
        final RelativeLayout error_layout = new RelativeLayout(ContactInfoActivityLollipop.this);
        layout.addView(error_layout, params1);
        
        final ImageView error_icon = new ImageView(ContactInfoActivityLollipop.this);
        error_icon.setImageDrawable(ContextCompat.getDrawable(this, R.drawable.ic_input_warning));
        error_layout.addView(error_icon);
        RelativeLayout.LayoutParams params_icon = (RelativeLayout.LayoutParams) error_icon.getLayoutParams();
        
        
        params_icon.addRule(RelativeLayout.ALIGN_PARENT_RIGHT);
        error_icon.setLayoutParams(params_icon);
        
        error_icon.setColorFilter(ContextCompat.getColor(ContactInfoActivityLollipop.this, R.color.login_warning));
        
        final TextView textError = new TextView(ContactInfoActivityLollipop.this);
        error_layout.addView(textError);
        RelativeLayout.LayoutParams params_text_error = (RelativeLayout.LayoutParams) textError.getLayoutParams();
        params_text_error.height = ViewGroup.LayoutParams.WRAP_CONTENT;
        params_text_error.width = ViewGroup.LayoutParams.WRAP_CONTENT;
        params_text_error.addRule(RelativeLayout.CENTER_VERTICAL);
        params_text_error.addRule(RelativeLayout.ALIGN_PARENT_LEFT);
        params_text_error.setMargins(scaleWidthPx(3, outMetrics), 0,0,0);
        textError.setLayoutParams(params_text_error);
        
        textError.setTextColor(ContextCompat.getColor(ContactInfoActivityLollipop.this, R.color.login_warning));
        
        error_layout.setVisibility(View.GONE);
        
        input.getBackground().mutate().clearColorFilter();
        input.getBackground().mutate().setColorFilter(ContextCompat.getColor(this, R.color.accentColor), PorterDuff.Mode.SRC_ATOP);
        input.addTextChangedListener(new TextWatcher() {
            @Override
            public void beforeTextChanged(CharSequence charSequence, int i, int i1, int i2) {
            
            }
            
            @Override
            public void onTextChanged(CharSequence charSequence, int i, int i1, int i2) {
            
            }
            
            @Override
            public void afterTextChanged(Editable editable) {
                if(error_layout.getVisibility() == View.VISIBLE){
                    error_layout.setVisibility(View.GONE);
                    input.getBackground().mutate().clearColorFilter();
                    input.getBackground().mutate().setColorFilter(ContextCompat.getColor(ContactInfoActivityLollipop.this, R.color.accentColor), PorterDuff.Mode.SRC_ATOP);
                }
            }
        });
        
        input.setImeOptions(EditorInfo.IME_ACTION_DONE);
        input.setOnEditorActionListener(new TextView.OnEditorActionListener() {
            @Override
            public boolean onEditorAction(TextView v, int actionId,
                                          KeyEvent event) {
                if (actionId == EditorInfo.IME_ACTION_DONE) {
					logDebug("actionId is IME_ACTION_DONE");
                    String value = v.getText().toString().trim();
                    if (value.length() == 0) {
                        input.getBackground().mutate().setColorFilter(ContextCompat.getColor(ContactInfoActivityLollipop.this, R.color.login_warning), PorterDuff.Mode.SRC_ATOP);
                        textError.setText(getString(R.string.invalid_string));
                        error_layout.setVisibility(View.VISIBLE);
                        input.requestFocus();
                    }
                    else{
                        rename(document, value);
                        renameDialog.dismiss();
                    }
                    return true;
                }
                return false;
            }
        });
        
        androidx.appcompat.app.AlertDialog.Builder builder = new androidx.appcompat.app.AlertDialog.Builder(this, R.style.AppCompatAlertDialogStyle);
        builder.setTitle(getString(R.string.context_rename) + " "	+ new String(document.getName()));
        builder.setPositiveButton(getString(R.string.context_rename),
                new DialogInterface.OnClickListener() {
                    public void onClick(DialogInterface dialog, int whichButton) {
                        String value = input.getText().toString().trim();
                        if (value.length() == 0) {
                            return;
                        }
                        rename(document, value);
                    }
                });
        builder.setNegativeButton(getString(android.R.string.cancel), new DialogInterface.OnClickListener() {
            @Override
            public void onClick(DialogInterface dialogInterface, int i) {
                input.getBackground().clearColorFilter();
            }
        });
        builder.setView(layout);
        renameDialog = builder.create();
        renameDialog.show();
        renameDialog.getButton(androidx.appcompat.app.AlertDialog.BUTTON_POSITIVE).setOnClickListener(new   View.OnClickListener()
        {
            @Override
            public void onClick(View v)
            {
                String value = input.getText().toString().trim();
                if (value.length() == 0) {
                    input.getBackground().mutate().setColorFilter(ContextCompat.getColor(ContactInfoActivityLollipop.this, R.color.login_warning), PorterDuff.Mode.SRC_ATOP);
                    textError.setText(getString(R.string.invalid_string));
                    error_layout.setVisibility(View.VISIBLE);
                    input.requestFocus();
                }
                else{
                    rename(document, value);
                    renameDialog.dismiss();
                }
            }
        });
    }
    
    private void rename(MegaNode document, String newName) {
        if (newName.equals(document.getName())) {
            return;
        }
        
        if (!isOnline(this)) {
            showSnackbar(SNACKBAR_TYPE, getString(R.string.error_server_connection_problem), -1);
            return;
        }
        
        if (isFinishing()) {
            return;
        }
        
        ProgressDialog temp = null;
        try {
            temp = new ProgressDialog(this);
            temp.setMessage(getString(R.string.context_renaming));
            temp.show();
        } catch (Exception e) {
            return;
        }
        statusDialog = temp;

		logDebug("Renaming " + document.getName() + " to " + newName);
        
        megaApi.renameNode(document, newName, this);
    }
    
    public void setParentHandle(long parentHandle) {
        this.parentHandle = parentHandle;
    }
    
    private void setFoldersButtonText(ArrayList<MegaNode> nodes){
		if (nodes != null) {
			sharedFoldersButton.setText(getDescription(nodes));
			if (nodes.size() == 0) {
				sharedFoldersButton.setClickable(false);
				sharedFoldersLayout.setClickable(false);
			}
		}
    }
    
    public void askSizeConfirmationBeforeDownload(String parentPath, String url, long size, long [] hashes, final boolean highPriority){
        logDebug("askSizeConfirmationBeforeDownload");
        
        final String parentPathC = parentPath;
        final String urlC = url;
        final long [] hashesC = hashes;
        final long sizeC=size;
        
        androidx.appcompat.app.AlertDialog.Builder builder = new androidx.appcompat.app.AlertDialog.Builder(this);
        LinearLayout confirmationLayout = new LinearLayout(this);
        confirmationLayout.setOrientation(LinearLayout.VERTICAL);
        LinearLayout.LayoutParams params = new LinearLayout.LayoutParams(LinearLayout.LayoutParams.MATCH_PARENT, LinearLayout.LayoutParams.WRAP_CONTENT);
        params.setMargins(scaleWidthPx(20, outMetrics), scaleHeightPx(10, outMetrics), scaleWidthPx(17, outMetrics), 0);
        
        final CheckBox dontShowAgain =new CheckBox(this);
        dontShowAgain.setText(getString(R.string.checkbox_not_show_again));
        dontShowAgain.setTextColor(ContextCompat.getColor(this, R.color.text_secondary));
        
        confirmationLayout.addView(dontShowAgain, params);
        
        builder.setView(confirmationLayout);
        
        builder.setMessage(getString(R.string.alert_larger_file, getSizeString(sizeC)));
        builder.setPositiveButton(getString(R.string.general_save_to_device),
                new DialogInterface.OnClickListener() {
                    public void onClick(DialogInterface dialog, int whichButton) {
                        if(dontShowAgain.isChecked()){
                            dbH.setAttrAskSizeDownload("false");
                        }
                        nC.checkInstalledAppBeforeDownload(parentPathC, urlC, sizeC, hashesC, highPriority);
                    }
                });
        builder.setNegativeButton(getString(android.R.string.cancel), new DialogInterface.OnClickListener() {
            public void onClick(DialogInterface dialog, int whichButton) {
                if(dontShowAgain.isChecked()){
                    dbH.setAttrAskSizeDownload("false");
                }
            }
        });
        
        downloadConfirmationDialog = builder.create();
        downloadConfirmationDialog.show();
    }
    
    public void askConfirmationNoAppInstaledBeforeDownload (String parentPath, String url, long size, long [] hashes, String nodeToDownload, final boolean highPriority){
        logDebug("askConfirmationNoAppInstaledBeforeDownload");
        
        final String parentPathC = parentPath;
        final String urlC = url;
        final long [] hashesC = hashes;
        final long sizeC=size;
        
        androidx.appcompat.app.AlertDialog.Builder builder = new androidx.appcompat.app.AlertDialog.Builder(this);
        LinearLayout confirmationLayout = new LinearLayout(this);
        confirmationLayout.setOrientation(LinearLayout.VERTICAL);
        LinearLayout.LayoutParams params = new LinearLayout.LayoutParams(LinearLayout.LayoutParams.MATCH_PARENT, LinearLayout.LayoutParams.WRAP_CONTENT);
        params.setMargins(scaleWidthPx(20, outMetrics), scaleHeightPx(10, outMetrics), scaleWidthPx(17, outMetrics), 0);
        
        final CheckBox dontShowAgain =new CheckBox(this);
        dontShowAgain.setText(getString(R.string.checkbox_not_show_again));
        dontShowAgain.setTextColor(ContextCompat.getColor(this, R.color.text_secondary));
        
        confirmationLayout.addView(dontShowAgain, params);
        
        builder.setView(confirmationLayout);
        
        builder.setMessage(getString(R.string.alert_no_app, nodeToDownload));
        builder.setPositiveButton(getString(R.string.general_save_to_device),
                new DialogInterface.OnClickListener() {
                    public void onClick(DialogInterface dialog, int whichButton) {
                        if(dontShowAgain.isChecked()){
                            dbH.setAttrAskNoAppDownload("false");
                        }
                        nC.download(parentPathC, urlC, sizeC, hashesC, highPriority);
                    }
                });
        builder.setNegativeButton(getString(android.R.string.cancel), new DialogInterface.OnClickListener() {
            public void onClick(DialogInterface dialog, int whichButton) {
                if(dontShowAgain.isChecked()){
                    dbH.setAttrAskNoAppDownload("false");
                }
            }
        });
        downloadConfirmationDialog = builder.create();
        downloadConfirmationDialog.show();
    }

	@Override
	public void onUsersUpdate(MegaApiJava api, ArrayList<MegaUser> users) {
		for (MegaUser updatedUser : users) {
			if (updatedUser.getHandle() == user.getHandle()) {
				user = updatedUser;
				emailText.setText(user.getEmail());
				break;
			}
		}
	}

	@Override
	public void onUserAlertsUpdate(MegaApiJava api, ArrayList<MegaUserAlert> userAlerts) {
		logDebug("onUserAlertsUpdate");
	}
    
    @Override
    public void onNodesUpdate(MegaApiJava api,ArrayList<MegaNode> nodeList) {
        if (sharedFoldersFragment != null){
            if (sharedFoldersFragment.isVisible()){
                sharedFoldersFragment.setNodes(parentHandle);
            }
        }
        ArrayList<MegaNode> nodes = megaApi.getInShares(user);
        setFoldersButtonText(nodes);
    }
    
    @Override
    public void onReloadNeeded(MegaApiJava api) {
    
    }
    
    @Override
    public void onAccountUpdate(MegaApiJava api) {
    
    }
    
    @Override
    public void onContactRequestsUpdate(MegaApiJava api,ArrayList<MegaContactRequest> requests) {
    
    }
    
    @Override
    public void onEvent(MegaApiJava api,MegaEvent event) {
    
    }

	@Override
	public void onChatListItemUpdate(MegaChatApiJava api, MegaChatListItem item) {

	}

	@Override
	public void onChatInitStateUpdate(MegaChatApiJava api, int newState) {

	}

	@Override
	public void onChatOnlineStatusUpdate(MegaChatApiJava api, long userhandle, int status, boolean inProgress) {
		logDebug("userhandle: " + userhandle + ", status: " + status + ", inProgress: " + inProgress);
		setContactPresenceStatus();
		requestLastGreen(status);
	}

	@Override
	public void onChatPresenceConfigUpdate(MegaChatApiJava api, MegaChatPresenceConfig config) {

	}

	@Override
	public void onChatConnectionStateUpdate(MegaChatApiJava api, long chatid, int newState) {
		MegaChatRoom chatRoom = api.getChatRoom(chatid);

		if (MegaApplication.isWaitingForCall() && newState == MegaChatApi.CHAT_CONNECTION_ONLINE
				&& chatRoom != null && chatRoom.getPeerHandle(0) == user.getHandle()) {
			startCallWithChatOnline(api.getChatRoom(chatid));
		}
	}

	@Override
	public void onChatPresenceLastGreen(MegaChatApiJava api, long userhandle, int lastGreen) {
		if(userhandle == user.getHandle()){
			logDebug("Update last green");

			int state = megaChatApi.getUserOnlineStatus(user.getHandle());

			if(state != MegaChatApi.STATUS_ONLINE && state != MegaChatApi.STATUS_BUSY && state != MegaChatApi.STATUS_INVALID){
				String formattedDate = lastGreenDate(this, lastGreen);
				secondLineTextToolbar.setVisibility(View.VISIBLE);
				secondLineTextToolbar.setText(formattedDate);
				secondLineTextToolbar.isMarqueeIsNecessary(this);
				logDebug("Date last green: " + formattedDate);
			}
		}
	}

	private void startCallWithChatOnline(MegaChatRoom chatRoom) {
		MegaApplication.setSpeakerStatus(chatRoom.getChatId(), startVideo);
		megaChatApi.startChatCall(chatRoom.getChatId(), startVideo, this);
		MegaApplication.setIsWaitingForCall(false);
	}

	/**
	 * Updates the "Verify credentials" view.
	 */
	public void updateVerifyCredentialsLayout() {
		if (user != null) {
			verifyCredentialsLayout.setVisibility(View.VISIBLE);

			if (megaApi.areCredentialsVerified(user)) {
				verifiedText.setText(R.string.label_verified);
				verifiedImage.setVisibility(View.VISIBLE);
			} else {
				verifiedText.setText(R.string.label_not_verified);
				verifiedImage.setVisibility(View.GONE);
			}
		} else {
			verifyCredentialsLayout.setVisibility(View.GONE);
		}
	}

	/**
	 * This method is used to change the elevation of the toolbar.
	 */
	public void changeToolbarLayoutElevation() {
		appBarLayout.setElevation(callInProgressLayout.getVisibility() == View.VISIBLE ?
				px2dp(16, outMetrics) : 0);

		if (callInProgressLayout.getVisibility() == View.VISIBLE) {
			appBarLayout.setExpanded(false);
		}
	}

	/**
	 * This method sets "Tap to return to call" banner when there is a call in progress.
	 */
	private void setCallWidget() {
		if (!isScreenInPortrait(this)) {
			hideCallWidget(this, callInProgressChrono, callInProgressLayout);
			return;
		}

		showCallLayout(this, callInProgressLayout, callInProgressChrono, callInProgressText);
	}
}<|MERGE_RESOLUTION|>--- conflicted
+++ resolved
@@ -254,15 +254,10 @@
 
 	private AskForDisplayOverDialog askForDisplayOverDialog;
 
-<<<<<<< HEAD
-    private boolean waitingForCall;
-
 	private RelativeLayout callInProgressLayout;
 	private Chronometer callInProgressChrono;
 	private TextView callInProgressText;
 
-=======
->>>>>>> 0fa36b97
 	private BroadcastReceiver manageShareReceiver = new BroadcastReceiver() {
 		@Override
 		public void onReceive(Context context, Intent intent) {
@@ -966,7 +961,7 @@
 				break;
 			}
 			case R.id.action_return_call:
-				if (checkPermissionsCall()) {
+				if (checkPermissionsCall(this, INVALID_TYPE_PERMISSIONS)) {
 					returnActiveCall(this);
 				}
 				return true;
@@ -1386,7 +1381,7 @@
 				break;
 
 			case R.id.call_in_progress_layout:
-				if(checkPermissionsCall()){
+				if(checkPermissionsCall(this, INVALID_TYPE_PERMISSIONS)){
 					returnActiveCall(this);
 				}
 				break;
