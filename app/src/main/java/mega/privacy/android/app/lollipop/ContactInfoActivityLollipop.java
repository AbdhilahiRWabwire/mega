package mega.privacy.android.app.lollipop;

import android.annotation.SuppressLint;
import android.app.ProgressDialog;
import android.content.BroadcastReceiver;
import android.content.Context;
import android.content.DialogInterface;
import android.content.Intent;
import android.content.IntentFilter;
import android.content.pm.PackageManager;
import android.content.res.Resources;
import android.graphics.Bitmap;
import android.graphics.BitmapFactory;
import android.graphics.Canvas;
import android.graphics.Color;
import android.graphics.Paint;
import android.graphics.PorterDuff;
import android.graphics.drawable.Drawable;
import android.os.Bundle;
import com.google.android.material.appbar.AppBarLayout;
import androidx.coordinatorlayout.widget.CoordinatorLayout;
import androidx.core.content.ContextCompat;
import androidx.appcompat.app.ActionBar;
import androidx.appcompat.app.AlertDialog;
import androidx.palette.graphics.Palette;
import androidx.appcompat.widget.SwitchCompat;
import androidx.appcompat.widget.Toolbar;

import android.text.Editable;
import android.text.InputType;
import android.text.TextWatcher;
import android.util.DisplayMetrics;
import android.util.TypedValue;
import android.view.Display;
import android.view.KeyEvent;
import android.view.Menu;
import android.view.MenuInflater;
import android.view.MenuItem;
import android.view.View;
import android.view.View.OnClickListener;
import android.view.ViewGroup;
import android.view.inputmethod.EditorInfo;
import android.widget.AdapterView;
import android.widget.AdapterView.OnItemClickListener;
import android.widget.Button;
import android.widget.Chronometer;
import android.widget.ImageView;
import android.widget.LinearLayout;
import android.widget.RelativeLayout;
import android.widget.TextView;

import net.opacapp.multilinecollapsingtoolbar.CollapsingToolbarLayout;

import java.io.File;
import java.util.ArrayList;
import java.util.HashMap;
import java.util.List;
import java.util.Map;

import mega.privacy.android.app.AuthenticityCredentialsActivity;
import mega.privacy.android.app.DatabaseHandler;
import mega.privacy.android.app.activities.ManageChatHistoryActivity;
import mega.privacy.android.app.MegaApplication;
import mega.privacy.android.app.MegaContactDB;
import mega.privacy.android.app.R;
import mega.privacy.android.app.components.AppBarStateChangeListener;
import mega.privacy.android.app.components.EditTextCursorWatcher;
import mega.privacy.android.app.components.MarqueeTextView;
import mega.privacy.android.app.components.attacher.MegaAttacher;
import mega.privacy.android.app.components.saver.NodeSaver;
import mega.privacy.android.app.components.twemoji.EmojiEditText;
import mega.privacy.android.app.components.twemoji.EmojiTextView;
import mega.privacy.android.app.interfaces.SnackbarShower;
import mega.privacy.android.app.listeners.SetAttrUserListener;
import mega.privacy.android.app.lollipop.controllers.ChatController;
import mega.privacy.android.app.lollipop.controllers.ContactController;
import mega.privacy.android.app.lollipop.controllers.NodeController;
import mega.privacy.android.app.listeners.CreateChatListener;
import mega.privacy.android.app.lollipop.listeners.MultipleRequestListener;
import mega.privacy.android.app.lollipop.megachat.ChatActivityLollipop;
import mega.privacy.android.app.lollipop.megachat.NodeAttachmentHistoryActivity;
import mega.privacy.android.app.lollipop.megachat.calls.ChatCallActivity;
import mega.privacy.android.app.modalbottomsheet.ContactFileListBottomSheetDialogFragment;
import mega.privacy.android.app.modalbottomsheet.ContactNicknameBottomSheetDialogFragment;
import mega.privacy.android.app.utils.AlertsAndWarnings;
import mega.privacy.android.app.utils.AskForDisplayOverDialog;
import nz.mega.sdk.MegaApiAndroid;
import nz.mega.sdk.MegaApiJava;
import nz.mega.sdk.MegaChatApi;
import nz.mega.sdk.MegaChatApiAndroid;
import nz.mega.sdk.MegaChatApiJava;
import nz.mega.sdk.MegaChatCall;
import nz.mega.sdk.MegaChatError;
import nz.mega.sdk.MegaChatListItem;
import nz.mega.sdk.MegaChatListenerInterface;
import nz.mega.sdk.MegaChatPeerList;
import nz.mega.sdk.MegaChatPresenceConfig;
import nz.mega.sdk.MegaChatRequest;
import nz.mega.sdk.MegaChatRequestListenerInterface;
import nz.mega.sdk.MegaChatRoom;
import nz.mega.sdk.MegaContactRequest;
import nz.mega.sdk.MegaError;
import nz.mega.sdk.MegaEvent;
import nz.mega.sdk.MegaGlobalListenerInterface;
import nz.mega.sdk.MegaNode;
import nz.mega.sdk.MegaRequest;
import nz.mega.sdk.MegaRequestListenerInterface;
import nz.mega.sdk.MegaUser;
import nz.mega.sdk.MegaUserAlert;

import static mega.privacy.android.app.modalbottomsheet.ModalBottomSheetUtil.*;
import static mega.privacy.android.app.constants.BroadcastConstants.*;
import static mega.privacy.android.app.utils.AlertsAndWarnings.showOverDiskQuotaPaywallWarning;
import static mega.privacy.android.app.utils.CacheFolderManager.*;
import static mega.privacy.android.app.utils.CallUtil.*;
import static mega.privacy.android.app.utils.FileUtil.*;
import static mega.privacy.android.app.utils.ChatUtil.*;
import static mega.privacy.android.app.utils.LogUtil.*;
import static mega.privacy.android.app.utils.MegaApiUtils.getDescription;
import static mega.privacy.android.app.utils.ProgressDialogUtil.*;
import static mega.privacy.android.app.utils.TimeUtils.*;
import static mega.privacy.android.app.utils.Util.*;
import static mega.privacy.android.app.utils.Constants.*;
import static mega.privacy.android.app.utils.ContactUtil.*;
import static mega.privacy.android.app.utils.AvatarUtil.*;
import static mega.privacy.android.app.utils.TextUtil.*;
import static nz.mega.sdk.MegaApiJava.INVALID_HANDLE;
import static nz.mega.sdk.MegaApiJava.STORAGE_STATE_PAYWALL;
import static nz.mega.sdk.MegaChatApiJava.MEGACHAT_INVALID_HANDLE;

import mega.privacy.android.app.components.AppBarStateChangeListener.State;

@SuppressLint("NewApi")
public class ContactInfoActivityLollipop extends PinActivityLollipop implements MegaChatRequestListenerInterface, OnClickListener, MegaRequestListenerInterface, MegaChatListenerInterface, OnItemClickListener, MegaGlobalListenerInterface,
		SnackbarShower {

	private ChatController chatC;
	private ContactController cC;
    private androidx.appcompat.app.AlertDialog renameDialog;

	private final static int MAX_WIDTH_APPBAR_LAND = 400;
	private final static int MAX_WIDTH_APPBAR_PORT = 200;

	RelativeLayout imageLayout;
	android.app.AlertDialog permissionsDialog;
	ProgressDialog statusDialog;
	AlertDialog setNicknameDialog;
	ContactInfoActivityLollipop contactInfoActivityLollipop;
	CoordinatorLayout fragmentContainer;
	CollapsingToolbarLayout collapsingToolbar;

	View imageGradient;
	ImageView contactPropertiesImage;
	LinearLayout optionsLayout;

	//Info of the user
	private EmojiTextView nameText;
	private TextView emailText;
	private TextView setNicknameText;

	LinearLayout chatOptionsLayout;
	View dividerChatOptionsLayout;
	RelativeLayout sendMessageLayout;
	RelativeLayout audioCallLayout;
	RelativeLayout videoCallLayout;

	LinearLayout notificationsLayout;
	private RelativeLayout notificationsSwitchLayout;
	SwitchCompat notificationsSwitch;
	TextView notificationsTitle;
	private TextView notificationsSubTitle;
	View dividerNotificationsLayout;

    boolean startVideo = false;

	private RelativeLayout verifyCredentialsLayout;
	private TextView verifiedText;
	private ImageView verifiedImage;

	RelativeLayout sharedFoldersLayout;
	TextView sharedFoldersText;
	Button sharedFoldersButton;
	View dividerSharedFoldersLayout;

	RelativeLayout shareContactLayout;
	View dividerShareContactLayout;

	RelativeLayout sharedFilesLayout;
	View dividerSharedFilesLayout;

	//Toolbar elements
	private EmojiTextView firstLineTextToolbar;
	private int firstLineTextMaxWidthExpanded;
	private int firstLineTextMaxWidthCollapsed;
	private int contactStateIcon = R.drawable.ic_offline;
	private int contactStateIconPaddingLeft;

	private MarqueeTextView secondLineTextToolbar;
	private State stateToolbar = State.IDLE;

<<<<<<< HEAD
	private final MegaAttacher megaAttacher = new MegaAttacher(this);
	private final NodeSaver nodeSaver = new NodeSaver(this, this, this,
			AlertsAndWarnings.showSaveToDeviceConfirmDialog(this));

	RelativeLayout clearChatLayout;
	View dividerClearChatLayout;
=======
	private RelativeLayout manageChatLayout;
	private TextView retentionTimeText;
	private View dividerClearChatLayout;
>>>>>>> f2fe2567
	RelativeLayout removeContactChatLayout;

	Toolbar toolbar;
	ActionBar aB;
	AppBarLayout appBarLayout;

	MegaUser user;
	long chatHandle;
	String userEmailExtra;
	MegaChatRoom chat;

	private MegaApiAndroid megaApi = null;
	MegaChatApiAndroid megaChatApi = null;

	boolean fromContacts = true;

	Display display;
	DisplayMetrics outMetrics;
	float density;
	float scaleW;
	float scaleH;

	DatabaseHandler dbH = null;

	Drawable drawableShare;
	Drawable drawableSend;
	Drawable drawableArrow;
	Drawable drawableDots;

	private MenuItem shareMenuItem;
	private MenuItem sendFileMenuItem;
	private MenuItem returnCallMenuItem;
	private Chronometer chronometerMenuItem;
	private LinearLayout layoutCallMenuItem;

	boolean isShareFolderExpanded;
    ContactSharedFolderFragment sharedFoldersFragment;
    MegaNode selectedNode;
    NodeController nC;
    boolean moveToRubbish;
    long parentHandle;

	private ContactFileListBottomSheetDialogFragment bottomSheetDialogFragment;
	private ContactNicknameBottomSheetDialogFragment contactNicknameBottomSheetDialogFragment;

	private AskForDisplayOverDialog askForDisplayOverDialog;

	private RelativeLayout callInProgressLayout;
	private Chronometer callInProgressChrono;
	private TextView callInProgressText;

	private BroadcastReceiver manageShareReceiver = new BroadcastReceiver() {
		@Override
		public void onReceive(Context context, Intent intent) {
			if (intent == null) return;

			if (sharedFoldersFragment != null) {
				sharedFoldersFragment.clearSelections();
				sharedFoldersFragment.hideMultipleSelect();
			}

			if (statusDialog != null) {
				statusDialog.dismiss();
			}
		}
	};

	private BroadcastReceiver userNameReceiver = new BroadcastReceiver() {
		@Override
		public void onReceive(Context context, Intent intent) {
			if (intent == null
					|| intent.getAction() == null
					|| user == null
					|| intent.getLongExtra(EXTRA_USER_HANDLE, INVALID_HANDLE) != user.getHandle()) {
				return;
			}

			if (intent.getAction().equals(ACTION_UPDATE_NICKNAME)
					|| intent.getAction().equals(ACTION_UPDATE_FIRST_NAME)
					|| intent.getAction().equals(ACTION_UPDATE_LAST_NAME)) {
				checkNickname(user.getHandle());
				updateAvatar();
			}
		}
	};


	private BroadcastReceiver chatCallUpdateReceiver = new BroadcastReceiver() {
		@Override
		public void onReceive(Context context, Intent intent) {
			if (intent == null || intent.getAction() == null)
				return;

			if (intent.getAction().equals(ACTION_CALL_STATUS_UPDATE)) {
				long chatIdReceived = intent.getLongExtra(UPDATE_CHAT_CALL_ID, MEGACHAT_INVALID_HANDLE);

				if (chatIdReceived == MEGACHAT_INVALID_HANDLE)
					return;

				int callStatus = intent.getIntExtra(UPDATE_CALL_STATUS, INVALID_CALL_STATUS);
				switch (callStatus) {
					case MegaChatCall.CALL_STATUS_RING_IN:
					case MegaChatCall.CALL_STATUS_IN_PROGRESS:
					case MegaChatCall.CALL_STATUS_RECONNECTING:
					case MegaChatCall.CALL_STATUS_JOINING:
					case MegaChatCall.CALL_STATUS_DESTROYED:
					case MegaChatCall.CALL_STATUS_USER_NO_PRESENT:
						if (MegaApplication.getCallLayoutStatus(chatIdReceived)) {
							checkScreenRotationToShowCall();
						}
						break;
				}
			}

			if (intent.getAction().equals(ACTION_CHANGE_CALL_ON_HOLD)) {
				long chatIdReceived = intent.getLongExtra(UPDATE_CHAT_CALL_ID, INVALID_HANDLE);
				if (chatIdReceived == MEGACHAT_INVALID_HANDLE)
					return;

				checkScreenRotationToShowCall();
			}
		}
	};

	private BroadcastReceiver chatSessionUpdateReceiver = new BroadcastReceiver() {
		@Override
		public void onReceive(Context context, Intent intent) {
			if (intent == null || intent.getAction() == null)
				return;

			long chatIdReceived = intent.getLongExtra(UPDATE_CHAT_CALL_ID, MEGACHAT_INVALID_HANDLE);

			if (chatIdReceived == MEGACHAT_INVALID_HANDLE)
				return;

			if (intent.getAction().equals(ACTION_CHANGE_SESSION_ON_HOLD)) {
				checkScreenRotationToShowCall();
			}
		}
	};


	private BroadcastReceiver chatRoomMuteUpdateReceiver = new BroadcastReceiver() {
		@Override
		public void onReceive(Context context, Intent intent) {
			if (intent == null || intent.getAction() == null ||
					!intent.getAction().equals(ACTION_UPDATE_PUSH_NOTIFICATION_SETTING))
				return;

			checkSpecificChatNotifications(chatHandle, notificationsSwitch, notificationsSubTitle);
		}
	};

	private BroadcastReceiver retentionTimeReceiver = new BroadcastReceiver() {
		@Override
		public void onReceive(Context context, Intent intent) {
			if (intent == null || intent.getAction() == null ||
					!intent.getAction().equals(ACTION_UPDATE_RETENTION_TIME))
				return;

			long seconds = intent.getLongExtra(RETENTION_TIME, DISABLED_RETENTION_TIME);
			updateRetentionTimeLayout(retentionTimeText, seconds);
		}
	};

	private BroadcastReceiver destroyActionModeReceiver = new BroadcastReceiver() {
		@Override
		public void onReceive(Context context, Intent intent) {
			if (intent == null || intent.getAction() == null
					|| !intent.getAction().equals(BROADCAST_ACTION_DESTROY_ACTION_MODE))
				return;

			if (sharedFoldersFragment != null && sharedFoldersFragment.isVisible()) {
				sharedFoldersFragment.clearSelections();
				sharedFoldersFragment.hideMultipleSelect();
			}
		}
	};

	private void setAppBarOffset(int offsetPx){
		if (callInProgressLayout != null && callInProgressLayout.getVisibility() == View.VISIBLE) {
			changeToolbarLayoutElevation();
		} else {
			CoordinatorLayout.LayoutParams params = (CoordinatorLayout.LayoutParams) appBarLayout.getLayoutParams();
			AppBarLayout.Behavior behavior = (AppBarLayout.Behavior) params.getBehavior();
			assert behavior != null;
			behavior.onNestedPreScroll(fragmentContainer, appBarLayout, null, 0, offsetPx, new int[]{0, 0});
		}
	}

	@Override
	protected void onCreate(Bundle savedInstanceState) {
		super.onCreate(savedInstanceState);
		contactInfoActivityLollipop = this;
		if (megaApi == null) {
			MegaApplication app = (MegaApplication) getApplication();
			megaApi = app.getMegaApi();
		}

		if(megaApi==null||megaApi.getRootNode()==null){
			logDebug("Refresh session - sdk");
			Intent intent = new Intent(this, LoginActivityLollipop.class);
			intent.putExtra(VISIBLE_FRAGMENT, LOGIN_FRAGMENT);
			intent.setFlags(Intent.FLAG_ACTIVITY_CLEAR_TOP);
			startActivity(intent);
			finish();
			return;
		}

		if (megaChatApi == null) {
			megaChatApi = ((MegaApplication) getApplication()).getMegaChatApi();
		}

		if (megaChatApi == null || megaChatApi.getInitState() == MegaChatApi.INIT_ERROR) {
			logDebug("Refresh session - karere");
			Intent intent = new Intent(this, LoginActivityLollipop.class);
			intent.putExtra(VISIBLE_FRAGMENT, LOGIN_FRAGMENT);
			intent.setFlags(Intent.FLAG_ACTIVITY_CLEAR_TOP);
			startActivity(intent);
			finish();
			return;
		}

		if (savedInstanceState != null) {
			megaAttacher.restoreState(savedInstanceState);
			nodeSaver.restoreState(savedInstanceState);
		}

		megaChatApi.addChatListener(this);

		chatC = new ChatController(this);
		cC = new ContactController(this);
		nC = new NodeController(this);
        megaApi.addGlobalListener(this);
		display = getWindowManager().getDefaultDisplay();
		outMetrics = new DisplayMetrics();
		display.getMetrics(outMetrics);
		density = getResources().getDisplayMetrics().density;

		scaleW = getScaleW(outMetrics, density);
		scaleH = getScaleH(outMetrics, density);

		askForDisplayOverDialog = new AskForDisplayOverDialog(this);

		Bundle extras = getIntent().getExtras();
		if (extras != null) {

			setContentView(R.layout.activity_chat_contact_properties);
            fragmentContainer = findViewById(R.id.fragment_container);
			toolbar = findViewById(R.id.toolbar);
			appBarLayout = findViewById(R.id.app_bar);
			setSupportActionBar(toolbar);
			aB = getSupportActionBar();

			imageLayout = findViewById(R.id.chat_contact_properties_image_layout);

			collapsingToolbar = findViewById(R.id.collapse_toolbar);

			/*TITLE*/
			firstLineTextToolbar = findViewById(R.id.first_line_toolbar);

			/*SUBTITLE*/
			secondLineTextToolbar = findViewById(R.id.second_line_toolbar);

			nameText = findViewById(R.id.chat_contact_properties_name_text);
			emailText = findViewById(R.id.chat_contact_properties_email_text);
			setNicknameText = findViewById(R.id.chat_contact_properties_nickname);
			setNicknameText.setOnClickListener(this);

			int width;
			if(isScreenInPortrait(this)){
				width = dp2px(MAX_WIDTH_APPBAR_PORT, outMetrics);
				secondLineTextToolbar.setPadding(0,0,0,11);
			}else{
				width = dp2px(MAX_WIDTH_APPBAR_LAND, outMetrics);
				secondLineTextToolbar.setPadding(0,0,0,5);
			}
			nameText.setMaxWidthEmojis(width);
			secondLineTextToolbar.setMaxWidth(width);

			// left margin 72dp + right margin 36dp
			firstLineTextMaxWidthExpanded = outMetrics.widthPixels - dp2px(108, outMetrics);
			firstLineTextMaxWidthCollapsed = width;
			firstLineTextToolbar.setMaxWidthEmojis(firstLineTextMaxWidthExpanded);
			contactStateIconPaddingLeft = dp2px(8, outMetrics);

			imageGradient = findViewById(R.id.gradient_view);

			setTitle(null);
			aB.setHomeAsUpIndicator(R.drawable.ic_arrow_back_white);
			aB.setHomeButtonEnabled(true);
			aB.setDisplayHomeAsUpEnabled(true);

			contactPropertiesImage = findViewById(R.id.chat_contact_properties_toolbar_image);

			dbH = DatabaseHandler.getDbHandler(getApplicationContext());

			appBarLayout.post(new Runnable() {
				@Override
				public void run() {
					setAppBarOffset(50);
				}
			});

			callInProgressLayout = findViewById(R.id.call_in_progress_layout);
			callInProgressLayout.setOnClickListener(this);
			callInProgressChrono = findViewById(R.id.call_in_progress_chrono);
			callInProgressText = findViewById(R.id.call_in_progress_text);
			callInProgressLayout.setVisibility(View.GONE);

			//OPTIONS LAYOUT
			optionsLayout = findViewById(R.id.chat_contact_properties_options);

			//CHAT OPTIONS
			chatOptionsLayout = findViewById(R.id.chat_contact_properties_chat_options_layout);
			dividerChatOptionsLayout = findViewById(R.id.divider_chat_options_layout);
			sendMessageLayout = findViewById(R.id.chat_contact_properties_chat_send_message_layout);
			sendMessageLayout.setOnClickListener(this);
			audioCallLayout = findViewById(R.id.chat_contact_properties_chat_call_layout);
			audioCallLayout.setOnClickListener(this);
			videoCallLayout = findViewById(R.id.chat_contact_properties_chat_video_layout);
			videoCallLayout.setOnClickListener(this);

			//Notifications Layout
			notificationsLayout = findViewById(R.id.chat_contact_properties_notifications_layout);
			notificationsLayout.setVisibility(View.VISIBLE);
			notificationsTitle = findViewById(R.id.chat_contact_properties_notifications_text);
			notificationsSubTitle = findViewById(R.id.chat_contact_properties_notifications_muted_text);
			notificationsSubTitle.setVisibility(View.GONE);
			notificationsSwitchLayout = findViewById(R.id.chat_contact_properties_layout);
			notificationsSwitchLayout.setOnClickListener(this);
			notificationsSwitch = findViewById(R.id.chat_contact_properties_switch);
			notificationsSwitch.setClickable(false);

			dividerNotificationsLayout = findViewById(R.id.divider_notifications_layout);

			//Verify credentials layout
			verifyCredentialsLayout = findViewById(R.id.chat_contact_properties_verify_credentials_layout);
			verifyCredentialsLayout.setOnClickListener(this);
			verifiedText = findViewById(R.id.chat_contact_properties_verify_credentials_info);
			verifiedImage = findViewById(R.id.chat_contact_properties_verify_credentials_info_icon);

			//Shared folders layout
			sharedFoldersLayout = findViewById(R.id.chat_contact_properties_shared_folders_layout);
			sharedFoldersLayout.setOnClickListener(this);

			sharedFoldersText = findViewById(R.id.chat_contact_properties_shared_folders_label);

			sharedFoldersButton = findViewById(R.id.chat_contact_properties_shared_folders_button);
			sharedFoldersButton.setOnClickListener(this);

			dividerSharedFoldersLayout = findViewById(R.id.divider_shared_folder_layout);

			//Share Contact Layout

			shareContactLayout = findViewById(R.id.chat_contact_properties_share_contact_layout);
			shareContactLayout.setOnClickListener(this);

			dividerShareContactLayout = findViewById(R.id.divider_share_contact_layout);

			//Chat Shared Files Layout

			sharedFilesLayout = findViewById(R.id.chat_contact_properties_chat_files_shared_layout);
			sharedFilesLayout.setOnClickListener(this);

			dividerSharedFilesLayout = findViewById(R.id.divider_chat_files_shared_layout);

			//Clear chat Layout
			manageChatLayout = findViewById(R.id.manage_chat_history_contact_properties_layout);
			manageChatLayout.setOnClickListener(this);
			retentionTimeText = findViewById(R.id.manage_chat_history_contact_properties_subtitle);
			retentionTimeText.setVisibility(View.GONE);
			dividerClearChatLayout = findViewById(R.id.divider_clear_chat_layout);

			//Remove contact Layout
			removeContactChatLayout = findViewById(R.id.chat_contact_properties_remove_contact_layout);
			removeContactChatLayout.setOnClickListener(this);

			chatHandle = extras.getLong("handle",-1);
			userEmailExtra = extras.getString(NAME);
			if (megaChatApi == null) {
				megaChatApi = MegaApplication.getInstance().getMegaChatApi();
			}

			if (chatHandle != -1) {
				logDebug("From chat!!");
				fromContacts = false;
				chat = megaChatApi.getChatRoom(chatHandle);

				long userHandle = chat.getPeerHandle(0);

				String userHandleEncoded = MegaApiAndroid.userHandleToBase64(userHandle);
				user = megaApi.getContact(userHandleEncoded);
				if (user != null) {
					checkNickname(user.getHandle());
				} else {
					String fullName = "";
					if (!isTextEmpty(getTitleChat(chat))) {
						fullName = getTitleChat(chat);
					} else if (userEmailExtra != null) {
						fullName = userEmailExtra;
					}
					withoutNickname(fullName);
				}
			} else {
				logDebug("From contacts!!");
				fromContacts = true;
				user = megaApi.getContact(userEmailExtra);
				if (user != null) {
					checkNickname(user.getHandle());
					chat = megaChatApi.getChatRoomByUser(user.getHandle());
				} else {
					withoutNickname(userEmailExtra);
					chat = null;

				}

				if (chat != null) {
					chatHandle = chat.getChatId();
					if (chatHandle == -1) {
						notificationsLayout.setVisibility(View.GONE);
						dividerNotificationsLayout.setVisibility(View.GONE);

						sharedFilesLayout.setVisibility(View.GONE);
						dividerSharedFilesLayout.setVisibility(View.GONE);
					}
				} else {
					notificationsLayout.setVisibility(View.GONE);
					dividerNotificationsLayout.setVisibility(View.GONE);

					sharedFilesLayout.setVisibility(View.GONE);
					dividerSharedFilesLayout.setVisibility(View.GONE);
				}
			}

			if (chat != null) {
				if(fromContacts) {
					MegaApplication.getChatManagement().openChatRoom(chat.getChatId());
				}

				updateRetentionTimeLayout(retentionTimeText, getUpdatedRetentionTimeFromAChat(chat.getChatId()));
			} else {
				retentionTimeText.setVisibility(View.GONE);
			}

			updateVerifyCredentialsLayout();
			checkScreenRotationToShowCall();

			if(isOnline(this)){
				logDebug("online -- network connection");
				setAvatar();

				if(user!=null){
					sharedFoldersLayout.setVisibility(View.VISIBLE);
					dividerSharedFoldersLayout.setVisibility(View.VISIBLE);

					ArrayList<MegaNode> nodes = megaApi.getInShares(user);
                    setFoldersButtonText(nodes);
					emailText.setText(user.getEmail());

					if (chat != null) {
						manageChatLayout.setVisibility(View.VISIBLE);
						dividerClearChatLayout.setVisibility(View.VISIBLE);
					} else {
						manageChatLayout.setVisibility(View.GONE);
						dividerClearChatLayout.setVisibility(View.GONE);
					}

					shareContactLayout.setVisibility(View.VISIBLE);
					dividerShareContactLayout.setVisibility(View.VISIBLE);

					chatOptionsLayout.setVisibility(View.VISIBLE);
					dividerChatOptionsLayout.setVisibility(View.VISIBLE);
				}
				else{
					sharedFoldersLayout.setVisibility(View.GONE);
					dividerSharedFoldersLayout.setVisibility(View.GONE);
					chatOptionsLayout.setVisibility(View.GONE);
					dividerChatOptionsLayout.setVisibility(View.GONE);

					if (chat != null) {
						emailText.setText(user.getEmail());
						manageChatLayout.setVisibility(View.VISIBLE);
						dividerClearChatLayout.setVisibility(View.VISIBLE);
					} else {
						manageChatLayout.setVisibility(View.GONE);
						dividerClearChatLayout.setVisibility(View.GONE);
					}

					shareContactLayout.setVisibility(View.VISIBLE);
					dividerShareContactLayout.setVisibility(View.VISIBLE);
				}
			}
			else{
				logDebug("OFFLINE -- NO network connection");
				if(chat!=null){
					String userEmail = chatC.getParticipantEmail(chat.getPeerHandle(0));
					setOfflineAvatar(userEmail);
					emailText.setText(user.getEmail());
				}
				sharedFoldersLayout.setVisibility(View.GONE);
				dividerSharedFoldersLayout.setVisibility(View.GONE);
				manageChatLayout.setVisibility(View.GONE);
				dividerClearChatLayout.setVisibility(View.GONE);

				shareContactLayout.setVisibility(View.GONE);
				dividerShareContactLayout.setVisibility(View.GONE);

				chatOptionsLayout.setVisibility(View.VISIBLE);
				dividerChatOptionsLayout.setVisibility(View.VISIBLE);
			}

			checkSpecificChatNotifications(chatHandle, notificationsSwitch, notificationsSubTitle);
			notificationsLayout.setVisibility(View.VISIBLE);
			dividerNotificationsLayout.setVisibility(View.VISIBLE);

		} else {
			logWarning("Extras is NULL");
		}

        if(askForDisplayOverDialog != null) {
            askForDisplayOverDialog.showDialog();
        }

		registerReceiver(manageShareReceiver,
				new IntentFilter(BROADCAST_ACTION_INTENT_MANAGE_SHARE));

		registerReceiver(chatRoomMuteUpdateReceiver,
				new IntentFilter(ACTION_UPDATE_PUSH_NOTIFICATION_SETTING));

		registerReceiver(retentionTimeReceiver,
				new IntentFilter(ACTION_UPDATE_RETENTION_TIME));

		IntentFilter userNameUpdateFilter = new IntentFilter(BROADCAST_ACTION_INTENT_FILTER_CONTACT_UPDATE);
		userNameUpdateFilter.addAction(ACTION_UPDATE_NICKNAME);
		userNameUpdateFilter.addAction(ACTION_UPDATE_FIRST_NAME);
		userNameUpdateFilter.addAction(ACTION_UPDATE_LAST_NAME);
		registerReceiver(userNameReceiver, userNameUpdateFilter);

		IntentFilter filterCall = new IntentFilter(ACTION_CALL_STATUS_UPDATE);
		filterCall.addAction(ACTION_CHANGE_CALL_ON_HOLD);
		registerReceiver(chatCallUpdateReceiver, filterCall);

		registerReceiver(chatSessionUpdateReceiver,
				new IntentFilter(ACTION_CHANGE_SESSION_ON_HOLD));

		registerReceiver(destroyActionModeReceiver,
				new IntentFilter(BROADCAST_ACTION_DESTROY_ACTION_MODE));
	}

	@Override
	protected void onSaveInstanceState(Bundle outState) {
		super.onSaveInstanceState(outState);

		megaAttacher.saveState(outState);
		nodeSaver.saveState(outState);
	}

	private void visibilityStateIcon() {
		if (megaChatApi == null) {
			firstLineTextToolbar.updateMaxWidthAndIconVisibility(firstLineTextMaxWidthCollapsed, false);
			return;
		}

		int userStatus = megaChatApi.getUserOnlineStatus(user.getHandle());
		if (stateToolbar == State.EXPANDED && (userStatus == MegaChatApi.STATUS_ONLINE
				|| userStatus == MegaChatApi.STATUS_AWAY
				|| userStatus == MegaChatApi.STATUS_BUSY
				|| userStatus == MegaChatApi.STATUS_OFFLINE)) {
			firstLineTextToolbar.setMaxLines(2);
			firstLineTextToolbar.setTrailingIcon(contactStateIcon, contactStateIconPaddingLeft);
			firstLineTextToolbar.updateMaxWidthAndIconVisibility(firstLineTextMaxWidthExpanded, true);
		} else {
			firstLineTextToolbar.setMaxLines(stateToolbar == State.EXPANDED ? 2 : 1);
			firstLineTextToolbar.updateMaxWidthAndIconVisibility(
					stateToolbar == State.EXPANDED ? firstLineTextMaxWidthExpanded
							: firstLineTextMaxWidthCollapsed, false);
		}
	}

	private void checkNickname(long contactHandle) {
		MegaContactDB contactDB = getContactDB(contactHandle);
		if (contactDB == null) return;

		String fullName = buildFullName(contactDB.getName(), contactDB.getLastName(), contactDB.getMail());
		String nicknameText = contactDB.getNickname();

		if (isTextEmpty(nicknameText)) {
			withoutNickname(fullName);
		} else {
			withNickname(fullName, nicknameText);
		}
	}

	private void withoutNickname(String name) {
		firstLineTextToolbar.setText(name);
		nameText.setVisibility(View.GONE);
		setNicknameText.setText(getString(R.string.add_nickname));
		setDefaultAvatar();
	}

	private void withNickname(String name, String nickname) {
		firstLineTextToolbar.setText(nickname);
		nameText.setText(name);
		nameText.setVisibility(View.VISIBLE);
		setNicknameText.setText(getString(R.string.edit_nickname));
		setDefaultAvatar();
	}


	private void setContactPresenceStatus(){
		logDebug("setContactPresenceStatus");
		if (megaChatApi != null){
			int userStatus = megaChatApi.getUserOnlineStatus(user.getHandle());
			if(userStatus == MegaChatApi.STATUS_ONLINE){
				logDebug("This user is connected");
				contactStateIcon = R.drawable.ic_online;
				secondLineTextToolbar.setVisibility(View.VISIBLE);
				secondLineTextToolbar.setText(getString(R.string.online_status));
			}else if(userStatus == MegaChatApi.STATUS_AWAY){
				logDebug("This user is away");
				contactStateIcon = R.drawable.ic_away;
				secondLineTextToolbar.setVisibility(View.VISIBLE);
				secondLineTextToolbar.setText(getString(R.string.away_status));
			} else if(userStatus == MegaChatApi.STATUS_BUSY){
				logDebug("This user is busy");
				contactStateIcon = R.drawable.ic_busy;
				secondLineTextToolbar.setVisibility(View.VISIBLE);
				secondLineTextToolbar.setText(getString(R.string.busy_status));
			}
			else if(userStatus == MegaChatApi.STATUS_OFFLINE){
				logDebug("This user is offline");
				contactStateIcon = R.drawable.ic_offline;
				secondLineTextToolbar.setVisibility(View.VISIBLE);
				secondLineTextToolbar.setText(getString(R.string.offline_status));
			}
			else if(userStatus == MegaChatApi.STATUS_INVALID){
				logDebug("INVALID status: " + userStatus);
				secondLineTextToolbar.setVisibility(View.GONE);
			}
			else{
				logDebug("This user status is: " + userStatus);
				secondLineTextToolbar.setVisibility(View.GONE);
			}
		}
		visibilityStateIcon();
	}

	@Override
	public boolean onCreateOptionsMenu(Menu menu) {
		logDebug("onCreateOptionsMenuLollipop");

		drawableDots = ContextCompat.getDrawable(getApplicationContext(), R.drawable.ic_dots_vertical_white);
		drawableDots = drawableDots.mutate();
		drawableArrow = ContextCompat.getDrawable(getApplicationContext(), R.drawable.ic_arrow_back_white);
		drawableArrow = drawableArrow.mutate();

		drawableShare = ContextCompat.getDrawable(getApplicationContext(), R.drawable.ic_share_white);
		drawableShare = drawableShare.mutate();
		drawableSend = ContextCompat.getDrawable(getApplicationContext(), R.drawable.ic_send_to_contact);
		drawableSend = drawableSend.mutate();

		// Inflate the menu items for use in the action bar
		MenuInflater inflater = getMenuInflater();
		inflater.inflate(R.menu.contact_properties_action, menu);

		shareMenuItem = menu.findItem(R.id.cab_menu_share_folder);
		sendFileMenuItem = menu.findItem(R.id.cab_menu_send_file);
		returnCallMenuItem = menu.findItem(R.id.action_return_call);
		RelativeLayout rootView = (RelativeLayout) returnCallMenuItem.getActionView();
		layoutCallMenuItem = rootView.findViewById(R.id.layout_menu_call);
		chronometerMenuItem = rootView.findViewById(R.id.chrono_menu);
		chronometerMenuItem.setVisibility(View.GONE);

		rootView.setOnClickListener(v -> onOptionsItemSelected(returnCallMenuItem));
		setCallMenuItem(returnCallMenuItem, layoutCallMenuItem, chronometerMenuItem);

		sendFileMenuItem.setIcon(mutateIconSecondary(this, R.drawable.ic_send_to_contact, R.color.white));

		if(isOnline(this)){
			sendFileMenuItem.setVisible(fromContacts);
		} else {
			logDebug("Hide all - no network connection");
			shareMenuItem.setVisible(false);
			sendFileMenuItem.setVisible(false);
		}

		appBarLayout.addOnOffsetChangedListener(new AppBarStateChangeListener() {
			@Override
			public void onStateChanged(AppBarLayout appBarLayout, State state) {
				stateToolbar = state;
				if (stateToolbar == State.EXPANDED) {
					firstLineTextToolbar.setTextColor(ContextCompat.getColor(getApplicationContext(), R.color.white));
					secondLineTextToolbar.setTextColor(ContextCompat.getColor(getApplicationContext(), R.color.white));
					setColorFilterWhite();
					visibilityStateIcon();
				} else if (stateToolbar == State.COLLAPSED) {
					firstLineTextToolbar.setTextColor(ContextCompat.getColor(getApplicationContext(), R.color.black));
					secondLineTextToolbar.setTextColor(ContextCompat.getColor(getApplicationContext(), R.color.black));
					setColorFilterBlack();
					visibilityStateIcon();
				}
			}
		});

		return super.onCreateOptionsMenu(menu);
	}

	void setColorFilterWhite () {

		drawableArrow.setColorFilter(ContextCompat.getColor(this, R.color.white), PorterDuff.Mode.SRC_ATOP);
		getSupportActionBar().setHomeAsUpIndicator(drawableArrow);

		drawableDots.setColorFilter(ContextCompat.getColor(this, R.color.white), PorterDuff.Mode.SRC_ATOP);
		toolbar.setOverflowIcon(drawableDots);

		if (shareMenuItem != null) {
			drawableShare.setColorFilter(ContextCompat.getColor(this, R.color.white), PorterDuff.Mode.SRC_ATOP);
			shareMenuItem.setIcon(drawableShare);
		}
		if (sendFileMenuItem != null) {
			drawableSend.setColorFilter(ContextCompat.getColor(this, R.color.white), PorterDuff.Mode.SRC_ATOP);
			sendFileMenuItem.setIcon(drawableSend);
		}
	}

	void setColorFilterBlack () {
		drawableArrow.setColorFilter(ContextCompat.getColor(this, R.color.black), PorterDuff.Mode.SRC_ATOP);
		getSupportActionBar().setHomeAsUpIndicator(drawableArrow);

		drawableDots.setColorFilter(ContextCompat.getColor(this, R.color.black), PorterDuff.Mode.SRC_ATOP);
		toolbar.setOverflowIcon(drawableDots);

		if (shareMenuItem != null) {
			drawableShare.setColorFilter(ContextCompat.getColor(this, R.color.black), PorterDuff.Mode.SRC_ATOP);
			shareMenuItem.setIcon(drawableShare);
		}
		if (sendFileMenuItem != null) {
			drawableSend.setColorFilter(ContextCompat.getColor(this, R.color.black), PorterDuff.Mode.SRC_ATOP);
			sendFileMenuItem.setIcon(drawableSend);
		}
	}

	@Override
	public boolean onOptionsItemSelected(MenuItem item) {
		logDebug("onOptionsItemSelected");

		int id = item.getItemId();
		switch(id){
			case android.R.id.home:{
				finish();
				break;
			}
			case R.id.cab_menu_share_folder:{
				pickFolderToShare(user.getEmail());
				break;
			}
			case R.id.cab_menu_send_file:{

				if(!isOnline(this)){
					showSnackbar(SNACKBAR_TYPE, getString(R.string.error_server_connection_problem), -1);
					return true;
				}

				sendFileToChat();
				break;
			}
			case R.id.action_return_call:
				if (checkPermissionsCall(this, INVALID_TYPE_PERMISSIONS)) {
					returnActiveCall(this);
				}
				return true;
		}
		return true;
	}

	public void sendFileToChat(){
		logDebug("sendFileToChat");

		if (app.getStorageState() == STORAGE_STATE_PAYWALL) {
			showOverDiskQuotaPaywallWarning();
			return;
		}

		if(user==null){
			logWarning("Selected contact NULL");
			return;
		}
		List<MegaUser> userList = new ArrayList<MegaUser>();
		userList.add(user);
		ContactController cC = new ContactController(this);
		cC.pickFileToSend(userList);
	}

	public void sendMessageToChat(){
		logDebug("sendMessageToChat");

		if (app.getStorageState() == STORAGE_STATE_PAYWALL) {
			showOverDiskQuotaPaywallWarning();
			return;
		}

		if(user!=null){
			MegaChatRoom chat = megaChatApi.getChatRoomByUser(user.getHandle());
			if(chat==null){
				logDebug("No chat, create it!");
				MegaChatPeerList peers = MegaChatPeerList.createInstance();
				peers.addPeer(user.getHandle(), MegaChatPeerList.PRIV_STANDARD);
				megaChatApi.createChat(false, peers, this);
			}
			else{
				logDebug("There is already a chat, open it!");
				if(fromContacts){
					Intent intentOpenChat = new Intent(this, ChatActivityLollipop.class);
					intentOpenChat.setAction(ACTION_CHAT_SHOW_MESSAGES);
					intentOpenChat.putExtra(CHAT_ID, chat.getChatId());
					this.startActivity(intentOpenChat);
				}
				else{
					Intent intentOpenChat = new Intent(this, ChatActivityLollipop.class);
					intentOpenChat.setAction(ACTION_CHAT_SHOW_MESSAGES);
					intentOpenChat.putExtra(CHAT_ID, chat.getChatId());
					intentOpenChat.setFlags(Intent.FLAG_ACTIVITY_CLEAR_TOP);
					this.startActivity(intentOpenChat);
				}

				finish();
			}
		}
	}

	public void startCall() {
		MegaChatRoom chatRoomTo = megaChatApi.getChatRoomByUser(user.getHandle());
		if (chatRoomTo != null) {
			if (megaChatApi.getChatCall(chatRoomTo.getChatId()) != null) {
				Intent i = new Intent(this, ChatCallActivity.class);
				i.putExtra(CHAT_ID, chatRoomTo.getChatId());
				i.addFlags(Intent.FLAG_ACTIVITY_NEW_TASK);
				startActivity(i);
			} else if (isStatusConnected(this, chatRoomTo.getChatId())) {
				startCallWithChatOnline(chatRoomTo);
			}
		} else {
			//Create first the chat
			ArrayList<MegaChatRoom> chats = new ArrayList<>();
			ArrayList<MegaUser> usersNoChat = new ArrayList<>();
			usersNoChat.add(user);
			CreateChatListener listener = null;

			if (startVideo) {
				listener = new CreateChatListener(chats, usersNoChat, -1, this, CreateChatListener.START_VIDEO_CALL);
			} else {
				listener = new CreateChatListener(chats, usersNoChat, -1, this, CreateChatListener.START_AUDIO_CALL);
			}

			MegaChatPeerList peers = MegaChatPeerList.createInstance();
			peers.addPeer(user.getHandle(), MegaChatPeerList.PRIV_STANDARD);
			megaChatApi.createChat(false, peers, listener);
		}
	}

	@Override
	public void onRequestPermissionsResult(int requestCode, String[] permissions, int[] grantResults) {
		super.onRequestPermissionsResult(requestCode, permissions, grantResults);
		switch (requestCode) {
			case REQUEST_CAMERA:
			case REQUEST_RECORD_AUDIO:
				if (grantResults.length > 0 && grantResults[0] == PackageManager.PERMISSION_GRANTED &&
						checkPermissionsCall(this, INVALID_TYPE_PERMISSIONS)) {
					startCall();
				}
				break;
		}

		nodeSaver.handleRequestPermissionsResult(requestCode);
	}

	public void pickFolderToShare(String email){
		logDebug("pickFolderToShare");
		if (email != null){
			Intent intent = new Intent(this, FileExplorerActivityLollipop.class);
			intent.setAction(FileExplorerActivityLollipop.ACTION_SELECT_FOLDER_TO_SHARE);
			ArrayList<String> contacts = new ArrayList<String>();
			contacts.add(email);
			intent.putExtra(SELECTED_CONTACTS, contacts);
			startActivityForResult(intent, REQUEST_CODE_SELECT_FOLDER);
		}
		else{
			showSnackbar(SNACKBAR_TYPE, getString(R.string.error_sharing_folder), -1);
			logWarning("Error sharing folder");
		}
	}

	public void setAvatar() {
		logDebug("setAvatar");
		if(user == null)
			return;

		File avatar = buildAvatarFile(this,user.getEmail() + ".jpg");
		if (isFileAvailable(avatar)) {
			setProfileAvatar(avatar);
		}
	}

	public void setOfflineAvatar(String email) {
		logDebug("setOfflineAvatar");
		File avatar = buildAvatarFile(this, email + ".jpg");

        if (isFileAvailable(avatar)) {
            Bitmap imBitmap = null;
            if (avatar.length() > 0) {
                BitmapFactory.Options bOpts = new BitmapFactory.Options();
                imBitmap = BitmapFactory.decodeFile(avatar.getAbsolutePath(),bOpts);
                if (imBitmap != null) {
                    contactPropertiesImage.setImageBitmap(imBitmap);
                    imageGradient.setVisibility(View.VISIBLE);

                    if (imBitmap != null && !imBitmap.isRecycled()) {
                        int colorBackground = getDominantColor1(imBitmap);
                        imageLayout.setBackgroundColor(colorBackground);
                    }
                }
            }
        }
	}

	public void setProfileAvatar(File avatar) {
		logDebug("setProfileAvatar");
		Bitmap imBitmap = null;
		if (avatar.exists()) {
			if (avatar.length() > 0) {
				BitmapFactory.Options bOpts = new BitmapFactory.Options();
				imBitmap = BitmapFactory.decodeFile(avatar.getAbsolutePath(), bOpts);
				if (imBitmap == null) {
					avatar.delete();
                    megaApi.getUserAvatar(user,buildAvatarFile(this, user.getEmail()).getAbsolutePath(), this);
                } else {
					contactPropertiesImage.setImageBitmap(imBitmap);
					imageGradient.setVisibility(View.VISIBLE);

					if (imBitmap != null && !imBitmap.isRecycled()) {
						int colorBackground = getDominantColor1(imBitmap);
						imageLayout.setBackgroundColor(colorBackground);
					}
				}
			}
		}
	}

	public int getDominantColor1(Bitmap bitmap) {

		if (bitmap == null)
			throw new NullPointerException();

		int width = bitmap.getWidth();
		int height = bitmap.getHeight();
		int size = width * height;
		int pixels[] = new int[size];

		Bitmap bitmap2 = bitmap.copy(Bitmap.Config.ARGB_4444, false);

		bitmap2.getPixels(pixels, 0, width, 0, 0, width, height);

		final List<HashMap<Integer, Integer>> colorMap = new ArrayList<HashMap<Integer, Integer>>();
		colorMap.add(new HashMap<Integer, Integer>());
		colorMap.add(new HashMap<Integer, Integer>());
		colorMap.add(new HashMap<Integer, Integer>());

		int color = 0;
		int r = 0;
		int g = 0;
		int b = 0;
		Integer rC, gC, bC;
		logDebug("pixels.length: " + pixels.length);
		int j=0;
		//for (int i = 0; i < pixels.length; i++) {
		while (j < pixels.length){

			color = pixels[j];

			r = Color.red(color);
			g = Color.green(color);
			b = Color.blue(color);

			rC = colorMap.get(0).get(r);
			if (rC == null)
				rC = 0;
			colorMap.get(0).put(r, ++rC);

			gC = colorMap.get(1).get(g);
			if (gC == null)
				gC = 0;
			colorMap.get(1).put(g, ++gC);

			bC = colorMap.get(2).get(b);
			if (bC == null)
				bC = 0;
			colorMap.get(2).put(b, ++bC);
			j = j+width+1;
		}

		int[] rgb = new int[3];
		for (int i = 0; i < 3; i++) {
			int max = 0;
			int val = 0;
			for (Map.Entry<Integer, Integer> entry : colorMap.get(i).entrySet()) {
				if (entry.getValue() > max) {
					max = entry.getValue();
					val = entry.getKey();
				}
			}
			rgb[i] = val;
		}

		int dominantColor = Color.rgb(rgb[0], rgb[1], rgb[2]);

		return dominantColor;
	}

	private void setDefaultAvatar() {
		logDebug("setDefaultAvatar");
		Bitmap defaultAvatar = Bitmap.createBitmap(outMetrics.widthPixels, outMetrics.widthPixels, Bitmap.Config.ARGB_8888);
		Canvas c = new Canvas(defaultAvatar);
		Paint p = new Paint();
		p.setAntiAlias(true);
		p.setColor(Color.TRANSPARENT);
		c.drawPaint(p);

		imageLayout.setBackgroundColor(getColorAvatar(user));
		contactPropertiesImage.setImageBitmap(defaultAvatar);
	}

	private void startingACall(boolean withVideo) {

		if (app.getStorageState() == STORAGE_STATE_PAYWALL) {
			showOverDiskQuotaPaywallWarning();
			return;
		}

		startVideo = withVideo;
		if (checkPermissionsCall(this, INVALID_TYPE_PERMISSIONS)) {
			startCall();
		}
	}

	@Override
	public void onClick(View v) {

		switch (v.getId()) {
			case R.id.manage_chat_history_contact_properties_layout:
				Intent intentManageChat = new Intent(this, ManageChatHistoryActivity.class);
				intentManageChat.putExtra(EMAIL, user.getEmail());
				intentManageChat.putExtra(CHAT_ID, MEGACHAT_INVALID_HANDLE);
				intentManageChat.putExtra(IS_FROM_CONTACTS, fromContacts);
				startActivity(intentManageChat);
				break;

			case R.id.chat_contact_properties_remove_contact_layout: {
				logDebug("Remove contact chat option");

				if(user!=null){
					showConfirmationRemoveContact(user);
				}
				break;
			}
			case R.id.chat_contact_properties_chat_send_message_layout:{
				logDebug("Send message option");
				if(!checkConnection(this)) return;
				sendMessageToChat();
				break;
			}

			case R.id.chat_contact_properties_chat_video_layout:
			case R.id.chat_contact_properties_chat_call_layout:
				if (isCallOptionEnabled()) {
					startingACall(v.getId() == R.id.chat_contact_properties_chat_video_layout);
				} else {
					showSnackbar(SNACKBAR_TYPE, getString(R.string.not_allowed_to_start_call), MEGACHAT_INVALID_HANDLE);
				}
				break;

			case R.id.chat_contact_properties_share_contact_layout: {
				logDebug("Share contact option");

				if (app.getStorageState() == STORAGE_STATE_PAYWALL) {
					showOverDiskQuotaPaywallWarning();
					return;
				}

				if(user==null){
					logDebug("Selected contact NULL");
					return;
				}

				chatC.selectChatsToAttachContact(user);
				break;
			}
			case R.id.chat_contact_properties_shared_folders_button:
			case R.id.chat_contact_properties_shared_folders_layout:{
				sharedFolderClicked();
				break;
			}
			case R.id.chat_contact_properties_layout:
				if (notificationsSwitch.isChecked()) {
					createMuteNotificationsAlertDialogOfAChat(this, chatHandle);
				} else {
					MegaApplication.getPushNotificationSettingManagement().controlMuteNotificationsOfAChat(this, NOTIFICATIONS_ENABLED, chatHandle);
				}
				break;

			case R.id.chat_contact_properties_chat_files_shared_layout:{
				Intent nodeHistoryIntent = new Intent(this, NodeAttachmentHistoryActivity.class);
				if(chat!=null){
					nodeHistoryIntent.putExtra("chatId", chat.getChatId());
				}
				startActivity(nodeHistoryIntent);
				break;
			}
			case R.id.chat_contact_properties_nickname: {
				if (setNicknameText.getText().toString().equals(getString(R.string.add_nickname))) {
					showConfirmationSetNickname(null);
				} else if (user != null && !isBottomSheetDialogShown(contactNicknameBottomSheetDialogFragment)) {
					contactNicknameBottomSheetDialogFragment = new ContactNicknameBottomSheetDialogFragment();
					contactNicknameBottomSheetDialogFragment.show(getSupportFragmentManager(), contactNicknameBottomSheetDialogFragment.getTag());
				}
				break;
			}
			case R.id.chat_contact_properties_verify_credentials_layout:
				Intent intent = new Intent(this, AuthenticityCredentialsActivity.class);
				intent.putExtra(EMAIL, user.getEmail());
				startActivity(intent);
				break;

			case R.id.call_in_progress_layout:
				if(checkPermissionsCall(this, INVALID_TYPE_PERMISSIONS)){
					returnActiveCall(this);
				}
				break;
		}
	}

	public void showConfirmationSetNickname(final String alias) {
		LinearLayout layout = new LinearLayout(this);
		layout.setOrientation(LinearLayout.VERTICAL);
		LinearLayout.LayoutParams params = new LinearLayout.LayoutParams(LinearLayout.LayoutParams.MATCH_PARENT, LinearLayout.LayoutParams.WRAP_CONTENT);
		params.setMargins(scaleWidthPx(20, outMetrics), scaleHeightPx(16, outMetrics), scaleWidthPx(17, outMetrics), 0);
		final EmojiEditText input = new EmojiEditText(this);
		layout.addView(input, params);
		input.setSingleLine();
		input.setSelectAllOnFocus(true);
		input.requestFocus();
		input.setTextColor(ContextCompat.getColor(this, R.color.text_secondary));
		input.setTextSize(TypedValue.COMPLEX_UNIT_SP, 14);
		input.setEmojiSize(dp2px(EMOJI_SIZE, outMetrics));
		input.setImeOptions(EditorInfo.IME_ACTION_DONE);
		input.setInputType(InputType.TYPE_CLASS_TEXT);
		showKeyboardDelayed(input);

		AlertDialog.Builder builder = new AlertDialog.Builder(this, R.style.AppCompatAlertDialogStyle);

		input.setImeActionLabel(getString(R.string.add_nickname), EditorInfo.IME_ACTION_DONE);
		if (alias == null) {
			input.setHint(getString(R.string.add_nickname));
			builder.setTitle(getString(R.string.add_nickname));
		} else {
			input.setHint(alias);
			input.setText(alias);
			input.setSelection(input.length());
			builder.setTitle(getString(R.string.edit_nickname));
		}
		int colorDisableButton = ContextCompat.getColor(this, R.color.accentColorTransparent);
		int colorEnableButton = ContextCompat.getColor(this, R.color.accentColor);

		input.addTextChangedListener(new TextWatcher() {
			private void handleText() {
				if (setNicknameDialog != null) {
					final Button okButton = setNicknameDialog.getButton(AlertDialog.BUTTON_POSITIVE);
					if (input.getText().length() == 0) {
						okButton.setEnabled(false);
						okButton.setTextColor(colorDisableButton);
					} else {
						okButton.setEnabled(true);
						okButton.setTextColor(colorEnableButton);
					}
				}
			}

			@Override
			public void onTextChanged(CharSequence s, int start, int before, int count) {
			}

			@Override
			public void beforeTextChanged(CharSequence s, int start, int count, int after) {
			}

			@Override
			public void afterTextChanged(Editable s) {
				handleText();
			}
		});
		builder.setPositiveButton(getString(R.string.button_set),
				(dialog, whichButton) -> onClickAlertDialog(input, alias));
		builder.setNegativeButton(getString(R.string.general_cancel),
				(dialog, whichButton) -> setNicknameDialog.dismiss());

		builder.setView(layout);
		setNicknameDialog = builder.create();
		setNicknameDialog.show();
		setNicknameDialog.getButton(AlertDialog.BUTTON_POSITIVE).setEnabled(false);
		setNicknameDialog.getButton(AlertDialog.BUTTON_POSITIVE).setTextColor(colorDisableButton);
		setNicknameDialog.getButton(AlertDialog.BUTTON_POSITIVE).setOnClickListener(v -> onClickAlertDialog(input, alias));
		setNicknameDialog.getButton(AlertDialog.BUTTON_NEGATIVE).setOnClickListener(v -> setNicknameDialog.dismiss());

	}

	private void onClickAlertDialog(EmojiEditText input, String alias) {
		String name = input.getText().toString();
		if (isTextEmpty(name)) {
			logWarning("Input is empty");
			input.setError(getString(R.string.invalid_string));
			input.requestFocus();
		} else {
			addNickname(alias, name);
			setNicknameDialog.dismiss();
		}
	}

	public void addNickname(String oldNickname, String newNickname) {
		if (oldNickname != null && oldNickname.equals(newNickname)) return;
		//Update the new nickname
		megaApi.setUserAlias(user.getHandle(), newNickname, new SetAttrUserListener(this));
	}

	private void updateAvatar(){
		if(isOnline(this)){
			setAvatar();
		}else if (chat != null){
			setOfflineAvatar(chatC.getParticipantEmail(chat.getPeerHandle(0)));
		}
	}

	@Override
	protected void onActivityResult(int requestCode, int resultCode, Intent intent) {

		logDebug("resultCode: " + resultCode);

		if (megaAttacher.handleActivityResult(requestCode, resultCode, intent, this)) {
			return;
		}

		if (nodeSaver.handleActivityResult(requestCode, resultCode, intent)) {
			return;
		}

		if (requestCode == REQUEST_CODE_SELECT_FOLDER && resultCode == RESULT_OK) {

			if (!isOnline(this)) {
				showSnackbar(SNACKBAR_TYPE, getString(R.string.error_server_connection_problem), -1);
				return;
			}

			final ArrayList<String> selectedContacts = intent.getStringArrayListExtra(SELECTED_CONTACTS);
			final long folderHandle = intent.getLongExtra("SELECT", 0);

			final MegaNode parent = megaApi.getNodeByHandle(folderHandle);

			if (parent.isFolder()){
				android.app.AlertDialog.Builder dialogBuilder = new android.app.AlertDialog.Builder(this, R.style.AppCompatAlertDialogStyleAddContacts);
				dialogBuilder.setTitle(getString(R.string.file_properties_shared_folder_permissions));
				final CharSequence[] items = {getString(R.string.file_properties_shared_folder_read_only), getString(R.string.file_properties_shared_folder_read_write), getString(R.string.file_properties_shared_folder_full_access)};
				dialogBuilder.setSingleChoiceItems(items, -1, new DialogInterface.OnClickListener() {
					public void onClick(DialogInterface dialog, int item) {
						statusDialog = getProgressDialog(contactInfoActivityLollipop, getString(R.string.context_sharing_folder));
						permissionsDialog.dismiss();
						nC.shareFolder(parent, selectedContacts, item);
					}
				});
				permissionsDialog = dialogBuilder.create();
				permissionsDialog.show();
				Resources resources = permissionsDialog.getContext().getResources();
				int alertTitleId = resources.getIdentifier("alertTitle", "id", "android");
				TextView alertTitle = (TextView) permissionsDialog.getWindow().getDecorView().findViewById(alertTitleId);
				alertTitle.setTextColor(ContextCompat.getColor(this, R.color.black));
			}
        }
		else if (requestCode == REQUEST_CODE_SELECT_FILE && resultCode == RESULT_OK) {
			logDebug("requestCode == REQUEST_CODE_SELECT_FILE");
			if (intent == null) {
				logWarning("Return.....");
				return;
			}

			megaAttacher.handleSelectFileResult(intent, user, this);
		} else if (requestCode == REQUEST_CODE_SELECT_COPY_FOLDER	&& resultCode == RESULT_OK) {
            if (!isOnline(this)) {
                showSnackbar(SNACKBAR_TYPE, getString(R.string.error_server_connection_problem), -1);
                return;
            }
            
            ProgressDialog temp = null;
            try {
                temp = new ProgressDialog(this);
                temp.setMessage(getString(R.string.context_copying));
                temp.show();
            } catch (Exception e) {
                return;
            }
            statusDialog = temp;
            
            final long[] copyHandles = intent.getLongArrayExtra("COPY_HANDLES");
            final long toHandle = intent.getLongExtra("COPY_TO", 0);
            final int totalCopy = copyHandles.length;
            
            MegaNode parent = megaApi.getNodeByHandle(toHandle);
            for (int i = 0; i < copyHandles.length; i++) {
				logDebug("NODE TO COPY: " + megaApi.getNodeByHandle(copyHandles[i]).getName());
				logDebug("WHERE: " + parent.getName());
				logDebug("NODES: " + copyHandles[i] + "_" + parent.getHandle());
                MegaNode cN = megaApi.getNodeByHandle(copyHandles[i]);
                if (cN != null){
					logDebug("cN != null");
                    megaApi.copyNode(cN, parent, this);
                }
                else{
					logWarning("cN == null");
                    try {
                        statusDialog.dismiss();
                        if(sharedFoldersFragment!=null && sharedFoldersFragment.isVisible()){
                            showSnackbar(SNACKBAR_TYPE, getString(R.string.context_no_sent_node), -1);
                        }
                    } catch (Exception ex) {
                    }
                }
            }
        }

		super.onActivityResult(requestCode, resultCode, intent);
	}

	public void showConfirmationRemoveContact(final MegaUser c){
		logDebug("showConfirmationRemoveContact");
		DialogInterface.OnClickListener dialogClickListener = new DialogInterface.OnClickListener() {
			@Override
			public void onClick(DialogInterface dialog, int which) {
				switch (which){
					case DialogInterface.BUTTON_POSITIVE:
						cC.removeContact(c);
						break;

					case DialogInterface.BUTTON_NEGATIVE:
						//No button clicked
						break;
				}
			}
		};

		AlertDialog.Builder builder = new AlertDialog.Builder(this);
		String title = getResources().getQuantityString(R.plurals.title_confirmation_remove_contact, 1);
		builder.setTitle(title);
		String message= getResources().getQuantityString(R.plurals.confirmation_remove_contact, 1);
		builder.setMessage(message).setPositiveButton(R.string.general_remove, dialogClickListener)
				.setNegativeButton(R.string.general_cancel, dialogClickListener).show();

	}

	@Override
	public void onRequestStart(MegaApiJava api, MegaRequest request) {
		logDebug("onRequestStart: " + request.getName());
	}

	@SuppressLint("NewApi")
	@Override
	public void onRequestFinish(MegaApiJava api, MegaRequest request, MegaError e) {
		logDebug("onRequestFinish: " + request.getType() + "__" + request.getRequestString());
		if (request.getType() == MegaRequest.TYPE_GET_ATTR_USER) {
			logDebug("MegaRequest.TYPE_GET_ATTR_USER");
			if (e.getErrorCode() == MegaError.API_OK) {
				File avatar = buildAvatarFile(this, request.getEmail() + ".jpg");
				Bitmap imBitmap = null;
				if (isFileAvailable(avatar)) {
					if (avatar.length() > 0) {
						BitmapFactory.Options bOpts = new BitmapFactory.Options();
						imBitmap = BitmapFactory.decodeFile(avatar.getAbsolutePath(), bOpts);
						if (imBitmap == null) {
							avatar.delete();
						} else {
							contactPropertiesImage.setImageBitmap(imBitmap);
							imageGradient.setVisibility(View.VISIBLE);

							if (imBitmap != null && !imBitmap.isRecycled()) {
								Palette palette = Palette.from(imBitmap).generate();
								Palette.Swatch swatch = palette.getDarkVibrantSwatch();
								imageLayout.setBackgroundColor(swatch.getBodyTextColor());
							}
						}
					}
				}
			}
		} else if (request.getType() == MegaRequest.TYPE_CREATE_FOLDER){
            try {
                statusDialog.dismiss();
            }
            catch (Exception ex) {}
            
            if (e.getErrorCode() == MegaError.API_OK){
                if(sharedFoldersFragment!=null && sharedFoldersFragment.isVisible()){
                    showSnackbar(SNACKBAR_TYPE, getString(R.string.context_folder_created), -1);
                    sharedFoldersFragment.setNodes();
                }
            }
            else{
                if(sharedFoldersFragment!=null && sharedFoldersFragment.isVisible()){
                    showSnackbar(SNACKBAR_TYPE, getString(R.string.context_folder_no_created), -1);
                    sharedFoldersFragment.setNodes();
                }
            }
        }
        else if (request.getType() == MegaRequest.TYPE_RENAME){
            
            try {
                statusDialog.dismiss();
            }
            catch (Exception ex) {}
            
            if (e.getErrorCode() == MegaError.API_OK){
                if(sharedFoldersFragment!=null && sharedFoldersFragment.isVisible()){
                    sharedFoldersFragment.clearSelections();
                    sharedFoldersFragment.hideMultipleSelect();
                    showSnackbar(SNACKBAR_TYPE, getString(R.string.context_correctly_renamed), -1);
                }
            }
            else{
                if(sharedFoldersFragment!=null && sharedFoldersFragment.isVisible()){
                    sharedFoldersFragment.clearSelections();
                    sharedFoldersFragment.hideMultipleSelect();
                    showSnackbar(SNACKBAR_TYPE, getString(R.string.context_no_renamed), -1);
                }
            }
			logDebug("Rename nodes request finished");
        }
        else if (request.getType() == MegaRequest.TYPE_COPY) {
            try {
                statusDialog.dismiss();
            } catch (Exception ex) {
            }
            
            if (e.getErrorCode() == MegaError.API_OK){
                if(sharedFoldersFragment!=null && sharedFoldersFragment.isVisible()){
                    sharedFoldersFragment.clearSelections();
                    sharedFoldersFragment.hideMultipleSelect();
                    showSnackbar(SNACKBAR_TYPE, getString(R.string.context_correctly_copied), -1);
                }
            }
            else{
                if(e.getErrorCode()==MegaError.API_EOVERQUOTA){
					logWarning("OVERQUOTA ERROR: " + e.getErrorCode());
                    Intent intent = new Intent(this, ManagerActivityLollipop.class);
                    intent.setAction(ACTION_OVERQUOTA_STORAGE);
                    startActivity(intent);
                    finish();
                }
                else if(e.getErrorCode()==MegaError.API_EGOINGOVERQUOTA){
					logDebug("PRE OVERQUOTA ERROR: " + e.getErrorCode());
                    Intent intent = new Intent(this, ManagerActivityLollipop.class);
                    intent.setAction(ACTION_PRE_OVERQUOTA_STORAGE);
                    startActivity(intent);
                    finish();
                }
                else{
                    if(sharedFoldersFragment!=null && sharedFoldersFragment.isVisible()){
                        sharedFoldersFragment.clearSelections();
                        sharedFoldersFragment.hideMultipleSelect();
                        showSnackbar(SNACKBAR_TYPE, getString(R.string.context_no_copied), -1);
                    }
                }
            }

			logDebug("Copy nodes request finished");
        }
        else if (request.getType() == MegaRequest.TYPE_MOVE) {
			try {
				statusDialog.dismiss();
			} catch (Exception ex) {
			}

			if (moveToRubbish) {
				logDebug("Finish move to Rubbish!");
				if (e.getErrorCode() == MegaError.API_OK) {
					if (sharedFoldersFragment != null && sharedFoldersFragment.isVisible()) {
						sharedFoldersFragment.clearSelections();
						sharedFoldersFragment.hideMultipleSelect();
						showSnackbar(SNACKBAR_TYPE, getString(R.string.context_correctly_moved_to_rubbish), -1);
					}
				} else {
					if (sharedFoldersFragment != null && sharedFoldersFragment.isVisible()) {
						sharedFoldersFragment.clearSelections();
						sharedFoldersFragment.hideMultipleSelect();
						showSnackbar(SNACKBAR_TYPE, getString(R.string.context_no_moved), -1);
					}
				}
			} else {
				if (e.getErrorCode() == MegaError.API_OK) {
					if (sharedFoldersFragment != null && sharedFoldersFragment.isVisible()) {
						sharedFoldersFragment.clearSelections();
						sharedFoldersFragment.hideMultipleSelect();
						showSnackbar(SNACKBAR_TYPE, getString(R.string.context_correctly_moved), -1);
					}
				} else {
					if (sharedFoldersFragment != null && sharedFoldersFragment.isVisible()) {
						sharedFoldersFragment.clearSelections();
						sharedFoldersFragment.hideMultipleSelect();
						showSnackbar(SNACKBAR_TYPE, getString(R.string.context_no_moved), -1);
					}
				}
			}
			moveToRubbish = false;
			logDebug("Move request finished");
		} else if(request.getType() == MegaRequest.TYPE_REMOVE_CONTACT){
			logDebug("Contact removed");
			finish();
		}
	}

	@Override
	public void onRequestTemporaryError(MegaApiJava api, MegaRequest request,
										MegaError e) {
		logWarning("onRequestTemporaryError: " + request.getName());
	}

	@Override
	protected void onDestroy() {
		super.onDestroy();

		if (drawableArrow != null) {
			drawableArrow.setColorFilter(null);
		}
		if (drawableDots != null) {
			drawableDots.setColorFilter(null);
		}
		if (drawableSend != null) {
			drawableSend.setColorFilter(null);
		}
		if (drawableShare != null) {
			drawableShare.setColorFilter(null);
		}
        if (askForDisplayOverDialog != null) {
            askForDisplayOverDialog.recycle();
        }

		unregisterReceiver(chatCallUpdateReceiver);
		unregisterReceiver(chatSessionUpdateReceiver);
		unregisterReceiver(chatRoomMuteUpdateReceiver);
		unregisterReceiver(retentionTimeReceiver);
		unregisterReceiver(manageShareReceiver);
		unregisterReceiver(userNameReceiver);
		unregisterReceiver(destroyActionModeReceiver);

		nodeSaver.destroy();
	}

	@Override
	public void onRequestUpdate(MegaApiJava api, MegaRequest request) { }

	@Override
	protected void onResume() {
		super.onResume();

		updateVerifyCredentialsLayout();
		checkScreenRotationToShowCall();
		setContactPresenceStatus();
		requestLastGreen(-1);
	}

	@Override
	public void onItemClick(AdapterView<?> parent, View view, int position, long id) {

	}

	public void requestLastGreen(int state){
		logDebug("state: " + state);
		if(state == -1){
			state = megaChatApi.getUserOnlineStatus(user.getHandle());
		}

		if(state != MegaChatApi.STATUS_ONLINE && state != MegaChatApi.STATUS_BUSY && state != MegaChatApi.STATUS_INVALID){
			logDebug("Request last green for user");
			megaChatApi.requestLastGreen(user.getHandle(), this);
		}
	}

	@Override
	public void onRequestStart(MegaChatApiJava api, MegaChatRequest request) {

	}

	@Override
	public void onRequestUpdate(MegaChatApiJava api, MegaChatRequest request) {

	}

	@Override
	public void onRequestFinish(MegaChatApiJava api, MegaChatRequest request, MegaChatError e) {
		logDebug("onRequestFinish");
		if(request.getType() == MegaChatRequest.TYPE_CREATE_CHATROOM){
			if (e.getErrorCode() == MegaChatError.ERROR_OK) {
				logDebug("Chat created ---> open it!");

				Intent intent = new Intent(this, ChatActivityLollipop.class)
						.setAction(ACTION_CHAT_SHOW_MESSAGES)
						.putExtra(CHAT_ID, request.getChatHandle());

				if (!fromContacts) {
					intent.setFlags(Intent.FLAG_ACTIVITY_CLEAR_TOP);
				}

				this.startActivity(intent);
				finish();
			} else {
				logDebug("ERROR WHEN CREATING CHAT " + e.getErrorString());
				showSnackbar(SNACKBAR_TYPE, getString(R.string.create_chat_error), -1);
			}
		}
		else if(request.getType() == MegaChatRequest.TYPE_START_CHAT_CALL){
			if(e.getErrorCode()==MegaChatError.ERROR_OK){
				logDebug("TYPE_START_CHAT_CALL finished with success");
				//getFlag - Returns true if it is a video-audio call or false for audio call
			}
			else{
				logDebug("ERROR WHEN TYPE_START_CHAT_CALL " + e.getErrorString());
				showSnackbar(SNACKBAR_TYPE, getString(R.string.call_error), -1);
			}
		}
	}

	@Override
	public void onRequestTemporaryError(MegaChatApiJava api, MegaChatRequest request, MegaChatError e) {

	}

	private void sharedFolderClicked(){
        RelativeLayout sharedFolderLayout = (RelativeLayout)findViewById(R.id.shared_folder_list_container);
		if(isShareFolderExpanded){
			sharedFolderLayout.setVisibility(View.GONE);
			if (user != null) {
				setFoldersButtonText(megaApi.getInShares(user));
			}
		}
		else{
			sharedFolderLayout.setVisibility(View.VISIBLE);
			sharedFoldersButton.setText(R.string.general_close);
            if (sharedFoldersFragment == null){
                sharedFoldersFragment = new ContactSharedFolderFragment();
                sharedFoldersFragment.setUserEmail(user.getEmail());
                getSupportFragmentManager().beginTransaction().replace(R.id.fragment_container_shared_folders, sharedFoldersFragment, "sharedFoldersFragment").commitNow();
            }
		}
		isShareFolderExpanded = !isShareFolderExpanded;
	}
    
    public void showOptionsPanel(MegaNode node){
		logDebug("showOptionsPanel");

        if (node == null || isBottomSheetDialogShown(bottomSheetDialogFragment)) return;

		selectedNode = node;
		bottomSheetDialogFragment = new ContactFileListBottomSheetDialogFragment();
		bottomSheetDialogFragment.show(getSupportFragmentManager(), bottomSheetDialogFragment.getTag());
    }
    
    public MegaNode getSelectedNode() {
        return selectedNode;
    }
    
    public void setSelectedNode(MegaNode selectedNode) {
        this.selectedNode = selectedNode;
    }

	public String getNickname() {
		return getNicknameContact(user.getHandle());
	}

	public void downloadFile(List<MegaNode> nodes) {
		nodeSaver.saveNodes(nodes, true, false, false, false);
	}
    
    public void leaveMultipleShares (ArrayList<Long> handleList){
        
        for (int i=0; i<handleList.size(); i++){
            MegaNode node = megaApi.getNodeByHandle(handleList.get(i));
            megaApi.remove(node);
        }
    }
    
    public void showMoveLollipop(ArrayList<Long> handleList){
        moveToRubbish=false;
        Intent intent = new Intent(this, FileExplorerActivityLollipop.class);
        intent.setAction(FileExplorerActivityLollipop.ACTION_PICK_MOVE_FOLDER);
        long[] longArray = new long[handleList.size()];
        for (int i=0; i<handleList.size(); i++){
            longArray[i] = handleList.get(i);
        }
        intent.putExtra("MOVE_FROM", longArray);
        startActivityForResult(intent, REQUEST_CODE_SELECT_MOVE_FOLDER);
    }
    
    public void showCopyLollipop(ArrayList<Long> handleList) {
        
        Intent intent = new Intent(this, FileExplorerActivityLollipop.class);
        intent.setAction(FileExplorerActivityLollipop.ACTION_PICK_COPY_FOLDER);
        long[] longArray = new long[handleList.size()];
        for (int i = 0; i < handleList.size(); i++) {
            longArray[i] = handleList.get(i);
        }
        intent.putExtra("COPY_FROM", longArray);
        startActivityForResult(intent, REQUEST_CODE_SELECT_COPY_FOLDER);
    }
    
    public void askConfirmationMoveToRubbish(final ArrayList<Long> handleList){
		logDebug("askConfirmationMoveToRubbish");
        
        DialogInterface.OnClickListener dialogClickListener = new DialogInterface.OnClickListener() {
            @Override
            public void onClick(DialogInterface dialog, int which) {
                switch (which){
                    case DialogInterface.BUTTON_POSITIVE:
                        moveToTrash(handleList);
                        break;
                    
                    case DialogInterface.BUTTON_NEGATIVE:
                        //No button clicked
                        break;
                }
            }
        };
        
        if(handleList!=null){
            
            if (handleList.size() > 0){
                androidx.appcompat.app.AlertDialog.Builder builder = new androidx.appcompat.app.AlertDialog.Builder(this, R.style.AppCompatAlertDialogStyle);
//				builder.setTitle(getResources().getString(R.string.section_rubbish_bin));
                if (handleList.size() > 1){
                    builder.setMessage(getResources().getString(R.string.confirmation_move_to_rubbish_plural));
                }
                else{
                    builder.setMessage(getResources().getString(R.string.confirmation_move_to_rubbish));
                }
                builder.setPositiveButton(R.string.general_move, dialogClickListener);
                builder.setNegativeButton(R.string.general_cancel, dialogClickListener);
                builder.show();
            }
        }
        else{
			logWarning("handleList NULL");
            return;
        }
    }
    
    public boolean isEmptyParentHandleStack() {
        if (sharedFoldersFragment != null) {
            return sharedFoldersFragment.isEmptyParentHandleStack();
        }
		logWarning("Fragment NULL");
        return true;
    }
    
    public void moveToTrash(final ArrayList<Long> handleList){
		logDebug("moveToTrash: ");
        moveToRubbish=true;
        if (!isOnline(this)) {
            showSnackbar(SNACKBAR_TYPE, getString(R.string.error_server_connection_problem), -1);
            return;
        }
        
        MultipleRequestListener moveMultipleListener = null;
        MegaNode parent;
        //Check if the node is not yet in the rubbish bin (if so, remove it)
        if(handleList!=null){
            if(handleList.size()>1){
				logDebug("MOVE multiple: " + handleList.size());
                moveMultipleListener = new MultipleRequestListener(MULTIPLE_SEND_RUBBISH, this);
                for (int i=0;i<handleList.size();i++){
                    megaApi.moveNode(megaApi.getNodeByHandle(handleList.get(i)), megaApi.getRubbishNode(), moveMultipleListener);
                }
            }
            else{
				logDebug("MOVE single");
                megaApi.moveNode(megaApi.getNodeByHandle(handleList.get(0)), megaApi.getRubbishNode(), this);
                
            }
        }
        else{
			logWarning("handleList NULL");
            return;
        }
    }
    
    public void showRenameDialog(final MegaNode document, String text){
		logDebug("Node Handle: " + document.getHandle());
        
        LinearLayout layout = new LinearLayout(this);
        layout.setOrientation(LinearLayout.VERTICAL);
        LinearLayout.LayoutParams params = new LinearLayout.LayoutParams(LinearLayout.LayoutParams.MATCH_PARENT, LinearLayout.LayoutParams.WRAP_CONTENT);
        params.setMargins(scaleWidthPx(20, outMetrics), scaleHeightPx(20, outMetrics), scaleWidthPx(17, outMetrics), 0);
        
        final EditTextCursorWatcher input = new EditTextCursorWatcher(this, document.isFolder());
        input.setSingleLine();
        input.setTextColor(ContextCompat.getColor(this, R.color.text_secondary));
        input.setImeOptions(EditorInfo.IME_ACTION_DONE);
        
        input.setImeActionLabel(getString(R.string.context_rename),EditorInfo.IME_ACTION_DONE);
        input.setText(text);
        input.setOnFocusChangeListener(new View.OnFocusChangeListener() {
            @Override
            public void onFocusChange(final View v, boolean hasFocus) {
                if (hasFocus) {
                    if (document.isFolder()){
                        input.setSelection(0, input.getText().length());
                    }
                    else{
                        String [] s = document.getName().split("\\.");
                        if (s != null){
                            int numParts = s.length;
                            int lastSelectedPos = 0;
                            if (numParts == 1){
                                input.setSelection(0, input.getText().length());
                            }
                            else if (numParts > 1){
                                for (int i=0; i<(numParts-1);i++){
                                    lastSelectedPos += s[i].length();
                                    lastSelectedPos++;
                                }
                                lastSelectedPos--; //The last point should not be selected)
                                input.setSelection(0, lastSelectedPos);
                            }
                        }
                        showKeyboardDelayed(v);
                    }
                }
            }
        });
        
        layout.addView(input, params);
        
        LinearLayout.LayoutParams params1 = new LinearLayout.LayoutParams(LinearLayout.LayoutParams.MATCH_PARENT, LinearLayout.LayoutParams.WRAP_CONTENT);
        params1.setMargins(scaleWidthPx(20, outMetrics), 0, scaleWidthPx(17, outMetrics), 0);
        
        final RelativeLayout error_layout = new RelativeLayout(ContactInfoActivityLollipop.this);
        layout.addView(error_layout, params1);
        
        final ImageView error_icon = new ImageView(ContactInfoActivityLollipop.this);
        error_icon.setImageDrawable(ContextCompat.getDrawable(this, R.drawable.ic_input_warning));
        error_layout.addView(error_icon);
        RelativeLayout.LayoutParams params_icon = (RelativeLayout.LayoutParams) error_icon.getLayoutParams();
        
        
        params_icon.addRule(RelativeLayout.ALIGN_PARENT_RIGHT);
        error_icon.setLayoutParams(params_icon);
        
        error_icon.setColorFilter(ContextCompat.getColor(ContactInfoActivityLollipop.this, R.color.login_warning));
        
        final TextView textError = new TextView(ContactInfoActivityLollipop.this);
        error_layout.addView(textError);
        RelativeLayout.LayoutParams params_text_error = (RelativeLayout.LayoutParams) textError.getLayoutParams();
        params_text_error.height = ViewGroup.LayoutParams.WRAP_CONTENT;
        params_text_error.width = ViewGroup.LayoutParams.WRAP_CONTENT;
        params_text_error.addRule(RelativeLayout.CENTER_VERTICAL);
        params_text_error.addRule(RelativeLayout.ALIGN_PARENT_LEFT);
        params_text_error.setMargins(scaleWidthPx(3, outMetrics), 0,0,0);
        textError.setLayoutParams(params_text_error);
        
        textError.setTextColor(ContextCompat.getColor(ContactInfoActivityLollipop.this, R.color.login_warning));
        
        error_layout.setVisibility(View.GONE);
        
        input.getBackground().mutate().clearColorFilter();
        input.getBackground().mutate().setColorFilter(ContextCompat.getColor(this, R.color.accentColor), PorterDuff.Mode.SRC_ATOP);
        input.addTextChangedListener(new TextWatcher() {
            @Override
            public void beforeTextChanged(CharSequence charSequence, int i, int i1, int i2) {
            
            }
            
            @Override
            public void onTextChanged(CharSequence charSequence, int i, int i1, int i2) {
            
            }
            
            @Override
            public void afterTextChanged(Editable editable) {
                if(error_layout.getVisibility() == View.VISIBLE){
                    error_layout.setVisibility(View.GONE);
                    input.getBackground().mutate().clearColorFilter();
                    input.getBackground().mutate().setColorFilter(ContextCompat.getColor(ContactInfoActivityLollipop.this, R.color.accentColor), PorterDuff.Mode.SRC_ATOP);
                }
            }
        });
        
        input.setImeOptions(EditorInfo.IME_ACTION_DONE);
        input.setOnEditorActionListener(new TextView.OnEditorActionListener() {
            @Override
            public boolean onEditorAction(TextView v, int actionId,
                                          KeyEvent event) {
                if (actionId == EditorInfo.IME_ACTION_DONE) {
					logDebug("actionId is IME_ACTION_DONE");
                    String value = v.getText().toString().trim();
                    if (value.length() == 0) {
                        input.getBackground().mutate().setColorFilter(ContextCompat.getColor(ContactInfoActivityLollipop.this, R.color.login_warning), PorterDuff.Mode.SRC_ATOP);
                        textError.setText(getString(R.string.invalid_string));
                        error_layout.setVisibility(View.VISIBLE);
                        input.requestFocus();
                    }
                    else{
                        rename(document, value);
                        renameDialog.dismiss();
                    }
                    return true;
                }
                return false;
            }
        });
        
        androidx.appcompat.app.AlertDialog.Builder builder = new androidx.appcompat.app.AlertDialog.Builder(this, R.style.AppCompatAlertDialogStyle);
        builder.setTitle(getString(R.string.context_rename) + " "	+ new String(document.getName()));
        builder.setPositiveButton(getString(R.string.context_rename),
                new DialogInterface.OnClickListener() {
                    public void onClick(DialogInterface dialog, int whichButton) {
                        String value = input.getText().toString().trim();
                        if (value.length() == 0) {
                            return;
                        }
                        rename(document, value);
                    }
                });
        builder.setNegativeButton(getString(android.R.string.cancel), new DialogInterface.OnClickListener() {
            @Override
            public void onClick(DialogInterface dialogInterface, int i) {
                input.getBackground().clearColorFilter();
            }
        });
        builder.setView(layout);
        renameDialog = builder.create();
        renameDialog.show();
        renameDialog.getButton(androidx.appcompat.app.AlertDialog.BUTTON_POSITIVE).setOnClickListener(new   View.OnClickListener()
        {
            @Override
            public void onClick(View v)
            {
                String value = input.getText().toString().trim();
                if (value.length() == 0) {
                    input.getBackground().mutate().setColorFilter(ContextCompat.getColor(ContactInfoActivityLollipop.this, R.color.login_warning), PorterDuff.Mode.SRC_ATOP);
                    textError.setText(getString(R.string.invalid_string));
                    error_layout.setVisibility(View.VISIBLE);
                    input.requestFocus();
                }
                else{
                    rename(document, value);
                    renameDialog.dismiss();
                }
            }
        });
    }

    private void rename(MegaNode document, String newName) {
        if (newName.equals(document.getName())) {
            return;
        }
        
        if (!isOnline(this)) {
            showSnackbar(SNACKBAR_TYPE, getString(R.string.error_server_connection_problem), -1);
            return;
        }
        
        if (isFinishing()) {
            return;
        }
        
        ProgressDialog temp = null;
        try {
            temp = new ProgressDialog(this);
            temp.setMessage(getString(R.string.context_renaming));
            temp.show();
        } catch (Exception e) {
            return;
        }
        statusDialog = temp;

		logDebug("Renaming " + document.getName() + " to " + newName);
        
        megaApi.renameNode(document, newName, this);
    }
    
    public void setParentHandle(long parentHandle) {
        this.parentHandle = parentHandle;
    }
    
    private void setFoldersButtonText(ArrayList<MegaNode> nodes){
		if (nodes != null) {
			sharedFoldersButton.setText(getDescription(nodes));
			if (nodes.size() == 0) {
				sharedFoldersButton.setClickable(false);
				sharedFoldersLayout.setClickable(false);
			}
		}
    }

	@Override
	public void onUsersUpdate(MegaApiJava api, ArrayList<MegaUser> users) {
		if (users != null && !users.isEmpty()) {
			for (MegaUser updatedUser : users) {
				if (updatedUser.getHandle() == user.getHandle()) {
					user = updatedUser;
					emailText.setText(user.getEmail());
					break;
				}
			}
		}
	}

	@Override
	public void onUserAlertsUpdate(MegaApiJava api, ArrayList<MegaUserAlert> userAlerts) {
		logDebug("onUserAlertsUpdate");
	}
    
    @Override
    public void onNodesUpdate(MegaApiJava api,ArrayList<MegaNode> nodeList) {
        if (sharedFoldersFragment != null){
            if (sharedFoldersFragment.isVisible()){
                sharedFoldersFragment.setNodes(parentHandle);
            }
        }
        ArrayList<MegaNode> nodes = megaApi.getInShares(user);
        setFoldersButtonText(nodes);
    }
    
    @Override
    public void onReloadNeeded(MegaApiJava api) {
    
    }
    
    @Override
    public void onAccountUpdate(MegaApiJava api) {
    
    }
    
    @Override
    public void onContactRequestsUpdate(MegaApiJava api,ArrayList<MegaContactRequest> requests) {
    
    }
    
    @Override
    public void onEvent(MegaApiJava api,MegaEvent event) {
    
    }

	@Override
	public void onChatListItemUpdate(MegaChatApiJava api, MegaChatListItem item) {

	}

	@Override
	public void onChatInitStateUpdate(MegaChatApiJava api, int newState) {

	}

	@Override
	public void onChatOnlineStatusUpdate(MegaChatApiJava api, long userhandle, int status, boolean inProgress) {
		logDebug("userhandle: " + userhandle + ", status: " + status + ", inProgress: " + inProgress);
		setContactPresenceStatus();
		requestLastGreen(status);
	}

	@Override
	public void onChatPresenceConfigUpdate(MegaChatApiJava api, MegaChatPresenceConfig config) {

	}

	@Override
	public void onChatConnectionStateUpdate(MegaChatApiJava api, long chatid, int newState) {
		MegaChatRoom chatRoom = api.getChatRoom(chatid);

		if (MegaApplication.isWaitingForCall() && newState == MegaChatApi.CHAT_CONNECTION_ONLINE
				&& chatRoom != null && chatRoom.getPeerHandle(0) == user.getHandle()) {
			startCallWithChatOnline(api.getChatRoom(chatid));
		}
	}

	@Override
	public void onChatPresenceLastGreen(MegaChatApiJava api, long userhandle, int lastGreen) {
		if(userhandle == user.getHandle()){
			logDebug("Update last green");

			int state = megaChatApi.getUserOnlineStatus(user.getHandle());

			if(state != MegaChatApi.STATUS_ONLINE && state != MegaChatApi.STATUS_BUSY && state != MegaChatApi.STATUS_INVALID){
				String formattedDate = lastGreenDate(this, lastGreen);
				secondLineTextToolbar.setVisibility(View.VISIBLE);
				secondLineTextToolbar.setText(formattedDate);
				secondLineTextToolbar.isMarqueeIsNecessary(this);
				logDebug("Date last green: " + formattedDate);
			}
		}
	}

	private void startCallWithChatOnline(MegaChatRoom chatRoom) {
		addChecksForACall(chatRoom.getChatId(), startVideo);
		megaChatApi.startChatCall(chatRoom.getChatId(), startVideo, this);
		MegaApplication.setIsWaitingForCall(false);
	}

	/**
	 * Updates the "Verify credentials" view.
	 */
	public void updateVerifyCredentialsLayout() {
		if (user != null) {
			verifyCredentialsLayout.setVisibility(View.VISIBLE);

			if (megaApi.areCredentialsVerified(user)) {
				verifiedText.setText(R.string.label_verified);
				verifiedImage.setVisibility(View.VISIBLE);
			} else {
				verifiedText.setText(R.string.label_not_verified);
				verifiedImage.setVisibility(View.GONE);
			}
		} else {
			verifyCredentialsLayout.setVisibility(View.GONE);
		}
	}

	/**
	 * This method is used to change the elevation of the toolbar.
	 */
	public void changeToolbarLayoutElevation() {
		appBarLayout.setElevation(callInProgressLayout.getVisibility() == View.VISIBLE ?
				dp2px(16, outMetrics) : 0);

		if (callInProgressLayout.getVisibility() == View.VISIBLE) {
			appBarLayout.setExpanded(false);
		}
	}

	/**
	 * Method to check the rotation of the screen to display the call properly.
	 */
	private void checkScreenRotationToShowCall() {
		if (isScreenInPortrait(ContactInfoActivityLollipop.this)) {
			setCallWidget();
		} else {
			supportInvalidateOptionsMenu();
		}
	}

	/**
	 * This method sets "Tap to return to call" banner when there is a call in progress.
	 */
	private void setCallWidget() {
		if (!isScreenInPortrait(this)) {
			hideCallWidget(this, callInProgressChrono, callInProgressLayout);
			return;
		}

		showCallLayout(this, callInProgressLayout, callInProgressChrono, callInProgressText);
	}

	@Override
	public void showSnackbar(int type, String content, long chatId) {
		showSnackbar(type, fragmentContainer, content, chatId);
	}
}<|MERGE_RESOLUTION|>--- conflicted
+++ resolved
@@ -198,18 +198,13 @@
 	private MarqueeTextView secondLineTextToolbar;
 	private State stateToolbar = State.IDLE;
 
-<<<<<<< HEAD
 	private final MegaAttacher megaAttacher = new MegaAttacher(this);
 	private final NodeSaver nodeSaver = new NodeSaver(this, this, this,
 			AlertsAndWarnings.showSaveToDeviceConfirmDialog(this));
 
-	RelativeLayout clearChatLayout;
-	View dividerClearChatLayout;
-=======
 	private RelativeLayout manageChatLayout;
 	private TextView retentionTimeText;
 	private View dividerClearChatLayout;
->>>>>>> f2fe2567
 	RelativeLayout removeContactChatLayout;
 
 	Toolbar toolbar;
