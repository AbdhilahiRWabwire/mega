package mega.privacy.android.app.lollipop;

import android.Manifest;
import android.annotation.SuppressLint;
import android.app.ProgressDialog;
import android.content.BroadcastReceiver;
import android.content.Context;
import android.content.DialogInterface;
import android.content.Intent;
import android.content.IntentFilter;
import android.content.pm.PackageManager;
import android.content.res.Resources;
import android.graphics.Bitmap;
import android.graphics.BitmapFactory;
import android.graphics.Canvas;
import android.graphics.Color;
import android.graphics.Paint;
import android.graphics.PorterDuff;
import android.graphics.drawable.Drawable;
import android.os.Build;
import android.os.Bundle;
import android.os.Handler;
import com.google.android.material.appbar.AppBarLayout;
import androidx.coordinatorlayout.widget.CoordinatorLayout;
import androidx.core.app.ActivityCompat;
import androidx.core.content.ContextCompat;
import androidx.localbroadcastmanager.content.LocalBroadcastManager;
import androidx.appcompat.app.ActionBar;
import androidx.appcompat.app.AlertDialog;
import androidx.palette.graphics.Palette;
import androidx.appcompat.widget.SwitchCompat;
import androidx.appcompat.widget.Toolbar;

import android.text.Editable;
import android.text.InputType;
import android.text.TextWatcher;
import android.util.DisplayMetrics;
import android.util.TypedValue;
import android.view.Display;
import android.view.KeyEvent;
import android.view.Menu;
import android.view.MenuInflater;
import android.view.MenuItem;
import android.view.View;
import android.view.View.OnClickListener;
import android.view.ViewGroup;
import android.view.inputmethod.EditorInfo;
import android.widget.AdapterView;
import android.widget.AdapterView.OnItemClickListener;
import android.widget.Button;
import android.widget.CheckBox;
import android.widget.Chronometer;
import android.widget.ImageView;
import android.widget.LinearLayout;
import android.widget.RelativeLayout;
import android.widget.TextView;

import net.opacapp.multilinecollapsingtoolbar.CollapsingToolbarLayout;

import java.io.File;
import java.util.ArrayList;
import java.util.HashMap;
import java.util.List;
import java.util.Locale;
import java.util.Map;

import mega.privacy.android.app.AuthenticityCredentialsActivity;
import mega.privacy.android.app.DatabaseHandler;
import mega.privacy.android.app.MegaApplication;
import mega.privacy.android.app.MegaContactDB;
import mega.privacy.android.app.R;
import mega.privacy.android.app.components.AppBarStateChangeListener;
import mega.privacy.android.app.components.EditTextCursorWatcher;
import mega.privacy.android.app.components.MarqueeTextView;
import mega.privacy.android.app.components.twemoji.EmojiEditText;
import mega.privacy.android.app.components.twemoji.EmojiTextView;
import mega.privacy.android.app.listeners.SetAttrUserListener;
import mega.privacy.android.app.lollipop.controllers.ChatController;
import mega.privacy.android.app.lollipop.controllers.ContactController;
import mega.privacy.android.app.lollipop.controllers.NodeController;
import mega.privacy.android.app.listeners.CreateChatListener;
import mega.privacy.android.app.lollipop.listeners.MultipleAttachChatListener;
import mega.privacy.android.app.lollipop.listeners.MultipleRequestListener;
import mega.privacy.android.app.lollipop.megachat.ChatActivityLollipop;
import mega.privacy.android.app.lollipop.megachat.ChatItemPreferences;
import mega.privacy.android.app.lollipop.megachat.ChatSettings;
import mega.privacy.android.app.lollipop.megachat.NodeAttachmentHistoryActivity;
import mega.privacy.android.app.lollipop.megachat.calls.ChatCallActivity;
import mega.privacy.android.app.modalbottomsheet.ContactFileListBottomSheetDialogFragment;
import mega.privacy.android.app.modalbottomsheet.ContactNicknameBottomSheetDialogFragment;
import mega.privacy.android.app.utils.AskForDisplayOverDialog;
import nz.mega.sdk.MegaApiAndroid;
import nz.mega.sdk.MegaApiJava;
import nz.mega.sdk.MegaChatApi;
import nz.mega.sdk.MegaChatApiAndroid;
import nz.mega.sdk.MegaChatApiJava;
import nz.mega.sdk.MegaChatCall;
import nz.mega.sdk.MegaChatError;
import nz.mega.sdk.MegaChatListItem;
import nz.mega.sdk.MegaChatListenerInterface;
import nz.mega.sdk.MegaChatPeerList;
import nz.mega.sdk.MegaChatPresenceConfig;
import nz.mega.sdk.MegaChatRequest;
import nz.mega.sdk.MegaChatRequestListenerInterface;
import nz.mega.sdk.MegaChatRoom;
import nz.mega.sdk.MegaContactRequest;
import nz.mega.sdk.MegaError;
import nz.mega.sdk.MegaEvent;
import nz.mega.sdk.MegaGlobalListenerInterface;
import nz.mega.sdk.MegaNode;
import nz.mega.sdk.MegaRequest;
import nz.mega.sdk.MegaRequestListenerInterface;
import nz.mega.sdk.MegaUser;
import nz.mega.sdk.MegaUserAlert;

import static mega.privacy.android.app.modalbottomsheet.ModalBottomSheetUtil.*;
import static mega.privacy.android.app.constants.BroadcastConstants.*;
import static mega.privacy.android.app.utils.AlertsAndWarnings.showOverDiskQuotaPaywallWarning;
import static mega.privacy.android.app.utils.CacheFolderManager.*;
import static mega.privacy.android.app.utils.CallUtil.*;
import static mega.privacy.android.app.utils.ChatUtil.*;
import static mega.privacy.android.app.utils.FileUtils.*;
import static mega.privacy.android.app.utils.LogUtil.*;
import static mega.privacy.android.app.utils.ProgressDialogUtil.*;
import static mega.privacy.android.app.utils.TimeUtils.*;
import static mega.privacy.android.app.utils.Util.*;
import static mega.privacy.android.app.utils.Constants.*;
import static mega.privacy.android.app.utils.ContactUtil.*;
import static mega.privacy.android.app.utils.AvatarUtil.*;
import static mega.privacy.android.app.utils.TextUtil.*;
import static nz.mega.sdk.MegaApiJava.INVALID_HANDLE;
<<<<<<< HEAD
import static nz.mega.sdk.MegaChatApiJava.MEGACHAT_INVALID_HANDLE;
=======
import static nz.mega.sdk.MegaApiJava.STORAGE_STATE_PAYWALL;
>>>>>>> 59535c97

import mega.privacy.android.app.components.AppBarStateChangeListener.State;

@SuppressLint("NewApi")
public class ContactInfoActivityLollipop extends DownloadableActivity implements MegaChatRequestListenerInterface, OnClickListener, MegaRequestListenerInterface, MegaChatListenerInterface, OnItemClickListener, MegaGlobalListenerInterface {

	private static final String WAITING_FOR_CALL = "WAITING_FOR_CALL";
	private ChatController chatC;
	private ContactController cC;
    private androidx.appcompat.app.AlertDialog downloadConfirmationDialog;
    private androidx.appcompat.app.AlertDialog renameDialog;

	private final static int MAX_WIDTH_APPBAR_LAND = 400;
	private final static int MAX_WIDTH_APPBAR_PORT = 200;

	RelativeLayout imageLayout;
	android.app.AlertDialog permissionsDialog;
	ProgressDialog statusDialog;
	AlertDialog setNicknameDialog;
	ContactInfoActivityLollipop contactInfoActivityLollipop;
	CoordinatorLayout fragmentContainer;
	CollapsingToolbarLayout collapsingToolbar;

	View imageGradient;
	ImageView contactPropertiesImage;
	LinearLayout optionsLayout;

	//Info of the user
	private EmojiTextView nameText;
	private TextView emailText;
	private TextView setNicknameText;

	LinearLayout chatOptionsLayout;
	View dividerChatOptionsLayout;
	RelativeLayout sendMessageLayout;
	RelativeLayout audioCallLayout;
	RelativeLayout videoCallLayout;

	LinearLayout notificationsLayout;
	SwitchCompat notificationsSwitch;
	TextView notificationsTitle;
	View dividerNotificationsLayout;

	ChatSettings chatSettings = null;
	ChatItemPreferences chatPrefs = null;
	boolean generalChatNotifications = true;

	boolean startVideo = false;

	private RelativeLayout verifyCredentialsLayout;
	private TextView verifiedText;
	private ImageView verifiedImage;

	RelativeLayout sharedFoldersLayout;
	TextView sharedFoldersText;
	Button sharedFoldersButton;
	View dividerSharedFoldersLayout;

	RelativeLayout shareContactLayout;
	View dividerShareContactLayout;

	RelativeLayout sharedFilesLayout;
	View dividerSharedFilesLayout;

	//Toolbar elements
	private EmojiTextView firstLineTextToolbar;
	private int firstLineTextMaxWidthExpanded;
	private int firstLineTextMaxWidthCollapsed;
	private int contactStateIcon = R.drawable.ic_offline;
	private int contactStateIconPaddingLeft;

	private MarqueeTextView secondLineTextToolbar;
	private State stateToolbar = State.IDLE;

	RelativeLayout clearChatLayout;
	View dividerClearChatLayout;
	RelativeLayout removeContactChatLayout;

	Toolbar toolbar;
	ActionBar aB;
	AppBarLayout appBarLayout;

	MegaUser user;
	long chatHandle;
	String userEmailExtra;
	MegaChatRoom chat;

	private MegaApiAndroid megaApi = null;
	MegaChatApiAndroid megaChatApi = null;

	boolean fromContacts = true;

	private Handler handler;

	Display display;
	DisplayMetrics outMetrics;
	float density;
	float scaleW;
	float scaleH;

	DatabaseHandler dbH = null;

	Drawable drawableShare;
	Drawable drawableSend;
	Drawable drawableArrow;
	Drawable drawableDots;

	private MenuItem shareMenuItem;
	private MenuItem sendFileMenuItem;
	private MenuItem returnCallMenuItem;
	private Chronometer chronometerMenuItem;
	private LinearLayout layoutCallMenuItem;

	boolean isShareFolderExpanded;
    ContactSharedFolderFragment sharedFoldersFragment;
    MegaNode selectedNode;
    NodeController nC;
    boolean moveToRubbish;
    long parentHandle;

	private ContactFileListBottomSheetDialogFragment bottomSheetDialogFragment;
	private ContactNicknameBottomSheetDialogFragment contactNicknameBottomSheetDialogFragment;

	private AskForDisplayOverDialog askForDisplayOverDialog;

	private RelativeLayout callInProgressLayout;
	private Chronometer callInProgressChrono;
	private TextView callInProgressText;

	private BroadcastReceiver manageShareReceiver = new BroadcastReceiver() {
		@Override
		public void onReceive(Context context, Intent intent) {
			if (intent == null) return;

			if (sharedFoldersFragment != null) {
				sharedFoldersFragment.clearSelections();
				sharedFoldersFragment.hideMultipleSelect();
			}

			if (statusDialog != null) {
				statusDialog.dismiss();
			}
		}
	};

	private BroadcastReceiver userNameReceiver = new BroadcastReceiver() {
		@Override
		public void onReceive(Context context, Intent intent) {
			if (intent == null
					|| intent.getAction() == null
					|| user == null
					|| intent.getLongExtra(EXTRA_USER_HANDLE, INVALID_HANDLE) != user.getHandle()) {
				return;
			}

			if (intent.getAction().equals(ACTION_UPDATE_NICKNAME)
					|| intent.getAction().equals(ACTION_UPDATE_FIRST_NAME)
					|| intent.getAction().equals(ACTION_UPDATE_LAST_NAME)) {
				checkNickname(user.getHandle());
				updateAvatar();
			}
		}
	};

<<<<<<< HEAD
	private BroadcastReceiver chatCallUpdateReceiver = new BroadcastReceiver() {
		@Override
		public void onReceive(Context context, Intent intent) {
			if (intent == null || intent.getAction() == null)
				return;

			if (intent.getAction().equals(ACTION_CALL_STATUS_UPDATE)) {
				long chatIdReceived = intent.getLongExtra(UPDATE_CHAT_CALL_ID, MEGACHAT_INVALID_HANDLE);

				if (chatIdReceived == MEGACHAT_INVALID_HANDLE)
					return;

				int callStatus = intent.getIntExtra(UPDATE_CALL_STATUS, INVALID_CALL_STATUS);
				switch (callStatus) {
					case MegaChatCall.CALL_STATUS_REQUEST_SENT:
					case MegaChatCall.CALL_STATUS_RING_IN:
					case MegaChatCall.CALL_STATUS_IN_PROGRESS:
					case MegaChatCall.CALL_STATUS_RECONNECTING:
					case MegaChatCall.CALL_STATUS_JOINING:
					case MegaChatCall.CALL_STATUS_DESTROYED:
					case MegaChatCall.CALL_STATUS_USER_NO_PRESENT:
						if (isScreenInPortrait(ContactInfoActivityLollipop.this)) {
							setCallWidget();
						} else {
							supportInvalidateOptionsMenu();
						}
						break;
				}
			}

			if (intent.getAction().equals(ACTION_CHANGE_CALL_ON_HOLD)) {
				long chatIdReceived = intent.getLongExtra(UPDATE_CHAT_CALL_ID, INVALID_HANDLE);
				if (chatIdReceived == MEGACHAT_INVALID_HANDLE)
					return;

				if (isScreenInPortrait(ContactInfoActivityLollipop.this)) {
					setCallWidget();
				} else {
					supportInvalidateOptionsMenu();
				}
			}
		}
	};

	private BroadcastReceiver chatSessionUpdateReceiver = new BroadcastReceiver() {
		@Override
		public void onReceive(Context context, Intent intent) {
			if (intent == null || intent.getAction() == null)
				return;

			long chatIdReceived = intent.getLongExtra(UPDATE_CHAT_CALL_ID, MEGACHAT_INVALID_HANDLE);

			if (chatIdReceived == MEGACHAT_INVALID_HANDLE)
				return;

			if (intent.getAction().equals(ACTION_CHANGE_SESSION_ON_HOLD)) {
				if (isScreenInPortrait(ContactInfoActivityLollipop.this)) {
					setCallWidget();
				} else {
					supportInvalidateOptionsMenu();
				}
=======
	private BroadcastReceiver destroyActionModeReceiver = new BroadcastReceiver() {
		@Override
		public void onReceive(Context context, Intent intent) {
			if (intent == null || intent.getAction() == null
					|| !intent.getAction().equals(BROADCAST_ACTION_DESTROY_ACTION_MODE))
				return;

			if (sharedFoldersFragment != null && sharedFoldersFragment.isVisible()) {
				sharedFoldersFragment.clearSelections();
				sharedFoldersFragment.hideMultipleSelect();
>>>>>>> 59535c97
			}
		}
	};

	private void setAppBarOffset(int offsetPx){
		if (callInProgressLayout != null && callInProgressLayout.getVisibility() == View.VISIBLE) {
			changeToolbarLayoutElevation();
		} else {
			CoordinatorLayout.LayoutParams params = (CoordinatorLayout.LayoutParams) appBarLayout.getLayoutParams();
			AppBarLayout.Behavior behavior = (AppBarLayout.Behavior) params.getBehavior();
			assert behavior != null;
			behavior.onNestedPreScroll(fragmentContainer, appBarLayout, null, 0, offsetPx, new int[]{0, 0});
		}
	}

	@Override
	protected void onCreate(Bundle savedInstanceState) {

		super.onCreate(savedInstanceState);
		logDebug("onCreate");
		contactInfoActivityLollipop = this;
		if (megaApi == null) {
			MegaApplication app = (MegaApplication) getApplication();
			megaApi = app.getMegaApi();
		}

		if(megaApi==null||megaApi.getRootNode()==null){
			logDebug("Refresh session - sdk");
			Intent intent = new Intent(this, LoginActivityLollipop.class);
			intent.putExtra(VISIBLE_FRAGMENT, LOGIN_FRAGMENT);
			intent.setFlags(Intent.FLAG_ACTIVITY_CLEAR_TOP);
			startActivity(intent);
			finish();
			return;
		}

		if (megaChatApi == null) {
			megaChatApi = ((MegaApplication) getApplication()).getMegaChatApi();
		}

		if (megaChatApi == null || megaChatApi.getInitState() == MegaChatApi.INIT_ERROR) {
			logDebug("Refresh session - karere");
			Intent intent = new Intent(this, LoginActivityLollipop.class);
			intent.putExtra(VISIBLE_FRAGMENT, LOGIN_FRAGMENT);
			intent.setFlags(Intent.FLAG_ACTIVITY_CLEAR_TOP);
			startActivity(intent);
			finish();
			return;
		}

		megaChatApi.addChatListener(this);

		handler = new Handler();
		chatC = new ChatController(this);
		cC = new ContactController(this);
		nC = new NodeController(this);
        megaApi.addGlobalListener(this);
		display = getWindowManager().getDefaultDisplay();
		outMetrics = new DisplayMetrics();
		display.getMetrics(outMetrics);
		density = getResources().getDisplayMetrics().density;

		scaleW = getScaleW(outMetrics, density);
		scaleH = getScaleH(outMetrics, density);

		askForDisplayOverDialog = new AskForDisplayOverDialog(this);

		Bundle extras = getIntent().getExtras();
		if (extras != null) {

			setContentView(R.layout.activity_chat_contact_properties);
            fragmentContainer = findViewById(R.id.fragment_container);
			toolbar = findViewById(R.id.toolbar);
			appBarLayout = findViewById(R.id.app_bar);
			setSupportActionBar(toolbar);
			aB = getSupportActionBar();

			imageLayout = findViewById(R.id.chat_contact_properties_image_layout);

			collapsingToolbar = findViewById(R.id.collapse_toolbar);

			/*TITLE*/
			firstLineTextToolbar = findViewById(R.id.first_line_toolbar);

			/*SUBTITLE*/
			secondLineTextToolbar = findViewById(R.id.second_line_toolbar);

			nameText = findViewById(R.id.chat_contact_properties_name_text);
			emailText = findViewById(R.id.chat_contact_properties_email_text);
			setNicknameText = findViewById(R.id.chat_contact_properties_nickname);
			setNicknameText.setOnClickListener(this);

			int width;
			if(isScreenInPortrait(this)){
				width = px2dp(MAX_WIDTH_APPBAR_PORT, outMetrics);
				secondLineTextToolbar.setPadding(0,0,0,11);
			}else{
				width = px2dp(MAX_WIDTH_APPBAR_LAND, outMetrics);
				secondLineTextToolbar.setPadding(0,0,0,5);
			}
			nameText.setMaxWidthEmojis(width);
			secondLineTextToolbar.setMaxWidth(width);

			// left margin 72dp + right margin 36dp
			firstLineTextMaxWidthExpanded = outMetrics.widthPixels - px2dp(108, outMetrics);
			firstLineTextMaxWidthCollapsed = width;
			firstLineTextToolbar.setMaxWidthEmojis(firstLineTextMaxWidthExpanded);
			contactStateIconPaddingLeft = px2dp(8, outMetrics);

			imageGradient = findViewById(R.id.gradient_view);

			setTitle(null);
			aB.setHomeAsUpIndicator(R.drawable.ic_arrow_back_white);
			aB.setHomeButtonEnabled(true);
			aB.setDisplayHomeAsUpEnabled(true);

			contactPropertiesImage = findViewById(R.id.chat_contact_properties_toolbar_image);

			dbH = DatabaseHandler.getDbHandler(getApplicationContext());

			appBarLayout.post(new Runnable() {
				@Override
				public void run() {
					setAppBarOffset(50);
				}
			});

			callInProgressLayout = findViewById(R.id.call_in_progress_layout);
			callInProgressLayout.setOnClickListener(this);
			callInProgressChrono = findViewById(R.id.call_in_progress_chrono);
			callInProgressText = findViewById(R.id.call_in_progress_text);
			callInProgressLayout.setVisibility(View.GONE);

			//OPTIONS LAYOUT
			optionsLayout = findViewById(R.id.chat_contact_properties_options);

			//CHAT OPTIONS
			chatOptionsLayout = findViewById(R.id.chat_contact_properties_chat_options_layout);
			dividerChatOptionsLayout = findViewById(R.id.divider_chat_options_layout);
			sendMessageLayout = findViewById(R.id.chat_contact_properties_chat_send_message_layout);
			sendMessageLayout.setOnClickListener(this);
			audioCallLayout = findViewById(R.id.chat_contact_properties_chat_call_layout);
			audioCallLayout.setOnClickListener(this);
			videoCallLayout = findViewById(R.id.chat_contact_properties_chat_video_layout);
			videoCallLayout.setOnClickListener(this);

			//Notifications Layout
			notificationsLayout = findViewById(R.id.chat_contact_properties_notifications_layout);
			notificationsLayout.setVisibility(View.VISIBLE);

			notificationsTitle = findViewById(R.id.chat_contact_properties_notifications_text);

			notificationsSwitch = findViewById(R.id.chat_contact_properties_switch);
			notificationsSwitch.setOnClickListener(this);

			dividerNotificationsLayout = findViewById(R.id.divider_notifications_layout);

			//Verify credentials layout
			verifyCredentialsLayout = findViewById(R.id.chat_contact_properties_verify_credentials_layout);
			verifyCredentialsLayout.setOnClickListener(this);
			verifiedText = findViewById(R.id.chat_contact_properties_verify_credentials_info);
			verifiedImage = findViewById(R.id.chat_contact_properties_verify_credentials_info_icon);

			//Shared folders layout
			sharedFoldersLayout = findViewById(R.id.chat_contact_properties_shared_folders_layout);
			sharedFoldersLayout.setOnClickListener(this);

			sharedFoldersText = findViewById(R.id.chat_contact_properties_shared_folders_label);

			sharedFoldersButton = findViewById(R.id.chat_contact_properties_shared_folders_button);
			sharedFoldersButton.setOnClickListener(this);

			dividerSharedFoldersLayout = findViewById(R.id.divider_shared_folder_layout);

			//Share Contact Layout

			shareContactLayout = findViewById(R.id.chat_contact_properties_share_contact_layout);
			shareContactLayout.setOnClickListener(this);

			dividerShareContactLayout = findViewById(R.id.divider_share_contact_layout);

			//Chat Shared Files Layout

			sharedFilesLayout = findViewById(R.id.chat_contact_properties_chat_files_shared_layout);
			sharedFilesLayout.setOnClickListener(this);

			dividerSharedFilesLayout = findViewById(R.id.divider_chat_files_shared_layout);

			//Clear chat Layout
			clearChatLayout = findViewById(R.id.chat_contact_properties_clear_layout);
			clearChatLayout.setOnClickListener(this);

			dividerClearChatLayout = findViewById(R.id.divider_clear_chat_layout);

			//Remove contact Layout
			removeContactChatLayout = findViewById(R.id.chat_contact_properties_remove_contact_layout);
			removeContactChatLayout.setOnClickListener(this);

			chatHandle = extras.getLong("handle",-1);
			userEmailExtra = extras.getString(NAME);
			if (chatHandle != -1) {

				logDebug("From chat!!");
				fromContacts = false;
				chat = megaChatApi.getChatRoom(chatHandle);

				long userHandle = chat.getPeerHandle(0);

				String userHandleEncoded = MegaApiAndroid.userHandleToBase64(userHandle);
				user = megaApi.getContact(userHandleEncoded);
				chatPrefs = dbH.findChatPreferencesByHandle(String.valueOf(chatHandle));

				if (user != null) {
					checkNickname(user.getHandle());
				} else {
					String fullName = "";
					if (!isTextEmpty(getTitleChat(chat))) {
						fullName = getTitleChat(chat);
					} else if (userEmailExtra != null) {
						fullName = userEmailExtra;
					}
					withoutNickname(fullName);
				}
			} else {
				logDebug("From contacts!!");
				fromContacts = true;
				user = megaApi.getContact(userEmailExtra);
				if (user != null) {
					checkNickname(user.getHandle());
				} else {
					withoutNickname(userEmailExtra);
				}

				chat = megaChatApi.getChatRoomByUser(user.getHandle());

				if (chat != null) {
					chatHandle = chat.getChatId();
					if (chatHandle == -1) {
						notificationsLayout.setVisibility(View.GONE);
						dividerNotificationsLayout.setVisibility(View.GONE);

						sharedFilesLayout.setVisibility(View.GONE);
						dividerSharedFilesLayout.setVisibility(View.GONE);
					} else {
						chatPrefs = dbH.findChatPreferencesByHandle(String.valueOf(chatHandle));
					}
				} else {
					notificationsLayout.setVisibility(View.GONE);
					dividerNotificationsLayout.setVisibility(View.GONE);

					sharedFilesLayout.setVisibility(View.GONE);
					dividerSharedFilesLayout.setVisibility(View.GONE);
				}

				if (megaChatApi == null) {
					megaChatApi = ((MegaApplication) this.getApplication()).getMegaChatApi();
				}
			}

			updateVerifyCredentialsLayout();
			setCallWidget();

			if(isOnline(this)){
				logDebug("online -- network connection");
				setAvatar();

				if(user!=null){
					sharedFoldersLayout.setVisibility(View.VISIBLE);
					dividerSharedFoldersLayout.setVisibility(View.VISIBLE);

					ArrayList<MegaNode> nodes = megaApi.getInShares(user);
                    setFoldersButtonText(nodes);
					emailText.setText(user.getEmail());

					if (chat != null) {
						clearChatLayout.setVisibility(View.VISIBLE);
						dividerClearChatLayout.setVisibility(View.VISIBLE);
					} else {
						clearChatLayout.setVisibility(View.GONE);
						dividerClearChatLayout.setVisibility(View.GONE);
					}

					shareContactLayout.setVisibility(View.VISIBLE);
					dividerShareContactLayout.setVisibility(View.VISIBLE);

					chatOptionsLayout.setVisibility(View.VISIBLE);
					dividerChatOptionsLayout.setVisibility(View.VISIBLE);
				}
				else{
					sharedFoldersLayout.setVisibility(View.GONE);
					dividerSharedFoldersLayout.setVisibility(View.GONE);
					chatOptionsLayout.setVisibility(View.GONE);
					dividerChatOptionsLayout.setVisibility(View.GONE);

					if (chat != null) {
						emailText.setText(user.getEmail());
						clearChatLayout.setVisibility(View.VISIBLE);
						dividerClearChatLayout.setVisibility(View.VISIBLE);
					} else {
						clearChatLayout.setVisibility(View.GONE);
						dividerClearChatLayout.setVisibility(View.GONE);
					}

					shareContactLayout.setVisibility(View.VISIBLE);
					dividerShareContactLayout.setVisibility(View.VISIBLE);
				}
			}
			else{
				logDebug("OFFLINE -- NO network connection");
				if(chat!=null){
					String userEmail = chatC.getParticipantEmail(chat.getPeerHandle(0));
					setOfflineAvatar(userEmail);
					emailText.setText(user.getEmail());
				}
				sharedFoldersLayout.setVisibility(View.GONE);
				dividerSharedFoldersLayout.setVisibility(View.GONE);
				clearChatLayout.setVisibility(View.GONE);
				dividerClearChatLayout.setVisibility(View.GONE);

				shareContactLayout.setVisibility(View.GONE);
				dividerShareContactLayout.setVisibility(View.GONE);

				chatOptionsLayout.setVisibility(View.VISIBLE);
				dividerChatOptionsLayout.setVisibility(View.VISIBLE);
			}

			chatSettings = dbH.getChatSettings();
			if (chatSettings == null) {
				logDebug("Chat settings null - notifications ON");
				setUpIndividualChatNotifications();
			} else {
				logDebug("There is chat settings");
				if (chatSettings.getNotificationsEnabled() == null) {
					generalChatNotifications = true;

				} else {
					generalChatNotifications = Boolean.parseBoolean(chatSettings.getNotificationsEnabled());
				}

				if (generalChatNotifications) {
					setUpIndividualChatNotifications();

				} else {
					logDebug("General notifications OFF");
					boolean notificationsEnabled = false;
					notificationsSwitch.setChecked(notificationsEnabled);

					notificationsLayout.setVisibility(View.VISIBLE);
					dividerNotificationsLayout.setVisibility(View.VISIBLE);
				}
			}

		} else {
			logWarning("Extras is NULL");
		}

        if(askForDisplayOverDialog != null) {
            askForDisplayOverDialog.showDialog();
        }

		LocalBroadcastManager.getInstance(this).registerReceiver(manageShareReceiver,
				new IntentFilter(BROADCAST_ACTION_INTENT_MANAGE_SHARE));

		IntentFilter userNameUpdateFilter = new IntentFilter(BROADCAST_ACTION_INTENT_FILTER_CONTACT_UPDATE);
		userNameUpdateFilter.addAction(ACTION_UPDATE_NICKNAME);
		userNameUpdateFilter.addAction(ACTION_UPDATE_FIRST_NAME);
		userNameUpdateFilter.addAction(ACTION_UPDATE_LAST_NAME);
		LocalBroadcastManager.getInstance(this).registerReceiver(userNameReceiver, userNameUpdateFilter);

<<<<<<< HEAD
		IntentFilter filterCall = new IntentFilter(ACTION_CALL_STATUS_UPDATE);
		filterCall.addAction(ACTION_CHANGE_CALL_ON_HOLD);
		registerReceiver(chatCallUpdateReceiver, filterCall);

		registerReceiver(chatSessionUpdateReceiver, new IntentFilter(ACTION_CHANGE_SESSION_ON_HOLD));
=======
		registerReceiver(destroyActionModeReceiver,
				new IntentFilter(BROADCAST_ACTION_DESTROY_ACTION_MODE));
>>>>>>> 59535c97
	}

	private void visibilityStateIcon() {
		if (megaChatApi == null) {
			firstLineTextToolbar.updateMaxWidthAndIconVisibility(firstLineTextMaxWidthCollapsed, false);
			return;
		}

		int userStatus = megaChatApi.getUserOnlineStatus(user.getHandle());
		if (stateToolbar == State.EXPANDED && (userStatus == MegaChatApi.STATUS_ONLINE
				|| userStatus == MegaChatApi.STATUS_AWAY
				|| userStatus == MegaChatApi.STATUS_BUSY
				|| userStatus == MegaChatApi.STATUS_OFFLINE)) {
			firstLineTextToolbar.setMaxLines(2);
			firstLineTextToolbar.setTrailingIcon(contactStateIcon, contactStateIconPaddingLeft);
			firstLineTextToolbar.updateMaxWidthAndIconVisibility(firstLineTextMaxWidthExpanded, true);
		} else {
			firstLineTextToolbar.setMaxLines(stateToolbar == State.EXPANDED ? 2 : 1);
			firstLineTextToolbar.updateMaxWidthAndIconVisibility(
					stateToolbar == State.EXPANDED ? firstLineTextMaxWidthExpanded
							: firstLineTextMaxWidthCollapsed, false);
		}
	}

	private void checkNickname(long contactHandle) {
		MegaContactDB contactDB = getContactDB(contactHandle);
		if (contactDB == null) return;

		String fullName = buildFullName(contactDB.getName(), contactDB.getLastName(), contactDB.getMail());
		String nicknameText = contactDB.getNickname();

		if (isTextEmpty(nicknameText)) {
			withoutNickname(fullName);
		} else {
			withNickname(fullName, nicknameText);
		}
	}

	private void withoutNickname(String name) {
		firstLineTextToolbar.setText(name);
		nameText.setVisibility(View.GONE);
		setNicknameText.setText(getString(R.string.add_nickname));
		setDefaultAvatar();
	}

	private void withNickname(String name, String nickname) {
		firstLineTextToolbar.setText(nickname);
		nameText.setText(name);
		nameText.setVisibility(View.VISIBLE);
		setNicknameText.setText(getString(R.string.edit_nickname));
		setDefaultAvatar();
	}


	private void setContactPresenceStatus(){
		logDebug("setContactPresenceStatus");
		if (megaChatApi != null){
			int userStatus = megaChatApi.getUserOnlineStatus(user.getHandle());
			if(userStatus == MegaChatApi.STATUS_ONLINE){
				logDebug("This user is connected");
				contactStateIcon = R.drawable.ic_online;
				secondLineTextToolbar.setVisibility(View.VISIBLE);
				secondLineTextToolbar.setText(getString(R.string.online_status));
			}else if(userStatus == MegaChatApi.STATUS_AWAY){
				logDebug("This user is away");
				contactStateIcon = R.drawable.ic_away;
				secondLineTextToolbar.setVisibility(View.VISIBLE);
				secondLineTextToolbar.setText(getString(R.string.away_status));
			} else if(userStatus == MegaChatApi.STATUS_BUSY){
				logDebug("This user is busy");
				contactStateIcon = R.drawable.ic_busy;
				secondLineTextToolbar.setVisibility(View.VISIBLE);
				secondLineTextToolbar.setText(getString(R.string.busy_status));
			}
			else if(userStatus == MegaChatApi.STATUS_OFFLINE){
				logDebug("This user is offline");
				contactStateIcon = R.drawable.ic_offline;
				secondLineTextToolbar.setVisibility(View.VISIBLE);
				secondLineTextToolbar.setText(getString(R.string.offline_status));
			}
			else if(userStatus == MegaChatApi.STATUS_INVALID){
				logDebug("INVALID status: " + userStatus);
				secondLineTextToolbar.setVisibility(View.GONE);
			}
			else{
				logDebug("This user status is: " + userStatus);
				secondLineTextToolbar.setVisibility(View.GONE);
			}
		}
		visibilityStateIcon();
	}

	public void setUpIndividualChatNotifications(){
		logDebug("setUpIndividualChatNotifications");
		//SET Preferences (if exist)
		if(chatPrefs!=null){
			logDebug("There is individual chat preferences");

			boolean notificationsEnabled = true;
			if (chatPrefs.getNotificationsEnabled() != null){
				notificationsEnabled = Boolean.parseBoolean(chatPrefs.getNotificationsEnabled());
			}
			notificationsSwitch.setChecked(notificationsEnabled);
		}
		else{
			logDebug("NO individual chat preferences");
			notificationsSwitch.setChecked(true);
		}

		notificationsLayout.setVisibility(View.VISIBLE);
		dividerNotificationsLayout.setVisibility(View.VISIBLE);
	}

	@Override
	public boolean onCreateOptionsMenu(Menu menu) {
		logDebug("onCreateOptionsMenuLollipop");

		drawableDots = ContextCompat.getDrawable(getApplicationContext(), R.drawable.ic_dots_vertical_white);
		drawableDots = drawableDots.mutate();
		drawableArrow = ContextCompat.getDrawable(getApplicationContext(), R.drawable.ic_arrow_back_white);
		drawableArrow = drawableArrow.mutate();

		drawableShare = ContextCompat.getDrawable(getApplicationContext(), R.drawable.ic_share_white);
		drawableShare = drawableShare.mutate();
		drawableSend = ContextCompat.getDrawable(getApplicationContext(), R.drawable.ic_send_to_contact);
		drawableSend = drawableSend.mutate();

		// Inflate the menu items for use in the action bar
		MenuInflater inflater = getMenuInflater();
		inflater.inflate(R.menu.contact_properties_action, menu);

		shareMenuItem = menu.findItem(R.id.cab_menu_share_folder);
		sendFileMenuItem = menu.findItem(R.id.cab_menu_send_file);
		returnCallMenuItem = menu.findItem(R.id.action_return_call);
		RelativeLayout rootView = (RelativeLayout) returnCallMenuItem.getActionView();
		layoutCallMenuItem = rootView.findViewById(R.id.layout_menu_call);
		chronometerMenuItem = rootView.findViewById(R.id.chrono_menu);
		chronometerMenuItem.setVisibility(View.GONE);

		rootView.setOnClickListener(v -> onOptionsItemSelected(returnCallMenuItem));
		setCallMenuItem(returnCallMenuItem, layoutCallMenuItem, chronometerMenuItem);

		sendFileMenuItem.setIcon(mutateIconSecondary(this, R.drawable.ic_send_to_contact, R.color.white));

		if(isOnline(this)){
			sendFileMenuItem.setVisible(fromContacts);
		} else {
			logDebug("Hide all - no network connection");
			shareMenuItem.setVisible(false);
			sendFileMenuItem.setVisible(false);
		}

		appBarLayout.addOnOffsetChangedListener(new AppBarStateChangeListener() {
			@Override
			public void onStateChanged(AppBarLayout appBarLayout, State state) {
				stateToolbar = state;
				if (stateToolbar == State.EXPANDED) {
					firstLineTextToolbar.setTextColor(ContextCompat.getColor(getApplicationContext(), R.color.white));
					secondLineTextToolbar.setTextColor(ContextCompat.getColor(getApplicationContext(), R.color.white));
					setColorFilterWhite();
					visibilityStateIcon();
				} else if (stateToolbar == State.COLLAPSED) {
					firstLineTextToolbar.setTextColor(ContextCompat.getColor(getApplicationContext(), R.color.black));
					secondLineTextToolbar.setTextColor(ContextCompat.getColor(getApplicationContext(), R.color.black));
					setColorFilterBlack();
					visibilityStateIcon();
				}
			}
		});

		return super.onCreateOptionsMenu(menu);
	}

	void setColorFilterWhite () {

		drawableArrow.setColorFilter(ContextCompat.getColor(this, R.color.white), PorterDuff.Mode.SRC_ATOP);
		getSupportActionBar().setHomeAsUpIndicator(drawableArrow);

		drawableDots.setColorFilter(ContextCompat.getColor(this, R.color.white), PorterDuff.Mode.SRC_ATOP);
		toolbar.setOverflowIcon(drawableDots);

		if (shareMenuItem != null) {
			drawableShare.setColorFilter(ContextCompat.getColor(this, R.color.white), PorterDuff.Mode.SRC_ATOP);
			shareMenuItem.setIcon(drawableShare);
		}
		if (sendFileMenuItem != null) {
			drawableSend.setColorFilter(ContextCompat.getColor(this, R.color.white), PorterDuff.Mode.SRC_ATOP);
			sendFileMenuItem.setIcon(drawableSend);
		}
	}

	void setColorFilterBlack () {
		drawableArrow.setColorFilter(ContextCompat.getColor(this, R.color.black), PorterDuff.Mode.SRC_ATOP);
		getSupportActionBar().setHomeAsUpIndicator(drawableArrow);

		drawableDots.setColorFilter(ContextCompat.getColor(this, R.color.black), PorterDuff.Mode.SRC_ATOP);
		toolbar.setOverflowIcon(drawableDots);

		if (shareMenuItem != null) {
			drawableShare.setColorFilter(ContextCompat.getColor(this, R.color.black), PorterDuff.Mode.SRC_ATOP);
			shareMenuItem.setIcon(drawableShare);
		}
		if (sendFileMenuItem != null) {
			drawableSend.setColorFilter(ContextCompat.getColor(this, R.color.black), PorterDuff.Mode.SRC_ATOP);
			sendFileMenuItem.setIcon(drawableSend);
		}
	}

	@Override
	public boolean onOptionsItemSelected(MenuItem item) {
		logDebug("onOptionsItemSelected");

		int id = item.getItemId();
		switch(id){
			case android.R.id.home:{
				finish();
				break;
			}
			case R.id.cab_menu_share_folder:{
				pickFolderToShare(user.getEmail());
				break;
			}
			case R.id.cab_menu_send_file:{

				if(!isOnline(this)){
					showSnackbar(SNACKBAR_TYPE, getString(R.string.error_server_connection_problem), -1);
					return true;
				}

				sendFileToChat();
				break;
			}
			case R.id.action_return_call:
				if (checkPermissionsCall(this, INVALID_TYPE_PERMISSIONS)) {
					returnActiveCall(this);
				}
				return true;
		}
		return true;
	}

	public void sendFileToChat(){
		logDebug("sendFileToChat");

		if (app.getStorageState() == STORAGE_STATE_PAYWALL) {
			showOverDiskQuotaPaywallWarning();
			return;
		}

		if(user==null){
			logWarning("Selected contact NULL");
			return;
		}
		List<MegaUser> userList = new ArrayList<MegaUser>();
		userList.add(user);
		ContactController cC = new ContactController(this);
		cC.pickFileToSend(userList);
	}

	public void sendMessageToChat(){
		logDebug("sendMessageToChat");

		if (app.getStorageState() == STORAGE_STATE_PAYWALL) {
			showOverDiskQuotaPaywallWarning();
			return;
		}

		if(user!=null){
			MegaChatRoom chat = megaChatApi.getChatRoomByUser(user.getHandle());
			if(chat==null){
				logDebug("No chat, create it!");
				MegaChatPeerList peers = MegaChatPeerList.createInstance();
				peers.addPeer(user.getHandle(), MegaChatPeerList.PRIV_STANDARD);
				megaChatApi.createChat(false, peers, this);
			}
			else{
				logDebug("There is already a chat, open it!");
				if(fromContacts){
					Intent intentOpenChat = new Intent(this, ChatActivityLollipop.class);
					intentOpenChat.setAction(ACTION_CHAT_SHOW_MESSAGES);
					intentOpenChat.putExtra("CHAT_ID", chat.getChatId());
					this.startActivity(intentOpenChat);
				}
				else{
					Intent intentOpenChat = new Intent(this, ChatActivityLollipop.class);
					intentOpenChat.setAction(ACTION_CHAT_SHOW_MESSAGES);
					intentOpenChat.putExtra("CHAT_ID", chat.getChatId());
					intentOpenChat.setFlags(Intent.FLAG_ACTIVITY_CLEAR_TOP);
					this.startActivity(intentOpenChat);
				}
			}
		}
	}

	public void startCall() {
		MegaChatRoom chatRoomTo = megaChatApi.getChatRoomByUser(user.getHandle());
		if (chatRoomTo != null) {
			if (megaChatApi.getChatCall(chatRoomTo.getChatId()) != null) {
				Intent i = new Intent(this, ChatCallActivity.class);
				i.putExtra(CHAT_ID, chatRoomTo.getChatId());
				i.addFlags(Intent.FLAG_ACTIVITY_NEW_TASK);
				startActivity(i);
			} else if (isStatusConnected(this, chatRoomTo.getChatId())) {
				startCallWithChatOnline(chatRoomTo);
			}
		} else {
			//Create first the chat
			ArrayList<MegaChatRoom> chats = new ArrayList<>();
			ArrayList<MegaUser> usersNoChat = new ArrayList<>();
			usersNoChat.add(user);
			CreateChatListener listener = null;

			if (startVideo) {
				listener = new CreateChatListener(chats, usersNoChat, -1, this, CreateChatListener.START_VIDEO_CALL);
			} else {
				listener = new CreateChatListener(chats, usersNoChat, -1, this, CreateChatListener.START_AUDIO_CALL);
			}

			MegaChatPeerList peers = MegaChatPeerList.createInstance();
			peers.addPeer(user.getHandle(), MegaChatPeerList.PRIV_STANDARD);
			megaChatApi.createChat(false, peers, listener);
		}
	}

	@Override
	public void onRequestPermissionsResult(int requestCode, String[] permissions, int[] grantResults) {
		super.onRequestPermissionsResult(requestCode, permissions, grantResults);
		switch (requestCode) {
			case REQUEST_CAMERA:
			case RECORD_AUDIO:
				if (grantResults.length > 0 && grantResults[0] == PackageManager.PERMISSION_GRANTED &&
						checkPermissionsCall(this, INVALID_TYPE_PERMISSIONS)) {
					startCall();
				}
				break;
		}
	}

	public void openChat(long chatId, String text){
		logDebug("openChat: " + chatId);

		if(chatId!=-1){
			MegaChatRoom chat = megaChatApi.getChatRoom(chatId);
			if(chat!=null){
				logDebug("Open chat with id: " + chatId);
				Intent intentToChat = new Intent(this, ChatActivityLollipop.class);
				intentToChat.setAction(ACTION_CHAT_SHOW_MESSAGES);
				intentToChat.putExtra("CHAT_ID", chatId);
				if(text!=null){
					intentToChat.putExtra("showSnackbar", text);
				}
				this.startActivity(intentToChat);
			}
			else{
				logWarning("Error, chat is NULL");
			}
		}
		else{
			logWarning("Error, chat id is -1");
		}
	}

	public void pickFolderToShare(String email){
		logDebug("pickFolderToShare");
		if (email != null){
			Intent intent = new Intent(this, FileExplorerActivityLollipop.class);
			intent.setAction(FileExplorerActivityLollipop.ACTION_SELECT_FOLDER_TO_SHARE);
			ArrayList<String> contacts = new ArrayList<String>();
			contacts.add(email);
			intent.putExtra(SELECTED_CONTACTS, contacts);
			startActivityForResult(intent, REQUEST_CODE_SELECT_FOLDER);
		}
		else{
			showSnackbar(SNACKBAR_TYPE, getString(R.string.error_sharing_folder), -1);
			logWarning("Error sharing folder");
		}
	}


	public String getDescription(ArrayList<MegaNode> nodes){
		int numFolders = 0;
		int numFiles = 0;

		for (int i=0;i<nodes.size();i++){
			MegaNode c = nodes.get(i);
			if (c.isFolder()){
				numFolders++;
			}
			else{
				numFiles++;
			}
		}

		String info = "";
		if (numFolders > 0){
			info = numFolders +  " " + getResources().getQuantityString(R.plurals.general_num_folders, numFolders).toUpperCase(Locale.getDefault());
			if (numFiles > 0){
				info = info + ", " + numFiles + " " + getResources().getQuantityString(R.plurals.general_num_folders, numFiles).toUpperCase(Locale.getDefault());
			}
		}
		else {
			if (numFiles == 0){
				info = numFiles +  " " + getResources().getQuantityString(R.plurals.general_num_folders, numFolders).toUpperCase(Locale.getDefault());
			}
			else{
				info = numFiles +  " " + getResources().getQuantityString(R.plurals.general_num_folders, numFiles).toUpperCase(Locale.getDefault());
			}
		}

		return info;
	}

	public void setAvatar() {
		logDebug("setAvatar");
		File avatar = buildAvatarFile(this,user.getEmail() + ".jpg");
		if (isFileAvailable(avatar)) {
			setProfileAvatar(avatar);
		}
	}

	public void setOfflineAvatar(String email) {
		logDebug("setOfflineAvatar");
		File avatar = buildAvatarFile(this, email + ".jpg");

        if (isFileAvailable(avatar)) {
            Bitmap imBitmap = null;
            if (avatar.length() > 0) {
                BitmapFactory.Options bOpts = new BitmapFactory.Options();
                imBitmap = BitmapFactory.decodeFile(avatar.getAbsolutePath(),bOpts);
                if (imBitmap != null) {
                    contactPropertiesImage.setImageBitmap(imBitmap);
                    imageGradient.setVisibility(View.VISIBLE);

                    if (imBitmap != null && !imBitmap.isRecycled()) {
                        int colorBackground = getDominantColor1(imBitmap);
                        imageLayout.setBackgroundColor(colorBackground);
                    }
                }
            }
        }
	}

	public void setProfileAvatar(File avatar) {
		logDebug("setProfileAvatar");
		Bitmap imBitmap = null;
		if (avatar.exists()) {
			if (avatar.length() > 0) {
				BitmapFactory.Options bOpts = new BitmapFactory.Options();
				imBitmap = BitmapFactory.decodeFile(avatar.getAbsolutePath(), bOpts);
				if (imBitmap == null) {
					avatar.delete();
                    megaApi.getUserAvatar(user,buildAvatarFile(this, user.getEmail()).getAbsolutePath(), this);
                } else {
					contactPropertiesImage.setImageBitmap(imBitmap);
					imageGradient.setVisibility(View.VISIBLE);

					if (imBitmap != null && !imBitmap.isRecycled()) {
						int colorBackground = getDominantColor1(imBitmap);
						imageLayout.setBackgroundColor(colorBackground);
					}
				}
			}
		}
	}

	public int getDominantColor1(Bitmap bitmap) {

		if (bitmap == null)
			throw new NullPointerException();

		int width = bitmap.getWidth();
		int height = bitmap.getHeight();
		int size = width * height;
		int pixels[] = new int[size];

		Bitmap bitmap2 = bitmap.copy(Bitmap.Config.ARGB_4444, false);

		bitmap2.getPixels(pixels, 0, width, 0, 0, width, height);

		final List<HashMap<Integer, Integer>> colorMap = new ArrayList<HashMap<Integer, Integer>>();
		colorMap.add(new HashMap<Integer, Integer>());
		colorMap.add(new HashMap<Integer, Integer>());
		colorMap.add(new HashMap<Integer, Integer>());

		int color = 0;
		int r = 0;
		int g = 0;
		int b = 0;
		Integer rC, gC, bC;
		logDebug("pixels.length: " + pixels.length);
		int j=0;
		//for (int i = 0; i < pixels.length; i++) {
		while (j < pixels.length){

			color = pixels[j];

			r = Color.red(color);
			g = Color.green(color);
			b = Color.blue(color);

			rC = colorMap.get(0).get(r);
			if (rC == null)
				rC = 0;
			colorMap.get(0).put(r, ++rC);

			gC = colorMap.get(1).get(g);
			if (gC == null)
				gC = 0;
			colorMap.get(1).put(g, ++gC);

			bC = colorMap.get(2).get(b);
			if (bC == null)
				bC = 0;
			colorMap.get(2).put(b, ++bC);
			j = j+width+1;
		}

		int[] rgb = new int[3];
		for (int i = 0; i < 3; i++) {
			int max = 0;
			int val = 0;
			for (Map.Entry<Integer, Integer> entry : colorMap.get(i).entrySet()) {
				if (entry.getValue() > max) {
					max = entry.getValue();
					val = entry.getKey();
				}
			}
			rgb[i] = val;
		}

		int dominantColor = Color.rgb(rgb[0], rgb[1], rgb[2]);

		return dominantColor;
	}

	private void setDefaultAvatar() {
		logDebug("setDefaultAvatar");
		Bitmap defaultAvatar = Bitmap.createBitmap(outMetrics.widthPixels, outMetrics.widthPixels, Bitmap.Config.ARGB_8888);
		Canvas c = new Canvas(defaultAvatar);
		Paint p = new Paint();
		p.setAntiAlias(true);
		p.setColor(Color.TRANSPARENT);
		c.drawPaint(p);

		imageLayout.setBackgroundColor(getColorAvatar(user));
		contactPropertiesImage.setImageBitmap(defaultAvatar);
	}

	private void startingACall(boolean withVideo) {

		if (app.getStorageState() == STORAGE_STATE_PAYWALL) {
			showOverDiskQuotaPaywallWarning();
			return;
		}

		startVideo = withVideo;
		if (checkPermissionsCall(this, INVALID_TYPE_PERMISSIONS)) {
			startCall();
		}
	}

	@Override
	public void onClick(View v) {

		switch (v.getId()) {
			case R.id.chat_contact_properties_clear_layout:
				showConfirmationClearChat();
				break;

			case R.id.chat_contact_properties_remove_contact_layout: {
				logDebug("Remove contact chat option");

				if(user!=null){
					showConfirmationRemoveContact(user);
				}
				break;
			}
			case R.id.chat_contact_properties_chat_send_message_layout:{
				logDebug("Send message option");
				if(!checkConnection(this)) return;
				sendMessageToChat();
				break;
			}

			case R.id.chat_contact_properties_chat_video_layout:
			case R.id.chat_contact_properties_chat_call_layout:
				if (isCallOptionEnabled(user.getHandle())) {
					startingACall(v.getId() == R.id.chat_contact_properties_chat_video_layout);
				} else {
					showSnackbar(SNACKBAR_TYPE, getString(R.string.not_allowed_to_start_call), MEGACHAT_INVALID_HANDLE);
				}
				break;

			case R.id.chat_contact_properties_share_contact_layout: {
				logDebug("Share contact option");

				if (app.getStorageState() == STORAGE_STATE_PAYWALL) {
					showOverDiskQuotaPaywallWarning();
					return;
				}

				if(user==null){
					logDebug("Selected contact NULL");
					return;
				}

				chatC.selectChatsToAttachContact(user);
				break;
			}
			case R.id.chat_contact_properties_shared_folders_button:
			case R.id.chat_contact_properties_shared_folders_layout:{
				sharedFolderClicked();
				break;
			}
			case R.id.chat_contact_properties_switch:{
				logDebug("Change notification switch");

				if(!generalChatNotifications){
					notificationsSwitch.setChecked(false);
					showSnackbar(SNACKBAR_TYPE, "The chat notifications are disabled, go to settings to set up them", -1);
				}
				else{
					boolean enabled = notificationsSwitch.isChecked();
					if (enabled) {
						chatC.unmuteChat(chatHandle);
					} else {
						chatC.muteChat(chatHandle);
					}

					if(chatPrefs!=null){
						chatPrefs.setNotificationsEnabled(Boolean.toString(enabled));
					}
					else{
						if(chat!=null){
							chatPrefs = dbH.findChatPreferencesByHandle(String.valueOf(chat.getChatId()));
						}
					}

					if(enabled){
						setUpIndividualChatNotifications();
					}
				}
				break;
			}
			case R.id.chat_contact_properties_chat_files_shared_layout:{
				Intent nodeHistoryIntent = new Intent(this, NodeAttachmentHistoryActivity.class);
				if(chat!=null){
					nodeHistoryIntent.putExtra("chatId", chat.getChatId());
				}
				startActivity(nodeHistoryIntent);
				break;
			}
			case R.id.chat_contact_properties_nickname: {
				if (setNicknameText.getText().toString().equals(getString(R.string.add_nickname))) {
					showConfirmationSetNickname(null);
				} else if (user != null && !isBottomSheetDialogShown(contactNicknameBottomSheetDialogFragment)) {
					contactNicknameBottomSheetDialogFragment = new ContactNicknameBottomSheetDialogFragment();
					contactNicknameBottomSheetDialogFragment.show(getSupportFragmentManager(), contactNicknameBottomSheetDialogFragment.getTag());
				}
				break;
			}
			case R.id.chat_contact_properties_verify_credentials_layout:
				Intent intent = new Intent(this, AuthenticityCredentialsActivity.class);
				intent.putExtra(EMAIL, user.getEmail());
				startActivity(intent);
				break;

			case R.id.call_in_progress_layout:
				if(checkPermissionsCall(this, INVALID_TYPE_PERMISSIONS)){
					returnActiveCall(this);
				}
				break;
		}
	}

	public void showConfirmationSetNickname(final String alias) {
		LinearLayout layout = new LinearLayout(this);
		layout.setOrientation(LinearLayout.VERTICAL);
		LinearLayout.LayoutParams params = new LinearLayout.LayoutParams(LinearLayout.LayoutParams.MATCH_PARENT, LinearLayout.LayoutParams.WRAP_CONTENT);
		params.setMargins(scaleWidthPx(20, outMetrics), scaleHeightPx(16, outMetrics), scaleWidthPx(17, outMetrics), 0);
		final EmojiEditText input = new EmojiEditText(this);
		layout.addView(input, params);
		input.setSingleLine();
		input.setSelectAllOnFocus(true);
		input.requestFocus();
		input.setTextColor(ContextCompat.getColor(this, R.color.text_secondary));
		input.setTextSize(TypedValue.COMPLEX_UNIT_SP, 14);
		input.setEmojiSize(px2dp(EMOJI_SIZE, outMetrics));
		input.setImeOptions(EditorInfo.IME_ACTION_DONE);
		input.setInputType(InputType.TYPE_CLASS_TEXT);
		showKeyboardDelayed(input);

		AlertDialog.Builder builder = new AlertDialog.Builder(this, R.style.AppCompatAlertDialogStyle);

		input.setImeActionLabel(getString(R.string.add_nickname), EditorInfo.IME_ACTION_DONE);
		if (alias == null) {
			input.setHint(getString(R.string.add_nickname));
			builder.setTitle(getString(R.string.add_nickname));
		} else {
			input.setHint(alias);
			input.setText(alias);
			input.setSelection(input.length());
			builder.setTitle(getString(R.string.edit_nickname));
		}
		int colorDisableButton = ContextCompat.getColor(this, R.color.accentColorTransparent);
		int colorEnableButton = ContextCompat.getColor(this, R.color.accentColor);

		input.addTextChangedListener(new TextWatcher() {
			private void handleText() {
				if (setNicknameDialog != null) {
					final Button okButton = setNicknameDialog.getButton(AlertDialog.BUTTON_POSITIVE);
					if (input.getText().length() == 0) {
						okButton.setEnabled(false);
						okButton.setTextColor(colorDisableButton);
					} else {
						okButton.setEnabled(true);
						okButton.setTextColor(colorEnableButton);
					}
				}
			}

			@Override
			public void onTextChanged(CharSequence s, int start, int before, int count) {
			}

			@Override
			public void beforeTextChanged(CharSequence s, int start, int count, int after) {
			}

			@Override
			public void afterTextChanged(Editable s) {
				handleText();
			}
		});
		builder.setPositiveButton(getString(R.string.button_set),
				(dialog, whichButton) -> onClickAlertDialog(input, alias));
		builder.setNegativeButton(getString(R.string.general_cancel),
				(dialog, whichButton) -> setNicknameDialog.dismiss());

		builder.setView(layout);
		setNicknameDialog = builder.create();
		setNicknameDialog.show();
		setNicknameDialog.getButton(AlertDialog.BUTTON_POSITIVE).setEnabled(false);
		setNicknameDialog.getButton(AlertDialog.BUTTON_POSITIVE).setTextColor(colorDisableButton);
		setNicknameDialog.getButton(AlertDialog.BUTTON_POSITIVE).setOnClickListener(v -> onClickAlertDialog(input, alias));
		setNicknameDialog.getButton(AlertDialog.BUTTON_NEGATIVE).setOnClickListener(v -> setNicknameDialog.dismiss());

	}

	private void onClickAlertDialog(EmojiEditText input, String alias) {
		String name = input.getText().toString();
		if (isTextEmpty(name)) {
			logWarning("Input is empty");
			input.setError(getString(R.string.invalid_string));
			input.requestFocus();
		} else {
			addNickname(alias, name);
			setNicknameDialog.dismiss();
		}
	}

	public void addNickname(String oldNickname, String newNickname) {
		if (oldNickname != null && oldNickname.equals(newNickname)) return;
		//Update the new nickname
		megaApi.setUserAlias(user.getHandle(), newNickname, new SetAttrUserListener(this));
	}

	private void updateAvatar(){
		if(isOnline(this)){
			setAvatar();
		}else if (chat != null){
			setOfflineAvatar(chatC.getParticipantEmail(chat.getPeerHandle(0)));
		}
	}

	@Override
	protected void onActivityResult(int requestCode, int resultCode, Intent intent) {

		logDebug("resultCode: " + resultCode);

		if (requestCode == REQUEST_CODE_SELECT_FOLDER && resultCode == RESULT_OK) {

			if (!isOnline(this)) {
				showSnackbar(SNACKBAR_TYPE, getString(R.string.error_server_connection_problem), -1);
				return;
			}

			final ArrayList<String> selectedContacts = intent.getStringArrayListExtra(SELECTED_CONTACTS);
			final long folderHandle = intent.getLongExtra("SELECT", 0);

			final MegaNode parent = megaApi.getNodeByHandle(folderHandle);

			if (parent.isFolder()){
				android.app.AlertDialog.Builder dialogBuilder = new android.app.AlertDialog.Builder(this, R.style.AppCompatAlertDialogStyleAddContacts);
				dialogBuilder.setTitle(getString(R.string.file_properties_shared_folder_permissions));
				final CharSequence[] items = {getString(R.string.file_properties_shared_folder_read_only), getString(R.string.file_properties_shared_folder_read_write), getString(R.string.file_properties_shared_folder_full_access)};
				dialogBuilder.setSingleChoiceItems(items, -1, new DialogInterface.OnClickListener() {
					public void onClick(DialogInterface dialog, int item) {
						statusDialog = getProgressDialog(contactInfoActivityLollipop, getString(R.string.context_sharing_folder));
						permissionsDialog.dismiss();
						nC.shareFolder(parent, selectedContacts, item);
					}
				});
				permissionsDialog = dialogBuilder.create();
				permissionsDialog.show();
				Resources resources = permissionsDialog.getContext().getResources();
				int alertTitleId = resources.getIdentifier("alertTitle", "id", "android");
				TextView alertTitle = (TextView) permissionsDialog.getWindow().getDecorView().findViewById(alertTitleId);
				alertTitle.setTextColor(ContextCompat.getColor(this, R.color.black));
			}
        } else if (requestCode == REQUEST_CODE_TREE) {
            onRequestSDCardWritePermission(intent, resultCode, false, nC);
        }
		else if (requestCode == REQUEST_CODE_SELECT_FILE && resultCode == RESULT_OK) {
			logDebug("requestCode == REQUEST_CODE_SELECT_FILE");
			if (intent == null) {
				logWarning("Return.....");
				return;
			}

			long fileHandles[] = intent.getLongArrayExtra(NODE_HANDLES);

			if (fileHandles == null) {
				showSnackbar(SNACKBAR_TYPE, getString(R.string.general_error), -1);
				return;
			}

			MegaChatRoom chatRoomToSend = megaChatApi.getChatRoomByUser(user.getHandle());
			if(chatRoomToSend!=null){
				chatC.checkIfNodesAreMineAndAttachNodes(fileHandles, chatRoomToSend.getChatId());
			}
			else{
				//Create first the chat
				ArrayList<MegaChatRoom> chats = new ArrayList<>();
				ArrayList<MegaUser> usersNoChat = new ArrayList<>();
				usersNoChat.add(user);
				CreateChatListener listener = new CreateChatListener(chats, usersNoChat, fileHandles, this, CreateChatListener.SEND_FILES, -1);
				MegaChatPeerList peers = MegaChatPeerList.createInstance();
				peers.addPeer(user.getHandle(), MegaChatPeerList.PRIV_STANDARD);
				megaChatApi.createChat(false, peers, listener);
			}
		}
        else if (requestCode == REQUEST_CODE_SELECT_LOCAL_FOLDER && resultCode == RESULT_OK) {
            logDebug("onActivityResult: REQUEST_CODE_SELECT_LOCAL_FOLDER");
            if (intent == null) {
                logDebug("Return.....");
                return;
            }

            String parentPath = intent.getStringExtra(FileStorageActivityLollipop.EXTRA_PATH);
            String url = intent.getStringExtra(FileStorageActivityLollipop.EXTRA_URL);
            logDebug("url: "+url);
            long size = intent.getLongExtra(FileStorageActivityLollipop.EXTRA_SIZE, 0);
            logDebug("size: "+size);
            long[] hashes = intent.getLongArrayExtra(FileStorageActivityLollipop.EXTRA_DOCUMENT_HASHES);
            logDebug("hashes size: "+hashes.length);

            boolean highPriority = intent.getBooleanExtra(HIGH_PRIORITY_TRANSFER, false);

            nC.checkSizeBeforeDownload(parentPath,url, size, hashes, highPriority);
        } else if (requestCode == REQUEST_CODE_SELECT_CHAT && resultCode == RESULT_OK){
            logDebug("Attach nodes to chats: REQUEST_CODE_SELECT_CHAT");

            long userHandle[] = {user.getHandle()};
            intent.putExtra(USER_HANDLES, userHandle);

            chatC.checkIntentToShareSomething(intent);
		} else if (requestCode == REQUEST_CODE_SELECT_COPY_FOLDER	&& resultCode == RESULT_OK) {
            if (!isOnline(this)) {
                showSnackbar(SNACKBAR_TYPE, getString(R.string.error_server_connection_problem), -1);
                return;
            }
            
            ProgressDialog temp = null;
            try {
                temp = new ProgressDialog(this);
                temp.setMessage(getString(R.string.context_copying));
                temp.show();
            } catch (Exception e) {
                return;
            }
            statusDialog = temp;
            
            final long[] copyHandles = intent.getLongArrayExtra("COPY_HANDLES");
            final long toHandle = intent.getLongExtra("COPY_TO", 0);
            final int totalCopy = copyHandles.length;
            
            MegaNode parent = megaApi.getNodeByHandle(toHandle);
            for (int i = 0; i < copyHandles.length; i++) {
				logDebug("NODE TO COPY: " + megaApi.getNodeByHandle(copyHandles[i]).getName());
				logDebug("WHERE: " + parent.getName());
				logDebug("NODES: " + copyHandles[i] + "_" + parent.getHandle());
                MegaNode cN = megaApi.getNodeByHandle(copyHandles[i]);
                if (cN != null){
					logDebug("cN != null");
                    megaApi.copyNode(cN, parent, this);
                }
                else{
					logWarning("cN == null");
                    try {
                        statusDialog.dismiss();
                        if(sharedFoldersFragment!=null && sharedFoldersFragment.isVisible()){
                            showSnackbar(SNACKBAR_TYPE, getString(R.string.context_no_sent_node), -1);
                        }
                    } catch (Exception ex) {
                    }
                }
            }
        }

		super.onActivityResult(requestCode, resultCode, intent);
	}

	public void sendFilesToChat(long[] fileHandles, long chatId) {
		MultipleAttachChatListener listener = new MultipleAttachChatListener(this, chatId, fileHandles.length);
		for (long fileHandle : fileHandles) {
			megaChatApi.attachNode(chatId, fileHandle, listener);
		}
	}

	public void showConfirmationRemoveContact(final MegaUser c){
		logDebug("showConfirmationRemoveContact");
		DialogInterface.OnClickListener dialogClickListener = new DialogInterface.OnClickListener() {
			@Override
			public void onClick(DialogInterface dialog, int which) {
				switch (which){
					case DialogInterface.BUTTON_POSITIVE:
						cC.removeContact(c);
						break;

					case DialogInterface.BUTTON_NEGATIVE:
						//No button clicked
						break;
				}
			}
		};

		AlertDialog.Builder builder = new AlertDialog.Builder(this);
		String title = getResources().getQuantityString(R.plurals.title_confirmation_remove_contact, 1);
		builder.setTitle(title);
		String message= getResources().getQuantityString(R.plurals.confirmation_remove_contact, 1);
		builder.setMessage(message).setPositiveButton(R.string.general_remove, dialogClickListener)
				.setNegativeButton(R.string.general_cancel, dialogClickListener).show();

	}

	@Override
	public void onRequestStart(MegaApiJava api, MegaRequest request) {
		logDebug("onRequestStart: " + request.getName());
	}

	@SuppressLint("NewApi")
	@Override
	public void onRequestFinish(MegaApiJava api, MegaRequest request, MegaError e) {

		logDebug("onRequestFinish: " + request.getType() + "__" + request.getRequestString());

		if (request.getType() == MegaRequest.TYPE_GET_ATTR_USER) {

			logDebug("MegaRequest.TYPE_GET_ATTR_USER");
			if (e.getErrorCode() == MegaError.API_OK) {
				File avatar = buildAvatarFile(this, request.getEmail() + ".jpg");
				Bitmap imBitmap = null;
				if (isFileAvailable(avatar)) {
					if (avatar.length() > 0) {
						BitmapFactory.Options bOpts = new BitmapFactory.Options();
						imBitmap = BitmapFactory.decodeFile(avatar.getAbsolutePath(), bOpts);
						if (imBitmap == null) {
							avatar.delete();
						} else {
							contactPropertiesImage.setImageBitmap(imBitmap);
							imageGradient.setVisibility(View.VISIBLE);

							if (imBitmap != null && !imBitmap.isRecycled()) {
								Palette palette = Palette.from(imBitmap).generate();
								Palette.Swatch swatch =  palette.getDarkVibrantSwatch();
								imageLayout.setBackgroundColor(swatch.getBodyTextColor());
							}
						}
					}
				}
			}
		} else if (request.getType() == MegaRequest.TYPE_CREATE_FOLDER){
            try {
                statusDialog.dismiss();
            }
            catch (Exception ex) {}
            
            if (e.getErrorCode() == MegaError.API_OK){
                if(sharedFoldersFragment!=null && sharedFoldersFragment.isVisible()){
                    showSnackbar(SNACKBAR_TYPE, getString(R.string.context_folder_created), -1);
                    sharedFoldersFragment.setNodes();
                }
            }
            else{
                if(sharedFoldersFragment!=null && sharedFoldersFragment.isVisible()){
                    showSnackbar(SNACKBAR_TYPE, getString(R.string.context_folder_no_created), -1);
                    sharedFoldersFragment.setNodes();
                }
            }
        }
        else if (request.getType() == MegaRequest.TYPE_RENAME){
            
            try {
                statusDialog.dismiss();
            }
            catch (Exception ex) {}
            
            if (e.getErrorCode() == MegaError.API_OK){
                if(sharedFoldersFragment!=null && sharedFoldersFragment.isVisible()){
                    sharedFoldersFragment.clearSelections();
                    sharedFoldersFragment.hideMultipleSelect();
                    showSnackbar(SNACKBAR_TYPE, getString(R.string.context_correctly_renamed), -1);
                }
            }
            else{
                if(sharedFoldersFragment!=null && sharedFoldersFragment.isVisible()){
                    sharedFoldersFragment.clearSelections();
                    sharedFoldersFragment.hideMultipleSelect();
                    showSnackbar(SNACKBAR_TYPE, getString(R.string.context_no_renamed), -1);
                }
            }
			logDebug("Rename nodes request finished");
        }
        else if (request.getType() == MegaRequest.TYPE_COPY) {
            try {
                statusDialog.dismiss();
            } catch (Exception ex) {
            }
            
            if (e.getErrorCode() == MegaError.API_OK){
                if(sharedFoldersFragment!=null && sharedFoldersFragment.isVisible()){
                    sharedFoldersFragment.clearSelections();
                    sharedFoldersFragment.hideMultipleSelect();
                    showSnackbar(SNACKBAR_TYPE, getString(R.string.context_correctly_copied), -1);
                }
            }
            else{
                if(e.getErrorCode()==MegaError.API_EOVERQUOTA){
					logWarning("OVERQUOTA ERROR: " + e.getErrorCode());
                    Intent intent = new Intent(this, ManagerActivityLollipop.class);
                    intent.setAction(ACTION_OVERQUOTA_STORAGE);
                    startActivity(intent);
                    finish();
                }
                else if(e.getErrorCode()==MegaError.API_EGOINGOVERQUOTA){
					logDebug("PRE OVERQUOTA ERROR: " + e.getErrorCode());
                    Intent intent = new Intent(this, ManagerActivityLollipop.class);
                    intent.setAction(ACTION_PRE_OVERQUOTA_STORAGE);
                    startActivity(intent);
                    finish();
                }
                else{
                    if(sharedFoldersFragment!=null && sharedFoldersFragment.isVisible()){
                        sharedFoldersFragment.clearSelections();
                        sharedFoldersFragment.hideMultipleSelect();
                        showSnackbar(SNACKBAR_TYPE, getString(R.string.context_no_copied), -1);
                    }
                }
            }

			logDebug("Copy nodes request finished");
        }
        else if (request.getType() == MegaRequest.TYPE_MOVE) {
			try {
				statusDialog.dismiss();
			} catch (Exception ex) {
			}

			if (moveToRubbish) {
				logDebug("Finish move to Rubbish!");
				if (e.getErrorCode() == MegaError.API_OK) {
					if (sharedFoldersFragment != null && sharedFoldersFragment.isVisible()) {
						sharedFoldersFragment.clearSelections();
						sharedFoldersFragment.hideMultipleSelect();
						showSnackbar(SNACKBAR_TYPE, getString(R.string.context_correctly_moved_to_rubbish), -1);
					}
				} else {
					if (sharedFoldersFragment != null && sharedFoldersFragment.isVisible()) {
						sharedFoldersFragment.clearSelections();
						sharedFoldersFragment.hideMultipleSelect();
						showSnackbar(SNACKBAR_TYPE, getString(R.string.context_no_moved), -1);
					}
				}
			} else {
				if (e.getErrorCode() == MegaError.API_OK) {
					if (sharedFoldersFragment != null && sharedFoldersFragment.isVisible()) {
						sharedFoldersFragment.clearSelections();
						sharedFoldersFragment.hideMultipleSelect();
						showSnackbar(SNACKBAR_TYPE, getString(R.string.context_correctly_moved), -1);
					}
				} else {
					if (sharedFoldersFragment != null && sharedFoldersFragment.isVisible()) {
						sharedFoldersFragment.clearSelections();
						sharedFoldersFragment.hideMultipleSelect();
						showSnackbar(SNACKBAR_TYPE, getString(R.string.context_no_moved), -1);
					}
				}
			}
			moveToRubbish = false;
			logDebug("Move request finished");
		} else if(request.getType() == MegaRequest.TYPE_REMOVE_CONTACT){
			logDebug("Contact removed");
			finish();
		}
	}

	@Override
	public void onRequestTemporaryError(MegaApiJava api, MegaRequest request,
										MegaError e) {
		logWarning("onRequestTemporaryError: " + request.getName());
	}

	@Override
	protected void onDestroy() {
		super.onDestroy();

		if (drawableArrow != null) {
			drawableArrow.setColorFilter(null);
		}
		if (drawableDots != null) {
			drawableDots.setColorFilter(null);
		}
		if (drawableSend != null) {
			drawableSend.setColorFilter(null);
		}
		if (drawableShare != null) {
			drawableShare.setColorFilter(null);
		}
        if (askForDisplayOverDialog != null) {
            askForDisplayOverDialog.recycle();
        }

		LocalBroadcastManager.getInstance(this).unregisterReceiver(manageShareReceiver);
		LocalBroadcastManager.getInstance(this).unregisterReceiver(userNameReceiver);
<<<<<<< HEAD
		unregisterReceiver(chatCallUpdateReceiver);
		unregisterReceiver(chatSessionUpdateReceiver);
=======
		unregisterReceiver(destroyActionModeReceiver);
>>>>>>> 59535c97
	}

	@Override
	public void onRequestUpdate(MegaApiJava api, MegaRequest request) {
		// TODO Auto-generated method stub

	}

	@Override
	protected void onResume() {
		logDebug("onResume");
		super.onResume();

		updateVerifyCredentialsLayout();
		setContactPresenceStatus();
		requestLastGreen(-1);
	}

	@Override
	public void onItemClick(AdapterView<?> parent, View view, int position, long id) {

	}

	public void requestLastGreen(int state){
		logDebug("state: " + state);
		if(state == -1){
			state = megaChatApi.getUserOnlineStatus(user.getHandle());
		}

		if(state != MegaChatApi.STATUS_ONLINE && state != MegaChatApi.STATUS_BUSY && state != MegaChatApi.STATUS_INVALID){
			logDebug("Request last green for user");
			megaChatApi.requestLastGreen(user.getHandle(), this);
		}
	}

	public void showConfirmationClearChat(){
		logDebug("showConfirmationClearChat");

		DialogInterface.OnClickListener dialogClickListener = new DialogInterface.OnClickListener() {
			@Override
			public void onClick(DialogInterface dialog, int which) {
				switch (which){
					case DialogInterface.BUTTON_POSITIVE:
						logDebug("Clear chat!");
						logDebug("Clear history selected!");
						chatC.clearHistory(chat);
						break;

					case DialogInterface.BUTTON_NEGATIVE:
						//No button clicked
						break;
				}
			}
		};

		AlertDialog.Builder builder = new AlertDialog.Builder(this, R.style.AppCompatAlertDialogStyle);
		String message= getResources().getString(R.string.confirmation_clear_chat, getTitleChat(chat));
		builder.setTitle(R.string.title_confirmation_clear_group_chat);
		builder.setMessage(message).setPositiveButton(R.string.general_clear, dialogClickListener)
				.setNegativeButton(R.string.general_cancel, dialogClickListener).show();
	}

	@Override
	public void onRequestStart(MegaChatApiJava api, MegaChatRequest request) {

	}

	@Override
	public void onRequestUpdate(MegaChatApiJava api, MegaChatRequest request) {

	}

	@Override
	public void onRequestFinish(MegaChatApiJava api, MegaChatRequest request, MegaChatError e) {
		logDebug("onRequestFinish");

		if(request.getType() == MegaChatRequest.TYPE_TRUNCATE_HISTORY){
			logDebug("Truncate history request finish!!!");
			if(e.getErrorCode()==MegaChatError.ERROR_OK){
				logDebug("Ok. Clear history done");
				showSnackbar(SNACKBAR_TYPE, getString(R.string.clear_history_success), -1);
			}
			else{
				logWarning("Error clearing history: " + e.getErrorString());
				showSnackbar(SNACKBAR_TYPE, getString(R.string.clear_history_error), -1);
			}
		}
		else if(request.getType() == MegaChatRequest.TYPE_CREATE_CHATROOM){
			logDebug("Create chat request finish!!!");
			if(e.getErrorCode()==MegaChatError.ERROR_OK){
				logDebug("Chat CREATEDD!!!---> open it!");

				if(fromContacts){
					Intent intent = new Intent(this, ChatActivityLollipop.class);
					intent.setAction(ACTION_CHAT_SHOW_MESSAGES);
					intent.putExtra("CHAT_ID", request.getChatHandle());
					this.startActivity(intent);
					finish();
				}
				else{
					Intent intent = new Intent(this, ChatActivityLollipop.class);
					intent.setAction(ACTION_CHAT_SHOW_MESSAGES);
					intent.putExtra("CHAT_ID", request.getChatHandle());
					intent.setFlags(Intent.FLAG_ACTIVITY_CLEAR_TOP);
					this.startActivity(intent);
					finish();
				}
			}
			else{
				logDebug("ERROR WHEN CREATING CHAT " + e.getErrorString());
				showSnackbar(SNACKBAR_TYPE, getString(R.string.create_chat_error), -1);
			}
		}
		else if(request.getType() == MegaChatRequest.TYPE_START_CHAT_CALL){
			if(e.getErrorCode()==MegaChatError.ERROR_OK){
				logDebug("TYPE_START_CHAT_CALL finished with success");
				//getFlag - Returns true if it is a video-audio call or false for audio call
			}
			else{
				logDebug("ERROR WHEN TYPE_START_CHAT_CALL " + e.getErrorString());
				showSnackbar(SNACKBAR_TYPE, getString(R.string.call_error), -1);
			}
		}
	}

	@Override
	public void onRequestTemporaryError(MegaChatApiJava api, MegaChatRequest request, MegaChatError e) {

	}

	public void showSnackbar(int type, String s, long idChat){
		showSnackbar(type, fragmentContainer, s, idChat);
	}
	
	private void sharedFolderClicked(){
        RelativeLayout sharedFolderLayout = (RelativeLayout)findViewById(R.id.shared_folder_list_container);
		if(isShareFolderExpanded){
			sharedFolderLayout.setVisibility(View.GONE);
			if (user != null) {
				setFoldersButtonText(megaApi.getInShares(user));
			}
		}
		else{
			sharedFolderLayout.setVisibility(View.VISIBLE);
			sharedFoldersButton.setText(R.string.general_close);
            if (sharedFoldersFragment == null){
                sharedFoldersFragment = new ContactSharedFolderFragment();
                sharedFoldersFragment.setUserEmail(user.getEmail());
                getSupportFragmentManager().beginTransaction().replace(R.id.fragment_container_shared_folders, sharedFoldersFragment, "sharedFoldersFragment").commitNow();
            }
		}
		isShareFolderExpanded = !isShareFolderExpanded;
	}
    
    public void showOptionsPanel(MegaNode node){
		logDebug("showOptionsPanel");

        if (node == null || isBottomSheetDialogShown(bottomSheetDialogFragment)) return;

		selectedNode = node;
		bottomSheetDialogFragment = new ContactFileListBottomSheetDialogFragment();
		bottomSheetDialogFragment.show(getSupportFragmentManager(), bottomSheetDialogFragment.getTag());
    }
    
    public MegaNode getSelectedNode() {
        return selectedNode;
    }
    
    public void setSelectedNode(MegaNode selectedNode) {
        this.selectedNode = selectedNode;
    }

	public String getNickname() {
		return getNicknameContact(user.getHandle());
	}

	public void onFileClick(ArrayList<Long> handleList) {
		if (nC == null) {
			nC = new NodeController(this);
		}
		nC.prepareForDownload(handleList, true);
	}
    
    public void leaveMultipleShares (ArrayList<Long> handleList){
        
        for (int i=0; i<handleList.size(); i++){
            MegaNode node = megaApi.getNodeByHandle(handleList.get(i));
            megaApi.remove(node);
        }
    }
    
    public void showMoveLollipop(ArrayList<Long> handleList){
        moveToRubbish=false;
        Intent intent = new Intent(this, FileExplorerActivityLollipop.class);
        intent.setAction(FileExplorerActivityLollipop.ACTION_PICK_MOVE_FOLDER);
        long[] longArray = new long[handleList.size()];
        for (int i=0; i<handleList.size(); i++){
            longArray[i] = handleList.get(i);
        }
        intent.putExtra("MOVE_FROM", longArray);
        startActivityForResult(intent, REQUEST_CODE_SELECT_MOVE_FOLDER);
    }
    
    public void showCopyLollipop(ArrayList<Long> handleList) {
        
        Intent intent = new Intent(this, FileExplorerActivityLollipop.class);
        intent.setAction(FileExplorerActivityLollipop.ACTION_PICK_COPY_FOLDER);
        long[] longArray = new long[handleList.size()];
        for (int i = 0; i < handleList.size(); i++) {
            longArray[i] = handleList.get(i);
        }
        intent.putExtra("COPY_FROM", longArray);
        startActivityForResult(intent, REQUEST_CODE_SELECT_COPY_FOLDER);
    }
    
    public void askConfirmationMoveToRubbish(final ArrayList<Long> handleList){
		logDebug("askConfirmationMoveToRubbish");
        
        DialogInterface.OnClickListener dialogClickListener = new DialogInterface.OnClickListener() {
            @Override
            public void onClick(DialogInterface dialog, int which) {
                switch (which){
                    case DialogInterface.BUTTON_POSITIVE:
                        moveToTrash(handleList);
                        break;
                    
                    case DialogInterface.BUTTON_NEGATIVE:
                        //No button clicked
                        break;
                }
            }
        };
        
        if(handleList!=null){
            
            if (handleList.size() > 0){
                androidx.appcompat.app.AlertDialog.Builder builder = new androidx.appcompat.app.AlertDialog.Builder(this, R.style.AppCompatAlertDialogStyle);
//				builder.setTitle(getResources().getString(R.string.section_rubbish_bin));
                if (handleList.size() > 1){
                    builder.setMessage(getResources().getString(R.string.confirmation_move_to_rubbish_plural));
                }
                else{
                    builder.setMessage(getResources().getString(R.string.confirmation_move_to_rubbish));
                }
                builder.setPositiveButton(R.string.general_move, dialogClickListener);
                builder.setNegativeButton(R.string.general_cancel, dialogClickListener);
                builder.show();
            }
        }
        else{
			logWarning("handleList NULL");
            return;
        }
    }
    
    public boolean isEmptyParentHandleStack() {
        if (sharedFoldersFragment != null) {
            return sharedFoldersFragment.isEmptyParentHandleStack();
        }
		logWarning("Fragment NULL");
        return true;
    }
    
    public void moveToTrash(final ArrayList<Long> handleList){
		logDebug("moveToTrash: ");
        moveToRubbish=true;
        if (!isOnline(this)) {
            showSnackbar(SNACKBAR_TYPE, getString(R.string.error_server_connection_problem), -1);
            return;
        }
        
        MultipleRequestListener moveMultipleListener = null;
        MegaNode parent;
        //Check if the node is not yet in the rubbish bin (if so, remove it)
        if(handleList!=null){
            if(handleList.size()>1){
				logDebug("MOVE multiple: " + handleList.size());
                moveMultipleListener = new MultipleRequestListener(MULTIPLE_SEND_RUBBISH, this);
                for (int i=0;i<handleList.size();i++){
                    megaApi.moveNode(megaApi.getNodeByHandle(handleList.get(i)), megaApi.getRubbishNode(), moveMultipleListener);
                }
            }
            else{
				logDebug("MOVE single");
                megaApi.moveNode(megaApi.getNodeByHandle(handleList.get(0)), megaApi.getRubbishNode(), this);
                
            }
        }
        else{
			logWarning("handleList NULL");
            return;
        }
    }
    
    public void showRenameDialog(final MegaNode document, String text){
		logDebug("Node Handle: " + document.getHandle());
        
        LinearLayout layout = new LinearLayout(this);
        layout.setOrientation(LinearLayout.VERTICAL);
        LinearLayout.LayoutParams params = new LinearLayout.LayoutParams(LinearLayout.LayoutParams.MATCH_PARENT, LinearLayout.LayoutParams.WRAP_CONTENT);
        params.setMargins(scaleWidthPx(20, outMetrics), scaleHeightPx(20, outMetrics), scaleWidthPx(17, outMetrics), 0);
        
        final EditTextCursorWatcher input = new EditTextCursorWatcher(this, document.isFolder());
        input.setSingleLine();
        input.setTextColor(ContextCompat.getColor(this, R.color.text_secondary));
        input.setImeOptions(EditorInfo.IME_ACTION_DONE);
        
        input.setImeActionLabel(getString(R.string.context_rename),EditorInfo.IME_ACTION_DONE);
        input.setText(text);
        input.setOnFocusChangeListener(new View.OnFocusChangeListener() {
            @Override
            public void onFocusChange(final View v, boolean hasFocus) {
                if (hasFocus) {
                    if (document.isFolder()){
                        input.setSelection(0, input.getText().length());
                    }
                    else{
                        String [] s = document.getName().split("\\.");
                        if (s != null){
                            int numParts = s.length;
                            int lastSelectedPos = 0;
                            if (numParts == 1){
                                input.setSelection(0, input.getText().length());
                            }
                            else if (numParts > 1){
                                for (int i=0; i<(numParts-1);i++){
                                    lastSelectedPos += s[i].length();
                                    lastSelectedPos++;
                                }
                                lastSelectedPos--; //The last point should not be selected)
                                input.setSelection(0, lastSelectedPos);
                            }
                        }
                        showKeyboardDelayed(v);
                    }
                }
            }
        });
        
        layout.addView(input, params);
        
        LinearLayout.LayoutParams params1 = new LinearLayout.LayoutParams(LinearLayout.LayoutParams.MATCH_PARENT, LinearLayout.LayoutParams.WRAP_CONTENT);
        params1.setMargins(scaleWidthPx(20, outMetrics), 0, scaleWidthPx(17, outMetrics), 0);
        
        final RelativeLayout error_layout = new RelativeLayout(ContactInfoActivityLollipop.this);
        layout.addView(error_layout, params1);
        
        final ImageView error_icon = new ImageView(ContactInfoActivityLollipop.this);
        error_icon.setImageDrawable(ContextCompat.getDrawable(this, R.drawable.ic_input_warning));
        error_layout.addView(error_icon);
        RelativeLayout.LayoutParams params_icon = (RelativeLayout.LayoutParams) error_icon.getLayoutParams();
        
        
        params_icon.addRule(RelativeLayout.ALIGN_PARENT_RIGHT);
        error_icon.setLayoutParams(params_icon);
        
        error_icon.setColorFilter(ContextCompat.getColor(ContactInfoActivityLollipop.this, R.color.login_warning));
        
        final TextView textError = new TextView(ContactInfoActivityLollipop.this);
        error_layout.addView(textError);
        RelativeLayout.LayoutParams params_text_error = (RelativeLayout.LayoutParams) textError.getLayoutParams();
        params_text_error.height = ViewGroup.LayoutParams.WRAP_CONTENT;
        params_text_error.width = ViewGroup.LayoutParams.WRAP_CONTENT;
        params_text_error.addRule(RelativeLayout.CENTER_VERTICAL);
        params_text_error.addRule(RelativeLayout.ALIGN_PARENT_LEFT);
        params_text_error.setMargins(scaleWidthPx(3, outMetrics), 0,0,0);
        textError.setLayoutParams(params_text_error);
        
        textError.setTextColor(ContextCompat.getColor(ContactInfoActivityLollipop.this, R.color.login_warning));
        
        error_layout.setVisibility(View.GONE);
        
        input.getBackground().mutate().clearColorFilter();
        input.getBackground().mutate().setColorFilter(ContextCompat.getColor(this, R.color.accentColor), PorterDuff.Mode.SRC_ATOP);
        input.addTextChangedListener(new TextWatcher() {
            @Override
            public void beforeTextChanged(CharSequence charSequence, int i, int i1, int i2) {
            
            }
            
            @Override
            public void onTextChanged(CharSequence charSequence, int i, int i1, int i2) {
            
            }
            
            @Override
            public void afterTextChanged(Editable editable) {
                if(error_layout.getVisibility() == View.VISIBLE){
                    error_layout.setVisibility(View.GONE);
                    input.getBackground().mutate().clearColorFilter();
                    input.getBackground().mutate().setColorFilter(ContextCompat.getColor(ContactInfoActivityLollipop.this, R.color.accentColor), PorterDuff.Mode.SRC_ATOP);
                }
            }
        });
        
        input.setImeOptions(EditorInfo.IME_ACTION_DONE);
        input.setOnEditorActionListener(new TextView.OnEditorActionListener() {
            @Override
            public boolean onEditorAction(TextView v, int actionId,
                                          KeyEvent event) {
                if (actionId == EditorInfo.IME_ACTION_DONE) {
					logDebug("actionId is IME_ACTION_DONE");
                    String value = v.getText().toString().trim();
                    if (value.length() == 0) {
                        input.getBackground().mutate().setColorFilter(ContextCompat.getColor(ContactInfoActivityLollipop.this, R.color.login_warning), PorterDuff.Mode.SRC_ATOP);
                        textError.setText(getString(R.string.invalid_string));
                        error_layout.setVisibility(View.VISIBLE);
                        input.requestFocus();
                    }
                    else{
                        rename(document, value);
                        renameDialog.dismiss();
                    }
                    return true;
                }
                return false;
            }
        });
        
        androidx.appcompat.app.AlertDialog.Builder builder = new androidx.appcompat.app.AlertDialog.Builder(this, R.style.AppCompatAlertDialogStyle);
        builder.setTitle(getString(R.string.context_rename) + " "	+ new String(document.getName()));
        builder.setPositiveButton(getString(R.string.context_rename),
                new DialogInterface.OnClickListener() {
                    public void onClick(DialogInterface dialog, int whichButton) {
                        String value = input.getText().toString().trim();
                        if (value.length() == 0) {
                            return;
                        }
                        rename(document, value);
                    }
                });
        builder.setNegativeButton(getString(android.R.string.cancel), new DialogInterface.OnClickListener() {
            @Override
            public void onClick(DialogInterface dialogInterface, int i) {
                input.getBackground().clearColorFilter();
            }
        });
        builder.setView(layout);
        renameDialog = builder.create();
        renameDialog.show();
        renameDialog.getButton(androidx.appcompat.app.AlertDialog.BUTTON_POSITIVE).setOnClickListener(new   View.OnClickListener()
        {
            @Override
            public void onClick(View v)
            {
                String value = input.getText().toString().trim();
                if (value.length() == 0) {
                    input.getBackground().mutate().setColorFilter(ContextCompat.getColor(ContactInfoActivityLollipop.this, R.color.login_warning), PorterDuff.Mode.SRC_ATOP);
                    textError.setText(getString(R.string.invalid_string));
                    error_layout.setVisibility(View.VISIBLE);
                    input.requestFocus();
                }
                else{
                    rename(document, value);
                    renameDialog.dismiss();
                }
            }
        });
    }
    
    private void rename(MegaNode document, String newName) {
        if (newName.equals(document.getName())) {
            return;
        }
        
        if (!isOnline(this)) {
            showSnackbar(SNACKBAR_TYPE, getString(R.string.error_server_connection_problem), -1);
            return;
        }
        
        if (isFinishing()) {
            return;
        }
        
        ProgressDialog temp = null;
        try {
            temp = new ProgressDialog(this);
            temp.setMessage(getString(R.string.context_renaming));
            temp.show();
        } catch (Exception e) {
            return;
        }
        statusDialog = temp;

		logDebug("Renaming " + document.getName() + " to " + newName);
        
        megaApi.renameNode(document, newName, this);
    }
    
    public void setParentHandle(long parentHandle) {
        this.parentHandle = parentHandle;
    }
    
    private void setFoldersButtonText(ArrayList<MegaNode> nodes){
		if (nodes != null) {
			sharedFoldersButton.setText(getDescription(nodes));
			if (nodes.size() == 0) {
				sharedFoldersButton.setClickable(false);
				sharedFoldersLayout.setClickable(false);
			}
		}
    }
    
    public void askSizeConfirmationBeforeDownload(String parentPath, String url, long size, long [] hashes, final boolean highPriority){
        logDebug("askSizeConfirmationBeforeDownload");
        
        final String parentPathC = parentPath;
        final String urlC = url;
        final long [] hashesC = hashes;
        final long sizeC=size;
        
        androidx.appcompat.app.AlertDialog.Builder builder = new androidx.appcompat.app.AlertDialog.Builder(this);
        LinearLayout confirmationLayout = new LinearLayout(this);
        confirmationLayout.setOrientation(LinearLayout.VERTICAL);
        LinearLayout.LayoutParams params = new LinearLayout.LayoutParams(LinearLayout.LayoutParams.MATCH_PARENT, LinearLayout.LayoutParams.WRAP_CONTENT);
        params.setMargins(scaleWidthPx(20, outMetrics), scaleHeightPx(10, outMetrics), scaleWidthPx(17, outMetrics), 0);
        
        final CheckBox dontShowAgain =new CheckBox(this);
        dontShowAgain.setText(getString(R.string.checkbox_not_show_again));
        dontShowAgain.setTextColor(ContextCompat.getColor(this, R.color.text_secondary));
        
        confirmationLayout.addView(dontShowAgain, params);
        
        builder.setView(confirmationLayout);
        
        builder.setMessage(getString(R.string.alert_larger_file, getSizeString(sizeC)));
        builder.setPositiveButton(getString(R.string.general_save_to_device),
                new DialogInterface.OnClickListener() {
                    public void onClick(DialogInterface dialog, int whichButton) {
                        if(dontShowAgain.isChecked()){
                            dbH.setAttrAskSizeDownload("false");
                        }
                        nC.checkInstalledAppBeforeDownload(parentPathC, urlC, sizeC, hashesC, highPriority);
                    }
                });
        builder.setNegativeButton(getString(android.R.string.cancel), new DialogInterface.OnClickListener() {
            public void onClick(DialogInterface dialog, int whichButton) {
                if(dontShowAgain.isChecked()){
                    dbH.setAttrAskSizeDownload("false");
                }
            }
        });
        
        downloadConfirmationDialog = builder.create();
        downloadConfirmationDialog.show();
    }
    
    public void askConfirmationNoAppInstaledBeforeDownload (String parentPath, String url, long size, long [] hashes, String nodeToDownload, final boolean highPriority){
        logDebug("askConfirmationNoAppInstaledBeforeDownload");
        
        final String parentPathC = parentPath;
        final String urlC = url;
        final long [] hashesC = hashes;
        final long sizeC=size;
        
        androidx.appcompat.app.AlertDialog.Builder builder = new androidx.appcompat.app.AlertDialog.Builder(this);
        LinearLayout confirmationLayout = new LinearLayout(this);
        confirmationLayout.setOrientation(LinearLayout.VERTICAL);
        LinearLayout.LayoutParams params = new LinearLayout.LayoutParams(LinearLayout.LayoutParams.MATCH_PARENT, LinearLayout.LayoutParams.WRAP_CONTENT);
        params.setMargins(scaleWidthPx(20, outMetrics), scaleHeightPx(10, outMetrics), scaleWidthPx(17, outMetrics), 0);
        
        final CheckBox dontShowAgain =new CheckBox(this);
        dontShowAgain.setText(getString(R.string.checkbox_not_show_again));
        dontShowAgain.setTextColor(ContextCompat.getColor(this, R.color.text_secondary));
        
        confirmationLayout.addView(dontShowAgain, params);
        
        builder.setView(confirmationLayout);
        
        builder.setMessage(getString(R.string.alert_no_app, nodeToDownload));
        builder.setPositiveButton(getString(R.string.general_save_to_device),
                new DialogInterface.OnClickListener() {
                    public void onClick(DialogInterface dialog, int whichButton) {
                        if(dontShowAgain.isChecked()){
                            dbH.setAttrAskNoAppDownload("false");
                        }
                        nC.download(parentPathC, urlC, sizeC, hashesC, highPriority);
                    }
                });
        builder.setNegativeButton(getString(android.R.string.cancel), new DialogInterface.OnClickListener() {
            public void onClick(DialogInterface dialog, int whichButton) {
                if(dontShowAgain.isChecked()){
                    dbH.setAttrAskNoAppDownload("false");
                }
            }
        });
        downloadConfirmationDialog = builder.create();
        downloadConfirmationDialog.show();
    }

	@Override
	public void onUsersUpdate(MegaApiJava api, ArrayList<MegaUser> users) {
		if (users != null && !users.isEmpty()) {
			for (MegaUser updatedUser : users) {
				if (updatedUser.getHandle() == user.getHandle()) {
					user = updatedUser;
					emailText.setText(user.getEmail());
					break;
				}
			}
		}
	}

	@Override
	public void onUserAlertsUpdate(MegaApiJava api, ArrayList<MegaUserAlert> userAlerts) {
		logDebug("onUserAlertsUpdate");
	}
    
    @Override
    public void onNodesUpdate(MegaApiJava api,ArrayList<MegaNode> nodeList) {
        if (sharedFoldersFragment != null){
            if (sharedFoldersFragment.isVisible()){
                sharedFoldersFragment.setNodes(parentHandle);
            }
        }
        ArrayList<MegaNode> nodes = megaApi.getInShares(user);
        setFoldersButtonText(nodes);
    }
    
    @Override
    public void onReloadNeeded(MegaApiJava api) {
    
    }
    
    @Override
    public void onAccountUpdate(MegaApiJava api) {
    
    }
    
    @Override
    public void onContactRequestsUpdate(MegaApiJava api,ArrayList<MegaContactRequest> requests) {
    
    }
    
    @Override
    public void onEvent(MegaApiJava api,MegaEvent event) {
    
    }

	@Override
	public void onChatListItemUpdate(MegaChatApiJava api, MegaChatListItem item) {

	}

	@Override
	public void onChatInitStateUpdate(MegaChatApiJava api, int newState) {

	}

	@Override
	public void onChatOnlineStatusUpdate(MegaChatApiJava api, long userhandle, int status, boolean inProgress) {
		logDebug("userhandle: " + userhandle + ", status: " + status + ", inProgress: " + inProgress);
		setContactPresenceStatus();
		requestLastGreen(status);
	}

	@Override
	public void onChatPresenceConfigUpdate(MegaChatApiJava api, MegaChatPresenceConfig config) {

	}

	@Override
	public void onChatConnectionStateUpdate(MegaChatApiJava api, long chatid, int newState) {
		MegaChatRoom chatRoom = api.getChatRoom(chatid);

		if (MegaApplication.isWaitingForCall() && newState == MegaChatApi.CHAT_CONNECTION_ONLINE
				&& chatRoom != null && chatRoom.getPeerHandle(0) == user.getHandle()) {
			startCallWithChatOnline(api.getChatRoom(chatid));
		}
	}

	@Override
	public void onChatPresenceLastGreen(MegaChatApiJava api, long userhandle, int lastGreen) {
		if(userhandle == user.getHandle()){
			logDebug("Update last green");

			int state = megaChatApi.getUserOnlineStatus(user.getHandle());

			if(state != MegaChatApi.STATUS_ONLINE && state != MegaChatApi.STATUS_BUSY && state != MegaChatApi.STATUS_INVALID){
				String formattedDate = lastGreenDate(this, lastGreen);
				secondLineTextToolbar.setVisibility(View.VISIBLE);
				secondLineTextToolbar.setText(formattedDate);
				secondLineTextToolbar.isMarqueeIsNecessary(this);
				logDebug("Date last green: " + formattedDate);
			}
		}
	}

	private void startCallWithChatOnline(MegaChatRoom chatRoom) {
		MegaApplication.setSpeakerStatus(chatRoom.getChatId(), startVideo);
		megaChatApi.startChatCall(chatRoom.getChatId(), startVideo, this);
		MegaApplication.setIsWaitingForCall(false);
	}

	/**
	 * Updates the "Verify credentials" view.
	 */
	public void updateVerifyCredentialsLayout() {
		if (user != null) {
			verifyCredentialsLayout.setVisibility(View.VISIBLE);

			if (megaApi.areCredentialsVerified(user)) {
				verifiedText.setText(R.string.label_verified);
				verifiedImage.setVisibility(View.VISIBLE);
			} else {
				verifiedText.setText(R.string.label_not_verified);
				verifiedImage.setVisibility(View.GONE);
			}
		} else {
			verifyCredentialsLayout.setVisibility(View.GONE);
		}
	}

	/**
	 * This method is used to change the elevation of the toolbar.
	 */
	public void changeToolbarLayoutElevation() {
		appBarLayout.setElevation(callInProgressLayout.getVisibility() == View.VISIBLE ?
				px2dp(16, outMetrics) : 0);

		if (callInProgressLayout.getVisibility() == View.VISIBLE) {
			appBarLayout.setExpanded(false);
		}
	}

	/**
	 * This method sets "Tap to return to call" banner when there is a call in progress.
	 */
	private void setCallWidget() {
		if (!isScreenInPortrait(this)) {
			hideCallWidget(this, callInProgressChrono, callInProgressLayout);
			return;
		}

		showCallLayout(this, callInProgressLayout, callInProgressChrono, callInProgressText);
	}
}<|MERGE_RESOLUTION|>--- conflicted
+++ resolved
@@ -129,11 +129,8 @@
 import static mega.privacy.android.app.utils.AvatarUtil.*;
 import static mega.privacy.android.app.utils.TextUtil.*;
 import static nz.mega.sdk.MegaApiJava.INVALID_HANDLE;
-<<<<<<< HEAD
 import static nz.mega.sdk.MegaChatApiJava.MEGACHAT_INVALID_HANDLE;
-=======
 import static nz.mega.sdk.MegaApiJava.STORAGE_STATE_PAYWALL;
->>>>>>> 59535c97
 
 import mega.privacy.android.app.components.AppBarStateChangeListener.State;
 
@@ -298,7 +295,6 @@
 		}
 	};
 
-<<<<<<< HEAD
 	private BroadcastReceiver chatCallUpdateReceiver = new BroadcastReceiver() {
 		@Override
 		public void onReceive(Context context, Intent intent) {
@@ -360,7 +356,10 @@
 				} else {
 					supportInvalidateOptionsMenu();
 				}
-=======
+			}
+		}
+	};
+
 	private BroadcastReceiver destroyActionModeReceiver = new BroadcastReceiver() {
 		@Override
 		public void onReceive(Context context, Intent intent) {
@@ -371,7 +370,6 @@
 			if (sharedFoldersFragment != null && sharedFoldersFragment.isVisible()) {
 				sharedFoldersFragment.clearSelections();
 				sharedFoldersFragment.hideMultipleSelect();
->>>>>>> 59535c97
 			}
 		}
 	};
@@ -741,16 +739,15 @@
 		userNameUpdateFilter.addAction(ACTION_UPDATE_LAST_NAME);
 		LocalBroadcastManager.getInstance(this).registerReceiver(userNameReceiver, userNameUpdateFilter);
 
-<<<<<<< HEAD
 		IntentFilter filterCall = new IntentFilter(ACTION_CALL_STATUS_UPDATE);
 		filterCall.addAction(ACTION_CHANGE_CALL_ON_HOLD);
 		registerReceiver(chatCallUpdateReceiver, filterCall);
 
-		registerReceiver(chatSessionUpdateReceiver, new IntentFilter(ACTION_CHANGE_SESSION_ON_HOLD));
-=======
+		registerReceiver(chatSessionUpdateReceiver,
+				new IntentFilter(ACTION_CHANGE_SESSION_ON_HOLD));
+
 		registerReceiver(destroyActionModeReceiver,
 				new IntentFilter(BROADCAST_ACTION_DESTROY_ACTION_MODE));
->>>>>>> 59535c97
 	}
 
 	private void visibilityStateIcon() {
@@ -1886,12 +1883,9 @@
 
 		LocalBroadcastManager.getInstance(this).unregisterReceiver(manageShareReceiver);
 		LocalBroadcastManager.getInstance(this).unregisterReceiver(userNameReceiver);
-<<<<<<< HEAD
 		unregisterReceiver(chatCallUpdateReceiver);
 		unregisterReceiver(chatSessionUpdateReceiver);
-=======
 		unregisterReceiver(destroyActionModeReceiver);
->>>>>>> 59535c97
 	}
 
 	@Override
