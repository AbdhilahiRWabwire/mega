--- conflicted
+++ resolved
@@ -852,15 +852,9 @@
 				i.putExtra(CHAT_ID, chatRoomTo.getChatId());
 				i.addFlags(Intent.FLAG_ACTIVITY_NEW_TASK);
 				startActivity(i);
-<<<<<<< HEAD
-			} else {
-				MegaApplication.setSpeakerStatus(chatRoomTo.getChatId(), startVideo);
-				if(startVideo) app.manuallyActivatedLocalCamera();
-				megaChatApi.startChatCall(chatRoomTo.getChatId(), startVideo, this);
-=======
+
 			} else if (isStatusConnected(this, megaChatApi, chatRoomTo.getChatId())) {
 				startCallWithChatOnline(chatRoomTo);
->>>>>>> 7547b44d
 			}
 		} else {
 			//Create first the chat
@@ -2378,7 +2372,8 @@
 	}
 
 	private void startCallWithChatOnline(MegaChatRoom chatRoom) {
-		app.setSpeakerStatus(chatRoom.getChatId(), startVideo);
+		MegaApplication.setSpeakerStatus(chatRoom.getChatId(), startVideo);
+		if(startVideo) app.manuallyActivatedLocalCamera();
 		megaChatApi.startChatCall(chatRoom.getChatId(), startVideo, this);
 		waitingForCall = false;
 	}
