package mega.privacy.android.app.listeners;

import android.content.Context;

import mega.privacy.android.app.DatabaseHandler;
import mega.privacy.android.app.MegaApplication;
<<<<<<< HEAD
import mega.privacy.android.app.R;
=======
import mega.privacy.android.app.MegaPreferences;
import mega.privacy.android.app.R;
import mega.privacy.android.app.jobservices.CameraUploadsService;
import mega.privacy.android.app.lollipop.ManagerActivityLollipop;
import mega.privacy.android.app.lollipop.managerSections.SettingsFragmentLollipop;
>>>>>>> 61f57a84
import nz.mega.sdk.MegaApiJava;
import nz.mega.sdk.MegaError;
import nz.mega.sdk.MegaRequest;
import nz.mega.sdk.MegaStringMap;

import static mega.privacy.android.app.lollipop.ManagerActivityLollipop.FragmentTag.*;
import static mega.privacy.android.app.utils.CameraUploadUtil.*;
import static mega.privacy.android.app.utils.LogUtil.*;
import static mega.privacy.android.app.utils.Util.*;
import static mega.privacy.android.app.utils.TextUtil.*;
import static nz.mega.sdk.MegaApiJava.*;
import static mega.privacy.android.app.utils.ContactUtil.*;
<<<<<<< HEAD

public class SetAttrUserListener extends BaseListener {
=======
import static mega.privacy.android.app.lollipop.ManagerActivityLollipop.*;

public class SetAttrUserListener extends BaseListener {

    // FragmentTag is for storing the fragment which has the api call within Activity Context
    private FragmentTag fragmentTag;
>>>>>>> 61f57a84

    public SetAttrUserListener(Context context) {
        super(context);
    }

    public SetAttrUserListener(Context context, FragmentTag fragmentTag) {
        super(context);
        this.fragmentTag = fragmentTag;
    }

    @Override
    public void onRequestFinish(MegaApiJava api, MegaRequest request, MegaError e) {
        if (request.getType() != MegaRequest.TYPE_SET_ATTR_USER) return;

        switch (request.getParamType()) {
            case USER_ATTR_MY_CHAT_FILES_FOLDER:
                if (e.getErrorCode() == MegaError.API_OK) {
                    updateMyChatFilesFolderHandle(request.getMegaStringMap());
                } else {
                    logWarning("Error setting \"My chat files\" folder as user's attribute");
                }
                break;
            case USER_ATTR_FIRSTNAME:
                if (e.getErrorCode() == MegaError.API_OK) {
                    updateFirstName(context, request.getText(), request.getEmail());
                }
                break;
            case USER_ATTR_LASTNAME:
                if (e.getErrorCode() == MegaError.API_OK) {
                    updateLastName(context, request.getText(), request.getEmail());
                }
                break;
            case USER_ATTR_ALIAS:
                if (e.getErrorCode() == MegaError.API_OK) {
                    String nickname = request.getText();
                    dBH.setContactNickname(nickname, request.getNodeHandle());
                    String message;
                    if (request.getText() == null) {
                        message = context.getString(R.string.snackbar_nickname_removed);
                    } else {
                        message = context.getString(R.string.snackbar_nickname_added);
                    }
                    showSnackbar(context, message);
                    notifyNicknameUpdate(context, request.getNodeHandle());
                } else if (e.getErrorCode() == MegaError.API_ENOENT) {
                    dBH.setContactNickname(null, request.getNodeHandle());
                    notifyNicknameUpdate(context, request.getNodeHandle());
                } else {
                    logError("Error adding, updating or removing the alias" + e.getErrorCode());
                }
                break;
<<<<<<< HEAD
=======
            case USER_ATTR_CAMERA_UPLOADS_FOLDER:
                long handle = request.getNodeHandle();
                boolean isSecondary = request.getFlag();
                MegaPreferences prefs = dBH.getPreferences();
                // Database and preference update
                if (e.getErrorCode() == MegaError.API_OK) {
                    if (prefs == null) return;
                    if (isSecondary) {
                        resetSecondaryTimeline();
                        dBH.setSecondaryFolderHandle(handle);
                        prefs.setMegaHandleSecondaryFolder(String.valueOf(handle));
                    } else {
                        resetPrimaryTimeline();
                        dBH.setCamSyncHandle(handle);
                        prefs.setCamSyncHandle(String.valueOf(handle));
                    }
                    forceUpdateCameraUploadFolderIcon(request.getFlag(), request.getNodeHandle());
                }

                if (context instanceof CameraUploadsService) {
                    ((CameraUploadsService) context).onSetFolderAttribute(e.getErrorCode() == MegaError.API_OK);
                } else if (context instanceof ManagerActivityLollipop
                        && fragmentTag == SETTINGS) {
                    if (e.getErrorCode() == MegaError.API_OK) {
                        SettingsFragmentLollipop settingsFragment = ((ManagerActivityLollipop) context).getSettingsFragment();
                        if (settingsFragment != null) {
                            settingsFragment.setCUDestinationFolder(isSecondary, handle);
                        }
                        return;
                    }
                    showSnackbar(context, context.getString(R.string.error_unable_to_setup_cloud_folder));
                    logError("Exception happens when set user attribute" + e.toString());
                }
                break;
>>>>>>> 61f57a84
        }
    }

    /**
     * Updates in DB the handle of "My chat files" folder node if the request
     * for set a node as USER_ATTR_MY_CHAT_FILES_FOLDER finished without errors.
     *
     * Before update the DB, it has to obtain the handle contained in a MegaStringMap,
     * where one of the entries will contain a key "h" and its value, the handle in base64.
     *
     * @param map MegaStringMap which contains the handle of the node set as USER_ATTR_MY_CHAT_FILES_FOLDER.
     */
    private void updateMyChatFilesFolderHandle(MegaStringMap map) {
        if (map != null && map.size() > 0 && !isTextEmpty(map.get("h"))) {
            long handle = base64ToHandle(map.get("h"));
            if (handle != INVALID_HANDLE) {
                MegaApplication.getInstance().getDbH().setMyChatFilesFolderHandle(handle);
            }
        }
    }
}<|MERGE_RESOLUTION|>--- conflicted
+++ resolved
@@ -2,17 +2,12 @@
 
 import android.content.Context;
 
-import mega.privacy.android.app.DatabaseHandler;
 import mega.privacy.android.app.MegaApplication;
-<<<<<<< HEAD
-import mega.privacy.android.app.R;
-=======
 import mega.privacy.android.app.MegaPreferences;
 import mega.privacy.android.app.R;
 import mega.privacy.android.app.jobservices.CameraUploadsService;
 import mega.privacy.android.app.lollipop.ManagerActivityLollipop;
 import mega.privacy.android.app.lollipop.managerSections.SettingsFragmentLollipop;
->>>>>>> 61f57a84
 import nz.mega.sdk.MegaApiJava;
 import nz.mega.sdk.MegaError;
 import nz.mega.sdk.MegaRequest;
@@ -25,17 +20,12 @@
 import static mega.privacy.android.app.utils.TextUtil.*;
 import static nz.mega.sdk.MegaApiJava.*;
 import static mega.privacy.android.app.utils.ContactUtil.*;
-<<<<<<< HEAD
-
-public class SetAttrUserListener extends BaseListener {
-=======
 import static mega.privacy.android.app.lollipop.ManagerActivityLollipop.*;
 
 public class SetAttrUserListener extends BaseListener {
 
     // FragmentTag is for storing the fragment which has the api call within Activity Context
     private FragmentTag fragmentTag;
->>>>>>> 61f57a84
 
     public SetAttrUserListener(Context context) {
         super(context);
@@ -87,8 +77,6 @@
                     logError("Error adding, updating or removing the alias" + e.getErrorCode());
                 }
                 break;
-<<<<<<< HEAD
-=======
             case USER_ATTR_CAMERA_UPLOADS_FOLDER:
                 long handle = request.getNodeHandle();
                 boolean isSecondary = request.getFlag();
@@ -123,7 +111,6 @@
                     logError("Exception happens when set user attribute" + e.toString());
                 }
                 break;
->>>>>>> 61f57a84
         }
     }
 
