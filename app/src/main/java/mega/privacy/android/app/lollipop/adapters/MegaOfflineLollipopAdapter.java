package mega.privacy.android.app.lollipop.adapters;

import android.app.Activity;
import android.content.Context;
import android.content.res.Configuration;
import android.graphics.Bitmap;
import android.graphics.BitmapFactory;
import android.graphics.Color;
import android.graphics.drawable.ColorDrawable;
import android.media.ExifInterface;
import android.os.AsyncTask;
import android.support.v4.content.ContextCompat;
import android.support.v7.app.ActionBar;
import android.support.v7.widget.RecyclerView;
import android.util.DisplayMetrics;
import android.util.SparseBooleanArray;
import android.util.TypedValue;
import android.view.Display;
import android.view.LayoutInflater;
import android.view.View;
import android.view.View.OnClickListener;
import android.view.ViewGroup;
import android.view.animation.Animation;
import android.view.animation.AnimationUtils;
import android.widget.ImageButton;
import android.widget.ImageView;
import android.widget.LinearLayout;
import android.widget.RelativeLayout;
import android.widget.TextView;

import java.io.File;
import java.io.IOException;
import java.util.ArrayList;
import java.util.List;
import java.util.concurrent.CopyOnWriteArrayList;

import mega.privacy.android.app.DatabaseHandler;
import mega.privacy.android.app.MegaOffline;
import mega.privacy.android.app.MimeTypeList;
import mega.privacy.android.app.MimeTypeThumbnail;
import mega.privacy.android.app.R;
import mega.privacy.android.app.components.NewGridRecyclerView;
import mega.privacy.android.app.lollipop.ManagerActivityLollipop;
import mega.privacy.android.app.lollipop.managerSections.OfflineFragmentLollipop;
import mega.privacy.android.app.utils.ThumbnailUtils;
import mega.privacy.android.app.utils.ThumbnailUtilsLollipop;
import mega.privacy.android.app.utils.Util;

import static mega.privacy.android.app.utils.FileUtils.*;
import static mega.privacy.android.app.utils.OfflineUtils.getOfflineFile;


public class MegaOfflineLollipopAdapter extends RecyclerView.Adapter<MegaOfflineLollipopAdapter.ViewHolderOffline> implements OnClickListener, View.OnLongClickListener, RotatableAdapter {
	
	public static final int ITEM_VIEW_TYPE_LIST = 0;
	public static final int ITEM_VIEW_TYPE_GRID = 1;
	
	Context context;
 
	int positionClicked;
	public static String DB_FILE = "0";
	public static String DB_FOLDER = "1";
	public DatabaseHandler dbH;

	private ArrayList<MegaOffline> mOffList = new ArrayList<MegaOffline>();
	public int folderCount = 0;
    private int placeholderCount;
	
//	int getAdapterType();
	
	RecyclerView listFragment;
	ImageView emptyImageViewFragment;
	LinearLayout emptyTextViewFragment;
	ActionBar aB;
	SparseBooleanArray selectedItems;
	OfflineFragmentLollipop fragment;

	boolean multipleSelect;
	
	/*public static view holder class*/
    public class ViewHolderOffline extends RecyclerView.ViewHolder{
        public ViewHolderOffline(View v) {
			super(v);
		}
		ImageView imageView;
        ImageView iconView;
        TextView textViewFileName;
        TextView textViewFileSize;
        RelativeLayout itemLayout;
        
        int currentPosition;
        String currentPath;
        String currentHandle;
		RelativeLayout thumbLayout;

	}
	
	private int getAdapterType() {
		return ((ManagerActivityLollipop)context).isList ? MegaOfflineLollipopAdapter.ITEM_VIEW_TYPE_LIST : MegaOfflineLollipopAdapter.ITEM_VIEW_TYPE_GRID;
	}
    
    public class ViewHolderOfflineList extends ViewHolderOffline{
    	public ViewHolderOfflineList (View v){
    		super(v);
    	}
		RelativeLayout threeDotsLayout;

	}
    
    public class ViewHolderOfflineGrid extends ViewHolderOffline{
    	public ViewHolderOfflineGrid (View v){
    		super(v);
    	}
		ImageButton imageButtonThreeDots;
    	public View separator;
    	
		public View folderLayout;
		public View fileLayout;
		public ImageView imageViewIcon;
		public RelativeLayout thumbLayoutForFile, bottomContainer;
		public ImageButton imageButtonThreeDotsForFile;
		public TextView textViewFileNameForFile;
		public ImageView fileGridSelected;
	}
    
    private class OfflineThumbnailAsyncTask extends AsyncTask<String, Void, Bitmap>{

    	ViewHolderOffline holder;
    	String currentPath;
    	
    	public OfflineThumbnailAsyncTask(ViewHolderOffline holder) {
    		log("OfflineThumbnailAsyncTask::OfflineThumbnailAsyncTask");
			this.holder = holder;
		}
    	
		@Override
		protected Bitmap doInBackground(String... params) {
			log("OfflineThumbnailAsyncTask::doInBackground");
			currentPath = params[0];
			File currentFile = new File(currentPath);
			
			BitmapFactory.Options options = new BitmapFactory.Options();
			options.inJustDecodeBounds = true;
			Bitmap thumb = BitmapFactory.decodeFile(currentFile.getAbsolutePath(), options);
			
			ExifInterface exif;
			int orientation = ExifInterface.ORIENTATION_NORMAL;
			try {
				exif = new ExifInterface(currentFile.getAbsolutePath());
				orientation = exif.getAttributeInt(ExifInterface.TAG_ORIENTATION, ExifInterface.ORIENTATION_UNDEFINED);
			} catch (IOException e) {}  
			
			// Calculate inSampleSize
		    options.inSampleSize = Util.calculateInSampleSize(options, 270, 270);
		    
		    // Decode bitmap with inSampleSize set
		    options.inJustDecodeBounds = false;
		    
		    thumb = BitmapFactory.decodeFile(currentFile.getAbsolutePath(), options);
			if (thumb != null){
				thumb = Util.rotateBitmap(thumb, orientation);
				long handle = Long.parseLong(holder.currentHandle);
				ThumbnailUtils.setThumbnailCache(handle, thumb);
				return thumb;
			}
			
			return null;
		}
		
		@Override
		protected void onPostExecute(Bitmap thumb){
			log("OfflineThumbnailAsyncTask::onPostExecute");
			if (thumb != null){
				if (holder.currentPath.compareTo(currentPath) == 0){
					if (getAdapterType() == MegaOfflineLollipopAdapter.ITEM_VIEW_TYPE_LIST){
						RelativeLayout.LayoutParams params1 = (RelativeLayout.LayoutParams) holder.imageView.getLayoutParams();
						params1.height = (int) TypedValue.applyDimension(TypedValue.COMPLEX_UNIT_DIP, 36, context.getResources().getDisplayMetrics());
						params1.width = (int) TypedValue.applyDimension(TypedValue.COMPLEX_UNIT_DIP, 36, context.getResources().getDisplayMetrics());
						int left = (int) TypedValue.applyDimension(TypedValue.COMPLEX_UNIT_DIP, 6, context.getResources().getDisplayMetrics());
						params1.setMargins(left, 0, 0, 0);

						holder.imageView.setLayoutParams(params1);

					}else if(getAdapterType() == MegaOfflineLollipopAdapter.ITEM_VIEW_TYPE_GRID){
						holder.iconView.setVisibility(View.GONE);
						holder.imageView.setVisibility(View.VISIBLE);
						thumb = ThumbnailUtilsLollipop.getRoundedRectBitmap(context, thumb, 2);
					}
					holder.imageView.setImageBitmap(thumb);
					Animation fadeInAnimation = AnimationUtils.loadAnimation(context, R.anim.fade_in);
					holder.imageView.startAnimation(fadeInAnimation);

				}
			}
		}    	
    }

    boolean putOrDeletePosition (int pos) {
		if (selectedItems.get(pos, false)) {
			log("delete pos: "+pos);
			selectedItems.delete(pos);
			return true;
		}
		else {
			log("PUT pos: "+pos);
			selectedItems.put(pos, true);
			return false;
		}
	}

	void hideMultipleSelect () {
		if (selectedItems.size() <= 0){
			fragment.hideMultipleSelect();
		}
	}

	void startAnimation (final int pos, final boolean delete) {
		if (getAdapterType() == MegaOfflineLollipopAdapter.ITEM_VIEW_TYPE_LIST){
			MegaOfflineLollipopAdapter.ViewHolderOfflineList view = (MegaOfflineLollipopAdapter.ViewHolderOfflineList) listFragment.findViewHolderForLayoutPosition(pos);
			if(view!=null){
				log("Start animation: "+pos);
				Animation flipAnimation = AnimationUtils.loadAnimation(context, R.anim.multiselect_flip);
				flipAnimation.setAnimationListener(new Animation.AnimationListener() {
					@Override
					public void onAnimationStart(Animation animation) {
						if (!delete) {
							notifyItemChanged(pos);
						}
					}

					@Override
					public void onAnimationEnd(Animation animation) {
						hideMultipleSelect();
						if (delete) {
							notifyItemChanged(pos);
						}
					}

					@Override
					public void onAnimationRepeat(Animation animation) {

					}
				});
				view.imageView.startAnimation(flipAnimation);
			}
			else {
				hideMultipleSelect();
				notifyItemChanged(pos);
			}
		}
		else{
			log("adapter type is GRID");
			MegaOffline node = (MegaOffline) getItem(pos);
			boolean isFile = false;
			if (node != null) {
				if (node.isFolder()) {
					isFile = false;
				}
				else {
					isFile =true;
				}
			}
			MegaOfflineLollipopAdapter.ViewHolderOfflineGrid view = (MegaOfflineLollipopAdapter.ViewHolderOfflineGrid) listFragment.findViewHolderForLayoutPosition(pos);
			if(view != null) {
				Animation flipAnimation = AnimationUtils.loadAnimation(context,R.anim.multiselect_flip);
				if (!delete && isFile) {
					notifyItemChanged(pos);
					flipAnimation.setDuration(250);
				}
				flipAnimation.setAnimationListener(new Animation.AnimationListener() {
					@Override
					public void onAnimationStart(Animation animation) {
						if (!delete) {
							notifyItemChanged(pos);
						}
					}

					@Override
					public void onAnimationEnd(Animation animation) {
						hideMultipleSelect();
						notifyItemChanged(pos);
					}

					@Override
					public void onAnimationRepeat(Animation animation) {

					}
				});
				if (isFile) {
					view.fileGridSelected.startAnimation(flipAnimation);
				}
				else {
					view.imageViewIcon.startAnimation(flipAnimation);
				}

			}else{
				hideMultipleSelect();
				notifyItemChanged(pos);
			}
		}
	}

<<<<<<< HEAD
=======
	private boolean isRKSavedForOffline (MegaOffline currentNode) {
		if(currentNode.getHandle().equals("0") && isFileAvailable(buildExternalStorageFile(RK_FILE))){
			return true;
		}

    	return false;
	}

>>>>>>> 627a3ff6
    public void toggleSelection(int pos) {
		log("toggleSelection");
        //Otherwise out of bounds exception happens.
        boolean a = pos >= folderCount;
        boolean b = getAdapterType() == MegaOfflineLollipopAdapter.ITEM_VIEW_TYPE_GRID;
        boolean c = placeholderCount != 0;
        if (a && b && c) {
            pos += placeholderCount;
        }

        startAnimation(pos, putOrDeletePosition(pos));
	}

	public void toggleAllSelection(int pos) {
		startAnimation(pos, putOrDeletePosition(pos));
	}
    
    public void selectAll() {
        for (int i = 0;i < getItemCount();i++) {
            if(getItem(i) == null) {
                continue;
            }
            if (!isItemChecked(i)) {
                toggleAllSelection(i);
            }
        }
    }
    
    public void clearSelections() {
        for (int i = 0;i < this.getItemCount();i++) {
            if(getItem(i) == null) {
                continue;
            }
            if (isItemChecked(i)) {
                toggleAllSelection(i);
            }
        }
    }
	
	private boolean isItemChecked(int position) {
		log("isItemChecked");
		if((selectedItems!=null)){
			return selectedItems.get(position);
		}else{
			return false;
		}
    }

	public int getSelectedItemCount() {
		log("getSelectedItemCount");
		return selectedItems.size();
	}

	@Override
	public int getFolderCount() {
		return folderCount;
	}

	@Override
	public int getPlaceholderCount() {
		return placeholderCount;
	}

	@Override
	public List<Integer> getSelectedItems() {
		if (selectedItems != null) {
			log("getSelectedItems");
			List<Integer> items = new ArrayList<Integer>(selectedItems.size());
			for (int i = 0; i < selectedItems.size(); i++) {
				items.add(selectedItems.keyAt(i));
			}
			return items;
		} else {
			return null;
		}
	}	
	
	/*
	 * Get list of all selected nodes
	 */
	public List<MegaOffline> getSelectedOfflineNodes() {
		log("getSelectedOfflineNodes");
		ArrayList<MegaOffline> nodes = new ArrayList<MegaOffline>();
		
		for (int i = 0; i < selectedItems.size(); i++) {
			if (selectedItems.valueAt(i) == true) {
				MegaOffline document = getNodeAt(selectedItems.keyAt(i));
				if (document != null){
					nodes.add(document);
				}
			}
		}
		return nodes;
	}
	
	public MegaOfflineLollipopAdapter(OfflineFragmentLollipop _fragment, Context _context, ArrayList<MegaOffline> _mOffList, RecyclerView listView, ImageView emptyImageView, LinearLayout emptyTextView, ActionBar aB, int getAdapterType) {
		log("MegaOfflineListAdapter");
		this.fragment = _fragment;
		this.context = _context;
//		this.getAdapterType() =  getAdapterType();
        this.listFragment = listView;
        this.emptyImageViewFragment = emptyImageView;
        this.emptyTextViewFragment = emptyTextView;
        this.aB = aB;
        
        this.positionClicked = -1;
        //After this.listFragment = listView;
//        this.mOffList = insertPlaceHolderNode(_mOffList);
		setNodes(_mOffList);
    }
    
    public void setRecylerView(RecyclerView recylerView) {
	    this.listFragment = recylerView;
    }
	
	public void setNodes(ArrayList<MegaOffline> mOffList){
		log("setNodes");
<<<<<<< HEAD

=======
		String pathNav = fragment.getPathNavigation();
		if (pathNav != null && pathNav.equals("/") && mOffList != null) {
			if (!mOffList.isEmpty()) {
				log("List not empty");
				MegaOffline lastItem = mOffList.get(mOffList.size() - 1);
				if (!(lastItem.getHandle().equals("0"))) {
					addMasterKeyAsOffline(mOffList);
				}
			} else {
				addMasterKeyAsOffline(mOffList);
			}
		}		
		
>>>>>>> 627a3ff6
		this.mOffList = insertPlaceHolderNode(mOffList);
		((OfflineFragmentLollipop) fragment).addSectionTitle(this.mOffList);
		positionClicked = -1;	
		notifyDataSetChanged();
	}

	private void addMasterKeyAsOffline(ArrayList<MegaOffline> mOffList) {
		log("Export in: " + getExternalStoragePath(RK_FILE));
		if (isFileAvailable(buildExternalStorageFile(RK_FILE))) {
			MegaOffline masterKeyFile = new MegaOffline("0", getExternalStoragePath(RK_FILE), "MEGARecoveryKey.txt", 0, "0", 0, "0");
			mOffList.add(masterKeyFile);
		}
	}
	
	@Override
	public ViewHolderOffline onCreateViewHolder(ViewGroup parent, int viewType) {
		log("onCreateViewHolder");
		Display display = ((Activity)context).getWindowManager().getDefaultDisplay();
		DisplayMetrics outMetrics = new DisplayMetrics ();
	    display.getMetrics(outMetrics);
	    float density  = ((Activity)context).getResources().getDisplayMetrics().density;
		
	    LayoutInflater inflater = (LayoutInflater) context.getSystemService(Context.LAYOUT_INFLATER_SERVICE);
	    
		if (viewType == MegaNodeAdapter.ITEM_VIEW_TYPE_LIST){
		
			ViewHolderOfflineList holder = null;
			
			View v = inflater.inflate(R.layout.item_offline_list, parent, false);
				
			holder = new ViewHolderOfflineList(v);
			holder.itemLayout = (RelativeLayout) v.findViewById(R.id.offline_list_item_layout);
			holder.imageView = (ImageView) v.findViewById(R.id.offline_list_thumbnail);
			holder.textViewFileName = (TextView) v.findViewById(R.id.offline_list_filename);
			holder.textViewFileName.getLayoutParams().height = RelativeLayout.LayoutParams.WRAP_CONTENT;

			if(context.getResources().getConfiguration().orientation == Configuration.ORIENTATION_LANDSCAPE){
				holder.textViewFileName.setMaxWidth(Util.scaleWidthPx(280, outMetrics));
			} else{
				holder.textViewFileName.setMaxWidth(Util.scaleWidthPx(240, outMetrics));
			}
			holder.textViewFileSize = (TextView) v.findViewById(R.id.offline_list_filesize);
			holder.threeDotsLayout = (RelativeLayout) v.findViewById(R.id.offline_list_three_dots_layout);

			holder.itemLayout.setOnClickListener(this);
			holder.itemLayout.setOnLongClickListener(this);
			holder.itemLayout.setTag(holder);
			
			v.setTag(holder);
			
			return holder;
		}else if (viewType == MegaNodeAdapter.ITEM_VIEW_TYPE_GRID){
			ViewHolderOfflineGrid holder = null;
			
			View v = inflater.inflate(R.layout.item_offline_grid, parent, false);
			
			holder = new ViewHolderOfflineGrid(v);
			holder.folderLayout = v.findViewById(R.id.item_file_grid_folder);
			holder.fileLayout = v.findViewById(R.id.item_file_grid_file);
			holder.itemLayout = (RelativeLayout) v.findViewById(R.id.offline_grid_item_layout);
			holder.thumbLayout = (RelativeLayout) v.findViewById(R.id.file_grid_thumbnail_layout);
			holder.imageView = (ImageView) v.findViewById(R.id.file_grid_thumbnail);
			holder.iconView = (ImageView) v.findViewById(R.id.file_grid_icon_for_file);
			holder.textViewFileName = (TextView) v.findViewById(R.id.offline_grid_filename);
			holder.textViewFileName.setMaxWidth(Util.scaleWidthPx(240, outMetrics));
			holder.textViewFileSize = (TextView) v.findViewById(R.id.offline_grid_filesize);
			holder.imageButtonThreeDots = (ImageButton) v.findViewById(R.id.offline_grid_three_dots);
			holder.separator = (View) v.findViewById(R.id.offline_grid_separator);
			
			holder.imageViewIcon = (ImageView)v.findViewById(R.id.offline_grid_icon);
			holder.thumbLayoutForFile = (RelativeLayout)v.findViewById(R.id.file_grid_thumbnail_layout_for_file);
			holder.bottomContainer = v.findViewById(R.id.offline_grid_bottom_container);
            holder.bottomContainer.setOnClickListener(this);
            holder.bottomContainer.setTag(holder);
			holder.imageButtonThreeDotsForFile = (ImageButton)v.findViewById(R.id.file_grid_three_dots_for_file);
			holder.textViewFileNameForFile = (TextView)v.findViewById(R.id.file_grid_filename_for_file);
			holder.fileGridSelected = (ImageView)v.findViewById(R.id.file_grid_selected);
			
			holder.itemLayout.setOnClickListener(this);
			holder.itemLayout.setOnLongClickListener(this);
			holder.itemLayout.setTag(holder);
            
            holder.imageButtonThreeDots.setTag(holder);
            holder.imageButtonThreeDots.setOnClickListener(this);
            holder.imageButtonThreeDotsForFile.setTag(holder);
            holder.imageButtonThreeDotsForFile.setOnClickListener(this);
			v.setTag(holder);
			
			return holder;
		}
		else{
			return null;
		}
	}
	
//	private void dlog(Object o) {
//		String s = (o == null) ? "NULL" : o.toString();
//		Log.e("@#$",s);
//	}
	
	/**
	 * In grid view.
	 * For folder count is odd. Insert null element as placeholder.
	 *
	 * @param nodes Origin nodes to show.
	 * @return Nodes list with placeholder.
	 */
	private ArrayList<MegaOffline> insertPlaceHolderNode(ArrayList<MegaOffline> nodes) {
	    if(getAdapterType() == ITEM_VIEW_TYPE_LIST) {
	        placeholderCount = 0;
	        return nodes;
        }
	    //need re-calculate
	    folderCount = 0;
        CopyOnWriteArrayList<MegaOffline> safeList = new CopyOnWriteArrayList(nodes);
        for (MegaOffline node : safeList) {
            if (node == null) {
                safeList.remove(node);
            } else if (node.isFolder()) {
                folderCount++;
            }
        }
		boolean isGrid = !(((ManagerActivityLollipop)context).isList);
        int spanCount = 2;
        if (listFragment instanceof NewGridRecyclerView) {
            spanCount = ((NewGridRecyclerView)listFragment).getSpanCount();
        }
        placeholderCount =  (folderCount % spanCount) == 0 ? 0 : spanCount - (folderCount % spanCount);
        if (folderCount > 0 && placeholderCount != 0 && isGrid) {
            //Add placeholder at folders' end.
            for (int i = 0;i < placeholderCount;i++) {
                safeList.add(folderCount + i,null);
            }
		}
		return new ArrayList<>(safeList);
	}

	@Override
	public void onBindViewHolder(ViewHolderOffline holder, int position) {
		log("onBindViewHolder");
		if (getAdapterType() == MegaOfflineLollipopAdapter.ITEM_VIEW_TYPE_LIST){
			ViewHolderOfflineList holderList = (ViewHolderOfflineList) holder;
			onBindViewHolderList(holderList, position);
		}
		else if (getAdapterType() == MegaOfflineLollipopAdapter.ITEM_VIEW_TYPE_GRID){
			ViewHolderOfflineGrid holderGrid = (ViewHolderOfflineGrid) holder;
			onBindViewHolderGrid(holderGrid, position);
		}
	}
	
	public void onBindViewHolderGrid (ViewHolderOfflineGrid holder, int position){
		log("onBindViewHolderGrid");
	
		Display display = ((Activity)context).getWindowManager().getDefaultDisplay();
		DisplayMetrics outMetrics = new DisplayMetrics ();
	    display.getMetrics(outMetrics);
	    float density  = ((Activity)context).getResources().getDisplayMetrics().density;
		
	    float scaleW = Util.getScaleW(outMetrics, density);
	    float scaleH = Util.getScaleH(outMetrics, density);
	    
		holder.currentPosition = position;

		MegaOffline currentNode = (MegaOffline) getItem(position);
		//Placeholder for folder when folder count is odd.
		if (currentNode == null) {
			holder.folderLayout.setVisibility(View.INVISIBLE);
			holder.fileLayout.setVisibility(View.GONE);
			holder.itemLayout.setVisibility(View.INVISIBLE);
			return;
		}
<<<<<<< HEAD

		String path=null;
		
		if(currentNode.getOrigin()==MegaOffline.INCOMING){
			path = Environment.getExternalStorageDirectory().getAbsolutePath() + "/" + Util.offlineDIR + "/" + currentNode.getHandleIncoming() + "/";
		}
		else if(currentNode.getOrigin()==MegaOffline.INBOX){
			path = Environment.getExternalStorageDirectory().getAbsolutePath() + "/" + Util.offlineDIR + "/in/";
		}
		else{
			path= Environment.getExternalStorageDirectory().getAbsolutePath() + "/" + Util.offlineDIR;
		}	
		
		File currentFile = null;
		if (Environment.getExternalStorageDirectory() != null){
			currentFile = new File(path + currentNode.getPath()+currentNode.getName());
		}
		else{
			currentFile = context.getFilesDir();
		}
=======
>>>>>>> 627a3ff6
		
		File currentFile = getOfflineFile(context, currentNode);

		holder.currentPath = currentFile.getAbsolutePath();
		holder.currentHandle = currentNode.getHandle();

		holder.textViewFileName.setText(currentNode.getName());
		
		int folders=0;
		int files=0;
		if (currentFile.isDirectory()){
			
			File[] fList = currentFile.listFiles();

			if(fList != null){
				for (File f : fList){

					if (f.isDirectory()){
						folders++;
					}
					else{
						files++;
					}
				}

				String info = "";
				if (folders > 0){
					info = folders +  " " + context.getResources().getQuantityString(R.plurals.general_num_folders, folders);
					if (files > 0){
						info = info + ", " + files + " " + context.getResources().getQuantityString(R.plurals.general_num_files, folders);
					}
				}
				else {
					info = files +  " " + context.getResources().getQuantityString(R.plurals.general_num_files, files);
				}
				holder.textViewFileSize.setText(info);

			}else{
				holder.textViewFileSize.setText(" ");
			}
		}
		else{
			long nodeSize = currentFile.length();

			holder.textViewFileSize.setText(Util.getSizeString(nodeSize));
		}

		holder.iconView.setImageResource(MimeTypeThumbnail.typeForName(currentNode.getName()).getIconResourceId());
		holder.imageView.setVisibility(View.GONE);
		holder.iconView.setVisibility(View.VISIBLE);

		if (currentFile.isFile()){
			holder.itemLayout.setVisibility(View.VISIBLE);
			holder.folderLayout.setVisibility(View.GONE);
			holder.fileLayout.setVisibility(View.VISIBLE);

			holder.itemLayout.setVisibility(View.VISIBLE);
			holder.folderLayout.setVisibility(View.GONE);
			holder.fileLayout.setVisibility(View.VISIBLE);
			holder.textViewFileName.setVisibility(View.VISIBLE);
			holder.textViewFileSize.setVisibility(View.GONE);
			
			holder.textViewFileNameForFile.setText(currentNode.getName());
			
			holder.thumbLayoutForFile.setBackgroundColor(Color.TRANSPARENT);
			
            if (multipleSelect && isItemChecked(position)) {
                holder.itemLayout.setBackground(ContextCompat.getDrawable(context,R.drawable.background_item_grid_selected));
                holder.fileGridSelected.setImageResource(R.drawable.ic_select_folder);
            } else {
                holder.itemLayout.setBackground(ContextCompat.getDrawable(context,R.drawable.background_item_grid));
				holder.fileGridSelected.setImageDrawable(new ColorDrawable(Color.TRANSPARENT));
            }
			if (MimeTypeThumbnail.typeForName(currentNode.getName()).isImage()){
				Bitmap thumb = null;
								
				if (currentFile.exists()){
					thumb = ThumbnailUtils.getThumbnailFromCache(Long.parseLong(currentNode.getHandle()));
					if (thumb != null){
						thumb = ThumbnailUtilsLollipop.getRoundedRectBitmap(context, thumb, 2);
						holder.imageView.setImageBitmap(thumb);
						holder.imageView.setVisibility(View.VISIBLE);
						holder.iconView.setVisibility(View.GONE);

					}
					else{
						try{
							new OfflineThumbnailAsyncTask(holder).execute(currentFile.getAbsolutePath());
						}
						catch(Exception e){
							//Too many AsyncTasks
						}
					}
				}
			}
		}else{
			holder.itemLayout.setVisibility(View.VISIBLE);
			holder.folderLayout.setVisibility(View.VISIBLE);
			holder.fileLayout.setVisibility(View.GONE);
			holder.textViewFileSize.setVisibility(View.VISIBLE);
			holder.imageView.setVisibility(View.GONE);
			holder.iconView.setVisibility(View.VISIBLE);
			setFolderSelected(holder,position,R.drawable.ic_folder_list);
		}
		
		holder.imageButtonThreeDots.setTag(holder);
		holder.imageButtonThreeDots.setOnClickListener(this);
	}
	
	private void setFolderSelected(ViewHolderOfflineGrid holder,int position,int folderDrawableResId) {
		if (multipleSelect && isItemChecked(position)) {
			RelativeLayout.LayoutParams paramsMultiselect = (RelativeLayout.LayoutParams)holder.imageViewIcon.getLayoutParams();
			paramsMultiselect.height = (int)TypedValue.applyDimension(TypedValue.COMPLEX_UNIT_DIP,24,context.getResources().getDisplayMetrics());
			paramsMultiselect.width = (int)TypedValue.applyDimension(TypedValue.COMPLEX_UNIT_DIP,24,context.getResources().getDisplayMetrics());
			holder.imageViewIcon.setLayoutParams(paramsMultiselect);
			holder.itemLayout.setBackground(ContextCompat.getDrawable(context,R.drawable.background_item_grid_selected));
			holder.imageViewIcon.setImageResource(R.drawable.ic_select_folder);
		} else {
			holder.itemLayout.setBackground(ContextCompat.getDrawable(context,R.drawable.background_item_grid));
			holder.imageViewIcon.setImageResource(folderDrawableResId);
		}
	}
	
	public void onBindViewHolderList (ViewHolderOfflineList holder, int position){
		log("onBindViewHolderList");
		Display display = ((Activity)context).getWindowManager().getDefaultDisplay();
		DisplayMetrics outMetrics = new DisplayMetrics ();
	    display.getMetrics(outMetrics);
	    float density  = ((Activity)context).getResources().getDisplayMetrics().density;
		
	    float scaleW = Util.getScaleW(outMetrics, density);
	    float scaleH = Util.getScaleH(outMetrics, density);
	    
		holder.currentPosition = position;
				
		MegaOffline currentNode = (MegaOffline) getItem(position);
		
<<<<<<< HEAD
		String path=null;
		
		if(currentNode.getOrigin()==MegaOffline.INCOMING){
			path = Environment.getExternalStorageDirectory().getAbsolutePath() + "/" + Util.offlineDIR + "/" + currentNode.getHandleIncoming() + "/";
		}
		else if(currentNode.getOrigin()==MegaOffline.INBOX){
			path = Environment.getExternalStorageDirectory().getAbsolutePath() + "/" + Util.offlineDIR + "/in/";
		}
		else{
			path= Environment.getExternalStorageDirectory().getAbsolutePath() + "/" + Util.offlineDIR;
		}	
		
		File currentFile = null;
		if (Environment.getExternalStorageDirectory() != null){
			currentFile = new File(path + currentNode.getPath()+currentNode.getName());
		}
		else{
			currentFile = context.getFilesDir();
		}
=======
		if(currentNode.getHandle().equals("0")){
			//The node is the MasterKey File
			holder.textViewFileName.setText(currentNode.getName());

			long nodeSize;
			File fileRK = buildExternalStorageFile(RK_FILE);
			if(isFileAvailable(fileRK)){
				nodeSize = fileRK.length();
				holder.textViewFileSize.setText(Util.getSizeString(nodeSize));
			}			
			holder.imageView.setImageResource(MimeTypeList.typeForName(currentNode.getName()).getIconResourceId());
			holder.threeDotsLayout.setVisibility(View.VISIBLE);
			holder.threeDotsLayout.setTag(holder);
			holder.threeDotsLayout.setOnClickListener(this);
			holder.itemLayout.setBackgroundColor(Color.WHITE);
			return;
		}
		
		File currentFile = getOfflineFile(context, currentNode);
>>>>>>> 627a3ff6
		
		holder.currentPath = currentFile.getAbsolutePath();
		holder.currentHandle = currentNode.getHandle();

		holder.textViewFileName.setText(currentNode.getName());
		
		int folders=0;
		int files=0;
		if (currentFile.isDirectory()){

			log("Directory offline");
			RelativeLayout.LayoutParams params = (RelativeLayout.LayoutParams) holder.imageView.getLayoutParams();
			params.height = (int) TypedValue.applyDimension(TypedValue.COMPLEX_UNIT_DIP, 48, context.getResources().getDisplayMetrics());
			params.width = (int) TypedValue.applyDimension(TypedValue.COMPLEX_UNIT_DIP, 48, context.getResources().getDisplayMetrics());
			params.setMargins(0, 0, 0, 0);

			holder.imageView.setLayoutParams(params);
			
			File[] fList = currentFile.listFiles();
			if(fList != null){
				for (File f : fList){

					if (f.isDirectory()){
						folders++;
					}
					else{
						files++;
					}
				}

				String info = "";
				if (folders > 0){
					info = folders +  " " + context.getResources().getQuantityString(R.plurals.general_num_folders, folders);
					if (files > 0){
						info = info + ", " + files + " " + context.getResources().getQuantityString(R.plurals.general_num_files, folders);
					}
				}
				else {
					info = files +  " " + context.getResources().getQuantityString(R.plurals.general_num_files, files);
				}
				holder.textViewFileSize.setText(info);
			}else{
				holder.textViewFileSize.setText(" ");

			}

			if (!multipleSelect) {
				holder.itemLayout.setBackgroundColor(Color.WHITE);
				holder.imageView.setImageResource(R.drawable.ic_folder_list);
			}
			else {
				if(this.isItemChecked(position)){
					holder.itemLayout.setBackgroundColor(ContextCompat.getColor(context, R.color.new_multiselect_color));
					RelativeLayout.LayoutParams paramsMultiselect = (RelativeLayout.LayoutParams) holder.imageView.getLayoutParams();
					paramsMultiselect.height = (int) TypedValue.applyDimension(TypedValue.COMPLEX_UNIT_DIP, 48, context.getResources().getDisplayMetrics());
					paramsMultiselect.width = (int) TypedValue.applyDimension(TypedValue.COMPLEX_UNIT_DIP, 48, context.getResources().getDisplayMetrics());
					params.setMargins(0, 0, 0, 0);

					holder.imageView.setLayoutParams(paramsMultiselect);
					holder.imageView.setImageResource(R.drawable.ic_select_folder);
				}
				else{
					holder.itemLayout.setBackgroundColor(Color.WHITE);
					holder.imageView.setImageResource(R.drawable.ic_folder_list);

				}
			}

		}
		else{
			log("File offline");
			long nodeSize = currentFile.length();
			holder.textViewFileSize.setText(Util.getSizeString(nodeSize));

			if (!multipleSelect) {
				log("Not multiselect");

				holder.itemLayout.setBackgroundColor(Color.WHITE);
				holder.imageView.setImageResource(MimeTypeList.typeForName(currentNode.getName()).getIconResourceId());
				RelativeLayout.LayoutParams params = (RelativeLayout.LayoutParams) holder.imageView.getLayoutParams();
				params.height = (int) TypedValue.applyDimension(TypedValue.COMPLEX_UNIT_DIP, 48, context.getResources().getDisplayMetrics());
				params.width = (int) TypedValue.applyDimension(TypedValue.COMPLEX_UNIT_DIP, 48, context.getResources().getDisplayMetrics());
				params.setMargins(0, 0, 0, 0);

				holder.imageView.setLayoutParams(params);

				log("Check the thumb");
				if (MimeTypeList.typeForName(currentNode.getName()).isImage()){
					Bitmap thumb = null;

					if (currentFile.exists()){
						thumb = ThumbnailUtils.getThumbnailFromCache(Long.parseLong(currentNode.getHandle()));
						if (thumb != null){
							RelativeLayout.LayoutParams params1 = (RelativeLayout.LayoutParams) holder.imageView.getLayoutParams();
							params1.height = (int) TypedValue.applyDimension(TypedValue.COMPLEX_UNIT_DIP, 36, context.getResources().getDisplayMetrics());
							params1.width = (int) TypedValue.applyDimension(TypedValue.COMPLEX_UNIT_DIP, 36, context.getResources().getDisplayMetrics());
							int left = (int) TypedValue.applyDimension(TypedValue.COMPLEX_UNIT_DIP, 6, context.getResources().getDisplayMetrics());
							params1.setMargins(left, 0, 0, 0);

							holder.imageView.setLayoutParams(params1);
							holder.imageView.setImageBitmap(thumb);
						}
						else{
							try{
								new OfflineThumbnailAsyncTask(holder).execute(currentFile.getAbsolutePath());
							}
							catch(Exception e){
								//Too many AsyncTasks
							}
						}
					}
				}
			}
			else{
				log("multiselect ON");
				if(this.isItemChecked(position)){
					holder.itemLayout.setBackgroundColor(ContextCompat.getColor(context, R.color.new_multiselect_color));
					RelativeLayout.LayoutParams paramsMultiselect = (RelativeLayout.LayoutParams) holder.imageView.getLayoutParams();
					paramsMultiselect.height = (int) TypedValue.applyDimension(TypedValue.COMPLEX_UNIT_DIP, 48, context.getResources().getDisplayMetrics());
					paramsMultiselect.width = (int) TypedValue.applyDimension(TypedValue.COMPLEX_UNIT_DIP, 48, context.getResources().getDisplayMetrics());
					paramsMultiselect.setMargins(0, 0, 0, 0);

					holder.imageView.setLayoutParams(paramsMultiselect);
					holder.imageView.setImageResource(R.drawable.ic_select_folder);
				}
				else{
					holder.itemLayout.setBackgroundColor(ContextCompat.getColor(context, R.color.white));

					holder.imageView.setImageResource(MimeTypeList.typeForName(currentNode.getName()).getIconResourceId());
					RelativeLayout.LayoutParams params = (RelativeLayout.LayoutParams) holder.imageView.getLayoutParams();
					params.height = (int) TypedValue.applyDimension(TypedValue.COMPLEX_UNIT_DIP, 48, context.getResources().getDisplayMetrics());
					params.width = (int) TypedValue.applyDimension(TypedValue.COMPLEX_UNIT_DIP, 48, context.getResources().getDisplayMetrics());
					params.setMargins(0, 0, 0, 0);

					holder.imageView.setLayoutParams(params);

					log("Check the thumb");
					if (MimeTypeList.typeForName(currentNode.getName()).isImage()){
						Bitmap thumb = null;

						if (currentFile.exists()){
							thumb = ThumbnailUtils.getThumbnailFromCache(Long.parseLong(currentNode.getHandle()));
							if (thumb != null){
								RelativeLayout.LayoutParams params1 = (RelativeLayout.LayoutParams) holder.imageView.getLayoutParams();
								params1.height = (int) TypedValue.applyDimension(TypedValue.COMPLEX_UNIT_DIP, 36, context.getResources().getDisplayMetrics());
								params1.width = (int) TypedValue.applyDimension(TypedValue.COMPLEX_UNIT_DIP, 36, context.getResources().getDisplayMetrics());
								int left = (int) TypedValue.applyDimension(TypedValue.COMPLEX_UNIT_DIP, 6, context.getResources().getDisplayMetrics());
								params1.setMargins(left, 0, 0, 0);

								holder.imageView.setLayoutParams(params1);
								holder.imageView.setImageBitmap(thumb);
							}
							else{
								try{
									new OfflineThumbnailAsyncTask(holder).execute(currentFile.getAbsolutePath());
								}
								catch(Exception e){
									//Too many AsyncTasks
								}
							}
						}
					}
				}
			}
		}

		holder.threeDotsLayout.setTag(holder);
		holder.threeDotsLayout.setOnClickListener(this);
	}

	
	@Override
	public int getItemCount() {
		log("getItemCount");
		return mOffList.size();
	}
	
	@Override
	public int getItemViewType(int position) {
		log("getItemViewType");

		return getAdapterType();
	}
 
	public Object getItem(int position) {
		log("getItem");

		return mOffList.get(position);
	}

	public MegaOffline getItemOff(int position) {
		log("getItemOff");

		return mOffList.get(position);
	}
	
    @Override
    public long getItemId(int position) {
    	log("getItemId");
        return position;
    }    
    
    public int getPositionClicked (){
    	log("getPositionClicked");
    	return positionClicked;
    }
    
    public void setPositionClicked(int p){
    	log("setPositionClicked");
    	positionClicked = p;
		notifyDataSetChanged();
    }
    
//    public void setAdapterType(int getAdapterType()){
//    	this.getAdapterType() = getAdapterType();
//    }
//
//    public int getAdapterType(){
//    	return getAdapterType();
//	}

	@Override
	public void onClick(View v) {
		log("onClick");

		ViewHolderOffline holder = (ViewHolderOffline) v.getTag();
		
		int currentPosition = holder.getAdapterPosition();
		MegaOffline mOff = (MegaOffline) getItem(currentPosition);
		
		switch (v.getId()){
			case R.id.offline_list_item_layout:
			case R.id.offline_grid_item_layout:{
				int[] screenPosition = new int[2];
				ImageView imageView;
				if (getAdapterType() == MegaNodeAdapter.ITEM_VIEW_TYPE_LIST) {
					imageView = (ImageView) v.findViewById(R.id.offline_list_thumbnail);
				}
				else {
                    if (MimeTypeThumbnail.typeForName(mOff.getName()).isImage()){
                        imageView = (ImageView) v.findViewById(R.id.file_grid_thumbnail);
                    }else{
                        //videos don't have thumnail, only have icon.here should use the ImageView of icon.
                        imageView = (ImageView) v.findViewById(R.id.file_grid_icon_for_file);
                    }
				}
				imageView.getLocationOnScreen(screenPosition);
				int[] dimens = new int[4];
				dimens[0] = screenPosition[0];
				dimens[1] = screenPosition[1];
				dimens[2] = imageView.getWidth();
				dimens[3] = imageView.getHeight();
				fragment.itemClick(currentPosition, dimens, imageView);
				break;
			}
            case R.id.offline_grid_bottom_container:
			case R.id.offline_list_three_dots_layout:
            case R.id.file_grid_three_dots_for_file:
			case R.id.offline_grid_three_dots:{
			    if(!isMultipleSelect()) {
                    if(context instanceof ManagerActivityLollipop){
                        log("Connection! - ManagerActivity instance!");
                        ((ManagerActivityLollipop) context).showOptionsPanel(mOff);
                    }
                } else {
                    fragment.itemClick(currentPosition,null,null);
                }
				break;
			}
		}		
	}

	@Override
	public boolean onLongClick(View view) {
		log("OnLongCLick");

		ViewHolderOffline holder = (ViewHolderOffline) view.getTag();
		int currentPosition = holder.getAdapterPosition();

		fragment.activateActionMode();
		fragment.itemClick(currentPosition, null, null);

		return true;
	}
	
	/*
	 * Get document at specified position
	 */
	public MegaOffline getNodeAt(int position) {
		log("getNodeAt");
		try {
			if (mOffList != null) {
				return mOffList.get(position);
			}
		} catch (IndexOutOfBoundsException e) {
		}
		return null;
	}

	public boolean isMultipleSelect() {
		log("isMultipleSelect");
		return multipleSelect;
	}
	
	public void setMultipleSelect(boolean multipleSelect) {
		log("setMultipleSelect: " + multipleSelect);
		if (this.multipleSelect != multipleSelect) {
			this.multipleSelect = multipleSelect;
		}
		if (this.multipleSelect) {
			selectedItems = new SparseBooleanArray();
		}
	}

	private static void log(String log) {
		Util.log("MegaOfflineLollipopAdapter", log);
	}
}<|MERGE_RESOLUTION|>--- conflicted
+++ resolved
@@ -300,17 +300,6 @@
 		}
 	}
 
-<<<<<<< HEAD
-=======
-	private boolean isRKSavedForOffline (MegaOffline currentNode) {
-		if(currentNode.getHandle().equals("0") && isFileAvailable(buildExternalStorageFile(RK_FILE))){
-			return true;
-		}
-
-    	return false;
-	}
-
->>>>>>> 627a3ff6
     public void toggleSelection(int pos) {
 		log("toggleSelection");
         //Otherwise out of bounds exception happens.
@@ -428,23 +417,6 @@
 	
 	public void setNodes(ArrayList<MegaOffline> mOffList){
 		log("setNodes");
-<<<<<<< HEAD
-
-=======
-		String pathNav = fragment.getPathNavigation();
-		if (pathNav != null && pathNav.equals("/") && mOffList != null) {
-			if (!mOffList.isEmpty()) {
-				log("List not empty");
-				MegaOffline lastItem = mOffList.get(mOffList.size() - 1);
-				if (!(lastItem.getHandle().equals("0"))) {
-					addMasterKeyAsOffline(mOffList);
-				}
-			} else {
-				addMasterKeyAsOffline(mOffList);
-			}
-		}		
-		
->>>>>>> 627a3ff6
 		this.mOffList = insertPlaceHolderNode(mOffList);
 		((OfflineFragmentLollipop) fragment).addSectionTitle(this.mOffList);
 		positionClicked = -1;	
@@ -616,29 +588,6 @@
 			holder.itemLayout.setVisibility(View.INVISIBLE);
 			return;
 		}
-<<<<<<< HEAD
-
-		String path=null;
-		
-		if(currentNode.getOrigin()==MegaOffline.INCOMING){
-			path = Environment.getExternalStorageDirectory().getAbsolutePath() + "/" + Util.offlineDIR + "/" + currentNode.getHandleIncoming() + "/";
-		}
-		else if(currentNode.getOrigin()==MegaOffline.INBOX){
-			path = Environment.getExternalStorageDirectory().getAbsolutePath() + "/" + Util.offlineDIR + "/in/";
-		}
-		else{
-			path= Environment.getExternalStorageDirectory().getAbsolutePath() + "/" + Util.offlineDIR;
-		}	
-		
-		File currentFile = null;
-		if (Environment.getExternalStorageDirectory() != null){
-			currentFile = new File(path + currentNode.getPath()+currentNode.getName());
-		}
-		else{
-			currentFile = context.getFilesDir();
-		}
-=======
->>>>>>> 627a3ff6
 		
 		File currentFile = getOfflineFile(context, currentNode);
 
@@ -767,56 +716,12 @@
 		Display display = ((Activity)context).getWindowManager().getDefaultDisplay();
 		DisplayMetrics outMetrics = new DisplayMetrics ();
 	    display.getMetrics(outMetrics);
-	    float density  = ((Activity)context).getResources().getDisplayMetrics().density;
-		
-	    float scaleW = Util.getScaleW(outMetrics, density);
-	    float scaleH = Util.getScaleH(outMetrics, density);
 	    
 		holder.currentPosition = position;
 				
 		MegaOffline currentNode = (MegaOffline) getItem(position);
 		
-<<<<<<< HEAD
-		String path=null;
-		
-		if(currentNode.getOrigin()==MegaOffline.INCOMING){
-			path = Environment.getExternalStorageDirectory().getAbsolutePath() + "/" + Util.offlineDIR + "/" + currentNode.getHandleIncoming() + "/";
-		}
-		else if(currentNode.getOrigin()==MegaOffline.INBOX){
-			path = Environment.getExternalStorageDirectory().getAbsolutePath() + "/" + Util.offlineDIR + "/in/";
-		}
-		else{
-			path= Environment.getExternalStorageDirectory().getAbsolutePath() + "/" + Util.offlineDIR;
-		}	
-		
-		File currentFile = null;
-		if (Environment.getExternalStorageDirectory() != null){
-			currentFile = new File(path + currentNode.getPath()+currentNode.getName());
-		}
-		else{
-			currentFile = context.getFilesDir();
-		}
-=======
-		if(currentNode.getHandle().equals("0")){
-			//The node is the MasterKey File
-			holder.textViewFileName.setText(currentNode.getName());
-
-			long nodeSize;
-			File fileRK = buildExternalStorageFile(RK_FILE);
-			if(isFileAvailable(fileRK)){
-				nodeSize = fileRK.length();
-				holder.textViewFileSize.setText(Util.getSizeString(nodeSize));
-			}			
-			holder.imageView.setImageResource(MimeTypeList.typeForName(currentNode.getName()).getIconResourceId());
-			holder.threeDotsLayout.setVisibility(View.VISIBLE);
-			holder.threeDotsLayout.setTag(holder);
-			holder.threeDotsLayout.setOnClickListener(this);
-			holder.itemLayout.setBackgroundColor(Color.WHITE);
-			return;
-		}
-		
 		File currentFile = getOfflineFile(context, currentNode);
->>>>>>> 627a3ff6
 		
 		holder.currentPath = currentFile.getAbsolutePath();
 		holder.currentHandle = currentNode.getHandle();
