--- conflicted
+++ resolved
@@ -58,14 +58,7 @@
 	public static final int ITEM_VIEW_TYPE_GRID = 1;
 	
 	Context context;
-<<<<<<< HEAD
-
-	public static String DB_FILE = "0";
-	public static String DB_FOLDER = "1";
-=======
- 
-	int positionClicked;
->>>>>>> 166dc3e6
+
 	public DatabaseHandler dbH;
 
 	private ArrayList<MegaOffline> mOffList = new ArrayList<MegaOffline>();
@@ -766,15 +759,6 @@
 		logDebug("Position: " + position);
         return position;
     }
-<<<<<<< HEAD
-=======
-    
-    public void setPositionClicked(int p){
-		logDebug("Position: " + p);
-    	positionClicked = p;
-		notifyDataSetChanged();
-    }
->>>>>>> 166dc3e6
 
 	@Override
 	public void onClick(View v) {
