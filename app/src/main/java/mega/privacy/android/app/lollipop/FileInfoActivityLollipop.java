package mega.privacy.android.app.lollipop;

import android.annotation.SuppressLint;
import android.app.AlertDialog;
import android.app.ProgressDialog;
import android.content.Context;
import android.content.DialogInterface;
import android.content.Intent;
import android.content.res.Configuration;
import android.content.res.Resources;
import android.graphics.Bitmap;
import android.graphics.BitmapFactory;
import android.graphics.Canvas;
import android.graphics.Color;
import android.graphics.Paint;
import android.graphics.PorterDuff;
import android.graphics.Rect;
import android.graphics.drawable.Drawable;
import android.net.Uri;
import android.os.Build;
import android.os.Bundle;
import android.os.Environment;
import android.os.Handler;
import android.support.design.widget.AppBarLayout;
import android.support.design.widget.CoordinatorLayout;
import android.support.v4.content.ContextCompat;
import android.support.v4.content.FileProvider;
import android.support.v4.widget.NestedScrollView;
import android.support.v7.app.ActionBar;
import android.support.v7.view.ActionMode;
import android.support.v7.widget.DefaultItemAnimator;
import android.support.v7.widget.LinearLayoutManager;
import android.support.v7.widget.RecyclerView;
import android.support.v7.widget.SwitchCompat;
import android.support.v7.widget.Toolbar;
import android.text.Editable;
import android.text.TextWatcher;
import android.text.format.DateUtils;
import android.text.format.Formatter;
import android.util.DisplayMetrics;
import android.util.TypedValue;
import android.view.Display;
import android.view.KeyEvent;
import android.view.LayoutInflater;
import android.view.Menu;
import android.view.MenuInflater;
import android.view.MenuItem;
import android.view.View;
import android.view.View.OnClickListener;
import android.view.ViewGroup;
import android.view.inputmethod.EditorInfo;
import android.view.inputmethod.InputMethodManager;
import android.widget.Button;
import android.widget.CheckBox;
import android.widget.FrameLayout;
import android.widget.ImageView;
import android.widget.LinearLayout;
import android.widget.RelativeLayout;
import android.widget.TextView;
import android.widget.TextView.OnEditorActionListener;
import android.widget.Toast;

import net.opacapp.multilinecollapsingtoolbar.CollapsingToolbarLayout;

import java.io.File;
import java.util.ArrayList;
import java.util.Iterator;
import java.util.List;
import java.util.Locale;

import mega.privacy.android.app.DatabaseHandler;
import mega.privacy.android.app.MegaApplication;
import mega.privacy.android.app.MegaContactDB;
import mega.privacy.android.app.MegaOffline;
import mega.privacy.android.app.MegaPreferences;
import mega.privacy.android.app.MimeTypeList;
import mega.privacy.android.app.R;
import mega.privacy.android.app.components.EditTextCursorWatcher;
import mega.privacy.android.app.components.RoundedImageView;
import mega.privacy.android.app.components.SimpleDividerItemDecoration;
import mega.privacy.android.app.lollipop.adapters.MegaFileInfoSharedContactLollipopAdapter;
import mega.privacy.android.app.lollipop.controllers.NodeController;
import mega.privacy.android.app.lollipop.listeners.CreateChatToPerformActionListener;
import mega.privacy.android.app.lollipop.listeners.FileContactMultipleRequestListener;
import mega.privacy.android.app.modalbottomsheet.FileContactsListBottomSheetDialogFragment;
import mega.privacy.android.app.utils.Constants;
import mega.privacy.android.app.utils.MegaApiUtils;
import mega.privacy.android.app.utils.OfflineUtils;
import mega.privacy.android.app.utils.PreviewUtils;
import mega.privacy.android.app.utils.ThumbnailUtils;
import mega.privacy.android.app.utils.TimeUtils;
import mega.privacy.android.app.utils.Util;
import nz.mega.sdk.MegaApiAndroid;
import nz.mega.sdk.MegaApiJava;
import nz.mega.sdk.MegaChatApi;
import nz.mega.sdk.MegaChatApiAndroid;
import nz.mega.sdk.MegaChatApiJava;
import nz.mega.sdk.MegaChatError;
import nz.mega.sdk.MegaChatPeerList;
import nz.mega.sdk.MegaChatRequest;
import nz.mega.sdk.MegaChatRequestListenerInterface;
import nz.mega.sdk.MegaChatRoom;
import nz.mega.sdk.MegaContactRequest;
import nz.mega.sdk.MegaError;
import nz.mega.sdk.MegaEvent;
import nz.mega.sdk.MegaFolderInfo;
import nz.mega.sdk.MegaGlobalListenerInterface;
import nz.mega.sdk.MegaNode;
import nz.mega.sdk.MegaRequest;
import nz.mega.sdk.MegaRequestListenerInterface;
import nz.mega.sdk.MegaShare;
import nz.mega.sdk.MegaUser;
import nz.mega.sdk.MegaUserAlert;


@SuppressLint("NewApi")
public class FileInfoActivityLollipop extends PinActivityLollipop implements OnClickListener, MegaRequestListenerInterface, MegaGlobalListenerInterface, MegaChatRequestListenerInterface {

	public static int MAX_WIDTH_FILENAME_LAND=400;
	public static int MAX_WIDTH_FILENAME_LAND_2=400;

	public static int MAX_WIDTH_FILENAME_PORT=170;
	public static int MAX_WIDTH_FILENAME_PORT_2=200;

	public static String NODE_HANDLE = "NODE_HANDLE";

	static int TYPE_EXPORT_GET = 0;
	static int TYPE_EXPORT_REMOVE = 1;
	static int TYPE_EXPORT_MANAGE = 2;
	static int FROM_FILE_BROWSER = 13;
    FileInfoActivityLollipop fileInfoActivityLollipop = this;
	boolean firstIncomingLevel=true;

    private android.support.v7.app.AlertDialog downloadConfirmationDialog;

    NodeController nC;

	ArrayList<MegaNode> nodeVersions;

	NestedScrollView nestedScrollView;

	RelativeLayout iconToolbarLayout;
	ImageView iconToolbarView;

    Drawable upArrow;
    Drawable drawableRemoveLink;
    Drawable drawableLink;
    Drawable drawableShare;
    Drawable drawableDots;
    Drawable drawableDownload;
    Drawable drawableLeave;
    Drawable drawableCopy;
    Drawable drawableChat;

	RelativeLayout imageToolbarLayout;
	ImageView imageToolbarView;

	CoordinatorLayout fragmentContainer;
	CollapsingToolbarLayout collapsingToolbar;

	Toolbar toolbar;
	ActionBar aB;

	private boolean isGetLink = false;
	private boolean isShareContactExpanded = false;
    boolean removeShare = false;
    boolean changeShare = false;

	float scaleText;

	RelativeLayout container;

	LinearLayout availableOfflineLayout;

	RelativeLayout sizeLayout;
	RelativeLayout locationLayout;
	RelativeLayout contentLayout;
	RelativeLayout addedLayout;
	RelativeLayout modifiedLayout;
	RelativeLayout publicLinkLayout;
	RelativeLayout publicLinkCopyLayout;
	TextView publicLinkText;
	RelativeLayout sharedLayout;
	Button usersSharedWithTextButton;
	View dividerSharedLayout;
	View dividerLinkLayout;

    RelativeLayout folderVersionsLayout;
    RelativeLayout folderCurrentVersionsLayout;
    RelativeLayout folderPreviousVersionsLayout;
    TextView folderVersionsText;
    TextView folderCurrentVersionsText;
    TextView folderPreviousVersionsText;

	TextView availableOfflineView;

	Button publicLinkButton;

	RelativeLayout versionsLayout;
	Button versionsButton;
	View separatorVersions;
	SwitchCompat offlineSwitch;

	TextView sizeTextView;
	TextView sizeTitleTextView;

    TextView locationTextView;
    TextView locationTitleTextView;

	TextView contentTextView;
	TextView contentTitleTextView;

	TextView addedTextView;
	TextView modifiedTextView;
	AppBarLayout appBarLayout;
	TextView permissionInfo;

	boolean owner= true;
	int typeExport = -1;

	ArrayList<MegaShare> sl;
	MegaOffline mOffDelete;

	RelativeLayout ownerLayout;
	LinearLayout ownerLinear;
	TextView ownerLabel;
	TextView ownerLabelowner;
	TextView ownerInfo;
	ImageView ownerRoundeImage;
	TextView ownerLetter;
	ImageView ownerState;

	MenuItem downloadMenuItem;
	MenuItem shareMenuItem;
	MenuItem getLinkMenuItem;
	MenuItem editLinkMenuItem;
	MenuItem removeLinkMenuItem;
	MenuItem renameMenuItem;
	MenuItem moveMenuItem;
	MenuItem copyMenuItem;
	MenuItem rubbishMenuItem;
	MenuItem deleteMenuItem;
	MenuItem leaveMenuItem;
	MenuItem sendToChatMenuItem;

	MegaNode node;

	boolean availableOfflineBoolean = false;

	private MegaApiAndroid megaApi = null;
	MegaChatApiAndroid megaChatApi;
	int orderGetChildren = MegaApiJava.ORDER_DEFAULT_ASC;

	public FileInfoActivityLollipop fileInfoActivity;

	ProgressDialog statusDialog;
	boolean publicLink=false;

	private Handler handler;

	private AlertDialog renameDialog;

	boolean moveToRubbish = false;

	public static int REQUEST_CODE_SELECT_CONTACT = 1000;
	public static int REQUEST_CODE_SELECT_MOVE_FOLDER = 1001;
	public static int REQUEST_CODE_SELECT_COPY_FOLDER = 1002;
	public static int REQUEST_CODE_SELECT_LOCAL_FOLDER = 1004;

	Display display;
	DisplayMetrics outMetrics;
	float density;
	float scaleW;
	float scaleH;

	boolean shareIt = true;
	int imageId;
	int from;

	DatabaseHandler dbH = null;
	MegaPreferences prefs = null;

	AlertDialog permissionsDialog;

	String contactMail;
    boolean isRemoveOffline;
    long handle;

    private int adapterType;
 	private String path;
 	private File file;
 	private long fragmentHandle  = -1;
 	private String pathNavigation;

 	private MegaShare selectedShare;
    final int MAX_NUMBER_OF_CONTACTS_IN_LIST = 5;
    private RecyclerView listView;
    private ArrayList<MegaShare> listContacts;
    private ArrayList<MegaShare> fullListContacts;
    private Button moreButton;
    private MegaFileInfoSharedContactLollipopAdapter adapter;
    private ActionMode actionMode;

    int countChat = 0;
    int errorSent = 0;
    int successSent = 0;

    int versionsToRemove = 0;
    int versionsRemoved = 0;
    int errorVersionRemove = 0;

    public void activateActionMode(){
        log("activateActionMode");
        if (!adapter.isMultipleSelect()){
            adapter.setMultipleSelect(true);
            actionMode = startSupportActionMode(new ActionBarCallBack());
        }
    }

    @Override
    public void onRequestStart(MegaChatApiJava api, MegaChatRequest request) {

    }

    @Override
    public void onRequestUpdate(MegaChatApiJava api, MegaChatRequest request) {

    }

    @Override
    public void onRequestFinish(MegaChatApiJava api, MegaChatRequest request, MegaChatError e) {
        if(request.getType() == MegaChatRequest.TYPE_ATTACH_NODE_MESSAGE){

            if(e.getErrorCode()==MegaChatError.ERROR_OK){
                log("File sent correctly");
                successSent++;
            }
            else{
                log("File NOT sent: "+e.getErrorCode()+"___"+e.getErrorString());
                errorSent++;
            }

            if(countChat==errorSent+successSent){
                if(successSent==countChat){
                    if(countChat==1){
                        showSnackbar(Constants.MESSAGE_SNACKBAR_TYPE, getString(R.string.sent_as_message), request.getChatHandle());
                    }
                    else{
                        showSnackbar(Constants.MESSAGE_SNACKBAR_TYPE, getString(R.string.sent_as_message), -1);
                    }
                }
                else if(errorSent==countChat){
                    showSnackbar(Constants.SNACKBAR_TYPE, getString(R.string.error_attaching_node_from_cloud), -1);
                }
                else{
                    showSnackbar(Constants.MESSAGE_SNACKBAR_TYPE, getString(R.string.error_sent_as_message), -1);
                }
            }
        }
    }

    @Override
    public void onRequestTemporaryError(MegaChatApiJava api, MegaChatRequest request, MegaChatError e) {

    }

    private class ActionBarCallBack implements ActionMode.Callback {

        @Override
        public boolean onActionItemClicked(ActionMode mode, MenuItem item) {
            log("onActionItemClicked");
            final List<MegaShare> shares = adapter.getSelectedShares();

            switch(item.getItemId()){
                case R.id.action_file_contact_list_permissions:{

                    //Change permissions
                    AlertDialog.Builder dialogBuilder = new AlertDialog.Builder(fileInfoActivityLollipop, R.style.AppCompatAlertDialogStyleAddContacts);
                    dialogBuilder.setTitle(getString(R.string.file_properties_shared_folder_permissions));

                    final CharSequence[] items = {getString(R.string.file_properties_shared_folder_read_only), getString(R.string.file_properties_shared_folder_read_write), getString(R.string.file_properties_shared_folder_full_access)};
                    dialogBuilder.setSingleChoiceItems(items, -1, new DialogInterface.OnClickListener() {
                        public void onClick(DialogInterface dialog, int item) {
                            removeShare = false;
                            changeShare = true;
                            ProgressDialog temp = null;
                            try{
                                temp = new ProgressDialog(fileInfoActivityLollipop);
                                temp.setMessage(getString(R.string.context_permissions_changing_folder));
                                temp.show();
                            }
                            catch(Exception e){
                                return;
                            }
                            statusDialog = temp;
                            switch(item) {
                                case 0:{
                                    if(shares!=null){

                                        if(shares.size()!=0){
                                            log("Size array----- "+shares.size());
                                            for(int j=0;j<shares.size();j++){
                                                if(shares.get(j).getUser()!=null){
                                                    MegaUser u = megaApi.getContact(shares.get(j).getUser());
                                                    if(u!=null){
                                                        megaApi.share(node, u, MegaShare.ACCESS_READ, fileInfoActivityLollipop);
                                                    }
                                                    else{
                                                        megaApi.share(node, shares.get(j).getUser(), MegaShare.ACCESS_READ, fileInfoActivityLollipop);
                                                    }
                                                }
                                            }
                                        }
                                    }
                                    break;
                                }
                                case 1:{
                                    if(shares!=null){
                                        if(shares.size()!=0){
                                            log("Size array----- "+shares.size());
                                            for(int j=0;j<shares.size();j++){
                                                if(shares.get(j).getUser()!=null){
                                                    MegaUser u = megaApi.getContact(shares.get(j).getUser());
                                                    if(u!=null){
                                                        megaApi.share(node, u, MegaShare.ACCESS_READWRITE, fileInfoActivityLollipop);
                                                    }
                                                    else{
                                                        megaApi.share(node, shares.get(j).getUser(), MegaShare.ACCESS_READWRITE, fileInfoActivityLollipop);
                                                    }
                                                }
                                            }
                                        }
                                    }

                                    break;
                                }
                                case 2:{
                                    if(shares!=null){
                                        if(shares.size()!=0){
                                            for(int j=0;j<shares.size();j++){
                                                if(shares.get(j).getUser()!=null){
                                                    MegaUser u = megaApi.getContact(shares.get(j).getUser());
                                                    if(u!=null){
                                                        megaApi.share(node, u, MegaShare.ACCESS_FULL, fileInfoActivityLollipop);
                                                    }
                                                    else{
                                                        megaApi.share(node, shares.get(j).getUser(), MegaShare.ACCESS_FULL, fileInfoActivityLollipop);
                                                    }
                                                }
                                            }
                                        }
                                    }
                                    break;
                                }
                            }
                        }
                    });

                    permissionsDialog = dialogBuilder.create();
                    permissionsDialog.show();
                    break;
                }
                case R.id.action_file_contact_list_delete:{

                    removeShare = true;
                    changeShare = false;

                    if(shares!=null){

                        if(shares.size()!=0){

                            if (shares.size() > 1) {
                                log("Remove multiple contacts");
                                showConfirmationRemoveMultipleContactFromShare(shares);
                            } else {
                                log("Remove one contact");
                                showConfirmationRemoveContactFromShare(shares.get(0).getUser());
                            }
                        }
                    }
                    clearSelections();
                    break;
                }
                case R.id.cab_menu_select_all:{
                    selectAll();
                    actionMode.invalidate();
                    break;
                }
                case R.id.cab_menu_unselect_all:{
                    clearSelections();
                    actionMode.invalidate();
                    break;
                }
            }
            return false;
        }

        @Override
        public boolean onCreateActionMode(ActionMode mode, Menu menu) {
            log("onCreateActionMode");
            MenuInflater inflater = mode.getMenuInflater();
            inflater.inflate(R.menu.file_contact_shared_browser_action, menu);
            getWindow().setStatusBarColor(ContextCompat.getColor(fileInfoActivity, R.color.accentColorDark));
            return true;
        }

        @Override
        public void onDestroyActionMode(ActionMode arg0) {
            log("onDestroyActionMode");
            adapter.clearSelections();
            adapter.setMultipleSelect(false);
            getWindow().setStatusBarColor(ContextCompat.getColor(fileInfoActivity, R.color.status_bar_search));
            supportInvalidateOptionsMenu();
        }

        @Override
        public boolean onPrepareActionMode(ActionMode mode, Menu menu) {
            log("onPrepareActionMode");
            List<MegaShare> selected = adapter.getSelectedShares();
            boolean deleteShare = false;
            boolean permissions = false;

            if (selected.size() != 0) {
                permissions = true;
                deleteShare = true;

                MenuItem unselect = menu.findItem(R.id.cab_menu_unselect_all);
                if(selected.size()==adapter.getItemCount()){
                    menu.findItem(R.id.cab_menu_select_all).setVisible(false);
                    unselect.setTitle(getString(R.string.action_unselect_all));
                    unselect.setVisible(true);
                }
                else{
                    menu.findItem(R.id.cab_menu_select_all).setVisible(true);
                    unselect.setTitle(getString(R.string.action_unselect_all));
                    unselect.setVisible(true);
                }
            }
            else{
                menu.findItem(R.id.cab_menu_select_all).setVisible(true);
                menu.findItem(R.id.cab_menu_unselect_all).setVisible(false);
            }

            menu.findItem(R.id.action_file_contact_list_permissions).setVisible(permissions);
            if(permissions == true){
                menu.findItem(R.id.action_file_contact_list_permissions).setShowAsAction(MenuItem.SHOW_AS_ACTION_ALWAYS);
            }else{
                menu.findItem(R.id.action_file_contact_list_permissions).setShowAsAction(MenuItem.SHOW_AS_ACTION_NEVER);

            }

            menu.findItem(R.id.action_file_contact_list_delete).setVisible(deleteShare);
            if(deleteShare == true){
                menu.findItem(R.id.action_file_contact_list_delete).setShowAsAction(MenuItem.SHOW_AS_ACTION_ALWAYS);
            }else{
                menu.findItem(R.id.action_file_contact_list_delete).setShowAsAction(MenuItem.SHOW_AS_ACTION_NEVER);

            }

            return false;
        }

    }

	@Override
	protected void onCreate(Bundle savedInstanceState) {

		super.onCreate(savedInstanceState);
		log("onCreate");

        fileInfoActivity = this;
        handler = new Handler();

        Bundle extras = getIntent().getExtras();
        if (extras != null) {
            imageId = extras.getInt("imageId");
        }

        display = getWindowManager().getDefaultDisplay();
        outMetrics = new DisplayMetrics ();
        display.getMetrics(outMetrics);
        density  = getResources().getDisplayMetrics().density;

        scaleW = Util.getScaleW(outMetrics, density);
        scaleH = Util.getScaleH(outMetrics, density);

        if (scaleH < scaleW){
            scaleText = scaleH;
        }
        else{
            scaleText = scaleW;
        }

        dbH = DatabaseHandler.getDbHandler(getApplicationContext());

        adapterType = getIntent().getIntExtra("adapterType", 0);
        path = getIntent().getStringExtra("path");

        setContentView(R.layout.activity_file_info);

        permissionInfo = (TextView) findViewById(R.id.file_properties_permission_info);
        permissionInfo.setVisibility(View.GONE);

        fragmentContainer = (CoordinatorLayout) findViewById(R.id.file_info_fragment_container);

        toolbar = (Toolbar) findViewById(R.id.toolbar);
        setSupportActionBar(toolbar);
        aB = getSupportActionBar();

        collapsingToolbar = (CollapsingToolbarLayout) findViewById(R.id.file_info_collapse_toolbar);

        nestedScrollView = (NestedScrollView) findViewById(R.id.nested_layout);
        nestedScrollView.setOnScrollChangeListener(new NestedScrollView.OnScrollChangeListener() {
            @Override
            public void onScrollChange(NestedScrollView v, int scrollX, int scrollY, int oldScrollX, int oldScrollY) {
                if ((v.canScrollVertically(-1) && v.getVisibility() == View.VISIBLE)) {
                    aB.setElevation(Util.px2dp(4, outMetrics));
                }
                else {
                    aB.setElevation(0);
                }
            }
        });

        getSupportActionBar().setDisplayShowTitleEnabled(false);

        aB.setHomeButtonEnabled(true);
        aB.setDisplayHomeAsUpEnabled(true);

        iconToolbarLayout = (RelativeLayout) findViewById(R.id.file_info_icon_layout);

        iconToolbarView = (ImageView) findViewById(R.id.file_info_toolbar_icon);
        iconToolbarView.setImageResource(imageId);
        CollapsingToolbarLayout.LayoutParams params = (CollapsingToolbarLayout.LayoutParams) iconToolbarLayout.getLayoutParams();
        Rect rect = new Rect();
        getWindow().getDecorView().getWindowVisibleDisplayFrame(rect);
        params.setMargins(Util.px2dp(16, outMetrics), Util.px2dp(107, outMetrics) + rect.top, 0, Util.px2dp(14, outMetrics));
        iconToolbarLayout.setLayoutParams(params);

        imageToolbarLayout = (RelativeLayout) findViewById(R.id.file_info_image_layout);
        imageToolbarView = (ImageView) findViewById(R.id.file_info_toolbar_image);
        imageToolbarLayout.setVisibility(View.GONE);

        //Available Offline Layout
        availableOfflineLayout = (LinearLayout) findViewById(R.id.available_offline_layout);
        availableOfflineLayout.setVisibility(View.VISIBLE);
        availableOfflineView = (TextView) findViewById(R.id.file_properties_available_offline_text);
        offlineSwitch = (SwitchCompat) findViewById(R.id.file_properties_switch);

        //Share with Layout
        sharedLayout = (RelativeLayout) findViewById(R.id.file_properties_shared_layout);
        sharedLayout.setOnClickListener(this);
        usersSharedWithTextButton = (Button) findViewById(R.id.file_properties_shared_info_button);
        usersSharedWithTextButton.setOnClickListener(this);
        dividerSharedLayout = findViewById(R.id.divider_shared_layout);
        appBarLayout = (AppBarLayout) findViewById(R.id.app_bar);

        //Owner Layout
        ownerLayout = (RelativeLayout) findViewById(R.id.file_properties_owner_layout);
        ownerRoundeImage= (RoundedImageView) findViewById(R.id.contact_list_thumbnail);
        ownerLetter = (TextView) findViewById(R.id.contact_list_initial_letter);

        ownerLinear = (LinearLayout) findViewById(R.id.file_properties_owner_linear);
        ownerLabel =  (TextView) findViewById(R.id.file_properties_owner_label);
        ownerLabelowner = (TextView) findViewById(R.id.file_properties_owner_label_owner);
        String ownerString = "("+getString(R.string.file_properties_owner)+")";
        ownerLabelowner.setText(ownerString);
        ownerInfo = (TextView) findViewById(R.id.file_properties_owner_info);
        ownerState = (ImageView) findViewById(R.id.file_properties_owner_state_icon);

        if(getResources().getConfiguration().orientation == Configuration.ORIENTATION_LANDSCAPE){
            log("Landscape configuration");
            float width1 = TypedValue.applyDimension(TypedValue.COMPLEX_UNIT_DIP, MAX_WIDTH_FILENAME_LAND, getResources().getDisplayMetrics());
            float width2 = TypedValue.applyDimension(TypedValue.COMPLEX_UNIT_DIP, MAX_WIDTH_FILENAME_LAND_2, getResources().getDisplayMetrics());

            ownerLabel.setMaxWidth((int) width1);
            ownerInfo.setMaxWidth((int) width2);

        }
        else{
            log("Portrait configuration");
            float width1 = TypedValue.applyDimension(TypedValue.COMPLEX_UNIT_DIP, MAX_WIDTH_FILENAME_PORT, getResources().getDisplayMetrics());
            float width2 = TypedValue.applyDimension(TypedValue.COMPLEX_UNIT_DIP, MAX_WIDTH_FILENAME_PORT_2, getResources().getDisplayMetrics());

            ownerLabel.setMaxWidth((int) width1);
            ownerInfo.setMaxWidth((int) width2);
        }

        ownerLayout.setVisibility(View.GONE);

        //Info Layout

        //Size Layout
        sizeLayout = (RelativeLayout) findViewById(R.id.file_properties_size_layout);
        sizeTitleTextView  = (TextView) findViewById(R.id.file_properties_info_menu_size);
        sizeTextView = (TextView) findViewById(R.id.file_properties_info_data_size);

        //Folder Versions Layout
        folderVersionsLayout = (RelativeLayout) findViewById(R.id.file_properties_folder_versions_layout);
        folderVersionsText = (TextView) findViewById(R.id.file_properties_info_data_folder_versions);
        folderVersionsLayout.setVisibility(View.GONE);

        folderCurrentVersionsLayout = (RelativeLayout) findViewById(R.id.file_properties_folder_current_versions_layout);
        folderCurrentVersionsText = (TextView) findViewById(R.id.file_properties_info_data_folder_current_versions);
        folderCurrentVersionsLayout.setVisibility(View.GONE);

        folderPreviousVersionsLayout = (RelativeLayout) findViewById(R.id.file_properties_folder_previous_versions_layout);
        folderPreviousVersionsText = (TextView) findViewById(R.id.file_properties_info_data_folder_previous_versions);
        folderPreviousVersionsLayout.setVisibility(View.GONE);

        //Location Layout
        locationLayout = (RelativeLayout) findViewById(R.id.file_properties_location_layout);
        locationTitleTextView  = (TextView) findViewById(R.id.file_properties_info_menu_location);
        locationTextView = (TextView) findViewById(R.id.file_properties_info_data_location);
        locationTextView.setOnClickListener(this);

        //Content Layout
        contentLayout = (RelativeLayout) findViewById(R.id.file_properties_content_layout);
        contentTitleTextView  = (TextView) findViewById(R.id.file_properties_info_menu_content);
        contentTextView = (TextView) findViewById(R.id.file_properties_info_data_content);

        dividerLinkLayout = (View) findViewById(R.id.divider_link_layout);
        publicLinkLayout = (RelativeLayout) findViewById(R.id.file_properties_link_layout);
        publicLinkCopyLayout = (RelativeLayout) findViewById(R.id.file_properties_copy_layout);

        publicLinkText = (TextView) findViewById(R.id.file_properties_link_text);
        publicLinkButton = (Button) findViewById(R.id.file_properties_link_button);
        publicLinkButton.setText(getString(R.string.context_copy));
        publicLinkButton.setOnClickListener(this);

        //Added Layout
        addedLayout = (RelativeLayout) findViewById(R.id.file_properties_added_layout);
        addedTextView = (TextView) findViewById(R.id.file_properties_info_data_added);

        //Modified Layout
        modifiedLayout = (RelativeLayout) findViewById(R.id.file_properties_created_layout);
        modifiedTextView = (TextView) findViewById(R.id.file_properties_info_data_created);

        //Versions Layout
        versionsLayout = (RelativeLayout) findViewById(R.id.file_properties_versions_layout);
        versionsButton = (Button) findViewById(R.id.file_properties_text_number_versions);
        separatorVersions = (View) findViewById(R.id.separator_versions);

        if (adapterType == Constants.OFFLINE_ADAPTER){
            collapsingToolbar.setTitle(getIntent().getStringExtra("name").toUpperCase());
            availableOfflineLayout.setVisibility(View.GONE);
            sharedLayout.setVisibility(View.GONE);
            dividerSharedLayout.setVisibility(View.GONE);
            dividerLinkLayout.setVisibility(View.GONE);
            publicLinkLayout.setVisibility(View.GONE);
            publicLinkCopyLayout.setVisibility(View.GONE);
            contentLayout.setVisibility(View.GONE);
            addedLayout.setVisibility(View.GONE);
            modifiedLayout.setVisibility(View.GONE);
            versionsLayout.setVisibility(View.GONE);
            separatorVersions.setVisibility(View.GONE);

            if (path != null){
                log("Path no NULL");
                file = new File (path);
                sizeTextView.setText(Util.getSizeString(file.length()));
                String location = file.getParentFile().getName();
                if (location.equals("in")){
                    locationTextView.setText(getResources().getString(R.string.section_saved_for_offline_new));
                }
                else {
                    String offlineLocation = file.getParentFile().getParentFile().getName() + '/' + location;
                    if (offlineLocation.equals(Util.offlineDIR)){
                        locationTextView.setText(getResources().getString(R.string.section_saved_for_offline_new));
                    }
                    else {
                        locationTextView.setText(location + " ("+ getResources().getString(R.string.section_saved_for_offline_new) +")");
                    }
                }
                log("Path: "+file.getAbsolutePath()+ " size: "+file.length());
            }
            else {
                log("Path is NULL");
            }
            pathNavigation = getIntent().getStringExtra("pathNavigation");
        }
        else {
            if (megaApi == null){
                MegaApplication app = (MegaApplication)getApplication();
                megaApi = app.getMegaApi();
            }
            if(megaApi==null||megaApi.getRootNode()==null){
                log("Refresh session - sdk");
                Intent intent = new Intent(this, LoginActivityLollipop.class);
                intent.putExtra("visibleFragment", Constants. LOGIN_FRAGMENT);
                intent.setFlags(Intent.FLAG_ACTIVITY_CLEAR_TOP);
                startActivity(intent);
                finish();
                return;
            }
            if(Util.isChatEnabled()) {
                if (megaChatApi == null) {
                    megaChatApi = ((MegaApplication) getApplication()).getMegaChatApi();
                }

                if (megaChatApi == null || megaChatApi.getInitState() == MegaChatApi.INIT_ERROR) {
                    log("Refresh session - karere");
                    Intent intent = new Intent(this, LoginActivityLollipop.class);
                    intent.putExtra("visibleFragment", Constants.LOGIN_FRAGMENT);
                    intent.setFlags(Intent.FLAG_ACTIVITY_CLEAR_TOP);
                    startActivity(intent);
                    finish();
                    return;
                }
            }

            megaApi.addGlobalListener(this);

            if (extras != null){
                from = extras.getInt("from");
                if(from==Constants.FROM_INCOMING_SHARES){
                    firstIncomingLevel = extras.getBoolean("firstLevel");
                }

                long handleNode = extras.getLong("handle", -1);
                log("Handle of the selected node: "+handleNode);
                node = megaApi.getNodeByHandle(handleNode);
                if (node == null){
                    log("Node is NULL");
                    finish();
                    return;
                }

                String name = node.getName();

                collapsingToolbar.setTitle(name.toUpperCase());
                if (nC == null) {
                    nC = new NodeController(this);
                }
                MegaNode parent = nC.getParent(node);
                if (from == Constants.FROM_INCOMING_SHARES){
                    fragmentHandle = -1;
                    if (megaApi.getParentNode(node) != null){
                        locationTextView.setText(megaApi.getParentNode(node).getName()+" ("+ getResources().getString(R.string.title_incoming_shares_explorer) +")");
                    }
                    else {
                        locationTextView.setText(getResources().getString(R.string.title_incoming_shares_explorer));
                    }
                }
                else{
                    if (parent.getHandle() == megaApi.getRootNode().getHandle()){
                        fragmentHandle = megaApi.getRootNode().getHandle();
                    }
                    else if (parent.getHandle() == megaApi.getRubbishNode().getHandle()){
                        fragmentHandle = megaApi.getRubbishNode().getHandle();
                    }
                    else if (parent.getHandle() == megaApi.getInboxNode().getHandle()){
                        fragmentHandle = megaApi.getInboxNode().getHandle();
                    }

                    if (megaApi.getParentNode(node) == null){ // It is because of the parent node is Incoming Shares
                        locationTextView.setText(getResources().getString(R.string.title_incoming_shares_explorer));
                    }
                    else {
                        if (parent.getHandle() == megaApi.getRootNode().getHandle() ||
                                parent.getHandle() == megaApi.getRubbishNode().getHandle() ||
                                parent.getHandle() == megaApi.getInboxNode().getHandle()){
                            if (megaApi.getParentNode(node).getHandle() == parent.getHandle()){
                                locationTextView.setText(getTranslatedNameForParentNodes(parent.getHandle()));
                            }
                            else {
                                locationTextView.setText(megaApi.getParentNode(node).getName()+" ("+ getTranslatedNameForParentNodes(parent.getHandle()) +")");
                            }
                        }
                        else {
                            locationTextView.setText(megaApi.getParentNode(node).getName()+" ("+ getResources().getString(R.string.title_incoming_shares_explorer) +")");
                        }
                    }
                }

                if (parent.getHandle() != megaApi.getRubbishNode().getHandle()){
                    offlineSwitch.setEnabled(true);
                    offlineSwitch.setOnClickListener(this);
                    availableOfflineView.setTextColor(ContextCompat.getColor(this, R.color.name_my_account));
                }else{
                    offlineSwitch.setEnabled(false);
                    availableOfflineView.setTextColor(ContextCompat.getColor(this, R.color.invite_button_deactivated));

                }

                if(megaApi.hasVersions(node)){
                    versionsLayout.setVisibility(View.VISIBLE);

                    String text = getResources().getQuantityString(R.plurals.number_of_versions, megaApi.getNumVersions(node), megaApi.getNumVersions(node));
                    versionsButton.setText(text);
                    versionsButton.setOnClickListener(this);
                    separatorVersions.setVisibility(View.VISIBLE);

                    nodeVersions = megaApi.getVersions(node);
                }
                else{
                    versionsLayout.setVisibility(View.GONE);
                    separatorVersions.setVisibility(View.GONE);
                }

            }
            else{
                log("Extras is NULL");
            }
<<<<<<< HEAD
    
=======
>>>>>>> d6a74342
            listView = (RecyclerView)findViewById(R.id.file_info_contact_list_view);
            //listView.addOnItemTouchListener(this);
            listView.setItemAnimator(new DefaultItemAnimator());
            listView.addItemDecoration(new SimpleDividerItemDecoration(this,outMetrics));
            LinearLayoutManager mLayoutManager = new LinearLayoutManager(this);
            listView.setLayoutManager(mLayoutManager);

            //get shared contact list and max number can be displayed in the list is five
            setContactList();

            moreButton = (Button)findViewById(R.id.more_button);
            moreButton.setOnClickListener(this);
            setMoreButtonText();

            //setup adapter
            adapter = new MegaFileInfoSharedContactLollipopAdapter(this,node,listContacts,listView);
            adapter.setShareList(listContacts);
            adapter.setPositionClicked(-1);
            adapter.setMultipleSelect(false);

            listView.setAdapter(adapter);

            refreshProperties();
            supportInvalidateOptionsMenu();

        }
	}
	
	private String getTranslatedNameForParentNodes(long parentHandle){
        String translated;
        Context context = getApplicationContext();
        if(parentHandle == megaApi.getRootNode().getHandle()){
            translated = context.getString(R.string.section_cloud_drive);
        }else if(parentHandle == megaApi.getRubbishNode().getHandle()){
            translated = context.getString(R.string.section_rubbish_bin);
        }else if(parentHandle == megaApi.getInboxNode().getHandle()){
            translated = context.getString(R.string.section_inbox);
        }else {
            translated = megaApi.getNodeByHandle(parentHandle).getName();
        }
        return translated;
    }

	void setOwnerState (long userHandle) {
        if(Util.isChatEnabled()){
            ownerState.setVisibility(View.VISIBLE);
            if (megaChatApi != null){
                int userStatus = megaChatApi.getUserOnlineStatus(userHandle);
                if(userStatus == MegaChatApi.STATUS_ONLINE){
                    log("This user is connected");
                    ownerState.setVisibility(View.VISIBLE);
                    ownerState.setImageDrawable(ContextCompat.getDrawable(this, R.drawable.circle_status_contact_online));
                }
                else if(userStatus == MegaChatApi.STATUS_AWAY){
                    log("This user is away");
                    ownerState.setVisibility(View.VISIBLE);
                    ownerState.setImageDrawable(ContextCompat.getDrawable(this, R.drawable.circle_status_contact_away));
                }
                else if(userStatus == MegaChatApi.STATUS_BUSY){
                    log("This user is busy");
                    ownerState.setVisibility(View.VISIBLE);
                    ownerState.setImageDrawable(ContextCompat.getDrawable(this, R.drawable.circle_status_contact_busy));
                }
                else if(userStatus == MegaChatApi.STATUS_OFFLINE){
                    log("This user is offline");
                    ownerState.setVisibility(View.VISIBLE);
                    ownerState.setImageDrawable(ContextCompat.getDrawable(this, R.drawable.circle_status_contact_offline));
                }
                else if(userStatus == MegaChatApi.STATUS_INVALID){
                    log("INVALID status: "+userStatus);
                    ownerState.setVisibility(View.GONE);
                }
                else{
                    log("This user status is: "+userStatus);
                    ownerState.setVisibility(View.GONE);
                }
            }
        }
        else{
            ownerState.setVisibility(View.GONE);
        }
    }

	@Override
	public boolean onCreateOptionsMenu(Menu menu) {

        drawableDots = ContextCompat.getDrawable(getApplicationContext(), R.drawable.ic_dots_vertical_white);
        drawableDots = drawableDots.mutate();
        upArrow = ContextCompat.getDrawable(getApplicationContext(), R.drawable.ic_arrow_back_white);
        upArrow = upArrow.mutate();

        drawableRemoveLink = ContextCompat.getDrawable(getApplicationContext(), R.drawable.ic_remove_link_w);
        drawableRemoveLink = drawableRemoveLink.mutate();
        drawableLink = ContextCompat.getDrawable(getApplicationContext(), R.drawable.ic_link_white);
        drawableLink = drawableLink.mutate();
        drawableShare = ContextCompat.getDrawable(getApplicationContext(), R.drawable.ic_share_white);
        drawableShare = drawableShare.mutate();
        drawableDownload = ContextCompat.getDrawable(getApplicationContext(), R.drawable.ic_download_white);
        drawableDownload = drawableDownload.mutate();
        drawableLeave = ContextCompat.getDrawable(getApplicationContext(), R.drawable.ic_leave_share_w);
        drawableLeave = drawableLeave.mutate();
        drawableCopy = ContextCompat.getDrawable(getApplicationContext(), R.drawable.ic_copy_white);
        drawableCopy.mutate();
        drawableChat = ContextCompat.getDrawable(getApplicationContext(), R.drawable.ic_send_to_contact);
        drawableChat.mutate();

		// Inflate the menu items for use in the action bar
		MenuInflater inflater = getMenuInflater();
		inflater.inflate(R.menu.file_info_action, menu);

		downloadMenuItem = menu.findItem(R.id.cab_menu_file_info_download);
		shareMenuItem = menu.findItem(R.id.cab_menu_file_info_share_folder);
		getLinkMenuItem = menu.findItem(R.id.cab_menu_file_info_get_link);
		editLinkMenuItem = menu.findItem(R.id.cab_menu_file_info_edit_link);
		removeLinkMenuItem = menu.findItem(R.id.cab_menu_file_info_remove_link);
		renameMenuItem = menu.findItem(R.id.cab_menu_file_info_rename);
		moveMenuItem = menu.findItem(R.id.cab_menu_file_info_move);
		copyMenuItem = menu.findItem(R.id.cab_menu_file_info_copy);
		rubbishMenuItem = menu.findItem(R.id.cab_menu_file_info_rubbish);
		deleteMenuItem = menu.findItem(R.id.cab_menu_file_info_delete);
		leaveMenuItem = menu.findItem(R.id.cab_menu_file_info_leave);
		sendToChatMenuItem = menu.findItem(R.id.cab_menu_file_info_send_to_chat);


		if (adapterType == Constants.OFFLINE_ADAPTER){
            downloadMenuItem.setVisible(false);
            shareMenuItem.setVisible(false);
            getLinkMenuItem.setVisible(false);
            editLinkMenuItem.setVisible(false);
            removeLinkMenuItem.setVisible(false);
            renameMenuItem.setVisible(false);
            moveMenuItem.setVisible(false);
            copyMenuItem.setVisible(false);
            rubbishMenuItem.setVisible(false);
            deleteMenuItem.setVisible(false);
            leaveMenuItem.setVisible(false);
            sendToChatMenuItem.setVisible(false);

            setColorFilterBlack();
        }
        else {
            MegaNode parent = megaApi.getNodeByHandle(node.getHandle());
            if(parent != null) {

                while (megaApi.getParentNode(parent) != null) {
                    parent = megaApi.getParentNode(parent);
                }
                if (parent.getHandle() == megaApi.getRubbishNode().getHandle()) {
                    downloadMenuItem.setVisible(false);
                    shareMenuItem.setVisible(false);
                    getLinkMenuItem.setVisible(false);
                    editLinkMenuItem.setVisible(false);
                    removeLinkMenuItem.setVisible(false);
                    renameMenuItem.setVisible(true);
                    moveMenuItem.setVisible(true);
                    copyMenuItem.setVisible(true);
                    sendToChatMenuItem.setVisible(false);
                    rubbishMenuItem.setVisible(false);
                    deleteMenuItem.setVisible(true);
                    leaveMenuItem.setVisible(false);
                } else {

                    if (node.isFolder() || !Util.isChatEnabled()) {
                        sendToChatMenuItem.setVisible(false);
                        menu.findItem(R.id.cab_menu_file_info_send_to_chat).setShowAsAction(MenuItem.SHOW_AS_ACTION_NEVER);
                    }
                    else {
                        sendToChatMenuItem.setVisible(true);
                        menu.findItem(R.id.cab_menu_file_info_send_to_chat).setShowAsAction(MenuItem.SHOW_AS_ACTION_ALWAYS);
                    }

                    if (node.isExported()) {
                        getLinkMenuItem.setVisible(false);
                        menu.findItem(R.id.cab_menu_file_info_get_link).setShowAsAction(MenuItem.SHOW_AS_ACTION_NEVER);
                        editLinkMenuItem.setVisible(true);
                        removeLinkMenuItem.setVisible(true);
                        menu.findItem(R.id.cab_menu_file_info_remove_link).setShowAsAction(MenuItem.SHOW_AS_ACTION_ALWAYS);
                    } else {

                        getLinkMenuItem.setVisible(true);
                        menu.findItem(R.id.cab_menu_file_info_get_link).setShowAsAction(MenuItem.SHOW_AS_ACTION_ALWAYS);
                        editLinkMenuItem.setVisible(false);
                        removeLinkMenuItem.setVisible(false);
                        menu.findItem(R.id.cab_menu_file_info_remove_link).setShowAsAction(MenuItem.SHOW_AS_ACTION_NEVER);
                    }

                    if (from == Constants.FROM_INCOMING_SHARES) {

                        downloadMenuItem.setVisible(true);
                        menu.findItem(R.id.cab_menu_file_info_download).setShowAsAction(MenuItem.SHOW_AS_ACTION_ALWAYS);

                        shareMenuItem.setVisible(false);
                        menu.findItem(R.id.cab_menu_file_info_share_folder).setShowAsAction(MenuItem.SHOW_AS_ACTION_NEVER);

                        deleteMenuItem.setVisible(false);

                        if (firstIncomingLevel) {
                            leaveMenuItem.setVisible(true);
                            menu.findItem(R.id.cab_menu_file_info_leave).setShowAsAction(MenuItem.SHOW_AS_ACTION_ALWAYS);

                        } else {
                            leaveMenuItem.setVisible(false);
                            menu.findItem(R.id.cab_menu_file_info_leave).setShowAsAction(MenuItem.SHOW_AS_ACTION_NEVER);

                        }

                        int accessLevel = megaApi.getAccess(node);
                        log("Node: " + node.getName());

                        switch (accessLevel) {

                            case MegaShare.ACCESS_OWNER:
                            case MegaShare.ACCESS_FULL: {
                                if (firstIncomingLevel) {
                                    rubbishMenuItem.setVisible(false);
                                } else {
                                    rubbishMenuItem.setVisible(true);
                                }
                                renameMenuItem.setVisible(true);
                                moveMenuItem.setVisible(false);
                                copyMenuItem.setVisible(true);

                                getLinkMenuItem.setVisible(false);
                                menu.findItem(R.id.cab_menu_file_info_get_link).setShowAsAction(MenuItem.SHOW_AS_ACTION_NEVER);
                                editLinkMenuItem.setVisible(false);
                                removeLinkMenuItem.setVisible(false);
                                menu.findItem(R.id.cab_menu_file_info_remove_link).setShowAsAction(MenuItem.SHOW_AS_ACTION_NEVER);
                                break;
                            }
                            case MegaShare.ACCESS_READ: {
                                renameMenuItem.setVisible(false);
                                moveMenuItem.setVisible(false);
                                copyMenuItem.setVisible(true);
                                menu.findItem(R.id.cab_menu_file_info_copy).setShowAsAction(MenuItem.SHOW_AS_ACTION_ALWAYS);

                                rubbishMenuItem.setVisible(false);

                                getLinkMenuItem.setVisible(false);
                                menu.findItem(R.id.cab_menu_file_info_get_link).setShowAsAction(MenuItem.SHOW_AS_ACTION_NEVER);

                                editLinkMenuItem.setVisible(false);
                                removeLinkMenuItem.setVisible(false);
                                menu.findItem(R.id.cab_menu_file_info_remove_link).setShowAsAction(MenuItem.SHOW_AS_ACTION_NEVER);

                                break;
                            }
                            case MegaShare.ACCESS_READWRITE: {
                                renameMenuItem.setVisible(false);
                                moveMenuItem.setVisible(false);
                                copyMenuItem.setVisible(true);

                                rubbishMenuItem.setVisible(false);

                                getLinkMenuItem.setVisible(false);
                                menu.findItem(R.id.cab_menu_file_info_get_link).setShowAsAction(MenuItem.SHOW_AS_ACTION_NEVER);

                                editLinkMenuItem.setVisible(false);
                                removeLinkMenuItem.setVisible(false);
                                menu.findItem(R.id.cab_menu_file_info_remove_link).setShowAsAction(MenuItem.SHOW_AS_ACTION_NEVER);
                                break;
                            }
                        }
                    } else {
                        downloadMenuItem.setVisible(true);

                        if (node.isFolder()) {
                            shareMenuItem.setVisible(true);
                            menu.findItem(R.id.cab_menu_file_info_share_folder).setShowAsAction(MenuItem.SHOW_AS_ACTION_ALWAYS);
                        } else {
                            shareMenuItem.setVisible(false);
                            menu.findItem(R.id.cab_menu_file_info_share_folder).setShowAsAction(MenuItem.SHOW_AS_ACTION_NEVER);
                        }

                        rubbishMenuItem.setVisible(true);
                        deleteMenuItem.setVisible(false);
                        leaveMenuItem.setVisible(false);
                        menu.findItem(R.id.cab_menu_file_info_leave).setShowAsAction(MenuItem.SHOW_AS_ACTION_NEVER);

                        renameMenuItem.setVisible(true);
                        moveMenuItem.setVisible(true);
                        copyMenuItem.setVisible(true);
                    }
                }

                if (node.hasPreview() || node.hasThumbnail()) {
                    appBarLayout.addOnOffsetChangedListener(new AppBarLayout.OnOffsetChangedListener() {
                        @Override
                        public void onOffsetChanged(AppBarLayout appBarLayout, int offset) {
                            if (offset == 0) {
                                // Expanded
                                setColorFilterWhite();
                            }
                            else {
                                if (offset<0 && Math.abs(offset)>=appBarLayout.getTotalScrollRange()/2) {
                                    // Collapsed
                                    setColorFilterBlack();
                                }
                                else {
                                   setColorFilterWhite();
                                }
                            }
                        }
                    });

                    collapsingToolbar.setCollapsedTitleTextColor(ContextCompat.getColor(this, R.color.name_my_account));
                    collapsingToolbar.setExpandedTitleColor(ContextCompat.getColor(this, R.color.white));
                    collapsingToolbar.setStatusBarScrimColor(ContextCompat.getColor(this, R.color.status_bar_search));
                }
			/*Folder*/
                else {
                    getWindow().setStatusBarColor(ContextCompat.getColor(this, R.color.status_bar_search));
                    setColorFilterBlack();
                }
            }
        }

		return super.onCreateOptionsMenu(menu);
	}

	void setColorFilterBlack () {
        upArrow.setColorFilter(Color.BLACK, PorterDuff.Mode.SRC_ATOP);
        getSupportActionBar().setHomeAsUpIndicator(upArrow);

        drawableDots.setColorFilter(Color.BLACK, PorterDuff.Mode.SRC_ATOP);
        toolbar.setOverflowIcon(drawableDots);

        if (removeLinkMenuItem != null) {
            drawableRemoveLink.setColorFilter(Color.BLACK, PorterDuff.Mode.SRC_ATOP);
            removeLinkMenuItem.setIcon(drawableRemoveLink);
        }
        if (getLinkMenuItem != null) {
            drawableLink.setColorFilter(Color.BLACK, PorterDuff.Mode.SRC_ATOP);
            getLinkMenuItem.setIcon(drawableLink);
        }
        if (downloadMenuItem != null) {
            drawableDownload.setColorFilter(Color.BLACK, PorterDuff.Mode.SRC_ATOP);
            downloadMenuItem.setIcon(drawableDownload);
        }
        if (shareMenuItem != null) {
            drawableShare.setColorFilter(Color.BLACK, PorterDuff.Mode.SRC_ATOP);
            shareMenuItem.setIcon(drawableShare);
        }
        if (leaveMenuItem != null) {
            drawableLeave.setColorFilter(Color.BLACK, PorterDuff.Mode.SRC_ATOP);
            leaveMenuItem.setIcon(drawableLeave);
        }
        if (copyMenuItem != null) {
            drawableCopy.setColorFilter(Color.BLACK, PorterDuff.Mode.SRC_ATOP);
            copyMenuItem.setIcon(drawableCopy);
        }
        if (sendToChatMenuItem != null) {
            drawableChat.setColorFilter(Color.BLACK, PorterDuff.Mode.SRC_ATOP);
            sendToChatMenuItem.setIcon(drawableChat);
        }
    }

    void setColorFilterWhite () {
        upArrow.setColorFilter(Color.WHITE, PorterDuff.Mode.SRC_ATOP);
        getSupportActionBar().setHomeAsUpIndicator(upArrow);

        drawableDots.setColorFilter(Color.WHITE, PorterDuff.Mode.SRC_ATOP);
        toolbar.setOverflowIcon(drawableDots);

        if (removeLinkMenuItem != null) {
            drawableRemoveLink.setColorFilter(Color.WHITE, PorterDuff.Mode.SRC_ATOP);
            removeLinkMenuItem.setIcon(drawableRemoveLink);
        }
        if (getLinkMenuItem != null) {
            drawableLink.setColorFilter(Color.WHITE, PorterDuff.Mode.SRC_ATOP);
            getLinkMenuItem.setIcon(drawableLink);
        }
        if (downloadMenuItem != null) {
            drawableDownload.setColorFilter(Color.WHITE, PorterDuff.Mode.SRC_ATOP);
            downloadMenuItem.setIcon(drawableDownload);
        }
        if (shareMenuItem != null) {
            drawableShare.setColorFilter(Color.WHITE, PorterDuff.Mode.SRC_ATOP);
            shareMenuItem.setIcon(drawableShare);
        }
        if (leaveMenuItem != null) {
            drawableLeave.setColorFilter(Color.WHITE, PorterDuff.Mode.SRC_ATOP);
            leaveMenuItem.setIcon(drawableLeave);
        }
        if (copyMenuItem != null) {
            drawableCopy.setColorFilter(Color.WHITE, PorterDuff.Mode.SRC_ATOP);
            copyMenuItem.setIcon(drawableCopy);
        }
        if (sendToChatMenuItem != null) {
            drawableChat.setColorFilter(Color.WHITE, PorterDuff.Mode.SRC_ATOP);
            sendToChatMenuItem.setIcon(drawableChat);
        }
    }

	@Override
	public boolean onOptionsItemSelected(MenuItem item) {
		log("onOptionsItemSelected");

		int id = item.getItemId();
		switch (id) {
			case android.R.id.home: {
                onBackPressed();
				break;
			}
			case R.id.cab_menu_file_info_download: {
				if (!availableOfflineBoolean){
					ArrayList<Long> handleList = new ArrayList<Long>();
					handleList.add(node.getHandle());
                    if(nC==null){
                        nC = new NodeController(this);
                    }
                    nC.prepareForDownload(handleList, false);
				}
				else{

					File destination = null;
					File offlineFile = null;
					if (Environment.getExternalStorageDirectory() != null){
						destination = new File(Environment.getExternalStorageDirectory().getAbsolutePath() + "/" + Util.offlineDIR + "/"+MegaApiUtils.createStringTree(node, this));
					}
					else{
						destination = new File(getFilesDir(), node.getHandle()+"");
					}

					if (destination.exists() && destination.isDirectory()){
						offlineFile = new File(destination, node.getName());
						if (offlineFile.exists() && node.getSize() == offlineFile.length() && offlineFile.getName().equals(node.getName())){ //This means that is already available offline
							availableOfflineBoolean = true;
							availableOfflineView.setText(R.string.context_delete_offline);
							offlineSwitch.setChecked(true);
						}
						else{
							availableOfflineBoolean = false;
                            availableOfflineView.setText(R.string.save_for_offline);
							offlineSwitch.setChecked(false);
							mOffDelete = dbH.findByHandle(node.getHandle());
							OfflineUtils.removeOffline(mOffDelete, dbH, this, from);
							supportInvalidateOptionsMenu();
						}
					}
					else{
						availableOfflineBoolean = false;
                        availableOfflineView.setText(R.string.save_for_offline);
						offlineSwitch.setChecked(false);
						mOffDelete = dbH.findByHandle(node.getHandle());
                        OfflineUtils.removeOffline(mOffDelete, dbH, this, from);
						supportInvalidateOptionsMenu();
					}

					try {
						Intent intent = new Intent(Intent.ACTION_VIEW);
						if (Build.VERSION.SDK_INT >= Build.VERSION_CODES.N) {
							intent.setDataAndType(FileProvider.getUriForFile(this, "mega.privacy.android.app.providers.fileprovider", offlineFile), MimeTypeList.typeForName(offlineFile.getName()).getType());
						} else {
							intent.setDataAndType(Uri.fromFile(offlineFile), MimeTypeList.typeForName(offlineFile.getName()).getType());
						}
						intent.addFlags(Intent.FLAG_GRANT_READ_URI_PERMISSION);
						if (MegaApiUtils.isIntentAvailable(this, intent)) {
							startActivity(intent);
						} else {
						    showSnackbar(Constants.SNACKBAR_TYPE, getString(R.string.intent_not_available), -1);
						}
					}
					catch(Exception e){
						showSnackbar(Constants.SNACKBAR_TYPE, getString(R.string.intent_not_available), -1);
					}
				}
				break;
			}
			case R.id.cab_menu_file_info_share_folder: {
				Intent intent = new Intent();
				intent.setClass(this, AddContactActivityLollipop.class);
				intent.putExtra("contactType", Constants.CONTACT_TYPE_BOTH);
                intent.putExtra("MULTISELECT", 0);
				intent.putExtra(AddContactActivityLollipop.EXTRA_NODE_HANDLE, node.getHandle());
				startActivityForResult(intent, REQUEST_CODE_SELECT_CONTACT);
				break;
			}
			case R.id.cab_menu_file_info_get_link:
			case R.id.cab_menu_file_info_edit_link:{
				showGetLinkActivity(node.getHandle());
				break;
			}
			case R.id.cab_menu_file_info_remove_link: {
				shareIt = false;
				AlertDialog removeLinkDialog;
				AlertDialog.Builder builder = new AlertDialog.Builder(this, R.style.AppCompatAlertDialogStyle);


				LayoutInflater inflater = getLayoutInflater();
				View dialoglayout = inflater.inflate(R.layout.dialog_link, null);
				TextView url = (TextView) dialoglayout.findViewById(R.id.dialog_link_link_url);
				TextView key = (TextView) dialoglayout.findViewById(R.id.dialog_link_link_key);
				TextView symbol = (TextView) dialoglayout.findViewById(R.id.dialog_link_symbol);
				TextView removeText = (TextView) dialoglayout.findViewById(R.id.dialog_link_text_remove);

				((RelativeLayout.LayoutParams) removeText.getLayoutParams()).setMargins(Util.scaleWidthPx(25, outMetrics), Util.scaleHeightPx(20, outMetrics), Util.scaleWidthPx(10, outMetrics), 0);

				url.setVisibility(View.GONE);
				key.setVisibility(View.GONE);
				symbol.setVisibility(View.GONE);
				removeText.setVisibility(View.VISIBLE);

				removeText.setText(getString(R.string.context_remove_link_warning_text));

				Display display = getWindowManager().getDefaultDisplay();
				DisplayMetrics outMetrics = new DisplayMetrics();
				display.getMetrics(outMetrics);
				float density = getResources().getDisplayMetrics().density;

				float scaleW = Util.getScaleW(outMetrics, density);
				float scaleH = Util.getScaleH(outMetrics, density);


				if(getResources().getConfiguration().orientation == Configuration.ORIENTATION_LANDSCAPE){

					removeText.setTextSize(TypedValue.COMPLEX_UNIT_SP, (10*scaleW));

				}else{
					removeText.setTextSize(TypedValue.COMPLEX_UNIT_SP, (15*scaleW));

				}

				builder.setView(dialoglayout);

				builder.setPositiveButton(getString(R.string.context_remove), new DialogInterface.OnClickListener() {

					@Override
					public void onClick(DialogInterface dialog, int which) {
						typeExport=TYPE_EXPORT_REMOVE;
						megaApi.disableExport(node, fileInfoActivity);
					}
				});

				builder.setNegativeButton(getString(R.string.general_cancel), new DialogInterface.OnClickListener() {

					@Override
					public void onClick(DialogInterface dialog, int which) {

					}
				});

				removeLinkDialog = builder.create();
				removeLinkDialog.show();
				break;
			}
			case R.id.cab_menu_file_info_copy: {
				showCopy();
				break;
			}
			case R.id.cab_menu_file_info_move: {
				showMove();
				break;
			}
			case R.id.cab_menu_file_info_rename: {
				showRenameDialog();
				break;
			}
			case R.id.cab_menu_file_info_leave: {
				leaveIncomingShare();
				break;
			}
			case R.id.cab_menu_file_info_rubbish:
			case R.id.cab_menu_file_info_delete: {
				moveToTrash();
				break;
			}
            case R.id.cab_menu_file_info_send_to_chat: {
                log("Send chat option");
                sendToChat();
                break;
            }
		}
		return super.onOptionsItemSelected(item);
	}

	void sendToChat () {
        if(node==null){
            log("The selected node is NULL");
            return;
        }

        if (nC == null) {
            nC =  new NodeController(this);
        }

        nC.checkIfNodeIsMineAndSelectChatsToSendNode(node);
    }

	private void refreshProperties(){
		log("refreshProperties");

		if(node==null){
			finish();
		}

		boolean result=true;

		if(node.isExported()){
			publicLink=true;
            dividerLinkLayout.setVisibility(View.VISIBLE);
			publicLinkLayout.setVisibility(View.VISIBLE);
			publicLinkCopyLayout.setVisibility(View.VISIBLE);
			publicLinkText.setText(node.getPublicLink());
		}
		else{
			publicLink=false;
            dividerLinkLayout.setVisibility(View.GONE);
			publicLinkLayout.setVisibility(View.GONE);
			publicLinkCopyLayout.setVisibility(View.GONE);
		}

		if (node.isFile()){
			log("onCreate node is FILE");
			sharedLayout.setVisibility(View.GONE);
			dividerSharedLayout.setVisibility(View.GONE);
			sizeTitleTextView.setText(getString(R.string.file_properties_info_size_file));

			sizeTextView.setText(Formatter.formatFileSize(this, node.getSize()));

			contentLayout.setVisibility(View.GONE);

			if (node.getCreationTime() != 0){

				try {addedTextView.setText(TimeUtils.formatLongDateTime(node.getCreationTime()));}catch(Exception ex)	{addedTextView.setText("");}

				if (node.getModificationTime() != 0){
					try {modifiedTextView.setText(TimeUtils.formatLongDateTime(node.getModificationTime()));}catch(Exception ex)	{modifiedTextView.setText("");}
				}
				else{
					try {modifiedTextView.setText(TimeUtils.formatLongDateTime(node.getCreationTime()));}catch(Exception ex)	{modifiedTextView.setText("");}
				}
			}
			else{
				addedTextView.setText("");
				modifiedTextView.setText("");
			}

			Bitmap thumb = null;
			Bitmap preview = null;
			thumb = ThumbnailUtils.getThumbnailFromCache(node);
			if (thumb != null){
				imageToolbarView.setImageBitmap(thumb);
				imageToolbarLayout.setVisibility(View.VISIBLE);
				iconToolbarLayout.setVisibility(View.GONE);
			}
			else{
				thumb = ThumbnailUtils.getThumbnailFromFolder(node, this);
				if (thumb != null){
					imageToolbarView.setImageBitmap(thumb);
					imageToolbarLayout.setVisibility(View.VISIBLE);
					iconToolbarLayout.setVisibility(View.GONE);
				}
			}
			preview = PreviewUtils.getPreviewFromCache(node);
			if (preview != null){
				PreviewUtils.previewCache.put(node.getHandle(), preview);
				imageToolbarView.setImageBitmap(preview);
				imageToolbarLayout.setVisibility(View.VISIBLE);
				iconToolbarLayout.setVisibility(View.GONE);
			}
			else{
				preview = PreviewUtils.getPreviewFromFolder(node, this);
				if (preview != null){
					PreviewUtils.previewCache.put(node.getHandle(), preview);
					imageToolbarView.setImageBitmap(preview);
					imageToolbarLayout.setVisibility(View.VISIBLE);
					iconToolbarLayout.setVisibility(View.GONE);
				}
				else{
					if (node.hasPreview()){
						File previewFile = new File(PreviewUtils.getPreviewFolder(this), node.getBase64Handle()+".jpg");
						megaApi.getPreview(node, previewFile.getAbsolutePath(), this);
					}
				}
			}

			if(megaApi.hasVersions(node)){
				versionsLayout.setVisibility(View.VISIBLE);
                String text = getResources().getQuantityString(R.plurals.number_of_versions, megaApi.getNumVersions(node), megaApi.getNumVersions(node));
                versionsButton.setText(text);
				versionsButton.setOnClickListener(this);
				separatorVersions.setVisibility(View.VISIBLE);

				nodeVersions = megaApi.getVersions(node);
			}
			else{
				versionsLayout.setVisibility(View.GONE);
				separatorVersions.setVisibility(View.GONE);
			}
		}
		else{ //Folder

            megaApi.getFolderInfo(node, this);
			contentTextView.setVisibility(View.VISIBLE);
			contentTitleTextView.setVisibility(View.VISIBLE);

			contentTextView.setText(MegaApiUtils.getInfoFolder(node, this));

			long sizeFile=megaApi.getSize(node);
			sizeTextView.setText(Formatter.formatFileSize(this, sizeFile));

			iconToolbarView.setImageResource(imageId);

			if(from==Constants.FROM_INCOMING_SHARES){
				//Show who is the owner
				ownerRoundeImage.setImageBitmap(null);
				ownerLetter.setText("");

				ArrayList<MegaShare> sharesIncoming = megaApi.getInSharesList();
				for(int j=0; j<sharesIncoming.size();j++){
					MegaShare mS = sharesIncoming.get(j);
					if(mS.getNodeHandle()==node.getHandle()){
						MegaUser user= megaApi.getContact(mS.getUser());
						contactMail=user.getEmail();
						if(user!=null){
							MegaContactDB contactDB = dbH.findContactByHandle(String.valueOf(user.getHandle()));

							if(contactDB!=null){
								if(!contactDB.getName().equals("")){
									ownerLabel.setText(contactDB.getName()+" "+contactDB.getLastName());
									ownerInfo.setText(user.getEmail());
									setOwnerState(user.getHandle());
									createDefaultAvatar(ownerRoundeImage, user, contactDB.getName());
								}
								else{
									ownerLabel.setText(user.getEmail());
									ownerInfo.setText(user.getEmail());
                                    setOwnerState(user.getHandle());
									createDefaultAvatar(ownerRoundeImage, user, user.getEmail());
								}
							}
							else{
								log("The contactDB is null: ");
								ownerLabel.setText(user.getEmail());
								ownerInfo.setText(user.getEmail());
                                setOwnerState(user.getHandle());
								createDefaultAvatar(ownerRoundeImage, user, user.getEmail());
							}
						}
						else{
							ownerLabel.setText(mS.getUser());
							ownerInfo.setText(mS.getUser());
                            setOwnerState(-1);
							createDefaultAvatar(ownerRoundeImage, user, mS.getUser());
						}


						File avatar = null;
						if (this.getExternalCacheDir() != null){
							avatar = new File(this.getExternalCacheDir().getAbsolutePath(), contactMail + ".jpg");
						}
						else{
							avatar = new File(this.getCacheDir().getAbsolutePath(), contactMail + ".jpg");
						}

						Bitmap bitmap = null;
						if (avatar.exists()){
							if (avatar.length() > 0){
								BitmapFactory.Options bOpts = new BitmapFactory.Options();
								bOpts.inPurgeable = true;
								bOpts.inInputShareable = true;
								bitmap = BitmapFactory.decodeFile(avatar.getAbsolutePath(), bOpts);
								if (bitmap == null) {
									avatar.delete();
									if (this.getExternalCacheDir() != null){
										megaApi.getUserAvatar(user,this.getExternalCacheDir().getAbsolutePath() + "/" + contactMail + ".jpg", this);
									}
									else{
										megaApi.getUserAvatar(user,this.getCacheDir().getAbsolutePath() + "/" + contactMail + ".jpg", this);
									}
								}
								else{
									ownerLetter.setVisibility(View.GONE);
									ownerRoundeImage.setImageBitmap(bitmap);
								}
							}
							else{
								if (this.getExternalCacheDir() != null){
									megaApi.getUserAvatar(user,this.getExternalCacheDir().getAbsolutePath() + "/" + contactMail + ".jpg", this);
								}
								else{
									megaApi.getUserAvatar(user, this.getCacheDir().getAbsolutePath() + "/" + contactMail + ".jpg", this);
								}
							}
						}
						else{
							if (this.getExternalCacheDir() != null){
								megaApi.getUserAvatar(user, this.getExternalCacheDir().getAbsolutePath() + "/" + contactMail + ".jpg", this);
							}
							else{
								megaApi.getUserAvatar(user, this.getCacheDir().getAbsolutePath() + "/" + contactMail + ".jpg", this);
							}
						}
						ownerLayout.setVisibility(View.VISIBLE);
					}
				}
			}


			sl = megaApi.getOutShares(node);

			if (sl != null){

				if (sl.size() == 0){

					sharedLayout.setVisibility(View.GONE);
					dividerSharedLayout.setVisibility(View.GONE);
					//If I am the owner
					if (megaApi.checkAccess(node, MegaShare.ACCESS_OWNER).getErrorCode() == MegaError.API_OK){
						permissionInfo.setVisibility(View.GONE);
					}
					else{

						owner = false;
						//If I am not the owner
						//permissionsLayout.setVisibility(View.VISIBLE);
						permissionInfo.setVisibility(View.VISIBLE);

						int accessLevel= megaApi.getAccess(node);
						log("Node: "+node.getName());

						switch(accessLevel){
							case MegaShare.ACCESS_OWNER:
							case MegaShare.ACCESS_FULL:{
								permissionInfo.setText(getResources().getString(R.string.file_properties_shared_folder_full_access).toUpperCase(Locale.getDefault()));

								//permissionsIcon.setImageResource(R.drawable.ic_shared_fullaccess);
								break;
							}
							case MegaShare.ACCESS_READ:{
								permissionInfo.setText(getResources().getString(R.string.file_properties_shared_folder_read_only).toUpperCase(Locale.getDefault()));
								//permissionsIcon.setImageResource(R.drawable.ic_shared_read);
								break;
							}
							case MegaShare.ACCESS_READWRITE:{
								permissionInfo.setText(getResources().getString(R.string.file_properties_shared_folder_read_write).toUpperCase(Locale.getDefault()));
								//permissionsIcon.setImageResource(R.drawable.ic_shared_read_write);
								break;
							}
						}
					}
				}
				else{
					sharedLayout.setVisibility(View.VISIBLE);
					dividerSharedLayout.setVisibility(View.VISIBLE);
					usersSharedWithTextButton.setText(sl.size()+" "+getResources().getQuantityString(R.plurals.general_num_users,sl.size()));

				}

				if (node.getCreationTime() != 0){
					try {addedTextView.setText(DateUtils.getRelativeTimeSpanString(node.getCreationTime() * 1000));}catch(Exception ex)	{addedTextView.setText("");}

					if (node.getModificationTime() != 0){
						try {modifiedTextView.setText(DateUtils.getRelativeTimeSpanString(node.getModificationTime() * 1000));}catch(Exception ex)	{modifiedTextView.setText("");}
					}
					else{
						try {modifiedTextView.setText(DateUtils.getRelativeTimeSpanString(node.getCreationTime() * 1000));}catch(Exception ex)	{modifiedTextView.setText("");}
					}
				}
				else{
					addedTextView.setText("");
					modifiedTextView.setText("");
				}
			}
			else{

				sharedLayout.setVisibility(View.GONE);
				dividerSharedLayout.setVisibility(View.GONE);
			}
		}

		//Choose the button offlineSwitch

		File offlineFile = null;

		if(dbH.exists(node.getHandle())) {
			log("Exists OFFLINE in the DB!!!");

			MegaOffline offlineNode = dbH.findByHandle(node.getHandle());
			if (offlineNode != null) {
				log("YESS FOUND: " + node.getName());
				if (from == Constants.FROM_INCOMING_SHARES) {
					log("FROM_INCOMING_SHARES");
					//Find in the filesystem
					if (Environment.getExternalStorageDirectory() != null) {
						offlineFile = new File(Environment.getExternalStorageDirectory().getAbsolutePath() + "/" + Util.offlineDIR + "/" + offlineNode.getHandleIncoming() + offlineNode.getPath()+ "/" + node.getName());
						log("offline File INCOMING: " + offlineFile.getAbsolutePath());
					} else {
						offlineFile = this.getFilesDir();
					}

				}
				else if(from==Constants.FROM_INBOX){

					if (Environment.getExternalStorageDirectory() != null) {
						offlineFile = new File(Environment.getExternalStorageDirectory().getAbsolutePath() + "/" + Util.offlineDIR + "/in/" + offlineNode.getPath()+ "/" + node.getName());
						log("offline File INCOMING: " + offlineFile.getAbsolutePath());
					} else {
						offlineFile = this.getFilesDir();
					}
				}
				else {
					log("NOT INCOMING NEITHER INBOX");
					//Find in the filesystem
					if (Environment.getExternalStorageDirectory() != null) {
						offlineFile = new File(Environment.getExternalStorageDirectory().getAbsolutePath() + "/" + Util.offlineDIR + "/" + megaApi.getNodePath(node));
						log("offline File: " + offlineFile.getAbsolutePath());
					} else {
						offlineFile = this.getFilesDir();
					}
				}

				if (offlineFile != null) {
					if (offlineFile.exists()) {
						log("FOUND!!!: " + node.getHandle() + " " + node.getName());
						availableOfflineBoolean = true;
                        availableOfflineView.setText(R.string.context_delete_offline);
						offlineSwitch.setChecked(true);
					} else {
						log("Not found: " + node.getHandle() + " " + node.getName());
						availableOfflineBoolean = false;
                        availableOfflineView.setText(R.string.save_for_offline);
						offlineSwitch.setChecked(false);
					}
				} else {
					log("Not found offLineFile is NULL");
					availableOfflineBoolean = false;
                    availableOfflineView.setText(R.string.save_for_offline);
					offlineSwitch.setChecked(false);
				}
			}
			else{
				log("offLineNode is NULL");
				availableOfflineBoolean = false;
                availableOfflineView.setText(R.string.save_for_offline);
				offlineSwitch.setChecked(false);
			}

		}
		else{
			log("NOT Exists in DB OFFLINE: setChecket FALSE: "+node.getHandle());
			availableOfflineBoolean = false;
            availableOfflineView.setText(R.string.save_for_offline);
			offlineSwitch.setChecked(false);
		}
	}

	public void createDefaultAvatar(ImageView ownerRoundeImage, MegaUser user, String name){
		log("createDefaultAvatar()");

		Bitmap defaultAvatar = Bitmap.createBitmap(Constants.DEFAULT_AVATAR_WIDTH_HEIGHT,Constants.DEFAULT_AVATAR_WIDTH_HEIGHT, Bitmap.Config.ARGB_8888);
		Canvas c = new Canvas(defaultAvatar);
		Paint p = new Paint();
		p.setAntiAlias(true);
		String color = megaApi.getUserAvatarColor(user);
		if(color!=null){
			log("The color to set the avatar is "+color);
			p.setColor(Color.parseColor(color));
		}
		else{
			log("Default color to the avatar");
			p.setColor(ContextCompat.getColor(this, R.color.lollipop_primary_color));
		}

		int radius;
		if (defaultAvatar.getWidth() < defaultAvatar.getHeight())
			radius = defaultAvatar.getWidth()/2;
		else
			radius = defaultAvatar.getHeight()/2;

		c.drawCircle(defaultAvatar.getWidth()/2, defaultAvatar.getHeight()/2, radius, p);
		ownerRoundeImage.setImageBitmap(defaultAvatar);

		Display display = this.getWindowManager().getDefaultDisplay();
		DisplayMetrics outMetrics = new DisplayMetrics ();
		display.getMetrics(outMetrics);
		float density  = this.getResources().getDisplayMetrics().density;


		int avatarTextSize = getAvatarTextSize(density);
		log("DENSITY: " + density + ":::: " + avatarTextSize);

		String firstLetter = name.charAt(0) + "";
		firstLetter = firstLetter.toUpperCase(Locale.getDefault());
		ownerLetter.setText(firstLetter);
		ownerLetter.setTextColor(Color.WHITE);
		ownerLetter.setVisibility(View.VISIBLE);
		ownerLetter.setTextSize(24);

	}

	private int getAvatarTextSize (float density){
		float textSize = 0.0f;

		if (density > 3.0){
			textSize = density * (DisplayMetrics.DENSITY_XXXHIGH / 72.0f);
		}
		else if (density > 2.0){
			textSize = density * (DisplayMetrics.DENSITY_XXHIGH / 72.0f);
		}
		else if (density > 1.5){
			textSize = density * (DisplayMetrics.DENSITY_XHIGH / 72.0f);
		}
		else if (density > 1.0){
			textSize = density * (72.0f / DisplayMetrics.DENSITY_HIGH / 72.0f);
		}
		else if (density > 0.75){
			textSize = density * (72.0f / DisplayMetrics.DENSITY_MEDIUM / 72.0f);
		}
		else{
			textSize = density * (72.0f / DisplayMetrics.DENSITY_LOW / 72.0f);
		}

		return (int)textSize;
	}

    private void sharedContactClicked() {
        FrameLayout sharedContactLayout = (FrameLayout)findViewById(R.id.shared_contact_list_container);
        if (isShareContactExpanded) {
            if (sl != null) {
                usersSharedWithTextButton.setText(sl.size() + " " + getResources().getQuantityString(R.plurals.general_num_users, sl.size()));
            }
            sharedContactLayout.setVisibility(View.GONE);
        } else {
            usersSharedWithTextButton.setText(R.string.general_close);
            sharedContactLayout.setVisibility(View.VISIBLE);
        }

        isShareContactExpanded = !isShareContactExpanded;
    }

	@Override
	public void onClick(View v) {

        hideMultipleSelect();
		switch (v.getId()) {
			case R.id.file_properties_text_number_versions:{
                Intent i = new Intent(this, VersionsFileActivity.class);
                i.putExtra("handle", node.getHandle());
                startActivityForResult(i, Constants.REQUEST_CODE_DELETE_VERSIONS_HISTORY);
				break;
			}
			case R.id.file_properties_link_button:{
				log("copy link button");
				if(Build.VERSION.SDK_INT < Build.VERSION_CODES.HONEYCOMB) {
					android.text.ClipboardManager clipboard = (android.text.ClipboardManager) getSystemService(Context.CLIPBOARD_SERVICE);
					clipboard.setText(node.getPublicLink());
				} else {
					android.content.ClipboardManager clipboard = (android.content.ClipboardManager) getSystemService(Context.CLIPBOARD_SERVICE);
					android.content.ClipData clip = android.content.ClipData.newPlainText("Copied Text", node.getPublicLink());
					clipboard.setPrimaryClip(clip);
				}
				showSnackbar(Constants.SNACKBAR_TYPE, getString(R.string.file_properties_get_link), -1);
				break;
			}
			case R.id.file_properties_shared_layout:
			case R.id.file_properties_shared_info_button:{
                sharedContactClicked();
				break;
			}
            case R.id.more_button:
                Intent i = new Intent(this, FileContactListActivityLollipop.class);
                i.putExtra("name", node.getHandle());
                startActivity(i);
                break;
			case R.id.file_properties_switch:{
				boolean isChecked = offlineSwitch.isChecked();

				if(owner){
					log("Owner: me");
					if (!isChecked){
						log("isChecked");
                        isRemoveOffline = true;
                        handle = node.getHandle();
						availableOfflineBoolean = false;
                        availableOfflineView.setText(R.string.save_for_offline);
						offlineSwitch.setChecked(false);
						mOffDelete = dbH.findByHandle(handle);
                        OfflineUtils.removeOffline(mOffDelete, dbH, this, from);
						supportInvalidateOptionsMenu();
					}
					else{
                        log("NOT Checked");
                        isRemoveOffline = false;
                        handle = -1;
						availableOfflineBoolean = true;
                        availableOfflineView.setText(R.string.context_delete_offline);
						offlineSwitch.setChecked(true);

						File destination = null;
						if (from == Constants.FROM_INCOMING_SHARES) {
							log("FROM_INCOMING_SHARES");
							//Find in the filesystem
							if (Environment.getExternalStorageDirectory() != null) {
								long handleIncoming = OfflineUtils.findIncomingParentHandle(node, megaApi);
								destination = new File(Environment.getExternalStorageDirectory().getAbsolutePath() + "/" + Util.offlineDIR + "/" + Long.toString(handleIncoming) + "/" + MegaApiUtils.createStringTree(node, this));
								log("offline File INCOMING: " + destination.getAbsolutePath());
							} else {
								destination = this.getFilesDir();
							}

						}
						else if(from==Constants.FROM_INBOX){
							log("FROM_INBOX");
							if (Environment.getExternalStorageDirectory() != null) {
								destination = new File(Environment.getExternalStorageDirectory().getAbsolutePath() + "/" + Util.offlineDIR + "/in/" + MegaApiUtils.createStringTree(node, this));
								log("offline File INBOX: " + destination.getAbsolutePath());
							} else {
								destination = this.getFilesDir();
							}
						}
						else {
							log("NOT INCOMING NOT INBOX");
							//Find in the filesystem

							if (Environment.getExternalStorageDirectory() != null){
								destination = new File(Environment.getExternalStorageDirectory().getAbsolutePath() + "/" + Util.offlineDIR + "/"+MegaApiUtils.createStringTree(node, this));
							}
							else{
								destination = getFilesDir();
							}
						}

						log("Path destination: "+destination);

						if (destination.exists() && destination.isDirectory()){
							File offlineFile = new File(destination, node.getName());
							if (offlineFile.exists() && node.getSize() == offlineFile.length() && offlineFile.getName().equals(node.getName())){ //This means that is already available offline
								return;
							}
						}

						log("Handle to save for offline : "+node.getHandle());
                        OfflineUtils.saveOffline(destination, node, this, fileInfoActivity, megaApi);

						supportInvalidateOptionsMenu();
					}
				}
				else{

					log("not owner");

					if (!isChecked){
						availableOfflineBoolean = false;
                        availableOfflineView.setText(R.string.save_for_offline);
						offlineSwitch.setChecked(false);
						mOffDelete = dbH.findByHandle(node.getHandle());
                        OfflineUtils.removeOffline(mOffDelete, dbH, this, from);
						supportInvalidateOptionsMenu();
					}
					else{
						availableOfflineBoolean = true;
                        availableOfflineView.setText(R.string.context_delete_offline);
						offlineSwitch.setChecked(true);

						supportInvalidateOptionsMenu();

						log("Comprobando el node"+node.getName());

						//check the parent
						long result = -1;
						result=OfflineUtils.findIncomingParentHandle(node, megaApi);
						log("IncomingParentHandle: "+result);
						if(result!=-1){
							MegaNode megaNode = megaApi.getNodeByHandle(result);
							if(megaNode!=null){
								log("ParentHandleIncoming: "+megaNode.getName());
							}
							String handleString = Long.toString(result);
							String destinationPath = Environment.getExternalStorageDirectory().getAbsolutePath() + "/" + Util.offlineDIR + "/" + handleString + "/"+MegaApiUtils.createStringTree(node, this);
							log("Not owner path destination: "+destinationPath);

							File destination = null;
							if (Environment.getExternalStorageDirectory() != null){
								destination = new File(destinationPath);
							}
							else{
								destination = getFilesDir();
							}

							if (destination.exists() && destination.isDirectory()){
								File offlineFile = new File(destination, node.getName());
								if (offlineFile.exists() && node.getSize() == offlineFile.length() && offlineFile.getName().equals(node.getName())){ //This means that is already available offline
									return;
								}
							}
							OfflineUtils.saveOffline(destination, node, this, fileInfoActivity, megaApi);
						}
						else{
							log("result=findIncomingParentHandle NOT result!");
						}
					}
				}
				break;
			}
            case R.id.file_properties_info_data_location:{

                Intent intent = new Intent(this, ManagerActivityLollipop.class);
                intent.setAction(Constants.ACTION_OPEN_FOLDER);
                intent.setFlags(Intent.FLAG_ACTIVITY_NEW_TASK);
                intent.addFlags(Intent.FLAG_ACTIVITY_CLEAR_TASK);
                intent.putExtra("locationFileInfo", true);
                if (adapterType == Constants.OFFLINE_ADAPTER){
                    intent.putExtra("offline_adapter", true);
                    if (path != null){
                        intent.putExtra("path", path);
                        intent.putExtra("pathNavigation", pathNavigation);
                    }
                }
                else {
                    if (megaApi.getParentNode(node) != null){
                        intent.putExtra("PARENT_HANDLE", megaApi.getParentNode(node).getHandle());
                    }
                    intent.putExtra("fragmentHandle", fragmentHandle);
                }
                startActivity(intent);
                this.finish();
                break;
            }
		}
	}

	/*
	 * Display keyboard
	 */
	private void showKeyboardDelayed(final View view) {
		handler.postDelayed(new Runnable() {
			@Override
			public void run() {
				InputMethodManager imm = (InputMethodManager) getSystemService(Context.INPUT_METHOD_SERVICE);
				imm.showSoftInput(view, InputMethodManager.SHOW_IMPLICIT);
			}
		}, 50);
	}

	public void leaveIncomingShare (){
		log("leaveIncomingShare");

		DialogInterface.OnClickListener dialogClickListener = new DialogInterface.OnClickListener() {
		    @Override
		    public void onClick(DialogInterface dialog, int which) {
		        switch (which){
		        case DialogInterface.BUTTON_POSITIVE:
		        	//TODO remove the incoming shares
		    		megaApi.remove(node,fileInfoActivity);
		            break;

		        case DialogInterface.BUTTON_NEGATIVE:
		            //No button clicked
		            break;
		        }
		    }
		};

		AlertDialog.Builder builder = new AlertDialog.Builder(this, R.style.AppCompatAlertDialogStyle);
		builder.setTitle(getResources().getString(R.string.alert_leave_share));
		String message= getResources().getString(R.string.confirmation_leave_share_folder);
		builder.setMessage(message).setPositiveButton(R.string.general_leave, dialogClickListener)
	    	.setNegativeButton(R.string.general_cancel, dialogClickListener).show();
	}

	public void showCopy(){

		ArrayList<Long> handleList = new ArrayList<Long>();
		handleList.add(node.getHandle());

		Intent intent = new Intent(this, FileExplorerActivityLollipop.class);
		intent.setAction(FileExplorerActivityLollipop.ACTION_PICK_COPY_FOLDER);
		long[] longArray = new long[handleList.size()];
		for (int i=0; i<handleList.size(); i++){
			longArray[i] = handleList.get(i);
		}
		intent.putExtra("COPY_FROM", longArray);
		startActivityForResult(intent, REQUEST_CODE_SELECT_COPY_FOLDER);
	}

	public void showMove(){

		ArrayList<Long> handleList = new ArrayList<Long>();
		handleList.add(node.getHandle());

		Intent intent = new Intent(this, FileExplorerActivityLollipop.class);
		intent.setAction(FileExplorerActivityLollipop.ACTION_PICK_MOVE_FOLDER);
		long[] longArray = new long[handleList.size()];
		for (int i=0; i<handleList.size(); i++){
			longArray[i] = handleList.get(i);
		}
		intent.putExtra("MOVE_FROM", longArray);
		startActivityForResult(intent, REQUEST_CODE_SELECT_MOVE_FOLDER);
	}

	public void moveToTrash(){
		log("moveToTrash");

		final long handle = node.getHandle();
		moveToRubbish = false;
		if (!Util.isOnline(this)){
			Util.showErrorAlertDialog(getString(R.string.error_server_connection_problem), false, this);
			return;
		}

		if(isFinishing()){
			return;
		}

		final MegaNode rubbishNode = megaApi.getRubbishNode();

		MegaNode parent = nC.getParent(node);

		if (parent.getHandle() != megaApi.getRubbishNode().getHandle()){
			moveToRubbish = true;
		}
		else{
			moveToRubbish = false;
		}

		DialogInterface.OnClickListener dialogClickListener = new DialogInterface.OnClickListener() {
		    @Override
		    public void onClick(DialogInterface dialog, int which) {
		        switch (which){
					case DialogInterface.BUTTON_POSITIVE:
						//TODO remove the outgoing shares
						//Check if the node is not yet in the rubbish bin (if so, remove it)

						if (moveToRubbish){
							megaApi.moveNode(megaApi.getNodeByHandle(handle), rubbishNode, fileInfoActivity);
							ProgressDialog temp = null;
							try{
								temp = new ProgressDialog(fileInfoActivity);
								temp.setMessage(getString(R.string.context_move_to_trash));
								temp.show();
							}
							catch(Exception e){
								return;
							}
							statusDialog = temp;
						}
						else{
							megaApi.remove(megaApi.getNodeByHandle(handle), fileInfoActivity);
							ProgressDialog temp = null;
							try{
								temp = new ProgressDialog(fileInfoActivity);
								temp.setMessage(getString(R.string.context_delete_from_mega));
								temp.show();
							}
							catch(Exception e){
								return;
							}
							statusDialog = temp;
						}

						break;

					case DialogInterface.BUTTON_NEGATIVE:
						//No button clicked
						break;
					}
		    }
		};

		if (moveToRubbish){
			AlertDialog.Builder builder = new AlertDialog.Builder(this, R.style.AppCompatAlertDialogStyle);
			String message= getResources().getString(R.string.confirmation_move_to_rubbish);
			builder.setMessage(message).setPositiveButton(R.string.general_move, dialogClickListener)
		    	.setNegativeButton(R.string.general_cancel, dialogClickListener).show();
		}
		else{
			AlertDialog.Builder builder = new AlertDialog.Builder(this, R.style.AppCompatAlertDialogStyle);
			String message= getResources().getString(R.string.confirmation_delete_from_mega);
			builder.setMessage(message).setPositiveButton(R.string.general_remove, dialogClickListener)
		    	.setNegativeButton(R.string.general_cancel, dialogClickListener).show();
		}
	}

	public void showRenameDialog(){
		log("showRenameDialog");

		LinearLayout layout = new LinearLayout(this);
		layout.setOrientation(LinearLayout.VERTICAL);
		LinearLayout.LayoutParams params = new LinearLayout.LayoutParams(LinearLayout.LayoutParams.MATCH_PARENT, LinearLayout.LayoutParams.WRAP_CONTENT);
		params.setMargins(Util.scaleWidthPx(20, outMetrics), Util.scaleHeightPx(20, outMetrics), Util.scaleWidthPx(17, outMetrics), 0);

		final EditTextCursorWatcher input = new EditTextCursorWatcher(this, node.isFolder());
		input.setSingleLine();
		input.setTextColor(ContextCompat.getColor(this, R.color.text_secondary));
		input.setImeOptions(EditorInfo.IME_ACTION_DONE);

		input.setImeActionLabel(getString(R.string.context_rename),EditorInfo.IME_ACTION_DONE);
		input.setText(node.getName());
		input.setOnFocusChangeListener(new View.OnFocusChangeListener() {
			@Override
			public void onFocusChange(final View v, boolean hasFocus) {
				if (hasFocus) {
					if (node.isFolder()){
						input.setSelection(0, input.getText().length());
					}
					else{
						String [] s = node.getName().split("\\.");
						if (s != null){
							int numParts = s.length;
							int lastSelectedPos = 0;
							if (numParts == 1){
								input.setSelection(0, input.getText().length());
							}
							else if (numParts > 1){
								for (int i=0; i<(numParts-1);i++){
									lastSelectedPos += s[i].length();
									lastSelectedPos++;
								}
								lastSelectedPos--; //The last point should not be selected)
								input.setSelection(0, lastSelectedPos);
							}
						}
						showKeyboardDelayed(v);
					}
				}
			}
		});

		layout.addView(input, params);

		LinearLayout.LayoutParams params1 = new LinearLayout.LayoutParams(LinearLayout.LayoutParams.MATCH_PARENT, LinearLayout.LayoutParams.WRAP_CONTENT);
		params1.setMargins(Util.scaleWidthPx(20, outMetrics), 0, Util.scaleWidthPx(17, outMetrics), 0);

		final RelativeLayout error_layout = new RelativeLayout(FileInfoActivityLollipop.this);
		layout.addView(error_layout, params1);

		final ImageView error_icon = new ImageView(FileInfoActivityLollipop.this);
		error_icon.setImageDrawable(ContextCompat.getDrawable(this, R.drawable.ic_input_warning));
		error_layout.addView(error_icon);
		RelativeLayout.LayoutParams params_icon = (RelativeLayout.LayoutParams) error_icon.getLayoutParams();


		params_icon.addRule(RelativeLayout.ALIGN_PARENT_RIGHT);
		error_icon.setLayoutParams(params_icon);

		error_icon.setColorFilter(ContextCompat.getColor(FileInfoActivityLollipop.this, R.color.login_warning));

		final TextView textError = new TextView(FileInfoActivityLollipop.this);
		error_layout.addView(textError);
		RelativeLayout.LayoutParams params_text_error = (RelativeLayout.LayoutParams) textError.getLayoutParams();
		params_text_error.height = ViewGroup.LayoutParams.WRAP_CONTENT;
		params_text_error.width = ViewGroup.LayoutParams.WRAP_CONTENT;
        params_text_error.addRule(RelativeLayout.CENTER_VERTICAL);
		params_text_error.addRule(RelativeLayout.ALIGN_PARENT_LEFT);
		params_text_error.setMargins(Util.scaleWidthPx(3, outMetrics), 0,0,0);
		textError.setLayoutParams(params_text_error);

		textError.setTextColor(ContextCompat.getColor(FileInfoActivityLollipop.this, R.color.login_warning));

		error_layout.setVisibility(View.GONE);

		input.getBackground().mutate().clearColorFilter();
		input.getBackground().mutate().setColorFilter(ContextCompat.getColor(this, R.color.accentColor), PorterDuff.Mode.SRC_ATOP);
		input.addTextChangedListener(new TextWatcher() {
			@Override
			public void beforeTextChanged(CharSequence charSequence, int i, int i1, int i2) {

			}

			@Override
			public void onTextChanged(CharSequence charSequence, int i, int i1, int i2) {

			}

			@Override
			public void afterTextChanged(Editable editable) {
				if(error_layout.getVisibility() == View.VISIBLE){
					error_layout.setVisibility(View.GONE);
					input.getBackground().mutate().clearColorFilter();
					input.getBackground().mutate().setColorFilter(ContextCompat.getColor(getApplicationContext(), R.color.accentColor), PorterDuff.Mode.SRC_ATOP);
				}
			}
		});

		input.setOnEditorActionListener(new OnEditorActionListener() {
			@Override
			public boolean onEditorAction(TextView v, int actionId,
										  KeyEvent event) {
				if (actionId == EditorInfo.IME_ACTION_DONE) {
					String value = v.getText().toString().trim();
					if (value.length() == 0) {
						input.getBackground().mutate().setColorFilter(ContextCompat.getColor(getApplicationContext(), R.color.login_warning), PorterDuff.Mode.SRC_ATOP);
						textError.setText(getString(R.string.invalid_string));
						error_layout.setVisibility(View.VISIBLE);
						input.requestFocus();
						return true;
					}
					rename(value);
					renameDialog.dismiss();
					return true;
				}
				return false;
			}
		});

		AlertDialog.Builder builder = new AlertDialog.Builder(this, R.style.AppCompatAlertDialogStyle);
		builder.setTitle(getString(R.string.context_rename) + " "	+ new String(node.getName()));
		builder.setPositiveButton(getString(R.string.context_rename),
				new DialogInterface.OnClickListener() {
					public void onClick(DialogInterface dialog, int whichButton) {
						String value = input.getText().toString().trim();
						if (value.length() == 0) {
							return;
						}
						rename(value);
					}
				});
		builder.setNegativeButton(getString(android.R.string.cancel), new DialogInterface.OnClickListener() {
			@Override
			public void onClick(DialogInterface dialogInterface, int i) {
				input.getBackground().clearColorFilter();
			}
		});
		builder.setView(layout);
		renameDialog = builder.create();
		renameDialog.show();
		renameDialog.getButton(AlertDialog.BUTTON_POSITIVE).setOnClickListener(new   View.OnClickListener()
		{
			@Override
			public void onClick(View v)
			{
				String value = input.getText().toString().trim();
				if (value.length() == 0) {
					input.getBackground().mutate().setColorFilter(ContextCompat.getColor(getApplicationContext(), R.color.login_warning), PorterDuff.Mode.SRC_ATOP);
					textError.setText(getString(R.string.invalid_string));
					error_layout.setVisibility(View.VISIBLE);
					input.requestFocus();
				}
				else{
					rename(value);
					renameDialog.dismiss();
				}
			}
		});
	}

	private void rename(String newName){
		if (newName.equals(node.getName())) {
			return;
		}

		if(!Util.isOnline(this)){
			Util.showErrorAlertDialog(getString(R.string.error_server_connection_problem), false, this);
			return;
		}

		if (isFinishing()){
			return;
		}

		ProgressDialog temp = null;
		try{
			temp = new ProgressDialog(this);
			temp.setMessage(getString(R.string.context_renaming));
			temp.show();
		}
		catch(Exception e){
			return;
		}
		statusDialog = temp;

		log("renaming " + node.getName() + " to " + newName);

		megaApi.renameNode(node, newName, this);
	}

	public void showGetLinkActivity(long handle){
		log("showGetLinkActivity");
		Intent linkIntent = new Intent(this, GetLinkActivityLollipop.class);
		linkIntent.putExtra("handle", handle);
		startActivity(linkIntent);
	}

	public void setIsGetLink(boolean value){
		this.isGetLink = value;
	}

	@Override
	public void onRequestStart(MegaApiJava api, MegaRequest request) {
		log("onRequestStart: " + request.getName());
	}

	@SuppressLint("NewApi")
	@Override
	public void onRequestFinish(MegaApiJava api, MegaRequest request, MegaError e) {

        if(adapter!=null){
            if(adapter.isMultipleSelect()){
                adapter.clearSelections();
                hideMultipleSelect();
            }
        }

		log("onRequestFinish: "+request.getType() + "__" + request.getRequestString());

		if (request.getType() == MegaRequest.TYPE_GET_ATTR_FILE){
			if (e.getErrorCode() == MegaError.API_OK){
				File previewDir = PreviewUtils.getPreviewFolder(this);
				File preview = new File(previewDir, node.getBase64Handle()+".jpg");
				if (preview.exists()) {
					if (preview.length() > 0) {
						Bitmap bitmap = PreviewUtils.getBitmapForCache(preview, this);
						PreviewUtils.previewCache.put(node.getHandle(), bitmap);
						if (iconToolbarView != null){
							imageToolbarView.setImageBitmap(bitmap);
							imageToolbarLayout.setVisibility(View.VISIBLE);
							iconToolbarLayout.setVisibility(View.GONE);
						}
					}
				}
			}
		}
		else if(request.getType() == MegaRequest.TYPE_FOLDER_INFO){
            if (e.getErrorCode() == MegaError.API_OK){
                MegaFolderInfo info = request.getMegaFolderInfo();
                int numVersions = info.getNumVersions();
                log("Num versions: "+numVersions);
                if(numVersions>0){
                    folderVersionsLayout.setVisibility(View.VISIBLE);
                    String text = getResources().getQuantityString(R.plurals.number_of_versions_inside_folder, numVersions, numVersions);
                    folderVersionsText.setText(text);

                    long currentVersions = info.getCurrentSize();
                    log("Current versions: "+currentVersions);
                    if(currentVersions>0){
                        folderCurrentVersionsText.setText(Util.getSizeString(currentVersions));
                        folderCurrentVersionsLayout.setVisibility(View.VISIBLE);
                    }

                }
                else{
                    folderVersionsLayout.setVisibility(View.GONE);
                    folderCurrentVersionsLayout.setVisibility(View.GONE);
                }

                long previousVersions = info.getVersionsSize();
                log("Previous versions: "+previousVersions);
                if(previousVersions>0){
                    folderPreviousVersionsText.setText(Util.getSizeString(previousVersions));
                    folderPreviousVersionsLayout.setVisibility(View.VISIBLE);
                }
                else{
                    folderPreviousVersionsLayout.setVisibility(View.GONE);
                }
            }
            else{
                folderPreviousVersionsLayout.setVisibility(View.GONE);
                folderVersionsLayout.setVisibility(View.GONE);
                folderCurrentVersionsLayout.setVisibility(View.GONE);
            }
        }
		else if (request.getType() == MegaRequest.TYPE_RENAME){

			try {
				statusDialog.dismiss();
			}
			catch (Exception ex) {}

			if (e.getErrorCode() == MegaError.API_OK){
			    showSnackbar(Constants.SNACKBAR_TYPE, getString(R.string.context_correctly_renamed), -1);
				collapsingToolbar.setTitle(megaApi.getNodeByHandle(request.getNodeHandle()).getName().toUpperCase());
			}
			else{
				showSnackbar(Constants.SNACKBAR_TYPE, getString(R.string.context_no_renamed), -1);
			}
		}
		else if (request.getType() == MegaRequest.TYPE_MOVE){
			try {
				statusDialog.dismiss();
			}
			catch (Exception ex) {}

			if (moveToRubbish){
				if (e.getErrorCode() == MegaError.API_OK){
				    showSnackbar(Constants.SNACKBAR_TYPE, getString(R.string.context_correctly_moved), -1);
					finish();
				}
				else{
				    showSnackbar(Constants.SNACKBAR_TYPE, getString(R.string.context_no_moved), -1);
				}
				moveToRubbish = false;
				log("move to rubbish request finished");
			}
			else{
				if (e.getErrorCode() == MegaError.API_OK){
				    showSnackbar(Constants.SNACKBAR_TYPE, getString(R.string.context_correctly_moved), -1);
					finish();
				}
				else{
				    showSnackbar(Constants.SNACKBAR_TYPE, getString(R.string.context_no_moved), -1);
				}
				log("move nodes request finished");
			}
		}
		else if (request.getType() == MegaRequest.TYPE_REMOVE){
			if (versionsToRemove > 0) {
                log("remove request finished");
                if (e.getErrorCode() == MegaError.API_OK){
                    versionsRemoved++;
                }
                else{
                    errorVersionRemove++;
                }

                if (versionsRemoved+errorVersionRemove == versionsToRemove) {
                    if (versionsRemoved == versionsToRemove) {
                        showSnackbar(Constants.SNACKBAR_TYPE, getString(R.string.version_history_deleted), -1);
                    }
                    else {
                        showSnackbar(Constants.SNACKBAR_TYPE, getString(R.string.version_history_deleted_erroneously)
                                + getResources().getQuantityString(R.plurals.versions_deleted_succesfully, versionsRemoved)
                                + getResources().getQuantityString(R.plurals.versions_not_deleted, errorVersionRemove), -1);
                    }
                    versionsToRemove = 0;
                    versionsRemoved = 0;
                    errorVersionRemove = 0;
                }
            }
            else {
                log("remove request finished");
                if (e.getErrorCode() == MegaError.API_OK){
                    finish();
                }
                else{
                    showSnackbar(Constants.SNACKBAR_TYPE, getString(R.string.context_no_removed), -1);
                }
            }
		}
		else if (request.getType() == MegaRequest.TYPE_COPY){
			try {
				statusDialog.dismiss();
			}
			catch (Exception ex) {}

			if (e.getErrorCode() == MegaError.API_OK){
				if (request.getEmail() != null){
				    showSnackbar(Constants.SNACKBAR_TYPE, getString(R.string.context_correctly_copied_contact) + request.getEmail(), -1);
				}
				else{
				    showSnackbar(Constants.SNACKBAR_TYPE, getString(R.string.context_correctly_copied), -1);
				}
			}
            else if(e.getErrorCode()==MegaError.API_EOVERQUOTA){
                log("OVERQUOTA ERROR: "+e.getErrorCode());
                Intent intent = new Intent(this, ManagerActivityLollipop.class);
                intent.setAction(Constants.ACTION_OVERQUOTA_STORAGE);
                startActivity(intent);
                finish();

            }
            else if(e.getErrorCode()==MegaError.API_EGOINGOVERQUOTA){
                log("PRE OVERQUOTA ERROR: "+e.getErrorCode());
                Intent intent = new Intent(this, ManagerActivityLollipop.class);
                intent.setAction(Constants.ACTION_PRE_OVERQUOTA_STORAGE);
                startActivity(intent);
                finish();
            }
			else{
			    showSnackbar(Constants.SNACKBAR_TYPE, getString(R.string.context_no_copied), -1);
			}
			log("copy nodes request finished");
		}else if (request.getType() == MegaRequest.TYPE_SHARE){
            log(" MegaRequest.TYPE_SHARE");

            if (e.getErrorCode() == MegaError.API_OK){
                if(removeShare){
                    log("OK onRequestFinish remove");

                    removeShare=false;
                    adapter.setShareList(listContacts);
                    listView.invalidate();
                }
                else if(changeShare){
                    log("OK onRequestFinish change");
                    permissionsDialog.dismiss();
                    statusDialog.dismiss();
                    changeShare=false;
                    adapter.setShareList(listContacts);
                    listView.invalidate();
                }
                else{
                    showSnackbar(Constants.SNACKBAR_TYPE, getString(R.string.context_correctly_shared), -1);
                }
            }
            else{
                if(removeShare){
                    log("ERROR onRequestFinish remove");
                    showSnackbar(Constants.SNACKBAR_TYPE, getString(R.string.context_contact_not_removed), -1);
                    removeShare=false;
                }
                if(changeShare){
                    log("ERROR onRequestFinish change");
                    showSnackbar(Constants.SNACKBAR_TYPE, getString(R.string.context_permissions_not_changed), -1);
                }
            }
            log("Finish onRequestFinish");
        }

		if (request.getType() == MegaRequest.TYPE_SHARE){
			try {
				statusDialog.dismiss();
			}
			catch (Exception ex) {}
			if (e.getErrorCode() == MegaError.API_OK){
			    showSnackbar(Constants.SNACKBAR_TYPE, getString(R.string.context_correctly_shared), -1);
				ArrayList<MegaShare> sl = megaApi.getOutShares(node);
			}
			else{
				showSnackbar(Constants.SNACKBAR_TYPE, getString(R.string.context_no_shared), -1);
			}
		}


		if(request.getType() == MegaApiJava.USER_ATTR_AVATAR){
			try{
				statusDialog.dismiss();
			}catch (Exception ex){}

			if (e.getErrorCode() == MegaError.API_OK){
				boolean avatarExists = false;
				if (contactMail.compareTo(request.getEmail()) == 0){
					File avatar = null;
					if (this.getExternalCacheDir() != null){
						avatar = new File(this.getExternalCacheDir().getAbsolutePath(), contactMail + ".jpg");
					}
					else{
						avatar = new File(this.getCacheDir().getAbsolutePath(), contactMail + ".jpg");
					}
					Bitmap bitmap = null;
					if (avatar.exists()){
						if (avatar.length() > 0){
							BitmapFactory.Options bOpts = new BitmapFactory.Options();
							bOpts.inPurgeable = true;
							bOpts.inInputShareable = true;
							bitmap = BitmapFactory.decodeFile(avatar.getAbsolutePath(), bOpts);
							if (bitmap == null) {
								avatar.delete();
							}
							else{
								avatarExists = true;
								ownerRoundeImage.setImageBitmap(bitmap);
								ownerRoundeImage.setVisibility(View.VISIBLE);
								ownerLetter.setVisibility(View.GONE);
							}
						}
					}
				}
			}
		}

	}

	@Override
	public void onRequestTemporaryError(MegaApiJava api, MegaRequest request,
			MegaError e) {
		log("onRequestTemporaryError: " + request.getName());
	}

	@Override
	protected void onActivityResult(int requestCode, int resultCode, Intent intent) {
        log("-------------------onActivityResult " + requestCode + "____" + resultCode);

		if (intent == null) {
			return;
		}

		if (requestCode == REQUEST_CODE_SELECT_LOCAL_FOLDER && resultCode == RESULT_OK) {
			log("local folder selected");
			String parentPath = intent.getStringExtra(FileStorageActivityLollipop.EXTRA_PATH);
			String url = intent.getStringExtra(FileStorageActivityLollipop.EXTRA_URL);
			long size = intent.getLongExtra(FileStorageActivityLollipop.EXTRA_SIZE, 0);
			long[] hashes = intent.getLongArrayExtra(FileStorageActivityLollipop.EXTRA_DOCUMENT_HASHES);
			log("URL: " + url + "___SIZE: " + size);


            if(nC==null){
                nC = new NodeController(this);
            }
            nC.checkSizeBeforeDownload(parentPath, url, size, hashes, false);
		}
		else if (requestCode == REQUEST_CODE_SELECT_MOVE_FOLDER && resultCode == RESULT_OK) {

			if(!Util.isOnline(this)){
				Util.showErrorAlertDialog(getString(R.string.error_server_connection_problem), false, this);
				return;
			}

			final long[] moveHandles = intent.getLongArrayExtra("MOVE_HANDLES");
			final long toHandle = intent.getLongExtra("MOVE_TO", 0);
			final int totalMoves = moveHandles.length;

			MegaNode parent = megaApi.getNodeByHandle(toHandle);
			moveToRubbish = false;

			ProgressDialog temp = null;
			try{
				temp = new ProgressDialog(this);
				temp.setMessage(getString(R.string.context_moving));
				temp.show();
			}
			catch(Exception e){
				return;
			}
			statusDialog = temp;

			for(int i=0; i<moveHandles.length;i++){
				megaApi.moveNode(megaApi.getNodeByHandle(moveHandles[i]), parent, this);
			}
		}
		else if (requestCode == REQUEST_CODE_SELECT_COPY_FOLDER && resultCode == RESULT_OK){
			if(!Util.isOnline(this)){
				Util.showErrorAlertDialog(getString(R.string.error_server_connection_problem), false, this);
				return;
			}

			final long[] copyHandles = intent.getLongArrayExtra("COPY_HANDLES");
			final long toHandle = intent.getLongExtra("COPY_TO", 0);
			final int totalCopy = copyHandles.length;

			ProgressDialog temp = null;
			try{
				temp = new ProgressDialog(this);
				temp.setMessage(getString(R.string.context_copying));
				temp.show();
			}
			catch(Exception e){
				return;
			}
			statusDialog = temp;

			MegaNode parent = megaApi.getNodeByHandle(toHandle);
			for(int i=0; i<copyHandles.length;i++){
				MegaNode cN = megaApi.getNodeByHandle(copyHandles[i]);
				if (cN != null){
					log("cN != null, i = " + i + " of " + copyHandles.length);
					megaApi.copyNode(cN, parent, this);
				}
				else{
					log("cN == null, i = " + i + " of " + copyHandles.length);
					try {
						statusDialog.dismiss();
						showSnackbar(Constants.SNACKBAR_TYPE, getString(R.string.context_no_copied), -1);
					}
					catch (Exception ex) {}
				}
			}
		}
		else if (requestCode == REQUEST_CODE_SELECT_CONTACT && resultCode == RESULT_OK){
			if(!Util.isOnline(this)){
				Util.showErrorAlertDialog(getString(R.string.error_server_connection_problem), false, this);
				return;
			}

			final ArrayList<String> contactsData = intent.getStringArrayListExtra(AddContactActivityLollipop.EXTRA_CONTACTS);

            if (node.isFolder()){
                AlertDialog.Builder dialogBuilder = new AlertDialog.Builder(fileInfoActivityLollipop, R.style.AppCompatAlertDialogStyleAddContacts);
                dialogBuilder.setTitle(getString(R.string.file_properties_shared_folder_permissions));
                final CharSequence[] items = {getString(R.string.file_properties_shared_folder_read_only), getString(R.string.file_properties_shared_folder_read_write), getString(R.string.file_properties_shared_folder_full_access)};
                dialogBuilder.setSingleChoiceItems(items, -1, new DialogInterface.OnClickListener() {
                    public void onClick(DialogInterface dialog, int item) {
                        ProgressDialog temp = null;
                        try{
                            temp = new ProgressDialog(fileInfoActivity);
                            temp.setMessage(getString(R.string.context_sharing_folder));
                            temp.show();
                        }
                        catch(Exception e){
                            return;
                        }
                        statusDialog = temp;
                        permissionsDialog.dismiss();

                        switch(item) {
                            case 0:{
                                for (int i=0;i<contactsData.size();i++){
                                    MegaUser u = megaApi.getContact(contactsData.get(i));

                                    if(u!=null){
                                        log("Share: "+ node.getName() + " to "+ u.getEmail());
                                        megaApi.share(node, u, MegaShare.ACCESS_READ, fileInfoActivity);
                                    }
                                    else{
                                        log("USER is NULL when sharing!->SHARE WITH NON CONTACT");
                                        megaApi.share(node, contactsData.get(i), MegaShare.ACCESS_READ, fileInfoActivity);
                                    }
                                }
                                break;
                            }
                            case 1:{
                                for (int i=0;i<contactsData.size();i++){
                                    MegaUser u = megaApi.getContact(contactsData.get(i));
                                    if(u!=null){
                                        log("Share: "+ node.getName() + " to "+ u.getEmail());
                                        megaApi.share(node, u, MegaShare.ACCESS_READWRITE, fileInfoActivity);
                                    }
                                    else{
                                        log("USER is NULL when sharing!->SHARE WITH NON CONTACT");
                                        megaApi.share(node, contactsData.get(i), MegaShare.ACCESS_READWRITE, fileInfoActivity);
                                    }
                                }
                                break;
                            }
                            case 2:{
                                for (int i=0;i<contactsData.size();i++){
                                    MegaUser u = megaApi.getContact(contactsData.get(i));
                                    if(u!=null){
                                        log("Share: "+ node.getName() + " to "+ u.getEmail());
                                        megaApi.share(node, u, MegaShare.ACCESS_FULL, fileInfoActivity);
                                    }
                                    else{
                                        log("USER is NULL when sharing!->SHARE WITH NON CONTACT");
                                        megaApi.share(node, contactsData.get(i), MegaShare.ACCESS_FULL, fileInfoActivity);
                                    }
                                }
                                break;
                            }
                        }
                    }
                });
                permissionsDialog = dialogBuilder.create();
                permissionsDialog.show();
            }
            else{
                log("ERROR, the file is not folder");
            }
		}
        else if (requestCode == Constants.REQUEST_CODE_SELECT_CHAT && resultCode == RESULT_OK){
            long[] chatHandles = intent.getLongArrayExtra("SELECTED_CHATS");
            long[] contactHandles = intent.getLongArrayExtra("SELECTED_USERS");
            log("Send to "+(chatHandles.length+contactHandles.length)+" chats");

            long[] nodeHandles = intent.getLongArrayExtra("NODE_HANDLES");
            log("Send "+nodeHandles.length+" nodes");

            if ((chatHandles != null && chatHandles.length > 0) || (contactHandles != null && contactHandles.length > 0)) {
                if (contactHandles != null && contactHandles.length > 0) {
                    ArrayList<MegaChatRoom> chats = new ArrayList<>();
                    ArrayList<MegaUser> users = new ArrayList<>();

                    for (int i=0; i<contactHandles.length; i++) {
                        MegaUser user = megaApi.getContact(MegaApiAndroid.userHandleToBase64(contactHandles[i]));
                        if (user != null) {
                            users.add(user);
                        }
                    }

                    if (chatHandles != null) {
                        for (int i = 0; i < chatHandles.length; i++) {
                            MegaChatRoom chatRoom = megaChatApi.getChatRoom(chatHandles[i]);
                            if (chatRoom != null) {
                                chats.add(chatRoom);
                            }
                        }
                    }

                    if(nodeHandles!=null){
                        CreateChatToPerformActionListener listener = new CreateChatToPerformActionListener(chats, users, nodeHandles[0], this, CreateChatToPerformActionListener.SEND_FILE);
                        for (MegaUser user : users) {
                            MegaChatPeerList peers = MegaChatPeerList.createInstance();
                            peers.addPeer(user.getHandle(), MegaChatPeerList.PRIV_STANDARD);
                            megaChatApi.createChat(false, peers, listener);
                        }
                    }
                    else{
                        log("Error on sending to chat");
                    }
                }
                else {
                    countChat = chatHandles.length;
                    for (int i = 0; i < chatHandles.length; i++) {
                        megaChatApi.attachNode(chatHandles[i], nodeHandles[0], this);
                    }
                }
            }
		}
		else if (requestCode == Constants.REQUEST_CODE_DELETE_VERSIONS_HISTORY && resultCode == RESULT_OK) {
            if(!Util.isOnline(this)){
                Util.showErrorAlertDialog(getString(R.string.error_server_connection_problem), false, this);
                return;
            }
            if (intent.getBooleanExtra("deleteVersionHistory", false)) {
                ArrayList<MegaNode> versions = megaApi.getVersions(node);
                versionsToRemove = versions.size() -1;
                for (int i=1; i<versions.size(); i++) {
                    megaApi.removeVersion(versions.get(i), this);
                }
            }
        }
	}

	@Override
	public void onUsersUpdate(MegaApiJava api, ArrayList<MegaUser> users) {
		log("onUsersUpdate");
	}

    @Override
    public void onUserAlertsUpdate(MegaApiJava api, ArrayList<MegaUserAlert> userAlerts) {
        log("onUserAlertsUpdate");
    }

    @Override
	public void onNodesUpdate(MegaApiJava api, ArrayList<MegaNode> nodes) {
		log("onNodesUpdate");

		boolean thisNode = false;
		boolean anyChild = false;
		boolean updateContentFoder = false;
		if(nodes==null){
			return;
		}
		MegaNode n = null;
		Iterator<MegaNode> it = nodes.iterator();
		while (it.hasNext()){
			MegaNode nodeToCheck = it.next();
			if (nodeToCheck != null){
				if (nodeToCheck.getHandle() == node.getHandle()){
					thisNode = true;
					n = nodeToCheck;
					break;
				}
				else{
                    if(node.isFolder()){
                        MegaNode parent = megaApi.getNodeByHandle(nodeToCheck.getParentHandle());
                        while(parent!=null){
                            if(parent.getHandle() == node.getHandle()){
                                updateContentFoder = true;
                                break;
                            }
                            parent = megaApi.getNodeByHandle(parent.getParentHandle());
                        }
                    }
                    else{
                        if(nodeVersions!=null){
                            for(int j=0; j<nodeVersions.size();j++){
                                if(nodeToCheck.getHandle()==nodeVersions.get(j).getHandle()){
                                    if(anyChild==false){
                                        anyChild = true;
                                        break;
                                    }
                                }
                            }
                        }
                    }
				}
			}
		}

		if(updateContentFoder){
		    megaApi.getFolderInfo(node, this);
        }

		if ((!thisNode)&&(!anyChild)){
			log("exit onNodesUpdate - Not related to this node");
			return;
		}

		//Check if the parent handle has changed
		if(n!=null){
			if(n.hasChanged(MegaNode.CHANGE_TYPE_PARENT)){
				MegaNode oldParent = megaApi.getParentNode(node);
				MegaNode newParent = megaApi.getParentNode(n);
				if(oldParent.getHandle()==newParent.getHandle()){
					log("Parents match");
					if(newParent.isFile()){
						log("New version added");
						node = newParent;
					}
					else{
                        node = n;
					}
				}
				else{
					node = n;
				}
				if(megaApi.hasVersions(node)){
					nodeVersions = megaApi.getVersions(node);
				}
				else{
					nodeVersions = null;
				}
			}
			else if(n.hasChanged(MegaNode.CHANGE_TYPE_REMOVED)){
				if(thisNode){
					if(nodeVersions!=null){
						long nodeHandle = nodeVersions.get(1).getHandle();
						if(megaApi.getNodeByHandle(nodeHandle)!=null){
							node = megaApi.getNodeByHandle(nodeHandle);
							if(megaApi.hasVersions(node)){
								nodeVersions = megaApi.getVersions(node);
							}
							else{
								nodeVersions = null;
							}
						}
						else{
							finish();
						}
					}
					else{
						finish();
					}
				}
				else if(anyChild){
					if(megaApi.hasVersions(n)){
						nodeVersions = megaApi.getVersions(n);
					}
					else{
						nodeVersions = null;
					}
				}

			}
			else{
				node = n;
				if(megaApi.hasVersions(node)){
					nodeVersions = megaApi.getVersions(node);
				}
				else{
					nodeVersions = null;
				}
			}
		}
		else{
			if(anyChild){
				if(megaApi.hasVersions(node)){
					nodeVersions = megaApi.getVersions(node);
				}
				else{
					nodeVersions = null;
				}
			}
		}

		if (moveToRubbish){
			supportInvalidateOptionsMenu();
		}

		if (node == null){
			return;
		}

		if(node.isExported()){
			log("Node HAS public link");
			publicLink=true;
            dividerLinkLayout.setVisibility(View.VISIBLE);
			publicLinkLayout.setVisibility(View.VISIBLE);
			publicLinkCopyLayout.setVisibility(View.VISIBLE);
			publicLinkText.setText(node.getPublicLink());
			supportInvalidateOptionsMenu();


		}else{
			log("Node NOT public link");
			publicLink=false;
            dividerLinkLayout.setVisibility(View.GONE);
			publicLinkLayout.setVisibility(View.GONE);
			publicLinkCopyLayout.setVisibility(View.GONE);
			supportInvalidateOptionsMenu();

		}

		if (node.isFolder()){
			long sizeFile=megaApi.getSize(node);
			sizeTextView.setText(Formatter.formatFileSize(this, sizeFile));

			contentTextView.setText(MegaApiUtils.getInfoFolder(node, this));

			if (node.isInShare()){
				imageId = R.drawable.ic_folder_incoming;
			}
			else if (node.isOutShare()||megaApi.isPendingShare(node)){
				imageId = R.drawable.ic_folder_outgoing;
			}
			else{
				imageId = R.drawable.ic_folder;
			}
			iconToolbarView.setImageResource(imageId);
			sl = megaApi.getOutShares(node);
			if (sl != null){
				if (sl.size() == 0){
					log("sl.size==0");
					sharedLayout.setVisibility(View.GONE);
					dividerSharedLayout.setVisibility(View.GONE);

					//If I am the owner
					if (megaApi.checkAccess(node, MegaShare.ACCESS_OWNER).getErrorCode() == MegaError.API_OK){
						permissionInfo.setVisibility(View.GONE);
					}
					else{

						//If I am not the owner
						owner = false;
						permissionInfo.setVisibility(View.VISIBLE);
						int accessLevel= megaApi.getAccess(node);
						log("Node: "+node.getName());

						switch(accessLevel){
							case MegaShare.ACCESS_OWNER:
							case MegaShare.ACCESS_FULL:{
								permissionInfo.setText(getResources().getString(R.string.file_properties_shared_folder_full_access).toUpperCase(Locale.getDefault()));
								break;
							}
							case MegaShare.ACCESS_READ:{
								permissionInfo.setText(getResources().getString(R.string.file_properties_shared_folder_read_only).toUpperCase(Locale.getDefault()));

								break;
							}
							case MegaShare.ACCESS_READWRITE:{
								permissionInfo.setText(getResources().getString(R.string.file_properties_shared_folder_read_write).toUpperCase(Locale.getDefault()));
								break;
							}
						}
					}
				}
				else{
					sharedLayout.setVisibility(View.VISIBLE);
					dividerSharedLayout.setVisibility(View.VISIBLE);
                    usersSharedWithTextButton.setText((sl.size()) + " " + getResources().getQuantityString(R.plurals.general_num_users,sl.size()));
				}
			}
		}
		else{

			sizeTextView.setText(Formatter.formatFileSize(this, node.getSize()));
		}

		if (node.getCreationTime() != 0){
			try {addedTextView.setText(DateUtils.getRelativeTimeSpanString(node.getCreationTime() * 1000));}catch(Exception ex)	{addedTextView.setText("");}

			if (node.getModificationTime() != 0){
				try {modifiedTextView.setText(DateUtils.getRelativeTimeSpanString(node.getModificationTime() * 1000));}catch(Exception ex)	{modifiedTextView.setText("");}
			}
			else{
				try {modifiedTextView.setText(DateUtils.getRelativeTimeSpanString(node.getCreationTime() * 1000));}catch(Exception ex)	{modifiedTextView.setText("");}
			}
		}
		else{
			addedTextView.setText("");
			modifiedTextView.setText("");
		}

		if(megaApi.hasVersions(node)){
			versionsLayout.setVisibility(View.VISIBLE);
            String text = getResources().getQuantityString(R.plurals.number_of_versions, megaApi.getNumVersions(node), megaApi.getNumVersions(node));
            versionsButton.setText(text);
			versionsButton.setOnClickListener(this);
			separatorVersions.setVisibility(View.VISIBLE);
		}
		else{
			versionsLayout.setVisibility(View.GONE);
			separatorVersions.setVisibility(View.GONE);
		}

        refresh();
	}

	@Override
	public void onReloadNeeded(MegaApiJava api) {
		log("onReloadNeeded");
	}

	@Override
	protected void onDestroy(){
    	super.onDestroy();

    	if(megaApi != null)
    	{
    		megaApi.removeGlobalListener(this);
    		megaApi.removeRequestListener(this);
    	}

        upArrow.setColorFilter(null);
        drawableRemoveLink.setColorFilter(null);
        drawableLink.setColorFilter(null);
        drawableShare.setColorFilter(null);
        drawableDots.setColorFilter(null);
        drawableDownload.setColorFilter(null);
        drawableLeave.setColorFilter(null);
        drawableCopy.setColorFilter(null);
        drawableChat.setColorFilter(null);
    }

	public static void log(String message) {
		Util.log("FileInfoActivityLollipop", message);
	}

	@Override
	public void onRequestUpdate(MegaApiJava api, MegaRequest request) {
		// TODO Auto-generated method stub

	}

//	@Override
//	protected void onResume() {
//		log("onResume-FileInfoActivityLollipop");
//		super.onResume();
//
//        if (adapterType != Constants.OFFLINE_ADAPTER){
//            refreshProperties();
//            supportInvalidateOptionsMenu();
//        }
//	}

	@Override
	public void onAccountUpdate(MegaApiJava api) {
		// TODO Auto-generated method stub

	}

	@Override
	public void onContactRequestsUpdate(MegaApiJava api, ArrayList<MegaContactRequest> requests) {

	}

	@Override
	public void onEvent(MegaApiJava api, MegaEvent event) {

	}

	@Override
	public void onBackPressed() {
        super.callToSuperBack = false;
        super.onBackPressed();

        if(isRemoveOffline){
            Intent intent = new Intent();
            intent.putExtra(NODE_HANDLE, handle);
            setResult(RESULT_OK, intent);
        }
        super.callToSuperBack = true;
        super.onBackPressed();
	}

	public void showSnackbar(int type, String s, long idChat){
	    showSnackbar(type, fragmentContainer, s, idChat);
	}


    public void openAdvancedDevices (long handleToDownload, boolean highPriority){
        log("openAdvancedDevices");
        String externalPath = Util.getExternalCardPath();

        if(externalPath!=null){
            log("ExternalPath for advancedDevices: "+externalPath);
            MegaNode node = megaApi.getNodeByHandle(handleToDownload);
            if(node!=null){

                File newFile =  new File(node.getName());
                log("File: "+newFile.getPath());
                Intent intent = new Intent(Intent.ACTION_CREATE_DOCUMENT);

                // Filter to only show results that can be "opened", such as
                // a file (as opposed to a list of contacts or timezones).
                intent.addCategory(Intent.CATEGORY_OPENABLE);

                // Create a file with the requested MIME type.
                String mimeType = MimeTypeList.getMimeType(newFile);
                log("Mimetype: "+mimeType);
                intent.setType(mimeType);
                intent.putExtra(Intent.EXTRA_TITLE, node.getName());
                intent.putExtra("handleToDownload", handleToDownload);
                intent.putExtra(Constants.HIGH_PRIORITY_TRANSFER, highPriority);
                try{
                    startActivityForResult(intent, Constants.WRITE_SD_CARD_REQUEST_CODE);
                }
                catch(Exception e){
                    log("Exception in External SDCARD");
                    Environment.getExternalStorageDirectory();
                    Toast toast = Toast.makeText(this, getString(R.string.no_external_SD_card_detected), Toast.LENGTH_LONG);
                    toast.show();
                }
            }
        }
        else{
            log("No external SD card");
            Environment.getExternalStorageDirectory();
            Toast toast = Toast.makeText(this, getString(R.string.no_external_SD_card_detected), Toast.LENGTH_LONG);
            toast.show();
        }
    }

    public void askSizeConfirmationBeforeDownload(String parentPath, String url, long size, long [] hashes, final boolean highPriority){
        log("askSizeConfirmationBeforeDownload");

        final String parentPathC = parentPath;
        final String urlC = url;
        final long [] hashesC = hashes;
        final long sizeC=size;

        android.support.v7.app.AlertDialog.Builder builder = new android.support.v7.app.AlertDialog.Builder(this);
        LinearLayout confirmationLayout = new LinearLayout(this);
        confirmationLayout.setOrientation(LinearLayout.VERTICAL);
        LinearLayout.LayoutParams params = new LinearLayout.LayoutParams(LinearLayout.LayoutParams.MATCH_PARENT, LinearLayout.LayoutParams.WRAP_CONTENT);
        params.setMargins(Util.scaleWidthPx(20, outMetrics), Util.scaleHeightPx(10, outMetrics), Util.scaleWidthPx(17, outMetrics), 0);

        final CheckBox dontShowAgain =new CheckBox(this);
        dontShowAgain.setText(getString(R.string.checkbox_not_show_again));
        dontShowAgain.setTextColor(ContextCompat.getColor(this, R.color.text_secondary));

        confirmationLayout.addView(dontShowAgain, params);

        builder.setView(confirmationLayout);

        builder.setMessage(getString(R.string.alert_larger_file, Util.getSizeString(sizeC)));
        builder.setPositiveButton(getString(R.string.general_save_to_device),
                new DialogInterface.OnClickListener() {
                    public void onClick(DialogInterface dialog, int whichButton) {
                        if(dontShowAgain.isChecked()){
                            dbH.setAttrAskSizeDownload("false");
                        }
                        if(nC==null){
                            nC = new NodeController(fileInfoActivity);
                        }
                        nC.checkInstalledAppBeforeDownload(parentPathC, urlC, sizeC, hashesC, highPriority);
                    }
                });
        builder.setNegativeButton(getString(android.R.string.cancel), new DialogInterface.OnClickListener() {
            public void onClick(DialogInterface dialog, int whichButton) {
                if(dontShowAgain.isChecked()){
                    dbH.setAttrAskSizeDownload("false");
                }
            }
        });

        downloadConfirmationDialog = builder.create();
        downloadConfirmationDialog.show();
    }

    public void askConfirmationNoAppInstaledBeforeDownload (String parentPath, String url, long size, long [] hashes, String nodeToDownload, final boolean highPriority){
        log("askConfirmationNoAppInstaledBeforeDownload");

        final String parentPathC = parentPath;
        final String urlC = url;
        final long [] hashesC = hashes;
        final long sizeC=size;

        android.support.v7.app.AlertDialog.Builder builder = new android.support.v7.app.AlertDialog.Builder(this);
        LinearLayout confirmationLayout = new LinearLayout(this);
        confirmationLayout.setOrientation(LinearLayout.VERTICAL);
        LinearLayout.LayoutParams params = new LinearLayout.LayoutParams(LinearLayout.LayoutParams.MATCH_PARENT, LinearLayout.LayoutParams.WRAP_CONTENT);
        params.setMargins(Util.scaleWidthPx(20, outMetrics), Util.scaleHeightPx(10, outMetrics), Util.scaleWidthPx(17, outMetrics), 0);

        final CheckBox dontShowAgain =new CheckBox(this);
        dontShowAgain.setText(getString(R.string.checkbox_not_show_again));
        dontShowAgain.setTextColor(ContextCompat.getColor(this, R.color.text_secondary));

        confirmationLayout.addView(dontShowAgain, params);

        builder.setView(confirmationLayout);

        builder.setMessage(getString(R.string.alert_no_app, nodeToDownload));
        builder.setPositiveButton(getString(R.string.general_save_to_device),
                new DialogInterface.OnClickListener() {
                    public void onClick(DialogInterface dialog, int whichButton) {
                        if(dontShowAgain.isChecked()){
                            dbH.setAttrAskNoAppDownload("false");
                        }
                        if(nC==null){
                            nC = new NodeController(fileInfoActivity);
                        }
                        nC.download(parentPathC, urlC, sizeC, hashesC, highPriority);
                    }
                });
        builder.setNegativeButton(getString(android.R.string.cancel), new DialogInterface.OnClickListener() {
            public void onClick(DialogInterface dialog, int whichButton) {
                if(dontShowAgain.isChecked()){
                    dbH.setAttrAskNoAppDownload("false");
                }
            }
        });
        downloadConfirmationDialog = builder.create();
        downloadConfirmationDialog.show();
    }

    public void itemClick(int position) {
        log("itemClick");

        if (adapter.isMultipleSelect()) {
            adapter.toggleSelection(position);
            updateActionModeTitle();
        } else {
            String megaUser = listContacts.get(position).getUser();
            MegaUser contact = megaApi.getContact(megaUser);
            if (contact != null && contact.getVisibility() == MegaUser.VISIBILITY_VISIBLE) {
                Intent i = new Intent(this,ContactInfoActivityLollipop.class);
                i.putExtra("name",megaUser);
                startActivity(i);
            }

        }
    }

    public void showOptionsPanel(MegaShare sShare){
        log("showNodeOptionsPanel");
        if(node!=null){
            this.selectedShare = sShare;
            FileContactsListBottomSheetDialogFragment bottomSheetDialogFragment = new FileContactsListBottomSheetDialogFragment();
            bottomSheetDialogFragment.show(getSupportFragmentManager(), bottomSheetDialogFragment.getTag());
        }
    }


    public void hideMultipleSelect() {
	    if(adapter != null){
            adapter.setMultipleSelect(false);
        }

        if (actionMode != null) {
            actionMode.finish();
        }
    }

    public MegaUser getSelectedContact() {
        String email = selectedShare.getUser();
        return megaApi.getContact(email);
    }

    public MegaShare getSelectedShare() {
        return selectedShare;
    }

    public void changePermissions(){
        log("changePermissions");
        AlertDialog.Builder dialogBuilder = new AlertDialog.Builder(this, R.style.AppCompatAlertDialogStyleAddContacts);
        dialogBuilder.setTitle(getString(R.string.file_properties_shared_folder_permissions));
        final CharSequence[] items = {getString(R.string.file_properties_shared_folder_read_only), getString(R.string.file_properties_shared_folder_read_write), getString(R.string.file_properties_shared_folder_full_access)};
        dialogBuilder.setSingleChoiceItems(items, selectedShare.getAccess(), new DialogInterface.OnClickListener() {
            public void onClick(DialogInterface dialog, int item) {
                removeShare = false;
                changeShare = true;
                ProgressDialog temp = null;
                try{
                    temp = new ProgressDialog(fileInfoActivityLollipop);
                    temp.setMessage(getString(R.string.context_permissions_changing_folder));
                    temp.show();
                }
                catch(Exception e){
                    return;
                }
                statusDialog = temp;
                permissionsDialog.dismiss();

                switch(item) {
                    case 0:{
                        MegaUser u = megaApi.getContact(selectedShare.getUser());
                        if(u!=null){
                            megaApi.share(node, u, MegaShare.ACCESS_READ, fileInfoActivityLollipop);
                        }
                        else{
                            megaApi.share(node, selectedShare.getUser(), MegaShare.ACCESS_READ, fileInfoActivityLollipop);
                        }

                        break;
                    }
                    case 1:{
                        MegaUser u = megaApi.getContact(selectedShare.getUser());
                        if(u!=null){
                            megaApi.share(node, u, MegaShare.ACCESS_READWRITE, fileInfoActivityLollipop);
                        }
                        else{
                            megaApi.share(node, selectedShare.getUser(), MegaShare.ACCESS_READWRITE, fileInfoActivityLollipop);
                        }
                        break;
                    }
                    case 2:{
                        MegaUser u = megaApi.getContact(selectedShare.getUser());
                        if(u!=null){
                            megaApi.share(node, u, MegaShare.ACCESS_FULL, fileInfoActivityLollipop);
                        }
                        else{
                            megaApi.share(node, selectedShare.getUser(), MegaShare.ACCESS_FULL, fileInfoActivityLollipop);
                        }
                        break;
                    }
                }
            }
        });
        permissionsDialog = dialogBuilder.create();
        permissionsDialog.show();
    }

    public void removeFileContactShare(){
        log("removeFileContactShare");
        showConfirmationRemoveContactFromShare(selectedShare.getUser());
    }

    public void showConfirmationRemoveContactFromShare (final String email){
        log("showConfirmationRemoveContactFromShare");

        DialogInterface.OnClickListener dialogClickListener = new DialogInterface.OnClickListener() {
            @Override
            public void onClick(DialogInterface dialog, int which) {
                switch (which){
                    case DialogInterface.BUTTON_POSITIVE: {
                        removeShare(email);
                        break;
                    }
                    case DialogInterface.BUTTON_NEGATIVE:
                        //No button clicked
                        break;
                }
            }
        };

        android.support.v7.app.AlertDialog.Builder builder = new android.support.v7.app.AlertDialog.Builder(this);
        String message= getResources().getString(R.string.remove_contact_shared_folder,email);
        builder.setMessage(message).setPositiveButton(R.string.general_remove, dialogClickListener)
                .setNegativeButton(R.string.general_cancel, dialogClickListener).show();
    }

    public void removeShare (String email)
    {
        ProgressDialog temp = new ProgressDialog(this);
            temp.setMessage(getString(R.string.context_removing_contact_folder));
            temp.show();

        statusDialog = temp;
        if (email != null){
            removeShare = true;
            megaApi.share(node, email, MegaShare.ACCESS_UNKNOWN, this);
        }
        else{
            megaApi.disableExport(node, this);
        }
    }

    public void refresh(){
        setContactList();
        setMoreButtonText();

        adapter.setShareList(listContacts);
        adapter.notifyDataSetChanged();
    }

    private void setContactList() {

        fullListContacts = new ArrayList<>();
        listContacts = new ArrayList<>();
        if (node != null) {
            fullListContacts = megaApi.getOutShares(node);

            if (fullListContacts.size() > MAX_NUMBER_OF_CONTACTS_IN_LIST) {
                listContacts = new ArrayList<>(fullListContacts.subList(0,MAX_NUMBER_OF_CONTACTS_IN_LIST));
            } else {
                listContacts = fullListContacts;
            }
        }
    }

    private void setMoreButtonText() {
        int fullSize = fullListContacts.size();
        if (fullSize > MAX_NUMBER_OF_CONTACTS_IN_LIST) {
            moreButton.setVisibility(View.VISIBLE);
            moreButton.setText((fullSize - MAX_NUMBER_OF_CONTACTS_IN_LIST) + " " + getResources().getString(R.string.label_more).toUpperCase());
        } else {
            moreButton.setVisibility(View.GONE);
        }
    }

    public void showConfirmationRemoveMultipleContactFromShare (final List<MegaShare> contacts){
        log("showConfirmationRemoveMultipleContactFromShare");

        DialogInterface.OnClickListener dialogClickListener = new DialogInterface.OnClickListener() {
            @Override
            public void onClick(DialogInterface dialog, int which) {
                switch (which){
                    case DialogInterface.BUTTON_POSITIVE: {
                        removeMultipleShares(contacts);
                        break;
                    }
                    case DialogInterface.BUTTON_NEGATIVE:
                        //No button clicked
                        break;
                }
            }
        };

        android.support.v7.app.AlertDialog.Builder builder = new android.support.v7.app.AlertDialog.Builder(this);
        String message= getResources().getString(R.string.remove_multiple_contacts_shared_folder,contacts.size());
        builder.setMessage(message).setPositiveButton(R.string.general_remove, dialogClickListener)
                .setNegativeButton(R.string.general_cancel, dialogClickListener).show();
    }

    public void removeMultipleShares(List<MegaShare> shares){
        log("removeMultipleShares");
        ProgressDialog temp = null;
        try{
            temp = new ProgressDialog(this);
            temp.setMessage(getString(R.string.context_removing_contact_folder));
            temp.show();
        }
        catch(Exception e){
            return;
        }
        statusDialog = temp;
        
        FileContactMultipleRequestListener removeMultipleListener = new FileContactMultipleRequestListener(Constants.MULTIPLE_REMOVE_CONTACT_SHARED_FOLDER, this);
        for(int j=0;j<shares.size();j++){
            if(shares.get(j).getUser()!=null){
                MegaUser u = megaApi.getContact(shares.get(j).getUser());
                if(u!=null){
                    megaApi.share(node, u, MegaShare.ACCESS_UNKNOWN, fileInfoActivityLollipop);
                }
                else{
                    megaApi.share(node, shares.get(j).getUser(), MegaShare.ACCESS_UNKNOWN, removeMultipleListener);
                }
            }
            else{
                megaApi.disableExport(node, removeMultipleListener);
            }
        }
    }
    
    // Clear all selected items
    private void clearSelections() {
        if(adapter.isMultipleSelect()){
            adapter.clearSelections();
        }
    }
    
    public void selectAll(){
        log("selectAll");
        if (adapter != null){
            if(adapter.isMultipleSelect()){
                adapter.selectAll();
            }
            else{
                adapter.setMultipleSelect(true);
                adapter.selectAll();
                
                actionMode = startSupportActionMode(new ActionBarCallBack());
            }
            updateActionModeTitle();
        }
    }
    
    private void updateActionModeTitle() {
        log("updateActionModeTitle");
        if (actionMode == null) {
            return;
        }
        List<MegaShare> contacts = adapter.getSelectedShares();
        if(contacts!=null){
            log("Contacts selected: "+contacts.size());
        }
        
        Resources res = getResources();
        String format = "%d %s";
        
        actionMode.setTitle(String.format(format, contacts.size(),res.getQuantityString(R.plurals.general_num_contacts, contacts.size())));
        try {
            actionMode.invalidate();
        } catch (NullPointerException e) {
            e.printStackTrace();
            log("oninvalidate error");
        }
    }

}<|MERGE_RESOLUTION|>--- conflicted
+++ resolved
@@ -902,10 +902,7 @@
             else{
                 log("Extras is NULL");
             }
-<<<<<<< HEAD
     
-=======
->>>>>>> d6a74342
             listView = (RecyclerView)findViewById(R.id.file_info_contact_list_view);
             //listView.addOnItemTouchListener(this);
             listView.setItemAnimator(new DefaultItemAnimator());
