--- conflicted
+++ resolved
@@ -105,7 +105,7 @@
 import nz.mega.sdk.MegaUser;
 import nz.mega.sdk.MegaUserAlert;
 
-import static mega.privacy.android.app.modalbottomsheet.UtilsModalBottomSheet.isBottomSheetDialogShown;
+import static mega.privacy.android.app.modalbottomsheet.UtilsModalBottomSheet.*;
 import static mega.privacy.android.app.utils.CacheFolderManager.*;
 import static mega.privacy.android.app.utils.Constants.*;
 import static mega.privacy.android.app.utils.FileUtils.*;
@@ -3268,22 +3268,13 @@
     }
 
     public void showOptionsPanel(MegaShare sShare){
-<<<<<<< HEAD
-        log("showNodeOptionsPanel");
+        logDebug("showNodeOptionsPanel");
 
         if (node == null ||sShare == null || isBottomSheetDialogShown(bottomSheetDialogFragment)) return;
 
         selectedShare = sShare;
         bottomSheetDialogFragment = new FileContactsListBottomSheetDialogFragment();
         bottomSheetDialogFragment.show(getSupportFragmentManager(), bottomSheetDialogFragment.getTag());
-=======
-        logDebug("showNodeOptionsPanel");
-        if(node!=null){
-            this.selectedShare = sShare;
-            FileContactsListBottomSheetDialogFragment bottomSheetDialogFragment = new FileContactsListBottomSheetDialogFragment();
-            bottomSheetDialogFragment.show(getSupportFragmentManager(), bottomSheetDialogFragment.getTag());
-        }
->>>>>>> 9a1abd10
     }
 
 
