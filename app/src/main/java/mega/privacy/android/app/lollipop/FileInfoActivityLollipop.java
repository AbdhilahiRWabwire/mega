package mega.privacy.android.app.lollipop;

import android.annotation.SuppressLint;
import android.app.AlertDialog;
import android.app.ProgressDialog;
import android.content.BroadcastReceiver;
import android.content.Context;
import android.content.DialogInterface;
import android.content.Intent;
import android.content.IntentFilter;
import android.content.res.Configuration;
import android.content.res.Resources;
import android.graphics.Bitmap;
import android.graphics.BitmapFactory;
import android.graphics.Color;
import android.graphics.PorterDuff;
import android.graphics.Rect;
import android.graphics.drawable.Drawable;
import android.os.Build;
import android.os.Bundle;
import android.os.Environment;
import android.os.Handler;
import android.support.design.widget.AppBarLayout;
import android.support.design.widget.CoordinatorLayout;
import android.support.v4.content.ContextCompat;
import android.support.v4.content.LocalBroadcastManager;
import android.support.v4.widget.NestedScrollView;
import android.support.v7.app.ActionBar;
import android.support.v7.view.ActionMode;
import android.support.v7.widget.DefaultItemAnimator;
import android.support.v7.widget.LinearLayoutManager;
import android.support.v7.widget.RecyclerView;
import android.support.v7.widget.SwitchCompat;
import android.support.v7.widget.Toolbar;
import android.text.Editable;
import android.text.TextWatcher;
import android.text.format.DateUtils;
import android.util.DisplayMetrics;
import android.util.TypedValue;
import android.view.Display;
import android.view.KeyEvent;
import android.view.LayoutInflater;
import android.view.Menu;
import android.view.MenuInflater;
import android.view.MenuItem;
import android.view.View;
import android.view.View.OnClickListener;
import android.view.ViewGroup;
import android.view.inputmethod.EditorInfo;
import android.view.inputmethod.InputMethodManager;
import android.widget.Button;
import android.widget.CheckBox;
import android.widget.FrameLayout;
import android.widget.ImageView;
import android.widget.LinearLayout;
import android.widget.RelativeLayout;
import android.widget.TextView;
import android.widget.TextView.OnEditorActionListener;
import android.widget.Toast;

import net.opacapp.multilinecollapsingtoolbar.CollapsingToolbarLayout;

import java.io.File;
import java.util.ArrayList;
import java.util.Iterator;
import java.util.List;
import java.util.Locale;

import mega.privacy.android.app.DatabaseHandler;
import mega.privacy.android.app.MegaApplication;
import mega.privacy.android.app.MegaContactDB;
import mega.privacy.android.app.MegaOffline;
import mega.privacy.android.app.MegaPreferences;
import mega.privacy.android.app.MimeTypeList;
import mega.privacy.android.app.R;
import mega.privacy.android.app.components.EditTextCursorWatcher;
import mega.privacy.android.app.components.RoundedImageView;
import mega.privacy.android.app.components.SimpleDividerItemDecoration;
import mega.privacy.android.app.components.twemoji.EmojiTextView;
import mega.privacy.android.app.listeners.ShareListener;
import mega.privacy.android.app.lollipop.adapters.MegaFileInfoSharedContactLollipopAdapter;
import mega.privacy.android.app.lollipop.controllers.ContactController;
import mega.privacy.android.app.lollipop.controllers.NodeController;
import mega.privacy.android.app.lollipop.listeners.CreateChatToPerformActionListener;
import mega.privacy.android.app.modalbottomsheet.FileContactsListBottomSheetDialogFragment;
import nz.mega.sdk.MegaApiAndroid;
import nz.mega.sdk.MegaApiJava;
import nz.mega.sdk.MegaChatApi;
import nz.mega.sdk.MegaChatApiAndroid;
import nz.mega.sdk.MegaChatApiJava;
import nz.mega.sdk.MegaChatError;
import nz.mega.sdk.MegaChatPeerList;
import nz.mega.sdk.MegaChatRequest;
import nz.mega.sdk.MegaChatRequestListenerInterface;
import nz.mega.sdk.MegaChatRoom;
import nz.mega.sdk.MegaContactRequest;
import nz.mega.sdk.MegaError;
import nz.mega.sdk.MegaEvent;
import nz.mega.sdk.MegaFolderInfo;
import nz.mega.sdk.MegaGlobalListenerInterface;
import nz.mega.sdk.MegaNode;
import nz.mega.sdk.MegaRequest;
import nz.mega.sdk.MegaRequestListenerInterface;
import nz.mega.sdk.MegaShare;
import nz.mega.sdk.MegaUser;
import nz.mega.sdk.MegaUserAlert;

import static mega.privacy.android.app.modalbottomsheet.UtilsModalBottomSheet.*;
import static mega.privacy.android.app.utils.BroadcastConstants.*;
import static mega.privacy.android.app.utils.CacheFolderManager.*;
import static mega.privacy.android.app.utils.AvatarUtil.*;
import static mega.privacy.android.app.utils.Constants.*;
import static mega.privacy.android.app.utils.FileUtils.*;
import static mega.privacy.android.app.utils.LogUtil.*;
import static mega.privacy.android.app.utils.MegaApiUtils.*;
import static mega.privacy.android.app.utils.MegaNodeUtil.*;
import static mega.privacy.android.app.utils.OfflineUtils.*;
import static mega.privacy.android.app.utils.PreviewUtils.*;
import static mega.privacy.android.app.utils.ProgressDialogUtil.*;
import static mega.privacy.android.app.utils.ThumbnailUtils.*;
import static mega.privacy.android.app.utils.TimeUtils.*;
import static mega.privacy.android.app.utils.Util.*;
import static mega.privacy.android.app.utils.ContactUtil.*;

@SuppressLint("NewApi")
public class FileInfoActivityLollipop extends DownloadableActivity implements OnClickListener, MegaRequestListenerInterface, MegaGlobalListenerInterface, MegaChatRequestListenerInterface {

	public static int MAX_WIDTH_FILENAME_LAND=400;
	public static int MAX_WIDTH_FILENAME_LAND_2=400;

	public static int MAX_WIDTH_FILENAME_PORT=170;
	public static int MAX_WIDTH_FILENAME_PORT_2=200;

	public static String NODE_HANDLE = "NODE_HANDLE";

	static int TYPE_EXPORT_GET = 0;
	static int TYPE_EXPORT_REMOVE = 1;
	static int TYPE_EXPORT_MANAGE = 2;
	static int FROM_FILE_BROWSER = 13;
    FileInfoActivityLollipop fileInfoActivityLollipop = this;
	boolean firstIncomingLevel=true;

    private android.support.v7.app.AlertDialog downloadConfirmationDialog;

    // The flag to indicate whether select chat is processing
    private static boolean isSelectingChat = false;
    private final static String KEY_SELECTED_SHARE_HANDLE = "KEY_SELECTED_SHARE_HANDLE";

    NodeController nC;

	ArrayList<MegaNode> nodeVersions;

	NestedScrollView nestedScrollView;

	RelativeLayout iconToolbarLayout;
	ImageView iconToolbarView;

    Drawable upArrow;
    Drawable drawableRemoveLink;
    Drawable drawableLink;
    Drawable drawableShare;
    Drawable drawableDots;
    Drawable drawableDownload;
    Drawable drawableLeave;
    Drawable drawableCopy;
    Drawable drawableChat;

	RelativeLayout imageToolbarLayout;
	ImageView imageToolbarView;

	CoordinatorLayout fragmentContainer;
	CollapsingToolbarLayout collapsingToolbar;

	Toolbar toolbar;
	ActionBar aB;

	private boolean isGetLink = false;
	private boolean isShareContactExpanded = false;

	float scaleText;

	RelativeLayout container;

	LinearLayout availableOfflineLayout;

	RelativeLayout sizeLayout;
	RelativeLayout locationLayout;
	RelativeLayout contentLayout;
	RelativeLayout addedLayout;
	RelativeLayout modifiedLayout;
	RelativeLayout publicLinkLayout;
	RelativeLayout publicLinkCopyLayout;
	TextView publicLinkText;
	RelativeLayout sharedLayout;
	Button usersSharedWithTextButton;
	View dividerSharedLayout;
	View dividerLinkLayout;

    RelativeLayout folderVersionsLayout;
    RelativeLayout folderCurrentVersionsLayout;
    RelativeLayout folderPreviousVersionsLayout;
    TextView folderVersionsText;
    TextView folderCurrentVersionsText;
    TextView folderPreviousVersionsText;

	TextView availableOfflineView;

	Button publicLinkButton;

	RelativeLayout versionsLayout;
	Button versionsButton;
	View separatorVersions;
	SwitchCompat offlineSwitch;

	TextView sizeTextView;
	TextView sizeTitleTextView;

    TextView locationTextView;
    TextView locationTitleTextView;

	TextView contentTextView;
	TextView contentTitleTextView;

	TextView addedTextView;
	TextView modifiedTextView;
	AppBarLayout appBarLayout;
	TextView permissionInfo;

	boolean owner= true;
	int typeExport = -1;

	ArrayList<MegaShare> sl;
	MegaOffline mOffDelete;

	RelativeLayout ownerLayout;
	LinearLayout ownerLinear;
	EmojiTextView ownerLabel;
	TextView ownerLabelowner;
	TextView ownerInfo;
	ImageView ownerRoundeImage;
	ImageView ownerState;

	MenuItem downloadMenuItem;
	MenuItem shareMenuItem;
	MenuItem getLinkMenuItem;
	MenuItem editLinkMenuItem;
	MenuItem removeLinkMenuItem;
	MenuItem renameMenuItem;
	MenuItem moveMenuItem;
	MenuItem copyMenuItem;
	MenuItem rubbishMenuItem;
	MenuItem deleteMenuItem;
	MenuItem leaveMenuItem;
	MenuItem sendToChatMenuItem;

	MegaNode node;

	boolean availableOfflineBoolean = false;

	private ContactController cC;
	private MegaApiAndroid megaApi = null;
	MegaChatApiAndroid megaChatApi;
	int orderGetChildren = MegaApiJava.ORDER_DEFAULT_ASC;

	ProgressDialog statusDialog;
	boolean publicLink=false;

	private Handler handler;

	private AlertDialog renameDialog;

	boolean moveToRubbish = false;

	public static int REQUEST_CODE_SELECT_CONTACT = 1000;
	public static int REQUEST_CODE_SELECT_MOVE_FOLDER = 1001;
	public static int REQUEST_CODE_SELECT_COPY_FOLDER = 1002;

	Display display;
	DisplayMetrics outMetrics;
	float density;
	float scaleW;
	float scaleH;

	boolean shareIt = true;
	int imageId;
	int from;

	DatabaseHandler dbH = null;
	MegaPreferences prefs = null;

	AlertDialog permissionsDialog;

	String contactMail;
    boolean isRemoveOffline;
    long handle;

    private int adapterType;
 	private String path;
 	private File file;
 	private long fragmentHandle  = -1;
 	private String pathNavigation;

 	private MegaShare selectedShare;
    final int MAX_NUMBER_OF_CONTACTS_IN_LIST = 5;
    private RecyclerView listView;
    private ArrayList<MegaShare> listContacts;
    private ArrayList<MegaShare> fullListContacts;
    private Button moreButton;
    private MegaFileInfoSharedContactLollipopAdapter adapter;
    private ActionMode actionMode;

    int countChat = 0;
    int errorSent = 0;
    int successSent = 0;

    int versionsToRemove = 0;
    int versionsRemoved = 0;
    int errorVersionRemove = 0;

    private FileContactsListBottomSheetDialogFragment bottomSheetDialogFragment;

    private BroadcastReceiver manageShareReceiver = new BroadcastReceiver() {
        @Override
        public void onReceive(Context context, Intent intent) {
            if (intent == null) return;

            if (adapter != null) {
                if (adapter.isMultipleSelect()) {
                    adapter.clearSelections();
                    hideMultipleSelect();
                }
                adapter.setShareList(listContacts);
            }

            if (statusDialog != null) {
                statusDialog.dismiss();
            }

            if (permissionsDialog != null) {
                permissionsDialog.dismiss();
            }
        }
    };

    public void activateActionMode(){
        logDebug("activateActionMode");
        if (!adapter.isMultipleSelect()){
            adapter.setMultipleSelect(true);
            actionMode = startSupportActionMode(new ActionBarCallBack());
        }
    }

    @Override
    public void onRequestStart(MegaChatApiJava api, MegaChatRequest request) {

    }

    @Override
    public void onRequestUpdate(MegaChatApiJava api, MegaChatRequest request) {

    }

    @Override
    public void onRequestFinish(MegaChatApiJava api, MegaChatRequest request, MegaChatError e) {
        if(request.getType() == MegaChatRequest.TYPE_ATTACH_NODE_MESSAGE){

            if(e.getErrorCode()==MegaChatError.ERROR_OK){
                logDebug("File sent correctly");
                successSent++;
            }
            else{
                logWarning("File NOT sent: "+ e.getErrorCode() + "___" + e.getErrorString());
                errorSent++;
            }

            if(countChat==errorSent+successSent){
                if(successSent==countChat){
                    if(countChat==1){
                        showSnackbar(MESSAGE_SNACKBAR_TYPE, getString(R.string.sent_as_message), request.getChatHandle());
                    }
                    else{
                        showSnackbar(MESSAGE_SNACKBAR_TYPE, getString(R.string.sent_as_message), -1);
                    }
                }
                else if(errorSent==countChat){
                    showSnackbar(SNACKBAR_TYPE, getString(R.string.error_attaching_node_from_cloud), -1);
                }
                else{
                    showSnackbar(MESSAGE_SNACKBAR_TYPE, getString(R.string.error_sent_as_message), -1);
                }
            }
        }
    }

    @Override
    public void onRequestTemporaryError(MegaChatApiJava api, MegaChatRequest request, MegaChatError e) {

    }

    private class ActionBarCallBack implements ActionMode.Callback {
        
        @Override
        public boolean onActionItemClicked(ActionMode mode, MenuItem item) {
            logDebug("onActionItemClicked");
            final ArrayList<MegaShare> shares = adapter.getSelectedShares();
            switch(item.getItemId()){
                case R.id.action_file_contact_list_permissions:{

                    //Change permissions
                    AlertDialog.Builder dialogBuilder = new AlertDialog.Builder(fileInfoActivityLollipop, R.style.AppCompatAlertDialogStyleAddContacts);
                    dialogBuilder.setTitle(getString(R.string.file_properties_shared_folder_permissions));

                    final CharSequence[] items = {getString(R.string.file_properties_shared_folder_read_only), getString(R.string.file_properties_shared_folder_read_write), getString(R.string.file_properties_shared_folder_full_access)};
                    dialogBuilder.setSingleChoiceItems(items, -1, new DialogInterface.OnClickListener() {
                        public void onClick(DialogInterface dialog, int item) {
                            clearSelections();
                            if(permissionsDialog != null){
                                permissionsDialog.dismiss();
                            }
                            statusDialog = getProgressDialog(fileInfoActivityLollipop, getString(R.string.context_permissions_changing_folder));
                            cC.changePermissions(cC.getEmailShares(shares), item, node);
                        }
                    });

                    permissionsDialog = dialogBuilder.create();
                    permissionsDialog.show();
                    break;
                }
                case R.id.action_file_contact_list_delete:{
                    if(shares!=null){
                        if(shares.size()!=0){
                            if (shares.size() > 1) {
                                logDebug("Remove multiple contacts");
                                showConfirmationRemoveMultipleContactFromShare(shares);
                            } else {
                                logDebug("Remove one contact");
                                showConfirmationRemoveContactFromShare(shares.get(0).getUser());
                            }
                        }
                    }
                    break;
                }
                case R.id.cab_menu_select_all:{
                    selectAll();
                    actionMode.invalidate();
                    break;
                }
                case R.id.cab_menu_unselect_all:{
                    clearSelections();
                    actionMode.invalidate();
                    break;
                }
            }
            return false;
        }

        @Override
        public boolean onCreateActionMode(ActionMode mode, Menu menu) {
            logDebug("onCreateActionMode");
            MenuInflater inflater = mode.getMenuInflater();
            inflater.inflate(R.menu.file_contact_shared_browser_action, menu);
            getWindow().setStatusBarColor(ContextCompat.getColor(fileInfoActivityLollipop, R.color.accentColorDark));
            return true;
        }

        @Override
        public void onDestroyActionMode(ActionMode arg0) {
            logDebug("onDestroyActionMode");
            adapter.clearSelections();
            adapter.setMultipleSelect(false);
            getWindow().setStatusBarColor(ContextCompat.getColor(fileInfoActivityLollipop, R.color.status_bar_search));
            supportInvalidateOptionsMenu();
        }

        @Override
        public boolean onPrepareActionMode(ActionMode mode, Menu menu) {
            logDebug("onPrepareActionMode");
            List<MegaShare> selected = adapter.getSelectedShares();
            boolean deleteShare = false;
            boolean permissions = false;

            if (selected.size() != 0) {
                permissions = true;
                deleteShare = true;

                MenuItem unselect = menu.findItem(R.id.cab_menu_unselect_all);
                if(selected.size()==adapter.getItemCount()){
                    menu.findItem(R.id.cab_menu_select_all).setVisible(false);
                    unselect.setTitle(getString(R.string.action_unselect_all));
                    unselect.setVisible(true);
                }
                else{
                    menu.findItem(R.id.cab_menu_select_all).setVisible(true);
                    unselect.setTitle(getString(R.string.action_unselect_all));
                    unselect.setVisible(true);
                }
            }
            else{
                menu.findItem(R.id.cab_menu_select_all).setVisible(true);
                menu.findItem(R.id.cab_menu_unselect_all).setVisible(false);
            }

            menu.findItem(R.id.action_file_contact_list_permissions).setVisible(permissions);
            if(permissions == true){
                menu.findItem(R.id.action_file_contact_list_permissions).setShowAsAction(MenuItem.SHOW_AS_ACTION_ALWAYS);
            }else{
                menu.findItem(R.id.action_file_contact_list_permissions).setShowAsAction(MenuItem.SHOW_AS_ACTION_NEVER);

            }

            menu.findItem(R.id.action_file_contact_list_delete).setVisible(deleteShare);
            if(deleteShare == true){
                menu.findItem(R.id.action_file_contact_list_delete).setShowAsAction(MenuItem.SHOW_AS_ACTION_ALWAYS);
            }else{
                menu.findItem(R.id.action_file_contact_list_delete).setShowAsAction(MenuItem.SHOW_AS_ACTION_NEVER);

            }

            return false;
        }

    }

	@Override
	protected void onCreate(Bundle savedInstanceState) {

		super.onCreate(savedInstanceState);
        logDebug("onCreate");

        fileInfoActivityLollipop = this;
        handler = new Handler();

        Bundle extras = getIntent().getExtras();
        if (extras != null) {
            imageId = extras.getInt("imageId");
        }

        display = getWindowManager().getDefaultDisplay();
        outMetrics = new DisplayMetrics ();
        display.getMetrics(outMetrics);
        density  = getResources().getDisplayMetrics().density;

        scaleW = getScaleW(outMetrics, density);
        scaleH = getScaleH(outMetrics, density);

        if (scaleH < scaleW){
            scaleText = scaleH;
        }
        else{
            scaleText = scaleW;
        }

        cC = new ContactController(this);
        dbH = DatabaseHandler.getDbHandler(getApplicationContext());

        adapterType = getIntent().getIntExtra("adapterType", 0);
        path = getIntent().getStringExtra("path");

        setContentView(R.layout.activity_file_info);

        permissionInfo = (TextView) findViewById(R.id.file_properties_permission_info);
        permissionInfo.setVisibility(View.GONE);

        fragmentContainer = (CoordinatorLayout) findViewById(R.id.file_info_fragment_container);

        toolbar = (Toolbar) findViewById(R.id.toolbar);
        setSupportActionBar(toolbar);
        aB = getSupportActionBar();

        collapsingToolbar = (CollapsingToolbarLayout) findViewById(R.id.file_info_collapse_toolbar);

        nestedScrollView = (NestedScrollView) findViewById(R.id.nested_layout);
        nestedScrollView.setOnScrollChangeListener(new NestedScrollView.OnScrollChangeListener() {
            @Override
            public void onScrollChange(NestedScrollView v, int scrollX, int scrollY, int oldScrollX, int oldScrollY) {
                if ((v.canScrollVertically(-1) && v.getVisibility() == View.VISIBLE)) {
                    aB.setElevation(px2dp(4, outMetrics));
                }
                else {
                    aB.setElevation(0);
                }
            }
        });

        LocalBroadcastManager localBroadcastManager = LocalBroadcastManager.getInstance(this);
        if (localBroadcastManager != null) {
            localBroadcastManager.registerReceiver(nicknameReceiver, new IntentFilter(BROADCAST_ACTION_INTENT_FILTER_NICKNAME));
        }

        getSupportActionBar().setDisplayShowTitleEnabled(false);

        aB.setHomeButtonEnabled(true);
        aB.setDisplayHomeAsUpEnabled(true);

        iconToolbarLayout = (RelativeLayout) findViewById(R.id.file_info_icon_layout);

        iconToolbarView = (ImageView) findViewById(R.id.file_info_toolbar_icon);
        iconToolbarView.setImageResource(imageId);
        CollapsingToolbarLayout.LayoutParams params = (CollapsingToolbarLayout.LayoutParams) iconToolbarLayout.getLayoutParams();
        Rect rect = new Rect();
        getWindow().getDecorView().getWindowVisibleDisplayFrame(rect);
        params.setMargins(px2dp(16, outMetrics), px2dp(90, outMetrics) + rect.top, 0, px2dp(14, outMetrics));
        iconToolbarLayout.setLayoutParams(params);

        imageToolbarLayout = (RelativeLayout) findViewById(R.id.file_info_image_layout);
        imageToolbarView = (ImageView) findViewById(R.id.file_info_toolbar_image);
        imageToolbarLayout.setVisibility(View.GONE);

        //Available Offline Layout
        availableOfflineLayout = (LinearLayout) findViewById(R.id.available_offline_layout);
        availableOfflineLayout.setVisibility(View.VISIBLE);
        availableOfflineView = (TextView) findViewById(R.id.file_properties_available_offline_text);
        offlineSwitch = (SwitchCompat) findViewById(R.id.file_properties_switch);

        //Share with Layout
        sharedLayout = (RelativeLayout) findViewById(R.id.file_properties_shared_layout);
        sharedLayout.setOnClickListener(this);
        usersSharedWithTextButton = (Button) findViewById(R.id.file_properties_shared_info_button);
        usersSharedWithTextButton.setOnClickListener(this);
        dividerSharedLayout = findViewById(R.id.divider_shared_layout);
        appBarLayout = (AppBarLayout) findViewById(R.id.app_bar);

        //Owner Layout
        ownerLayout = (RelativeLayout) findViewById(R.id.file_properties_owner_layout);
        ownerRoundeImage= (RoundedImageView) findViewById(R.id.contact_list_thumbnail);
        ownerLinear = (LinearLayout) findViewById(R.id.file_properties_owner_linear);
        ownerLabel =  findViewById(R.id.file_properties_owner_label);
        ownerLabelowner = (TextView) findViewById(R.id.file_properties_owner_label_owner);
        String ownerString = "("+getString(R.string.file_properties_owner)+")";
        ownerLabelowner.setText(ownerString);
        ownerInfo = (TextView) findViewById(R.id.file_properties_owner_info);
        ownerState = (ImageView) findViewById(R.id.file_properties_owner_state_icon);
        if(!isScreenInPortrait(this)){
            ownerLabel.setMaxWidthEmojis(px2dp(MAX_WIDTH_FILENAME_LAND, outMetrics));
            ownerInfo.setMaxWidth(px2dp(MAX_WIDTH_FILENAME_LAND_2, outMetrics));
        }else{
            ownerLabel.setMaxWidthEmojis(px2dp(MAX_WIDTH_FILENAME_PORT, outMetrics));
            ownerInfo.setMaxWidth(px2dp(MAX_WIDTH_FILENAME_PORT_2, outMetrics));
        }
        ownerLayout.setVisibility(View.GONE);

        //Info Layout

        //Size Layout
        sizeLayout = (RelativeLayout) findViewById(R.id.file_properties_size_layout);
        sizeTitleTextView  = (TextView) findViewById(R.id.file_properties_info_menu_size);
        sizeTextView = (TextView) findViewById(R.id.file_properties_info_data_size);

        //Folder Versions Layout
        folderVersionsLayout = (RelativeLayout) findViewById(R.id.file_properties_folder_versions_layout);
        folderVersionsText = (TextView) findViewById(R.id.file_properties_info_data_folder_versions);
        folderVersionsLayout.setVisibility(View.GONE);

        folderCurrentVersionsLayout = (RelativeLayout) findViewById(R.id.file_properties_folder_current_versions_layout);
        folderCurrentVersionsText = (TextView) findViewById(R.id.file_properties_info_data_folder_current_versions);
        folderCurrentVersionsLayout.setVisibility(View.GONE);

        folderPreviousVersionsLayout = (RelativeLayout) findViewById(R.id.file_properties_folder_previous_versions_layout);
        folderPreviousVersionsText = (TextView) findViewById(R.id.file_properties_info_data_folder_previous_versions);
        folderPreviousVersionsLayout.setVisibility(View.GONE);

        //Location Layout
        locationLayout = (RelativeLayout) findViewById(R.id.file_properties_location_layout);
        locationTitleTextView  = (TextView) findViewById(R.id.file_properties_info_menu_location);
        locationTextView = (TextView) findViewById(R.id.file_properties_info_data_location);
        locationTextView.setOnClickListener(this);

        //Content Layout
        contentLayout = (RelativeLayout) findViewById(R.id.file_properties_content_layout);
        contentTitleTextView  = (TextView) findViewById(R.id.file_properties_info_menu_content);
        contentTextView = (TextView) findViewById(R.id.file_properties_info_data_content);

        dividerLinkLayout = (View) findViewById(R.id.divider_link_layout);
        publicLinkLayout = (RelativeLayout) findViewById(R.id.file_properties_link_layout);
        publicLinkCopyLayout = (RelativeLayout) findViewById(R.id.file_properties_copy_layout);

        publicLinkText = (TextView) findViewById(R.id.file_properties_link_text);
        publicLinkButton = (Button) findViewById(R.id.file_properties_link_button);
        publicLinkButton.setText(getString(R.string.context_copy));
        publicLinkButton.setOnClickListener(this);

        //Added Layout
        addedLayout = (RelativeLayout) findViewById(R.id.file_properties_added_layout);
        addedTextView = (TextView) findViewById(R.id.file_properties_info_data_added);

        //Modified Layout
        modifiedLayout = (RelativeLayout) findViewById(R.id.file_properties_created_layout);
        modifiedTextView = (TextView) findViewById(R.id.file_properties_info_data_created);

        //Versions Layout
        versionsLayout = (RelativeLayout) findViewById(R.id.file_properties_versions_layout);
        versionsButton = (Button) findViewById(R.id.file_properties_text_number_versions);
        separatorVersions = (View) findViewById(R.id.separator_versions);

        if (adapterType == OFFLINE_ADAPTER){
            collapsingToolbar.setTitle(getIntent().getStringExtra("name").toUpperCase());
            availableOfflineLayout.setVisibility(View.GONE);
            sharedLayout.setVisibility(View.GONE);
            dividerSharedLayout.setVisibility(View.GONE);
            dividerLinkLayout.setVisibility(View.GONE);
            publicLinkLayout.setVisibility(View.GONE);
            publicLinkCopyLayout.setVisibility(View.GONE);
            contentLayout.setVisibility(View.GONE);
            addedLayout.setVisibility(View.GONE);
            modifiedLayout.setVisibility(View.GONE);
            versionsLayout.setVisibility(View.GONE);
            separatorVersions.setVisibility(View.GONE);

            if (path != null){
                logDebug("Path no NULL");
                file = new File (path);
                sizeTextView.setText(getSizeString(file.length()));
                String location = file.getParentFile().getName();
                if (location.equals("in")){
                    locationTextView.setText(getResources().getString(R.string.section_saved_for_offline_new));
                }
                else {
                    String offlineLocation = file.getParentFile().getParentFile().getName() + '/' + location;
                    if (offlineLocation.equals(OFFLINE_DIR)){
                        locationTextView.setText(getResources().getString(R.string.section_saved_for_offline_new));
                    }
                    else {
                        locationTextView.setText(location + " ("+ getResources().getString(R.string.section_saved_for_offline_new) +")");
                    }
                }
                logDebug("Path: " + file.getAbsolutePath() + ", Size: " + file.length());
            }
            else {
                logWarning("Path is NULL");
            }
            pathNavigation = getIntent().getStringExtra("pathNavigation");
        }
        else {
            if (megaApi == null){
                MegaApplication app = (MegaApplication)getApplication();
                megaApi = app.getMegaApi();
            }
            if(megaApi==null||megaApi.getRootNode()==null){
                logDebug("Refresh session - sdk");
                Intent intent = new Intent(this, LoginActivityLollipop.class);
                intent.putExtra(VISIBLE_FRAGMENT,  LOGIN_FRAGMENT);
                intent.setFlags(Intent.FLAG_ACTIVITY_CLEAR_TOP);
                startActivity(intent);
                finish();
                return;
            }
            if(isChatEnabled()) {
                if (megaChatApi == null) {
                    megaChatApi = ((MegaApplication) getApplication()).getMegaChatApi();
                }

                if (megaChatApi == null || megaChatApi.getInitState() == MegaChatApi.INIT_ERROR) {
                    logDebug("Refresh session - karere");
                    Intent intent = new Intent(this, LoginActivityLollipop.class);
                    intent.putExtra(VISIBLE_FRAGMENT, LOGIN_FRAGMENT);
                    intent.setFlags(Intent.FLAG_ACTIVITY_CLEAR_TOP);
                    startActivity(intent);
                    finish();
                    return;
                }
            }

            megaApi.addGlobalListener(this);

            if (extras != null){
                from = extras.getInt("from");
                if(from==FROM_INCOMING_SHARES){
                    firstIncomingLevel = extras.getBoolean("firstLevel");
                }

                long handleNode = extras.getLong("handle", -1);
                logDebug("Handle of the selected node: " + handleNode);
                node = megaApi.getNodeByHandle(handleNode);
                if (node == null){
                    logWarning("Node is NULL");
                    finish();
                    return;
                }

                if (node.isFolder()) {
                    modifiedLayout.setVisibility(View.GONE);
                } else {
                    modifiedLayout.setVisibility(View.VISIBLE);
                }

                String name = node.getName();

                collapsingToolbar.setTitle(name.toUpperCase());
                if (nC == null) {
                    nC = new NodeController(this);
                }
                MegaNode parent = nC.getParent(node);
                if (from == FROM_INCOMING_SHARES){
                    fragmentHandle = -1;
                    if (megaApi.getParentNode(node) != null){
                        locationTextView.setText(megaApi.getParentNode(node).getName()+" ("+ getResources().getString(R.string.title_incoming_shares_explorer) +")");
                    }
                    else {
                        locationTextView.setText(getResources().getString(R.string.title_incoming_shares_explorer));
                    }
                }
                else{
                    if (parent.getHandle() == megaApi.getRootNode().getHandle()){
                        fragmentHandle = megaApi.getRootNode().getHandle();
                    }
                    else if (parent.getHandle() == megaApi.getRubbishNode().getHandle()){
                        fragmentHandle = megaApi.getRubbishNode().getHandle();
                    }
                    else if (parent.getHandle() == megaApi.getInboxNode().getHandle()){
                        fragmentHandle = megaApi.getInboxNode().getHandle();
                    }

                    if (megaApi.getParentNode(node) == null){ // It is because of the parent node is Incoming Shares
                        locationTextView.setText(getResources().getString(R.string.title_incoming_shares_explorer));
                    }
                    else if (parent.getHandle() == megaApi.getRootNode().getHandle() ||
                            parent.getHandle() == megaApi.getRubbishNode().getHandle() ||
                            parent.getHandle() == megaApi.getInboxNode().getHandle()){
                        if (megaApi.getParentNode(node).getHandle() == parent.getHandle()){
                            locationTextView.setText(getTranslatedNameForParentNodes(parent.getHandle()));
                        }
                        else {
                            locationTextView.setText(megaApi.getParentNode(node).getName()+" ("+ getTranslatedNameForParentNodes(parent.getHandle()) +")");
                        }
                    }
                    else {
                        locationTextView.setText(megaApi.getParentNode(node).getName()+" ("+ getResources().getString(R.string.title_incoming_shares_explorer) +")");
                    }
                }

                if (parent.getHandle() != megaApi.getRubbishNode().getHandle()){
                    offlineSwitch.setEnabled(true);
                    offlineSwitch.setOnClickListener(this);
                    availableOfflineView.setTextColor(ContextCompat.getColor(this, R.color.name_my_account));
                }else{
                    offlineSwitch.setEnabled(false);
                    availableOfflineView.setTextColor(ContextCompat.getColor(this, R.color.invite_button_deactivated));

                }

                if(megaApi.hasVersions(node)){
                    versionsLayout.setVisibility(View.VISIBLE);

                    String text = getResources().getQuantityString(R.plurals.number_of_versions, megaApi.getNumVersions(node), megaApi.getNumVersions(node));
                    versionsButton.setText(text);
                    versionsButton.setOnClickListener(this);
                    separatorVersions.setVisibility(View.VISIBLE);

                    nodeVersions = megaApi.getVersions(node);
                }
                else{
                    versionsLayout.setVisibility(View.GONE);
                    separatorVersions.setVisibility(View.GONE);
                }

            }
            else{
                logWarning("Extras is NULL");
            }
    
            listView = (RecyclerView)findViewById(R.id.file_info_contact_list_view);
            //listView.addOnItemTouchListener(this);
            listView.setItemAnimator(new DefaultItemAnimator());
            listView.addItemDecoration(new SimpleDividerItemDecoration(this,outMetrics));
            LinearLayoutManager mLayoutManager = new LinearLayoutManager(this);
            listView.setLayoutManager(mLayoutManager);

            //get shared contact list and max number can be displayed in the list is five
            setContactList();

            moreButton = (Button)findViewById(R.id.more_button);
            moreButton.setOnClickListener(this);
            setMoreButtonText();

            //setup adapter
            adapter = new MegaFileInfoSharedContactLollipopAdapter(this,node,listContacts,listView);
            adapter.setShareList(listContacts);
            adapter.setPositionClicked(-1);
            adapter.setMultipleSelect(false);

            listView.setAdapter(adapter);

            refreshProperties();
            supportInvalidateOptionsMenu();

        }

        if(savedInstanceState != null){
            long handle = savedInstanceState.getLong(KEY_SELECTED_SHARE_HANDLE, -1);
            if(handle == -1 || node == null){
                return;
            }
            ArrayList<MegaShare> list = megaApi.getOutShares(node);
            for (MegaShare share: list) {
                if(handle == share.getNodeHandle()){
                    selectedShare = share;
                    break;
                }
            }
        }

        LocalBroadcastManager.getInstance(this).registerReceiver(manageShareReceiver,
                new IntentFilter(BROADCAST_ACTION_INTENT_MANAGE_SHARE));
	}
	
	private String getTranslatedNameForParentNodes(long parentHandle){
        String translated;
        Context context = getApplicationContext();
        if(parentHandle == megaApi.getRootNode().getHandle()){
            translated = context.getString(R.string.section_cloud_drive);
        }else if(parentHandle == megaApi.getRubbishNode().getHandle()){
            translated = context.getString(R.string.section_rubbish_bin);
        }else if(parentHandle == megaApi.getInboxNode().getHandle()){
            translated = context.getString(R.string.section_inbox);
        }else {
            translated = megaApi.getNodeByHandle(parentHandle).getName();
        }
        return translated;
    }

	void setOwnerState (long userHandle) {
        if(isChatEnabled()){
            ownerState.setVisibility(View.VISIBLE);
            if (megaChatApi != null){
                int userStatus = megaChatApi.getUserOnlineStatus(userHandle);
                if(userStatus == MegaChatApi.STATUS_ONLINE){
                    logDebug("This user is connected");
                    ownerState.setVisibility(View.VISIBLE);
                    ownerState.setImageDrawable(ContextCompat.getDrawable(this, R.drawable.circle_status_contact_online));
                }
                else if(userStatus == MegaChatApi.STATUS_AWAY){
                    logDebug("This user is away");
                    ownerState.setVisibility(View.VISIBLE);
                    ownerState.setImageDrawable(ContextCompat.getDrawable(this, R.drawable.circle_status_contact_away));
                }
                else if(userStatus == MegaChatApi.STATUS_BUSY){
                    logDebug("This user is busy");
                    ownerState.setVisibility(View.VISIBLE);
                    ownerState.setImageDrawable(ContextCompat.getDrawable(this, R.drawable.circle_status_contact_busy));
                }
                else if(userStatus == MegaChatApi.STATUS_OFFLINE){
                    logDebug("This user is offline");
                    ownerState.setVisibility(View.VISIBLE);
                    ownerState.setImageDrawable(ContextCompat.getDrawable(this, R.drawable.circle_status_contact_offline));
                }
                else if(userStatus == MegaChatApi.STATUS_INVALID){
                    logWarning("INVALID status: " + userStatus);
                    ownerState.setVisibility(View.GONE);
                }
                else{
                    logDebug("This user status is: " + userStatus);
                    ownerState.setVisibility(View.GONE);
                }
            }
        }
        else{
            ownerState.setVisibility(View.GONE);
        }
    }

	@Override
	public boolean onCreateOptionsMenu(Menu menu) {

        drawableDots = ContextCompat.getDrawable(getApplicationContext(), R.drawable.ic_dots_vertical_white);
        drawableDots = drawableDots.mutate();
        upArrow = ContextCompat.getDrawable(getApplicationContext(), R.drawable.ic_arrow_back_white);
        upArrow = upArrow.mutate();

        drawableRemoveLink = ContextCompat.getDrawable(getApplicationContext(), R.drawable.ic_remove_link_w);
        drawableRemoveLink = drawableRemoveLink.mutate();
        drawableLink = ContextCompat.getDrawable(getApplicationContext(), R.drawable.ic_link_white);
        drawableLink = drawableLink.mutate();
        drawableShare = ContextCompat.getDrawable(getApplicationContext(), R.drawable.ic_share_white);
        drawableShare = drawableShare.mutate();
        drawableDownload = ContextCompat.getDrawable(getApplicationContext(), R.drawable.ic_download_white);
        drawableDownload = drawableDownload.mutate();
        drawableLeave = ContextCompat.getDrawable(getApplicationContext(), R.drawable.ic_leave_share_w);
        drawableLeave = drawableLeave.mutate();
        drawableCopy = ContextCompat.getDrawable(getApplicationContext(), R.drawable.ic_copy_white);
        drawableCopy.mutate();
        drawableChat = ContextCompat.getDrawable(getApplicationContext(), R.drawable.ic_send_to_contact);
        drawableChat.mutate();

		// Inflate the menu items for use in the action bar
		MenuInflater inflater = getMenuInflater();
		inflater.inflate(R.menu.file_info_action, menu);

		downloadMenuItem = menu.findItem(R.id.cab_menu_file_info_download);
		shareMenuItem = menu.findItem(R.id.cab_menu_file_info_share_folder);
		getLinkMenuItem = menu.findItem(R.id.cab_menu_file_info_get_link);
		editLinkMenuItem = menu.findItem(R.id.cab_menu_file_info_edit_link);
		removeLinkMenuItem = menu.findItem(R.id.cab_menu_file_info_remove_link);
		renameMenuItem = menu.findItem(R.id.cab_menu_file_info_rename);
		moveMenuItem = menu.findItem(R.id.cab_menu_file_info_move);
		copyMenuItem = menu.findItem(R.id.cab_menu_file_info_copy);
		rubbishMenuItem = menu.findItem(R.id.cab_menu_file_info_rubbish);
		deleteMenuItem = menu.findItem(R.id.cab_menu_file_info_delete);
		leaveMenuItem = menu.findItem(R.id.cab_menu_file_info_leave);
		sendToChatMenuItem = menu.findItem(R.id.cab_menu_file_info_send_to_chat);


		if (adapterType == OFFLINE_ADAPTER){
            downloadMenuItem.setVisible(false);
            shareMenuItem.setVisible(false);
            getLinkMenuItem.setVisible(false);
            editLinkMenuItem.setVisible(false);
            removeLinkMenuItem.setVisible(false);
            renameMenuItem.setVisible(false);
            moveMenuItem.setVisible(false);
            copyMenuItem.setVisible(false);
            rubbishMenuItem.setVisible(false);
            deleteMenuItem.setVisible(false);
            leaveMenuItem.setVisible(false);
            sendToChatMenuItem.setVisible(false);

            setColorFilterBlack();
        }
        else {
            MegaNode parent = megaApi.getNodeByHandle(node.getHandle());
            if(parent != null) {

                while (megaApi.getParentNode(parent) != null) {
                    parent = megaApi.getParentNode(parent);
                }
                if (parent.getHandle() == megaApi.getRubbishNode().getHandle()) {
                    downloadMenuItem.setVisible(false);
                    shareMenuItem.setVisible(false);
                    getLinkMenuItem.setVisible(false);
                    editLinkMenuItem.setVisible(false);
                    removeLinkMenuItem.setVisible(false);
                    renameMenuItem.setVisible(true);
                    moveMenuItem.setVisible(true);
                    copyMenuItem.setVisible(true);
                    sendToChatMenuItem.setVisible(false);
                    rubbishMenuItem.setVisible(false);
                    deleteMenuItem.setVisible(true);
                    leaveMenuItem.setVisible(false);
                } else {

                    if (node.isFolder() || !isChatEnabled()) {
                        sendToChatMenuItem.setVisible(false);
                        menu.findItem(R.id.cab_menu_file_info_send_to_chat).setShowAsAction(MenuItem.SHOW_AS_ACTION_NEVER);
                    }
                    else {
                        sendToChatMenuItem.setVisible(true);
                        menu.findItem(R.id.cab_menu_file_info_send_to_chat).setShowAsAction(MenuItem.SHOW_AS_ACTION_ALWAYS);
                    }

                    if (node.isExported()) {
                        getLinkMenuItem.setVisible(false);
                        menu.findItem(R.id.cab_menu_file_info_get_link).setShowAsAction(MenuItem.SHOW_AS_ACTION_NEVER);
                        editLinkMenuItem.setVisible(true);
                        removeLinkMenuItem.setVisible(true);
                        menu.findItem(R.id.cab_menu_file_info_remove_link).setShowAsAction(MenuItem.SHOW_AS_ACTION_ALWAYS);
                    } else {

                        getLinkMenuItem.setVisible(true);
                        menu.findItem(R.id.cab_menu_file_info_get_link).setShowAsAction(MenuItem.SHOW_AS_ACTION_ALWAYS);
                        editLinkMenuItem.setVisible(false);
                        removeLinkMenuItem.setVisible(false);
                        menu.findItem(R.id.cab_menu_file_info_remove_link).setShowAsAction(MenuItem.SHOW_AS_ACTION_NEVER);
                    }

                    if (from == FROM_INCOMING_SHARES) {

                        downloadMenuItem.setVisible(true);
                        menu.findItem(R.id.cab_menu_file_info_download).setShowAsAction(MenuItem.SHOW_AS_ACTION_ALWAYS);

                        shareMenuItem.setVisible(false);
                        menu.findItem(R.id.cab_menu_file_info_share_folder).setShowAsAction(MenuItem.SHOW_AS_ACTION_NEVER);

                        deleteMenuItem.setVisible(false);

                        if (firstIncomingLevel) {
                            leaveMenuItem.setVisible(true);
                            menu.findItem(R.id.cab_menu_file_info_leave).setShowAsAction(MenuItem.SHOW_AS_ACTION_ALWAYS);

                        } else {
                            leaveMenuItem.setVisible(false);
                            menu.findItem(R.id.cab_menu_file_info_leave).setShowAsAction(MenuItem.SHOW_AS_ACTION_NEVER);

                        }

                        int accessLevel = megaApi.getAccess(node);
                        logDebug("Node: " + node.getHandle());

                        switch (accessLevel) {

                            case MegaShare.ACCESS_OWNER:
                            case MegaShare.ACCESS_FULL: {
                                if (firstIncomingLevel) {
                                    rubbishMenuItem.setVisible(false);
                                } else {
                                    rubbishMenuItem.setVisible(true);
                                }
                                renameMenuItem.setVisible(true);
                                moveMenuItem.setVisible(false);
                                copyMenuItem.setVisible(true);

                                getLinkMenuItem.setVisible(false);
                                menu.findItem(R.id.cab_menu_file_info_get_link).setShowAsAction(MenuItem.SHOW_AS_ACTION_NEVER);
                                editLinkMenuItem.setVisible(false);
                                removeLinkMenuItem.setVisible(false);
                                menu.findItem(R.id.cab_menu_file_info_remove_link).setShowAsAction(MenuItem.SHOW_AS_ACTION_NEVER);
                                break;
                            }
                            case MegaShare.ACCESS_READ: {
                                renameMenuItem.setVisible(false);
                                moveMenuItem.setVisible(false);
                                copyMenuItem.setVisible(true);
                                menu.findItem(R.id.cab_menu_file_info_copy).setShowAsAction(MenuItem.SHOW_AS_ACTION_ALWAYS);

                                rubbishMenuItem.setVisible(false);

                                getLinkMenuItem.setVisible(false);
                                menu.findItem(R.id.cab_menu_file_info_get_link).setShowAsAction(MenuItem.SHOW_AS_ACTION_NEVER);

                                editLinkMenuItem.setVisible(false);
                                removeLinkMenuItem.setVisible(false);
                                menu.findItem(R.id.cab_menu_file_info_remove_link).setShowAsAction(MenuItem.SHOW_AS_ACTION_NEVER);

                                break;
                            }
                            case MegaShare.ACCESS_READWRITE: {
                                renameMenuItem.setVisible(false);
                                moveMenuItem.setVisible(false);
                                copyMenuItem.setVisible(true);

                                rubbishMenuItem.setVisible(false);

                                getLinkMenuItem.setVisible(false);
                                menu.findItem(R.id.cab_menu_file_info_get_link).setShowAsAction(MenuItem.SHOW_AS_ACTION_NEVER);

                                editLinkMenuItem.setVisible(false);
                                removeLinkMenuItem.setVisible(false);
                                menu.findItem(R.id.cab_menu_file_info_remove_link).setShowAsAction(MenuItem.SHOW_AS_ACTION_NEVER);
                                break;
                            }
                        }
                    } else {
                        downloadMenuItem.setVisible(true);

                        if (node.isFolder()) {
                            shareMenuItem.setVisible(true);
                            menu.findItem(R.id.cab_menu_file_info_share_folder).setShowAsAction(MenuItem.SHOW_AS_ACTION_ALWAYS);
                        } else {
                            shareMenuItem.setVisible(false);
                            menu.findItem(R.id.cab_menu_file_info_share_folder).setShowAsAction(MenuItem.SHOW_AS_ACTION_NEVER);
                        }

                        rubbishMenuItem.setVisible(true);
                        deleteMenuItem.setVisible(false);
                        leaveMenuItem.setVisible(false);
                        menu.findItem(R.id.cab_menu_file_info_leave).setShowAsAction(MenuItem.SHOW_AS_ACTION_NEVER);

                        renameMenuItem.setVisible(true);
                        moveMenuItem.setVisible(true);
                        copyMenuItem.setVisible(true);
                    }
                }

                if (node.hasPreview() || node.hasThumbnail()) {
                    appBarLayout.addOnOffsetChangedListener(new AppBarLayout.OnOffsetChangedListener() {
                        @Override
                        public void onOffsetChanged(AppBarLayout appBarLayout, int offset) {
                            if (offset == 0) {
                                // Expanded
                                setColorFilterWhite();
                            }
                            else {
                                if (offset<0 && Math.abs(offset)>=appBarLayout.getTotalScrollRange()/2) {
                                    // Collapsed
                                    setColorFilterBlack();
                                }
                                else {
                                   setColorFilterWhite();
                                }
                            }
                        }
                    });

                    collapsingToolbar.setCollapsedTitleTextColor(ContextCompat.getColor(this, R.color.name_my_account));
                    collapsingToolbar.setExpandedTitleColor(ContextCompat.getColor(this, R.color.white));
                    collapsingToolbar.setStatusBarScrimColor(ContextCompat.getColor(this, R.color.status_bar_search));
                }
			/*Folder*/
                else {
                    getWindow().setStatusBarColor(ContextCompat.getColor(this, R.color.status_bar_search));
                    setColorFilterBlack();
                }
            }
        }

		return super.onCreateOptionsMenu(menu);
	}

	void setColorFilterBlack () {
        upArrow.setColorFilter(Color.BLACK, PorterDuff.Mode.SRC_ATOP);
        getSupportActionBar().setHomeAsUpIndicator(upArrow);

        drawableDots.setColorFilter(Color.BLACK, PorterDuff.Mode.SRC_ATOP);
        toolbar.setOverflowIcon(drawableDots);

        if (removeLinkMenuItem != null) {
            drawableRemoveLink.setColorFilter(Color.BLACK, PorterDuff.Mode.SRC_ATOP);
            removeLinkMenuItem.setIcon(drawableRemoveLink);
        }
        if (getLinkMenuItem != null) {
            drawableLink.setColorFilter(Color.BLACK, PorterDuff.Mode.SRC_ATOP);
            getLinkMenuItem.setIcon(drawableLink);
        }
        if (downloadMenuItem != null) {
            drawableDownload.setColorFilter(Color.BLACK, PorterDuff.Mode.SRC_ATOP);
            downloadMenuItem.setIcon(drawableDownload);
        }
        if (shareMenuItem != null) {
            drawableShare.setColorFilter(Color.BLACK, PorterDuff.Mode.SRC_ATOP);
            shareMenuItem.setIcon(drawableShare);
        }
        if (leaveMenuItem != null) {
            drawableLeave.setColorFilter(Color.BLACK, PorterDuff.Mode.SRC_ATOP);
            leaveMenuItem.setIcon(drawableLeave);
        }
        if (copyMenuItem != null) {
            drawableCopy.setColorFilter(Color.BLACK, PorterDuff.Mode.SRC_ATOP);
            copyMenuItem.setIcon(drawableCopy);
        }
        if (sendToChatMenuItem != null) {
            drawableChat.setColorFilter(Color.BLACK, PorterDuff.Mode.SRC_ATOP);
            sendToChatMenuItem.setIcon(drawableChat);
        }
    }

    void setColorFilterWhite () {
        upArrow.setColorFilter(Color.WHITE, PorterDuff.Mode.SRC_ATOP);
        getSupportActionBar().setHomeAsUpIndicator(upArrow);

        drawableDots.setColorFilter(Color.WHITE, PorterDuff.Mode.SRC_ATOP);
        toolbar.setOverflowIcon(drawableDots);

        if (removeLinkMenuItem != null) {
            drawableRemoveLink.setColorFilter(Color.WHITE, PorterDuff.Mode.SRC_ATOP);
            removeLinkMenuItem.setIcon(drawableRemoveLink);
        }
        if (getLinkMenuItem != null) {
            drawableLink.setColorFilter(Color.WHITE, PorterDuff.Mode.SRC_ATOP);
            getLinkMenuItem.setIcon(drawableLink);
        }
        if (downloadMenuItem != null) {
            drawableDownload.setColorFilter(Color.WHITE, PorterDuff.Mode.SRC_ATOP);
            downloadMenuItem.setIcon(drawableDownload);
        }
        if (shareMenuItem != null) {
            drawableShare.setColorFilter(Color.WHITE, PorterDuff.Mode.SRC_ATOP);
            shareMenuItem.setIcon(drawableShare);
        }
        if (leaveMenuItem != null) {
            drawableLeave.setColorFilter(Color.WHITE, PorterDuff.Mode.SRC_ATOP);
            leaveMenuItem.setIcon(drawableLeave);
        }
        if (copyMenuItem != null) {
            drawableCopy.setColorFilter(Color.WHITE, PorterDuff.Mode.SRC_ATOP);
            copyMenuItem.setIcon(drawableCopy);
        }
        if (sendToChatMenuItem != null) {
            drawableChat.setColorFilter(Color.WHITE, PorterDuff.Mode.SRC_ATOP);
            sendToChatMenuItem.setIcon(drawableChat);
        }
    }

	@Override
	public boolean onOptionsItemSelected(MenuItem item) {
        logDebug("onOptionsItemSelected");

		int id = item.getItemId();
		switch (id) {
			case android.R.id.home: {
                onBackPressed();
				break;
			}
			case R.id.cab_menu_file_info_download: {
                ArrayList<Long> handleList = new ArrayList<Long>();
                handleList.add(node.getHandle());
                if(nC==null){
                    nC = new NodeController(this);
                }
                nC.prepareForDownload(handleList, false);

				break;
			}
			case R.id.cab_menu_file_info_share_folder: {
				Intent intent = new Intent();
				intent.setClass(this, AddContactActivityLollipop.class);
				intent.putExtra("contactType", CONTACT_TYPE_BOTH);
                intent.putExtra("MULTISELECT", 0);
				intent.putExtra(AddContactActivityLollipop.EXTRA_NODE_HANDLE, node.getHandle());
				startActivityForResult(intent, REQUEST_CODE_SELECT_CONTACT);
				break;
			}
			case R.id.cab_menu_file_info_get_link:
			case R.id.cab_menu_file_info_edit_link:{
                if (showTakenDownNodeActionNotAvailableDialog(node, this)) {
                    return false;
                }
				showGetLinkActivity(node.getHandle());
				break;
			}
			case R.id.cab_menu_file_info_remove_link: {
			    if (showTakenDownNodeActionNotAvailableDialog(node, this)) {
			        return false;
                }
				shareIt = false;
				AlertDialog removeLinkDialog;
				AlertDialog.Builder builder = new AlertDialog.Builder(this, R.style.AppCompatAlertDialogStyle);


				LayoutInflater inflater = getLayoutInflater();
				View dialoglayout = inflater.inflate(R.layout.dialog_link, null);
				TextView url = (TextView) dialoglayout.findViewById(R.id.dialog_link_link_url);
				TextView key = (TextView) dialoglayout.findViewById(R.id.dialog_link_link_key);
				TextView symbol = (TextView) dialoglayout.findViewById(R.id.dialog_link_symbol);
				TextView removeText = (TextView) dialoglayout.findViewById(R.id.dialog_link_text_remove);

				((RelativeLayout.LayoutParams) removeText.getLayoutParams()).setMargins(scaleWidthPx(25, outMetrics), scaleHeightPx(20, outMetrics), scaleWidthPx(10, outMetrics), 0);

				url.setVisibility(View.GONE);
				key.setVisibility(View.GONE);
				symbol.setVisibility(View.GONE);
				removeText.setVisibility(View.VISIBLE);

				removeText.setText(getString(R.string.context_remove_link_warning_text));

				Display display = getWindowManager().getDefaultDisplay();
				DisplayMetrics outMetrics = new DisplayMetrics();
				display.getMetrics(outMetrics);
				float density = getResources().getDisplayMetrics().density;

				float scaleW = getScaleW(outMetrics, density);
				float scaleH = getScaleH(outMetrics, density);


				if(getResources().getConfiguration().orientation == Configuration.ORIENTATION_LANDSCAPE){

					removeText.setTextSize(TypedValue.COMPLEX_UNIT_SP, (10*scaleW));

				}else{
					removeText.setTextSize(TypedValue.COMPLEX_UNIT_SP, (15*scaleW));

				}

				builder.setView(dialoglayout);

				builder.setPositiveButton(getString(R.string.context_remove), new DialogInterface.OnClickListener() {

					@Override
					public void onClick(DialogInterface dialog, int which) {
						typeExport=TYPE_EXPORT_REMOVE;
						megaApi.disableExport(node, fileInfoActivityLollipop);
					}
				});

				builder.setNegativeButton(getString(R.string.general_cancel), new DialogInterface.OnClickListener() {

					@Override
					public void onClick(DialogInterface dialog, int which) {

					}
				});

				removeLinkDialog = builder.create();
				removeLinkDialog.show();
				break;
			}
			case R.id.cab_menu_file_info_copy: {
				showCopy();
				break;
			}
			case R.id.cab_menu_file_info_move: {
				showMove();
				break;
			}
			case R.id.cab_menu_file_info_rename: {
				showRenameDialog();
				break;
			}
			case R.id.cab_menu_file_info_leave: {
				leaveIncomingShare();
				break;
			}
			case R.id.cab_menu_file_info_rubbish:
			case R.id.cab_menu_file_info_delete: {
				moveToTrash();
				break;
			}
            case R.id.cab_menu_file_info_send_to_chat: {
                logDebug("Send chat option");
                // Have the flag to stop triggering multiple selection page
                if (!isSelectingChat) {
                    sendToChat();
                    isSelectingChat = true;
                }
                break;
            }
		}
		return super.onOptionsItemSelected(item);
	}

	void sendToChat () {
        if(node==null){
            logWarning("The selected node is NULL");
            return;
        }

        if (nC == null) {
            nC =  new NodeController(this);
        }

        nC.checkIfNodeIsMineAndSelectChatsToSendNode(node);
    }

	private void refreshProperties(){
        logDebug("refreshProperties");

		if(node==null){
			finish();
		}

		boolean result=true;

		if(node.isExported()){
			publicLink=true;
            dividerLinkLayout.setVisibility(View.VISIBLE);
			publicLinkLayout.setVisibility(View.VISIBLE);
			publicLinkCopyLayout.setVisibility(View.VISIBLE);
			publicLinkText.setText(node.getPublicLink());
		}
		else{
			publicLink=false;
            dividerLinkLayout.setVisibility(View.GONE);
			publicLinkLayout.setVisibility(View.GONE);
			publicLinkCopyLayout.setVisibility(View.GONE);
		}

		if (node.isFile()){
            logDebug("Node is FILE");
			sharedLayout.setVisibility(View.GONE);
			dividerSharedLayout.setVisibility(View.GONE);
			sizeTitleTextView.setText(getString(R.string.file_properties_info_size_file));
			sizeTextView.setText(getSizeString(node.getSize()));

			contentLayout.setVisibility(View.GONE);

			if (node.getCreationTime() != 0){

				try {addedTextView.setText(formatLongDateTime(node.getCreationTime()));}catch(Exception ex)	{addedTextView.setText("");}

				if (node.getModificationTime() != 0){
					try {modifiedTextView.setText(formatLongDateTime(node.getModificationTime()));}catch(Exception ex)	{modifiedTextView.setText("");}
				}
				else{
					try {modifiedTextView.setText(formatLongDateTime(node.getCreationTime()));}catch(Exception ex)	{modifiedTextView.setText("");}
				}
			}
			else{
				addedTextView.setText("");
				modifiedTextView.setText("");
			}

			Bitmap thumb = null;
			Bitmap preview = null;
			thumb = getThumbnailFromCache(node);
			if (thumb != null){
				imageToolbarView.setImageBitmap(thumb);
				imageToolbarLayout.setVisibility(View.VISIBLE);
				iconToolbarLayout.setVisibility(View.GONE);
			}
			else{
				thumb = getThumbnailFromFolder(node, this);
				if (thumb != null){
					imageToolbarView.setImageBitmap(thumb);
					imageToolbarLayout.setVisibility(View.VISIBLE);
					iconToolbarLayout.setVisibility(View.GONE);
				}
			}
			preview = getPreviewFromCache(node);
			if (preview != null){
				previewCache.put(node.getHandle(), preview);
				imageToolbarView.setImageBitmap(preview);
				imageToolbarLayout.setVisibility(View.VISIBLE);
				iconToolbarLayout.setVisibility(View.GONE);
			}
			else{
				preview = getPreviewFromFolder(node, this);
				if (preview != null){
					previewCache.put(node.getHandle(), preview);
					imageToolbarView.setImageBitmap(preview);
					imageToolbarLayout.setVisibility(View.VISIBLE);
					iconToolbarLayout.setVisibility(View.GONE);
				}
				else{
					if (node.hasPreview()){
						File previewFile = new File(getPreviewFolder(this), node.getBase64Handle()+".jpg");
						megaApi.getPreview(node, previewFile.getAbsolutePath(), this);
					}
				}
			}

			if(megaApi.hasVersions(node)){
				versionsLayout.setVisibility(View.VISIBLE);
                String text = getResources().getQuantityString(R.plurals.number_of_versions, megaApi.getNumVersions(node), megaApi.getNumVersions(node));
                versionsButton.setText(text);
				versionsButton.setOnClickListener(this);
				separatorVersions.setVisibility(View.VISIBLE);

				nodeVersions = megaApi.getVersions(node);
			}
			else{
				versionsLayout.setVisibility(View.GONE);
				separatorVersions.setVisibility(View.GONE);
			}
		}
		else{ //Folder

            megaApi.getFolderInfo(node, this);
			contentTextView.setVisibility(View.VISIBLE);
			contentTitleTextView.setVisibility(View.VISIBLE);

			contentTextView.setText(getInfoFolder(node, this));

			long sizeFile=megaApi.getSize(node);
			sizeTextView.setText(getSizeString(sizeFile));

			iconToolbarView.setImageResource(imageId);

			if(from==FROM_INCOMING_SHARES){
				//Show who is the owner
				ownerRoundeImage.setImageBitmap(null);
				ArrayList<MegaShare> sharesIncoming = megaApi.getInSharesList();
				for(int j=0; j<sharesIncoming.size();j++){
					MegaShare mS = sharesIncoming.get(j);
					if(mS.getNodeHandle()==node.getHandle()){
						MegaUser user= megaApi.getContact(mS.getUser());
						contactMail=user.getEmail();
						if(user!=null){
						    String name = getMegaUserNameDB(megaApi, this, user);
						    if(name != null){
						        ownerLabel.setText(name);
						        ownerInfo.setText(user.getEmail());
						        setOwnerState(user.getHandle());
						        createDefaultAvatar(ownerRoundeImage, user, name);
                            }else{
                                logWarning("The contactDB is null: ");
                                ownerLabel.setText(user.getEmail());
                                ownerInfo.setText(user.getEmail());
                                setOwnerState(user.getHandle());
                                createDefaultAvatar(ownerRoundeImage, user, user.getEmail());
                            }
						}
						else{
							ownerLabel.setText(mS.getUser());
							ownerInfo.setText(mS.getUser());
                            setOwnerState(-1);
							createDefaultAvatar(ownerRoundeImage, user, mS.getUser());
						}


						File avatar = buildAvatarFile(this, contactMail + ".jpg");
						Bitmap bitmap = null;
						if (isFileAvailable(avatar)){
							if (avatar.length() > 0){
								BitmapFactory.Options bOpts = new BitmapFactory.Options();
								bOpts.inPurgeable = true;
								bOpts.inInputShareable = true;
								bitmap = BitmapFactory.decodeFile(avatar.getAbsolutePath(), bOpts);
								if (bitmap == null) {
									avatar.delete();
                                    megaApi.getUserAvatar(user,buildAvatarFile(this, contactMail + ".jpg").getAbsolutePath(), this);
                                }
								else{
									ownerRoundeImage.setImageBitmap(bitmap);
								}
							}
							else{
                                megaApi.getUserAvatar(user,buildAvatarFile(this, contactMail + ".jpg").getAbsolutePath(), this);
							}
						}
						else{
                            megaApi.getUserAvatar(user,buildAvatarFile(this, contactMail + ".jpg").getAbsolutePath(), this);
						}
						ownerLayout.setVisibility(View.VISIBLE);
					}
				}
			}


			sl = megaApi.getOutShares(node);

			if (sl != null){

				if (sl.size() == 0){

					sharedLayout.setVisibility(View.GONE);
					dividerSharedLayout.setVisibility(View.GONE);
					//If I am the owner
					if (megaApi.checkAccess(node, MegaShare.ACCESS_OWNER).getErrorCode() == MegaError.API_OK){
						permissionInfo.setVisibility(View.GONE);
					}
					else{

						owner = false;
						//If I am not the owner
						//permissionsLayout.setVisibility(View.VISIBLE);
						permissionInfo.setVisibility(View.VISIBLE);

						int accessLevel= megaApi.getAccess(node);
                        logDebug("Node: " + node.getHandle());

						switch(accessLevel){
							case MegaShare.ACCESS_OWNER:
							case MegaShare.ACCESS_FULL:{
								permissionInfo.setText(getResources().getString(R.string.file_properties_shared_folder_full_access).toUpperCase(Locale.getDefault()));

								//permissionsIcon.setImageResource(R.drawable.ic_shared_fullaccess);
								break;
							}
							case MegaShare.ACCESS_READ:{
								permissionInfo.setText(getResources().getString(R.string.file_properties_shared_folder_read_only).toUpperCase(Locale.getDefault()));
								//permissionsIcon.setImageResource(R.drawable.ic_shared_read);
								break;
							}
							case MegaShare.ACCESS_READWRITE:{
								permissionInfo.setText(getResources().getString(R.string.file_properties_shared_folder_read_write).toUpperCase(Locale.getDefault()));
								//permissionsIcon.setImageResource(R.drawable.ic_shared_read_write);
								break;
							}
						}
					}
				}
				else{
					sharedLayout.setVisibility(View.VISIBLE);
					dividerSharedLayout.setVisibility(View.VISIBLE);
					usersSharedWithTextButton.setText(sl.size()+" "+getResources().getQuantityString(R.plurals.general_num_users,sl.size()));

				}

				if (node.getCreationTime() != 0){
					try {addedTextView.setText(DateUtils.getRelativeTimeSpanString(node.getCreationTime() * 1000));}catch(Exception ex)	{addedTextView.setText("");}

					if (node.getModificationTime() != 0){
						try {modifiedTextView.setText(DateUtils.getRelativeTimeSpanString(node.getModificationTime() * 1000));}catch(Exception ex)	{modifiedTextView.setText("");}
					}
					else{
						try {modifiedTextView.setText(DateUtils.getRelativeTimeSpanString(node.getCreationTime() * 1000));}catch(Exception ex)	{modifiedTextView.setText("");}
					}
				}
				else{
					addedTextView.setText("");
					modifiedTextView.setText("");
				}
			}
			else{

				sharedLayout.setVisibility(View.GONE);
				dividerSharedLayout.setVisibility(View.GONE);
			}
		}

		//Choose the button offlineSwitch
        if (availableOffline(this, node)) {
            availableOfflineBoolean = true;
            availableOfflineView.setText(R.string.context_delete_offline);
            offlineSwitch.setChecked(true);
            return;
        }

        availableOfflineBoolean = false;
        availableOfflineView.setText(R.string.save_for_offline);
        offlineSwitch.setChecked(false);
	}

	private void createDefaultAvatar(ImageView ownerRoundeImage, MegaUser user, String name){
        int color = getColorAvatar(this, megaApi, user);
		ownerRoundeImage.setImageBitmap(getDefaultAvatar(this, color, name, AVATAR_SIZE, true));
	}


    private void sharedContactClicked() {
        FrameLayout sharedContactLayout = (FrameLayout)findViewById(R.id.shared_contact_list_container);
        if (isShareContactExpanded) {
            if (sl != null) {
                usersSharedWithTextButton.setText(sl.size() + " " + getResources().getQuantityString(R.plurals.general_num_users, sl.size()));
            }
            sharedContactLayout.setVisibility(View.GONE);
        } else {
            usersSharedWithTextButton.setText(R.string.general_close);
            sharedContactLayout.setVisibility(View.VISIBLE);
        }

        isShareContactExpanded = !isShareContactExpanded;
    }

	@Override
	public void onClick(View v) {

        hideMultipleSelect();
		switch (v.getId()) {
			case R.id.file_properties_text_number_versions:{
                Intent i = new Intent(this, VersionsFileActivity.class);
                i.putExtra("handle", node.getHandle());
                startActivityForResult(i, REQUEST_CODE_DELETE_VERSIONS_HISTORY);
				break;
			}
			case R.id.file_properties_link_button:{
                logDebug("Copy link button");
				if(Build.VERSION.SDK_INT < Build.VERSION_CODES.HONEYCOMB) {
					android.text.ClipboardManager clipboard = (android.text.ClipboardManager) getSystemService(Context.CLIPBOARD_SERVICE);
					clipboard.setText(node.getPublicLink());
				} else {
					android.content.ClipboardManager clipboard = (android.content.ClipboardManager) getSystemService(Context.CLIPBOARD_SERVICE);
					android.content.ClipData clip = android.content.ClipData.newPlainText("Copied Text", node.getPublicLink());
					clipboard.setPrimaryClip(clip);
				}
				showSnackbar(SNACKBAR_TYPE, getString(R.string.file_properties_get_link), -1);
				break;
			}
			case R.id.file_properties_shared_layout:
			case R.id.file_properties_shared_info_button:{
                sharedContactClicked();
				break;
			}
            case R.id.more_button:
                Intent i = new Intent(this, FileContactListActivityLollipop.class);
                i.putExtra("name", node.getHandle());
                startActivity(i);
                break;
			case R.id.file_properties_switch:{
				boolean isChecked = offlineSwitch.isChecked();

				if(owner){
                    logDebug("Owner: me");
					if (!isChecked){
                        logDebug("isChecked");
                        isRemoveOffline = true;
                        handle = node.getHandle();
						availableOfflineBoolean = false;
                        availableOfflineView.setText(R.string.save_for_offline);
						offlineSwitch.setChecked(false);
						mOffDelete = dbH.findByHandle(handle);
                        removeOffline(mOffDelete, dbH, this);
						supportInvalidateOptionsMenu();
					}
					else{
                        logDebug("NOT Checked");
                        isRemoveOffline = false;
                        handle = -1;
						availableOfflineBoolean = true;
                        availableOfflineView.setText(R.string.context_delete_offline);
						offlineSwitch.setChecked(true);

						File destination = getOfflineParentFile(this, from, node, megaApi);
                        logDebug("Path destination: " + destination);

						if (isFileAvailable(destination) && destination.isDirectory()){
							File offlineFile = new File(destination, node.getName());
							if (isFileAvailable(offlineFile) && node.getSize() == offlineFile.length() && offlineFile.getName().equals(node.getName())){ //This means that is already available offline
								return;
							}
						}

                        logDebug("Handle to save for offline : " + node.getHandle());
                        saveOffline(destination, node, this, fileInfoActivityLollipop, megaApi);

						supportInvalidateOptionsMenu();
					}
				}
				else{
                    logDebug("Not owner");
					if (!isChecked){
						availableOfflineBoolean = false;
                        availableOfflineView.setText(R.string.save_for_offline);
						offlineSwitch.setChecked(false);
						mOffDelete = dbH.findByHandle(node.getHandle());
                        removeOffline(mOffDelete, dbH, this);
						supportInvalidateOptionsMenu();
					}
					else{
						availableOfflineBoolean = true;
                        availableOfflineView.setText(R.string.context_delete_offline);
						offlineSwitch.setChecked(true);

						supportInvalidateOptionsMenu();

                        logDebug("Checking the node" + node.getHandle());

						//check the parent
						long result = -1;
						result = findIncomingParentHandle(node, megaApi);
                        logDebug("IncomingParentHandle: " + result);
						if(result!=-1){
							File destination = getOfflineParentFile(this, FROM_INCOMING_SHARES, node, megaApi);

							if (isFileAvailable(destination) && destination.isDirectory()){
								File offlineFile = new File(destination, node.getName());
								if (isFileAvailable(offlineFile) && node.getSize() == offlineFile.length() && offlineFile.getName().equals(node.getName())){ //This means that is already available offline
									return;
								}
							}
							saveOffline(destination, node, this, fileInfoActivityLollipop, megaApi);
						}
						else{
                            logWarning("result=findIncomingParentHandle NOT result!");
						}
					}
				}
				break;
			}
            case R.id.file_properties_info_data_location:{

                Intent intent = new Intent(this, ManagerActivityLollipop.class);
                intent.setAction(ACTION_OPEN_FOLDER);
                intent.setFlags(Intent.FLAG_ACTIVITY_NEW_TASK);
                intent.addFlags(Intent.FLAG_ACTIVITY_CLEAR_TASK);
                intent.putExtra("locationFileInfo", true);
                if (adapterType == OFFLINE_ADAPTER){
                    intent.putExtra("offline_adapter", true);
                    if (path != null){
                        intent.putExtra("path", path);
                        intent.putExtra("pathNavigation", pathNavigation);
                    }
                }
                else {
                    if (megaApi.getParentNode(node) != null){
                        intent.putExtra("PARENT_HANDLE", megaApi.getParentNode(node).getHandle());
                    }
                    intent.putExtra("fragmentHandle", fragmentHandle);
                }
                startActivity(intent);
                this.finish();
                break;
            }
		}
	}

	/*
	 * Display keyboard
	 */
	private void showKeyboardDelayed(final View view) {
		handler.postDelayed(new Runnable() {
			@Override
			public void run() {
				InputMethodManager imm = (InputMethodManager) getSystemService(Context.INPUT_METHOD_SERVICE);
				imm.showSoftInput(view, InputMethodManager.SHOW_IMPLICIT);
			}
		}, 50);
	}

	public void leaveIncomingShare (){
        logDebug("leaveIncomingShare");

		DialogInterface.OnClickListener dialogClickListener = new DialogInterface.OnClickListener() {
		    @Override
		    public void onClick(DialogInterface dialog, int which) {
		        switch (which){
		        case DialogInterface.BUTTON_POSITIVE:
		        	//TODO remove the incoming shares
		    		megaApi.remove(node, fileInfoActivityLollipop);
		            break;

		        case DialogInterface.BUTTON_NEGATIVE:
		            //No button clicked
		            break;
		        }
		    }
		};

		AlertDialog.Builder builder = new AlertDialog.Builder(this, R.style.AppCompatAlertDialogStyle);
		builder.setTitle(getResources().getString(R.string.alert_leave_share));
		String message= getResources().getString(R.string.confirmation_leave_share_folder);
		builder.setMessage(message).setPositiveButton(R.string.general_leave, dialogClickListener)
	    	.setNegativeButton(R.string.general_cancel, dialogClickListener).show();
	}

	public void showCopy(){

		ArrayList<Long> handleList = new ArrayList<Long>();
		handleList.add(node.getHandle());

		Intent intent = new Intent(this, FileExplorerActivityLollipop.class);
		intent.setAction(FileExplorerActivityLollipop.ACTION_PICK_COPY_FOLDER);
		long[] longArray = new long[handleList.size()];
		for (int i=0; i<handleList.size(); i++){
			longArray[i] = handleList.get(i);
		}
		intent.putExtra("COPY_FROM", longArray);
		startActivityForResult(intent, REQUEST_CODE_SELECT_COPY_FOLDER);
	}

	public void showMove(){

		ArrayList<Long> handleList = new ArrayList<Long>();
		handleList.add(node.getHandle());

		Intent intent = new Intent(this, FileExplorerActivityLollipop.class);
		intent.setAction(FileExplorerActivityLollipop.ACTION_PICK_MOVE_FOLDER);
		long[] longArray = new long[handleList.size()];
		for (int i=0; i<handleList.size(); i++){
			longArray[i] = handleList.get(i);
		}
		intent.putExtra("MOVE_FROM", longArray);
		startActivityForResult(intent, REQUEST_CODE_SELECT_MOVE_FOLDER);
	}

	public void moveToTrash(){
        logDebug("moveToTrash");

		final long handle = node.getHandle();
		moveToRubbish = false;
		if (!isOnline(this)){
			showErrorAlertDialog(getString(R.string.error_server_connection_problem), false, this);
			return;
		}

		if(isFinishing()){
			return;
		}

		final MegaNode rubbishNode = megaApi.getRubbishNode();

		MegaNode parent = nC.getParent(node);

		if (parent.getHandle() != megaApi.getRubbishNode().getHandle()){
			moveToRubbish = true;
		}
		else{
			moveToRubbish = false;
		}

		DialogInterface.OnClickListener dialogClickListener = new DialogInterface.OnClickListener() {
		    @Override
		    public void onClick(DialogInterface dialog, int which) {
		        switch (which){
					case DialogInterface.BUTTON_POSITIVE:
						//TODO remove the outgoing shares
						//Check if the node is not yet in the rubbish bin (if so, remove it)

						if (moveToRubbish){
							megaApi.moveNode(megaApi.getNodeByHandle(handle), rubbishNode, fileInfoActivityLollipop);
							ProgressDialog temp = null;
							try{
								temp = new ProgressDialog(fileInfoActivityLollipop);
								temp.setMessage(getString(R.string.context_move_to_trash));
								temp.show();
							}
							catch(Exception e){
								return;
							}
							statusDialog = temp;
						}
						else{
							megaApi.remove(megaApi.getNodeByHandle(handle), fileInfoActivityLollipop);
							ProgressDialog temp = null;
							try{
								temp = new ProgressDialog(fileInfoActivityLollipop);
								temp.setMessage(getString(R.string.context_delete_from_mega));
								temp.show();
							}
							catch(Exception e){
								return;
							}
							statusDialog = temp;
						}

						break;

					case DialogInterface.BUTTON_NEGATIVE:
						//No button clicked
						break;
					}
		    }
		};

		if (moveToRubbish){
			AlertDialog.Builder builder = new AlertDialog.Builder(this, R.style.AppCompatAlertDialogStyle);
			String message= getResources().getString(R.string.confirmation_move_to_rubbish);
			builder.setMessage(message).setPositiveButton(R.string.general_move, dialogClickListener)
		    	.setNegativeButton(R.string.general_cancel, dialogClickListener).show();
		}
		else{
			AlertDialog.Builder builder = new AlertDialog.Builder(this, R.style.AppCompatAlertDialogStyle);
			String message= getResources().getString(R.string.confirmation_delete_from_mega);
			builder.setMessage(message).setPositiveButton(R.string.general_remove, dialogClickListener)
		    	.setNegativeButton(R.string.general_cancel, dialogClickListener).show();
		}
	}

	public void showRenameDialog(){
        logDebug("showRenameDialog");

		LinearLayout layout = new LinearLayout(this);
		layout.setOrientation(LinearLayout.VERTICAL);
		LinearLayout.LayoutParams params = new LinearLayout.LayoutParams(LinearLayout.LayoutParams.MATCH_PARENT, LinearLayout.LayoutParams.WRAP_CONTENT);
		params.setMargins(scaleWidthPx(20, outMetrics), scaleHeightPx(20, outMetrics), scaleWidthPx(17, outMetrics), 0);

		final EditTextCursorWatcher input = new EditTextCursorWatcher(this, node.isFolder());
		input.setSingleLine();
		input.setTextColor(ContextCompat.getColor(this, R.color.text_secondary));
		input.setImeOptions(EditorInfo.IME_ACTION_DONE);

		input.setImeActionLabel(getString(R.string.context_rename),EditorInfo.IME_ACTION_DONE);
		input.setText(node.getName());
		input.setOnFocusChangeListener(new View.OnFocusChangeListener() {
			@Override
			public void onFocusChange(final View v, boolean hasFocus) {
				if (hasFocus) {
					if (node.isFolder()){
						input.setSelection(0, input.getText().length());
					}
					else{
						String [] s = node.getName().split("\\.");
						if (s != null){
							int numParts = s.length;
							int lastSelectedPos = 0;
							if (numParts == 1){
								input.setSelection(0, input.getText().length());
							}
							else if (numParts > 1){
								for (int i=0; i<(numParts-1);i++){
									lastSelectedPos += s[i].length();
									lastSelectedPos++;
								}
								lastSelectedPos--; //The last point should not be selected)
								input.setSelection(0, lastSelectedPos);
							}
						}
						showKeyboardDelayed(v);
					}
				}
			}
		});

		layout.addView(input, params);

		LinearLayout.LayoutParams params1 = new LinearLayout.LayoutParams(LinearLayout.LayoutParams.MATCH_PARENT, LinearLayout.LayoutParams.WRAP_CONTENT);
		params1.setMargins(scaleWidthPx(20, outMetrics), 0, scaleWidthPx(17, outMetrics), 0);

		final RelativeLayout error_layout = new RelativeLayout(FileInfoActivityLollipop.this);
		layout.addView(error_layout, params1);

		final ImageView error_icon = new ImageView(FileInfoActivityLollipop.this);
		error_icon.setImageDrawable(ContextCompat.getDrawable(this, R.drawable.ic_input_warning));
		error_layout.addView(error_icon);
		RelativeLayout.LayoutParams params_icon = (RelativeLayout.LayoutParams) error_icon.getLayoutParams();


		params_icon.addRule(RelativeLayout.ALIGN_PARENT_RIGHT);
		error_icon.setLayoutParams(params_icon);

		error_icon.setColorFilter(ContextCompat.getColor(FileInfoActivityLollipop.this, R.color.login_warning));

		final TextView textError = new TextView(FileInfoActivityLollipop.this);
		error_layout.addView(textError);
		RelativeLayout.LayoutParams params_text_error = (RelativeLayout.LayoutParams) textError.getLayoutParams();
		params_text_error.height = ViewGroup.LayoutParams.WRAP_CONTENT;
		params_text_error.width = ViewGroup.LayoutParams.WRAP_CONTENT;
        params_text_error.addRule(RelativeLayout.CENTER_VERTICAL);
		params_text_error.addRule(RelativeLayout.ALIGN_PARENT_LEFT);
		params_text_error.setMargins(scaleWidthPx(3, outMetrics), 0,0,0);
		textError.setLayoutParams(params_text_error);

		textError.setTextColor(ContextCompat.getColor(FileInfoActivityLollipop.this, R.color.login_warning));

		error_layout.setVisibility(View.GONE);

		input.getBackground().mutate().clearColorFilter();
		input.getBackground().mutate().setColorFilter(ContextCompat.getColor(this, R.color.accentColor), PorterDuff.Mode.SRC_ATOP);
		input.addTextChangedListener(new TextWatcher() {
			@Override
			public void beforeTextChanged(CharSequence charSequence, int i, int i1, int i2) {

			}

			@Override
			public void onTextChanged(CharSequence charSequence, int i, int i1, int i2) {

			}

			@Override
			public void afterTextChanged(Editable editable) {
				if(error_layout.getVisibility() == View.VISIBLE){
					error_layout.setVisibility(View.GONE);
					input.getBackground().mutate().clearColorFilter();
					input.getBackground().mutate().setColorFilter(ContextCompat.getColor(getApplicationContext(), R.color.accentColor), PorterDuff.Mode.SRC_ATOP);
				}
			}
		});

		input.setOnEditorActionListener(new OnEditorActionListener() {
			@Override
			public boolean onEditorAction(TextView v, int actionId,
										  KeyEvent event) {
				if (actionId == EditorInfo.IME_ACTION_DONE) {
					String value = v.getText().toString().trim();
					if (value.length() == 0) {
						input.getBackground().mutate().setColorFilter(ContextCompat.getColor(getApplicationContext(), R.color.login_warning), PorterDuff.Mode.SRC_ATOP);
						textError.setText(getString(R.string.invalid_string));
						error_layout.setVisibility(View.VISIBLE);
						input.requestFocus();
						return true;
					}
					rename(value);
					renameDialog.dismiss();
					return true;
				}
				return false;
			}
		});

		AlertDialog.Builder builder = new AlertDialog.Builder(this, R.style.AppCompatAlertDialogStyle);
		builder.setTitle(getString(R.string.context_rename) + " "	+ new String(node.getName()));
		builder.setPositiveButton(getString(R.string.context_rename),
				new DialogInterface.OnClickListener() {
					public void onClick(DialogInterface dialog, int whichButton) {
						String value = input.getText().toString().trim();
						if (value.length() == 0) {
							return;
						}
						rename(value);
					}
				});
		builder.setNegativeButton(getString(android.R.string.cancel), new DialogInterface.OnClickListener() {
			@Override
			public void onClick(DialogInterface dialogInterface, int i) {
				input.getBackground().clearColorFilter();
			}
		});
		builder.setView(layout);
		renameDialog = builder.create();
		renameDialog.show();
		renameDialog.getButton(AlertDialog.BUTTON_POSITIVE).setOnClickListener(new   View.OnClickListener()
		{
			@Override
			public void onClick(View v)
			{
				String value = input.getText().toString().trim();
				if (value.length() == 0) {
					input.getBackground().mutate().setColorFilter(ContextCompat.getColor(getApplicationContext(), R.color.login_warning), PorterDuff.Mode.SRC_ATOP);
					textError.setText(getString(R.string.invalid_string));
					error_layout.setVisibility(View.VISIBLE);
					input.requestFocus();
				}
				else{
					rename(value);
					renameDialog.dismiss();
				}
			}
		});
	}

	private void rename(String newName){
		if (newName.equals(node.getName())) {
			return;
		}

		if(!isOnline(this)){
			showErrorAlertDialog(getString(R.string.error_server_connection_problem), false, this);
			return;
		}

		if (isFinishing()){
			return;
		}

		ProgressDialog temp = null;
		try{
			temp = new ProgressDialog(this);
			temp.setMessage(getString(R.string.context_renaming));
			temp.show();
		}
		catch(Exception e){
			return;
		}
		statusDialog = temp;

        logDebug("Renaming " + node.getName() + " to " + newName);

		megaApi.renameNode(node, newName, this);
	}

	public void showGetLinkActivity(long handle){
        logDebug("Handle: " + handle);
		Intent linkIntent = new Intent(this, GetLinkActivityLollipop.class);
		linkIntent.putExtra("handle", handle);
		startActivity(linkIntent);
	}

	public void setIsGetLink(boolean value){
		this.isGetLink = value;
	}

	@Override
	public void onRequestStart(MegaApiJava api, MegaRequest request) {
        logDebug("onRequestStart: " + request.getName());
	}

	@SuppressLint("NewApi")
	@Override
	public void onRequestFinish(MegaApiJava api, MegaRequest request, MegaError e) {

        if(adapter!=null){
            if(adapter.isMultipleSelect()){
                adapter.clearSelections();
                hideMultipleSelect();
            }
        }

        logDebug("onRequestFinish: " + request.getType() + "__" + request.getRequestString());

		if (request.getType() == MegaRequest.TYPE_GET_ATTR_FILE){
			if (e.getErrorCode() == MegaError.API_OK){
				File previewDir = getPreviewFolder(this);
				File preview = new File(previewDir, node.getBase64Handle()+".jpg");
				if (preview.exists()) {
					if (preview.length() > 0) {
						Bitmap bitmap = getBitmapForCache(preview, this);
						previewCache.put(node.getHandle(), bitmap);
						if (iconToolbarView != null){
							imageToolbarView.setImageBitmap(bitmap);
							imageToolbarLayout.setVisibility(View.VISIBLE);
							iconToolbarLayout.setVisibility(View.GONE);
						}
					}
				}
			}
		}
		else if(request.getType() == MegaRequest.TYPE_FOLDER_INFO){
            if (e.getErrorCode() == MegaError.API_OK){
                MegaFolderInfo info = request.getMegaFolderInfo();
                int numVersions = info.getNumVersions();
                logDebug("Num versions: " + numVersions);
                if(numVersions>0){
                    folderVersionsLayout.setVisibility(View.VISIBLE);
                    String text = getResources().getQuantityString(R.plurals.number_of_versions_inside_folder, numVersions, numVersions);
                    folderVersionsText.setText(text);

                    long currentVersions = info.getCurrentSize();
                    logDebug("Current versions: " + currentVersions);
                    if(currentVersions>0){
                        folderCurrentVersionsText.setText(getSizeString(currentVersions));
                        folderCurrentVersionsLayout.setVisibility(View.VISIBLE);
                    }

                }
                else{
                    folderVersionsLayout.setVisibility(View.GONE);
                    folderCurrentVersionsLayout.setVisibility(View.GONE);
                }

                long previousVersions = info.getVersionsSize();
                logDebug("Previous versions: " + previousVersions);
                if(previousVersions>0){
                    folderPreviousVersionsText.setText(getSizeString(previousVersions));
                    folderPreviousVersionsLayout.setVisibility(View.VISIBLE);
                }
                else{
                    folderPreviousVersionsLayout.setVisibility(View.GONE);
                }
            }
            else{
                folderPreviousVersionsLayout.setVisibility(View.GONE);
                folderVersionsLayout.setVisibility(View.GONE);
                folderCurrentVersionsLayout.setVisibility(View.GONE);
            }
        }
		else if (request.getType() == MegaRequest.TYPE_RENAME){

			try {
				statusDialog.dismiss();
			}
			catch (Exception ex) {}

			if (e.getErrorCode() == MegaError.API_OK){
			    showSnackbar(SNACKBAR_TYPE, getString(R.string.context_correctly_renamed), -1);
				collapsingToolbar.setTitle(megaApi.getNodeByHandle(request.getNodeHandle()).getName().toUpperCase());
			}
			else{
				showSnackbar(SNACKBAR_TYPE, getString(R.string.context_no_renamed), -1);
			}
		}
		else if (request.getType() == MegaRequest.TYPE_MOVE){
			try {
				statusDialog.dismiss();
			}
			catch (Exception ex) {}

			if (moveToRubbish){
				moveToRubbish = false;
                logDebug("Move to rubbish request finished");
			} else {
			    logDebug("Move nodes request finished");
			}

            if (e.getErrorCode() == MegaError.API_OK) {
                showSnackbar(SNACKBAR_TYPE, getString(R.string.context_correctly_moved), -1);
                Intent intent = new Intent(BROADCAST_ACTION_INTENT_FILTER_UPDATE_FULL_SCREEN);
                LocalBroadcastManager.getInstance(this).sendBroadcast(intent);
                finish();
            } else{
                showSnackbar(SNACKBAR_TYPE, getString(R.string.context_no_moved), -1);
            }

		}
		else if (request.getType() == MegaRequest.TYPE_REMOVE){
			if (versionsToRemove > 0) {
                logDebug("Remove request finished");
                if (e.getErrorCode() == MegaError.API_OK){
                    versionsRemoved++;
                }
                else{
                    errorVersionRemove++;
                }

                if (versionsRemoved+errorVersionRemove == versionsToRemove) {
                    if (versionsRemoved == versionsToRemove) {
                        showSnackbar(SNACKBAR_TYPE, getString(R.string.version_history_deleted), -1);
                    }
                    else {
                        showSnackbar(SNACKBAR_TYPE, getString(R.string.version_history_deleted_erroneously)
                                + "\n" + getResources().getQuantityString(R.plurals.versions_deleted_succesfully, versionsRemoved, versionsRemoved)
                                + "\n" + getResources().getQuantityString(R.plurals.versions_not_deleted, errorVersionRemove, errorVersionRemove), -1);
                    }
                    versionsToRemove = 0;
                    versionsRemoved = 0;
                    errorVersionRemove = 0;
                }
            }
            else {
                logDebug("Remove request finished");
                if (e.getErrorCode() == MegaError.API_OK){
                    finish();
                } else if (e.getErrorCode() == MegaError.API_EMASTERONLY) {
                    showSnackbar(SNACKBAR_TYPE, e.getErrorString(), -1);
                } else{
                    showSnackbar(SNACKBAR_TYPE, getString(R.string.context_no_removed), -1);
                }
            }
		}
		else if (request.getType() == MegaRequest.TYPE_COPY){
			try {
				statusDialog.dismiss();
			}
			catch (Exception ex) {}

			if (e.getErrorCode() == MegaError.API_OK){
				if (request.getEmail() != null){
				    showSnackbar(SNACKBAR_TYPE, getString(R.string.context_correctly_copied_contact) + request.getEmail(), -1);
				}
				else{
				    showSnackbar(SNACKBAR_TYPE, getString(R.string.context_correctly_copied), -1);
				}
			}
            else if(e.getErrorCode()==MegaError.API_EOVERQUOTA){
                logWarning("OVERQUOTA ERROR: " + e.getErrorCode());
                Intent intent = new Intent(this, ManagerActivityLollipop.class);
                intent.setAction(ACTION_OVERQUOTA_STORAGE);
                startActivity(intent);
                finish();

            }
            else if(e.getErrorCode()==MegaError.API_EGOINGOVERQUOTA){
                logWarning("PRE OVERQUOTA ERROR: " + e.getErrorCode());
                Intent intent = new Intent(this, ManagerActivityLollipop.class);
                intent.setAction(ACTION_PRE_OVERQUOTA_STORAGE);
                startActivity(intent);
                finish();
            }
			else{
			    showSnackbar(SNACKBAR_TYPE, getString(R.string.context_no_copied), -1);
			}
            logDebug("Copy nodes request finished");
		} else if(request.getType() == MegaApiJava.USER_ATTR_AVATAR){
			try{
				statusDialog.dismiss();
			}catch (Exception ex){}

			if (e.getErrorCode() == MegaError.API_OK){
				boolean avatarExists = false;
				if (contactMail.compareTo(request.getEmail()) == 0){
					File avatar = buildAvatarFile(this, contactMail + ".jpg");
					Bitmap bitmap = null;
					if (isFileAvailable(avatar)){
						if (avatar.length() > 0){
							BitmapFactory.Options bOpts = new BitmapFactory.Options();
							bOpts.inPurgeable = true;
							bOpts.inInputShareable = true;
							bitmap = BitmapFactory.decodeFile(avatar.getAbsolutePath(), bOpts);
							if (bitmap == null) {
								avatar.delete();
							}
							else{
								avatarExists = true;
								ownerRoundeImage.setImageBitmap(bitmap);
								ownerRoundeImage.setVisibility(View.VISIBLE);
							}
						}
					}
				}
			}
		}

	}

	@Override
	public void onRequestTemporaryError(MegaApiJava api, MegaRequest request,
			MegaError e) {
        logWarning("onRequestTemporaryError: " + request.getName());
	}

	@Override
	protected void onActivityResult(int requestCode, int resultCode, Intent intent) {
        logDebug("onActivityResult " + requestCode + "____" + resultCode);

        if (requestCode == REQUEST_CODE_SELECT_CHAT) {
            logDebug("Select chat has been finished");
            isSelectingChat = false;
        }

		if (intent == null) {
			return;
		}

		if (requestCode == REQUEST_CODE_SELECT_LOCAL_FOLDER && resultCode == RESULT_OK) {
            logDebug("Local folder selected");
			String parentPath = intent.getStringExtra(FileStorageActivityLollipop.EXTRA_PATH);
			String url = intent.getStringExtra(FileStorageActivityLollipop.EXTRA_URL);
			long size = intent.getLongExtra(FileStorageActivityLollipop.EXTRA_SIZE, 0);
			long[] hashes = intent.getLongArrayExtra(FileStorageActivityLollipop.EXTRA_DOCUMENT_HASHES);
            logDebug("URL: " + url + "___SIZE: " + size);


            if(nC==null){
                nC = new NodeController(this);
            }
            nC.checkSizeBeforeDownload(parentPath,url, size, hashes, false);
        } else if (requestCode == REQUEST_CODE_TREE) {
            onRequestSDCardWritePermission(intent, resultCode, false, nC);
        }
		else if (requestCode == REQUEST_CODE_SELECT_MOVE_FOLDER && resultCode == RESULT_OK) {

			if(!isOnline(this)){
				showErrorAlertDialog(getString(R.string.error_server_connection_problem), false, this);
				return;
			}

			final long[] moveHandles = intent.getLongArrayExtra("MOVE_HANDLES");
			final long toHandle = intent.getLongExtra("MOVE_TO", 0);
			final int totalMoves = moveHandles.length;

			MegaNode parent = megaApi.getNodeByHandle(toHandle);
			moveToRubbish = false;

			ProgressDialog temp = null;
			try{
				temp = new ProgressDialog(this);
				temp.setMessage(getString(R.string.context_moving));
				temp.show();
			}
			catch(Exception e){
				return;
			}
			statusDialog = temp;

			for(int i=0; i<moveHandles.length;i++){
				megaApi.moveNode(megaApi.getNodeByHandle(moveHandles[i]), parent, this);
			}
		}
		else if (requestCode == REQUEST_CODE_SELECT_COPY_FOLDER && resultCode == RESULT_OK){
			if(!isOnline(this)){
				showErrorAlertDialog(getString(R.string.error_server_connection_problem), false, this);
				return;
			}

			final long[] copyHandles = intent.getLongArrayExtra("COPY_HANDLES");
			final long toHandle = intent.getLongExtra("COPY_TO", 0);
			final int totalCopy = copyHandles.length;

			ProgressDialog temp = null;
			try{
				temp = new ProgressDialog(this);
				temp.setMessage(getString(R.string.context_copying));
				temp.show();
			}
			catch(Exception e){
				return;
			}
			statusDialog = temp;

			MegaNode parent = megaApi.getNodeByHandle(toHandle);
			for(int i=0; i<copyHandles.length;i++){
				MegaNode cN = megaApi.getNodeByHandle(copyHandles[i]);
				if (cN != null){
                    logDebug("cN != null, i = " + i + " of " + copyHandles.length);
					megaApi.copyNode(cN, parent, this);
				}
				else{
                    logDebug("cN == null, i = " + i + " of " + copyHandles.length);
					try {
						statusDialog.dismiss();
						showSnackbar(SNACKBAR_TYPE, getString(R.string.context_no_copied), -1);
					}
					catch (Exception ex) {}
				}
			}
		}
		else if (requestCode == REQUEST_CODE_SELECT_CONTACT && resultCode == RESULT_OK){
			if(!isOnline(this)){
				showErrorAlertDialog(getString(R.string.error_server_connection_problem), false, this);
				return;
			}

			final ArrayList<String> contactsData = intent.getStringArrayListExtra(AddContactActivityLollipop.EXTRA_CONTACTS);

            if (node.isFolder()){
                AlertDialog.Builder dialogBuilder = new AlertDialog.Builder(fileInfoActivityLollipop, R.style.AppCompatAlertDialogStyleAddContacts);
                dialogBuilder.setTitle(getString(R.string.file_properties_shared_folder_permissions));
                final CharSequence[] items = {getString(R.string.file_properties_shared_folder_read_only), getString(R.string.file_properties_shared_folder_read_write), getString(R.string.file_properties_shared_folder_full_access)};
                dialogBuilder.setSingleChoiceItems(items, -1, new DialogInterface.OnClickListener() {
                    public void onClick(DialogInterface dialog, int item) {
                        statusDialog = getProgressDialog(fileInfoActivityLollipop, getString(R.string.context_sharing_folder));
                        permissionsDialog.dismiss();
                        nC.shareFolder(node, contactsData, item);
                    }
                });
                permissionsDialog = dialogBuilder.create();
                permissionsDialog.show();
            }
            else{
                logWarning("ERROR, the file is not folder");
            }
		}
        else if (requestCode == REQUEST_CODE_SELECT_CHAT && resultCode == RESULT_OK){
            long[] chatHandles = intent.getLongArrayExtra(SELECTED_CHATS);
            long[] contactHandles = intent.getLongArrayExtra(SELECTED_USERS);
            long[] nodeHandles = intent.getLongArrayExtra(NODE_HANDLES);

            if ((chatHandles != null && chatHandles.length > 0) || (contactHandles != null && contactHandles.length > 0)) {
                if (contactHandles != null && contactHandles.length > 0) {
                    ArrayList<MegaChatRoom> chats = new ArrayList<>();
                    ArrayList<MegaUser> users = new ArrayList<>();

                    for (int i=0; i<contactHandles.length; i++) {
                        MegaUser user = megaApi.getContact(MegaApiAndroid.userHandleToBase64(contactHandles[i]));
                        if (user != null) {
                            users.add(user);
                        }
                    }

                    if (chatHandles != null) {
                        for (int i = 0; i < chatHandles.length; i++) {
                            MegaChatRoom chatRoom = megaChatApi.getChatRoom(chatHandles[i]);
                            if (chatRoom != null) {
                                chats.add(chatRoom);
                            }
                        }
                    }

                    if(nodeHandles!=null){
                        CreateChatToPerformActionListener listener = new CreateChatToPerformActionListener(chats, users, nodeHandles[0], this, CreateChatToPerformActionListener.SEND_FILE);
                        for (MegaUser user : users) {
                            MegaChatPeerList peers = MegaChatPeerList.createInstance();
                            peers.addPeer(user.getHandle(), MegaChatPeerList.PRIV_STANDARD);
                            megaChatApi.createChat(false, peers, listener);
                        }
                    }
                    else{
                        logWarning("Error on sending to chat");
                    }
                }
                else {
                    countChat = chatHandles.length;
                    for (int i = 0; i < chatHandles.length; i++) {
                        megaChatApi.attachNode(chatHandles[i], nodeHandles[0], this);
                    }
                }
            }
		}
		else if (requestCode == REQUEST_CODE_DELETE_VERSIONS_HISTORY && resultCode == RESULT_OK) {
            if(!isOnline(this)){
                showErrorAlertDialog(getString(R.string.error_server_connection_problem), false, this);
                return;
            }
            if (intent.getBooleanExtra("deleteVersionHistory", false)) {
                ArrayList<MegaNode> versions = megaApi.getVersions(node);
                versionsToRemove = versions.size() -1;
                for (int i=1; i<versions.size(); i++) {
                    megaApi.removeVersion(versions.get(i), this);
                }
            }
        }
	}

	@Override
	public void onUsersUpdate(MegaApiJava api, ArrayList<MegaUser> users) {
        logDebug("onUsersUpdate");
	}

    @Override
    public void onUserAlertsUpdate(MegaApiJava api, ArrayList<MegaUserAlert> userAlerts) {
        logDebug("onUserAlertsUpdate");
    }

    @Override
	public void onNodesUpdate(MegaApiJava api, ArrayList<MegaNode> nodes) {
        logDebug("onNodesUpdate");

		boolean thisNode = false;
		boolean anyChild = false;
		boolean updateContentFoder = false;
		if(nodes==null){
			return;
		}
		MegaNode n = null;
		Iterator<MegaNode> it = nodes.iterator();
		while (it.hasNext()){
			MegaNode nodeToCheck = it.next();
			if (nodeToCheck != null){
				if (nodeToCheck.getHandle() == node.getHandle()){
					thisNode = true;
					n = nodeToCheck;
					break;
				}
				else{
                    if(node.isFolder()){
                        MegaNode parent = megaApi.getNodeByHandle(nodeToCheck.getParentHandle());
                        while(parent!=null){
                            if(parent.getHandle() == node.getHandle()){
                                updateContentFoder = true;
                                break;
                            }
                            parent = megaApi.getNodeByHandle(parent.getParentHandle());
                        }
                    }
                    else{
                        if(nodeVersions!=null){
                            for(int j=0; j<nodeVersions.size();j++){
                                if(nodeToCheck.getHandle()==nodeVersions.get(j).getHandle()){
                                    if(anyChild==false){
                                        anyChild = true;
                                        break;
                                    }
                                }
                            }
                        }
                    }
				}
			}
		}

		if(updateContentFoder){
		    megaApi.getFolderInfo(node, this);
        }

		if ((!thisNode)&&(!anyChild)){
            logDebug("Not related to this node");
			return;
		}

		//Check if the parent handle has changed
		if(n!=null){
			if(n.hasChanged(MegaNode.CHANGE_TYPE_PARENT)){
				MegaNode oldParent = megaApi.getParentNode(node);
				MegaNode newParent = megaApi.getParentNode(n);
				if(oldParent.getHandle()==newParent.getHandle()){
                    logDebug("Parents match");
					if(newParent.isFile()){
                        logDebug("New version added");
						node = newParent;
					}
					else{
                        node = n;
					}
				}
				else{
					node = n;
				}
				if(megaApi.hasVersions(node)){
					nodeVersions = megaApi.getVersions(node);
				}
				else{
					nodeVersions = null;
				}
			}
			else if(n.hasChanged(MegaNode.CHANGE_TYPE_REMOVED)){
				if(thisNode){
					if(nodeVersions!=null){
						long nodeHandle = nodeVersions.get(1).getHandle();
						if(megaApi.getNodeByHandle(nodeHandle)!=null){
							node = megaApi.getNodeByHandle(nodeHandle);
							if(megaApi.hasVersions(node)){
								nodeVersions = megaApi.getVersions(node);
							}
							else{
								nodeVersions = null;
							}
						}
						else{
							finish();
						}
					}
					else{
						finish();
					}
				}
				else if(anyChild){
					if(megaApi.hasVersions(n)){
						nodeVersions = megaApi.getVersions(n);
					}
					else{
						nodeVersions = null;
					}
				}

			}
			else{
				node = n;
				if(megaApi.hasVersions(node)){
					nodeVersions = megaApi.getVersions(node);
				}
				else{
					nodeVersions = null;
				}
			}
		}
		else{
			if(anyChild){
				if(megaApi.hasVersions(node)){
					nodeVersions = megaApi.getVersions(node);
				}
				else{
					nodeVersions = null;
				}
			}
		}

		if (moveToRubbish){
			supportInvalidateOptionsMenu();
		}

		if (node == null){
			return;
		}

		if(node.isExported()){
            logDebug("Node HAS public link");
			publicLink=true;
            dividerLinkLayout.setVisibility(View.VISIBLE);
			publicLinkLayout.setVisibility(View.VISIBLE);
			publicLinkCopyLayout.setVisibility(View.VISIBLE);
			publicLinkText.setText(node.getPublicLink());
			supportInvalidateOptionsMenu();


		}else{
            logDebug("Node NOT public link");
			publicLink=false;
            dividerLinkLayout.setVisibility(View.GONE);
			publicLinkLayout.setVisibility(View.GONE);
			publicLinkCopyLayout.setVisibility(View.GONE);
			supportInvalidateOptionsMenu();

		}

		if (node.isFolder()){
			long sizeFile=megaApi.getSize(node);
			sizeTextView.setText(getSizeString(sizeFile));

			contentTextView.setText(getInfoFolder(node, this));

			if (node.isInShare()){
				imageId = R.drawable.ic_folder_incoming;
			}
			else if (node.isOutShare()||megaApi.isPendingShare(node)){
				imageId = R.drawable.ic_folder_outgoing;
			}
			else{
				imageId = R.drawable.ic_folder;
			}
			iconToolbarView.setImageResource(imageId);
			sl = megaApi.getOutShares(node);
			if (sl != null){
				if (sl.size() == 0){
                    logDebug("sl.size == 0");
					sharedLayout.setVisibility(View.GONE);
					dividerSharedLayout.setVisibility(View.GONE);

					//If I am the owner
					if (megaApi.checkAccess(node, MegaShare.ACCESS_OWNER).getErrorCode() == MegaError.API_OK){
						permissionInfo.setVisibility(View.GONE);
					}
					else{

						//If I am not the owner
						owner = false;
						permissionInfo.setVisibility(View.VISIBLE);
						int accessLevel= megaApi.getAccess(node);
                        logDebug("Node: " + node.getHandle());

						switch(accessLevel){
							case MegaShare.ACCESS_OWNER:
							case MegaShare.ACCESS_FULL:{
								permissionInfo.setText(getResources().getString(R.string.file_properties_shared_folder_full_access).toUpperCase(Locale.getDefault()));
								break;
							}
							case MegaShare.ACCESS_READ:{
								permissionInfo.setText(getResources().getString(R.string.file_properties_shared_folder_read_only).toUpperCase(Locale.getDefault()));

								break;
							}
							case MegaShare.ACCESS_READWRITE:{
								permissionInfo.setText(getResources().getString(R.string.file_properties_shared_folder_read_write).toUpperCase(Locale.getDefault()));
								break;
							}
						}
					}
				}
				else{
					sharedLayout.setVisibility(View.VISIBLE);
					dividerSharedLayout.setVisibility(View.VISIBLE);
                    usersSharedWithTextButton.setText((sl.size()) + " " + getResources().getQuantityString(R.plurals.general_num_users,sl.size()));
				}
			}
		}
		else{

			sizeTextView.setText(getSizeString(node.getSize()));
		}

		if (node.getCreationTime() != 0){
			try {addedTextView.setText(DateUtils.getRelativeTimeSpanString(node.getCreationTime() * 1000));}catch(Exception ex)	{addedTextView.setText("");}

			if (node.getModificationTime() != 0){
				try {modifiedTextView.setText(DateUtils.getRelativeTimeSpanString(node.getModificationTime() * 1000));}catch(Exception ex)	{modifiedTextView.setText("");}
			}
			else{
				try {modifiedTextView.setText(DateUtils.getRelativeTimeSpanString(node.getCreationTime() * 1000));}catch(Exception ex)	{modifiedTextView.setText("");}
			}
		}
		else{
			addedTextView.setText("");
			modifiedTextView.setText("");
		}

		if(megaApi.hasVersions(node)){
			versionsLayout.setVisibility(View.VISIBLE);
            String text = getResources().getQuantityString(R.plurals.number_of_versions, megaApi.getNumVersions(node), megaApi.getNumVersions(node));
            versionsButton.setText(text);
			versionsButton.setOnClickListener(this);
			separatorVersions.setVisibility(View.VISIBLE);
		}
		else{
			versionsLayout.setVisibility(View.GONE);
			separatorVersions.setVisibility(View.GONE);
		}

        refresh();
	}

	@Override
	public void onReloadNeeded(MegaApiJava api) {
        logDebug("onReloadNeeded");
	}

	@Override
	protected void onDestroy(){
    	super.onDestroy();

    	if(megaApi != null)
    	{
    		megaApi.removeGlobalListener(this);
    		megaApi.removeRequestListener(this);
    	}

    	if (upArrow != null) upArrow.setColorFilter(null);
    	if (drawableRemoveLink != null) drawableRemoveLink.setColorFilter(null);
        if (drawableLink != null) drawableLink.setColorFilter(null);
        if (drawableShare != null) drawableShare.setColorFilter(null);
        if (drawableDots != null) drawableDots.setColorFilter(null);
        if (drawableDownload != null) drawableDownload.setColorFilter(null);
        if (drawableLeave != null) drawableLeave.setColorFilter(null);
        if (drawableCopy != null) drawableCopy.setColorFilter(null);
        if (drawableChat != null) drawableChat.setColorFilter(null);
<<<<<<< HEAD
        LocalBroadcastManager.getInstance(this).unregisterReceiver(nicknameReceiver);

=======

        LocalBroadcastManager.getInstance(this).unregisterReceiver(manageShareReceiver);
>>>>>>> ddb16f29
    }

	@Override
	public void onRequestUpdate(MegaApiJava api, MegaRequest request) {
		// TODO Auto-generated method stub

	}

    @Override
    public void onSaveInstanceState(Bundle outState) {
	    super.onSaveInstanceState(outState);
	    if(selectedShare != null && node != null){
            outState.putLong(KEY_SELECTED_SHARE_HANDLE, selectedShare.getNodeHandle());
        }
    }

	@Override
	public void onAccountUpdate(MegaApiJava api) {
		// TODO Auto-generated method stub

	}

	@Override
	public void onContactRequestsUpdate(MegaApiJava api, ArrayList<MegaContactRequest> requests) {

	}

	@Override
	public void onEvent(MegaApiJava api, MegaEvent event) {

	}

	@Override
	public void onBackPressed() {
        retryConnectionsAndSignalPresence();

        if(isRemoveOffline){
            Intent intent = new Intent();
            intent.putExtra(NODE_HANDLE, handle);
            setResult(RESULT_OK, intent);
        }

        super.onBackPressed();
	}

	public void showSnackbar(int type, String s, long idChat){
	    showSnackbar(type, fragmentContainer, s, idChat);
	}

    public void openAdvancedDevices(long handleToDownload, boolean highPriority) {
        logDebug("handleToDownload: " + handleToDownload + ", highPriority: " + highPriority);
        String externalPath = getExternalCardPath();

        if(externalPath!=null){
            logDebug("ExternalPath for advancedDevices: " + externalPath);
            MegaNode node = megaApi.getNodeByHandle(handleToDownload);
            if(node!=null){

                File newFile =  new File(node.getName());
                logDebug("File: " + newFile.getPath());
                Intent intent = new Intent(Intent.ACTION_CREATE_DOCUMENT);

                // Filter to only show results that can be "opened", such as
                // a file (as opposed to a list of contacts or timezones).
                intent.addCategory(Intent.CATEGORY_OPENABLE);

                // Create a file with the requested MIME type.
                String mimeType = MimeTypeList.getMimeType(newFile);
                logDebug("Mimetype: " + mimeType);
                intent.setType(mimeType);
                intent.putExtra(Intent.EXTRA_TITLE, node.getName());
                intent.putExtra("handleToDownload", handleToDownload);
                intent.putExtra(HIGH_PRIORITY_TRANSFER, highPriority);
                try{
                    startActivityForResult(intent, WRITE_SD_CARD_REQUEST_CODE);
                }
                catch(Exception e){
                    logError("Exception in External SDCARD", e);
                    Environment.getExternalStorageDirectory();
                    Toast toast = Toast.makeText(this, getString(R.string.no_external_SD_card_detected), Toast.LENGTH_LONG);
                    toast.show();
                }
            }
        }
        else{
            logWarning("No external SD card");
            Environment.getExternalStorageDirectory();
            Toast toast = Toast.makeText(this, getString(R.string.no_external_SD_card_detected), Toast.LENGTH_LONG);
            toast.show();
        }
    }

    public void askSizeConfirmationBeforeDownload(String parentPath, String url, long size, long [] hashes, final boolean highPriority){
        logDebug("askSizeConfirmationBeforeDownload");

        final String parentPathC = parentPath;
        final String urlC = url;
        final long [] hashesC = hashes;
        final long sizeC=size;

        android.support.v7.app.AlertDialog.Builder builder = new android.support.v7.app.AlertDialog.Builder(this);
        LinearLayout confirmationLayout = new LinearLayout(this);
        confirmationLayout.setOrientation(LinearLayout.VERTICAL);
        LinearLayout.LayoutParams params = new LinearLayout.LayoutParams(LinearLayout.LayoutParams.MATCH_PARENT, LinearLayout.LayoutParams.WRAP_CONTENT);
        params.setMargins(scaleWidthPx(20, outMetrics), scaleHeightPx(10, outMetrics), scaleWidthPx(17, outMetrics), 0);

        final CheckBox dontShowAgain =new CheckBox(this);
        dontShowAgain.setText(getString(R.string.checkbox_not_show_again));
        dontShowAgain.setTextColor(ContextCompat.getColor(this, R.color.text_secondary));

        confirmationLayout.addView(dontShowAgain, params);

        builder.setView(confirmationLayout);

        builder.setMessage(getString(R.string.alert_larger_file, getSizeString(sizeC)));
        builder.setPositiveButton(getString(R.string.general_save_to_device),
                new DialogInterface.OnClickListener() {
                    public void onClick(DialogInterface dialog, int whichButton) {
                        if(dontShowAgain.isChecked()){
                            dbH.setAttrAskSizeDownload("false");
                        }
                        if(nC==null){
                            nC = new NodeController(fileInfoActivityLollipop);
                        }
                        nC.checkInstalledAppBeforeDownload(parentPathC, urlC, sizeC, hashesC, highPriority);
                    }
                });
        builder.setNegativeButton(getString(android.R.string.cancel), new DialogInterface.OnClickListener() {
            public void onClick(DialogInterface dialog, int whichButton) {
                if(dontShowAgain.isChecked()){
                    dbH.setAttrAskSizeDownload("false");
                }
            }
        });

        downloadConfirmationDialog = builder.create();
        downloadConfirmationDialog.show();
    }

    public void askConfirmationNoAppInstaledBeforeDownload (String parentPath, String url, long size, long [] hashes, String nodeToDownload, final boolean highPriority){
        logDebug("askConfirmationNoAppInstaledBeforeDownload");

        final String parentPathC = parentPath;
        final String urlC = url;
        final long [] hashesC = hashes;
        final long sizeC=size;

        android.support.v7.app.AlertDialog.Builder builder = new android.support.v7.app.AlertDialog.Builder(this);
        LinearLayout confirmationLayout = new LinearLayout(this);
        confirmationLayout.setOrientation(LinearLayout.VERTICAL);
        LinearLayout.LayoutParams params = new LinearLayout.LayoutParams(LinearLayout.LayoutParams.MATCH_PARENT, LinearLayout.LayoutParams.WRAP_CONTENT);
        params.setMargins(scaleWidthPx(20, outMetrics), scaleHeightPx(10, outMetrics), scaleWidthPx(17, outMetrics), 0);

        final CheckBox dontShowAgain =new CheckBox(this);
        dontShowAgain.setText(getString(R.string.checkbox_not_show_again));
        dontShowAgain.setTextColor(ContextCompat.getColor(this, R.color.text_secondary));

        confirmationLayout.addView(dontShowAgain, params);

        builder.setView(confirmationLayout);

        builder.setMessage(getString(R.string.alert_no_app, nodeToDownload));
        builder.setPositiveButton(getString(R.string.general_save_to_device),
                new DialogInterface.OnClickListener() {
                    public void onClick(DialogInterface dialog, int whichButton) {
                        if(dontShowAgain.isChecked()){
                            dbH.setAttrAskNoAppDownload("false");
                        }
                        if(nC==null){
                            nC = new NodeController(fileInfoActivityLollipop);
                        }
                        nC.download(parentPathC, urlC, sizeC, hashesC, highPriority);
                    }
                });
        builder.setNegativeButton(getString(android.R.string.cancel), new DialogInterface.OnClickListener() {
            public void onClick(DialogInterface dialog, int whichButton) {
                if(dontShowAgain.isChecked()){
                    dbH.setAttrAskNoAppDownload("false");
                }
            }
        });
        downloadConfirmationDialog = builder.create();
        downloadConfirmationDialog.show();
    }

    public void itemClick(int position) {
        logDebug("Position: " + position);

        if (adapter.isMultipleSelect()) {
            adapter.toggleSelection(position);
            updateActionModeTitle();
        } else {
            String megaUser = listContacts.get(position).getUser();
            MegaUser contact = megaApi.getContact(megaUser);
            if (contact != null && contact.getVisibility() == MegaUser.VISIBILITY_VISIBLE) {
                Intent i = new Intent(this,ContactInfoActivityLollipop.class);
                i.putExtra("name",megaUser);
                startActivity(i);
            }

        }
    }

    public void showOptionsPanel(MegaShare sShare){
        logDebug("showNodeOptionsPanel");

        if (node == null ||sShare == null || isBottomSheetDialogShown(bottomSheetDialogFragment)) return;

        selectedShare = sShare;
        bottomSheetDialogFragment = new FileContactsListBottomSheetDialogFragment();
        bottomSheetDialogFragment.show(getSupportFragmentManager(), bottomSheetDialogFragment.getTag());
    }


    public void hideMultipleSelect() {
	    if(adapter != null){
            adapter.setMultipleSelect(false);
        }

        if (actionMode != null) {
            actionMode.finish();
        }
    }

    public MegaUser getSelectedContact() {
        String email = selectedShare.getUser();
        return megaApi.getContact(email);
    }

    public MegaShare getSelectedShare() {
        return selectedShare;
    }

    public void changePermissions(){
        logDebug("changePermissions");
        AlertDialog.Builder dialogBuilder = new AlertDialog.Builder(this, R.style.AppCompatAlertDialogStyle);
        dialogBuilder.setTitle(getString(R.string.file_properties_shared_folder_permissions));
        final CharSequence[] items = {getString(R.string.file_properties_shared_folder_read_only), getString(R.string.file_properties_shared_folder_read_write), getString(R.string.file_properties_shared_folder_full_access)};
        dialogBuilder.setSingleChoiceItems(items, selectedShare.getAccess(), new DialogInterface.OnClickListener() {
            public void onClick(DialogInterface dialog, int item) {
                statusDialog = getProgressDialog(fileInfoActivityLollipop, getString(R.string.context_permissions_changing_folder));
                permissionsDialog.dismiss();
                cC.changePermission(selectedShare.getUser(), item, node, new ShareListener(fileInfoActivityLollipop, ShareListener.CHANGE_PERMISSIONS_LISTENER, 1));
            }
        });
        permissionsDialog = dialogBuilder.create();
        permissionsDialog.show();
    }

    public void removeFileContactShare(){
        showConfirmationRemoveContactFromShare(selectedShare.getUser());
    }

    public void showConfirmationRemoveContactFromShare(final String email) {
        android.support.v7.app.AlertDialog.Builder builder = new android.support.v7.app.AlertDialog.Builder(this);
        String message = getResources().getString(R.string.remove_contact_shared_folder, email);
        builder.setMessage(message)
                .setPositiveButton(R.string.general_remove, (dialog, which) -> removeShare(email))
                .setNegativeButton(R.string.general_cancel, (dialog, which) -> {})
                .show();
    }

    public void removeShare(String email) {
        statusDialog = getProgressDialog(fileInfoActivityLollipop, getString(R.string.context_removing_contact_folder));
        nC.removeShare(new ShareListener(fileInfoActivityLollipop, ShareListener.REMOVE_SHARE_LISTENER, 1), node, email);
    }

    public void refresh(){
        setContactList();
        setMoreButtonText();

        adapter.setShareList(listContacts);
        adapter.notifyDataSetChanged();
    }

    private void setContactList() {

        fullListContacts = new ArrayList<>();
        listContacts = new ArrayList<>();
        if (node != null) {
            fullListContacts = megaApi.getOutShares(node);
            if (fullListContacts.size() > MAX_NUMBER_OF_CONTACTS_IN_LIST) {
                listContacts = new ArrayList<>(fullListContacts.subList(0,MAX_NUMBER_OF_CONTACTS_IN_LIST));
            } else {
                listContacts = fullListContacts;
            }
        }
    }

    private void setMoreButtonText() {
        int fullSize = fullListContacts.size();
        if (fullSize > MAX_NUMBER_OF_CONTACTS_IN_LIST) {
            moreButton.setVisibility(View.VISIBLE);
            moreButton.setText((fullSize - MAX_NUMBER_OF_CONTACTS_IN_LIST) + " " + getResources().getString(R.string.label_more).toUpperCase());
        } else {
            moreButton.setVisibility(View.GONE);
        }
    }

    public void showConfirmationRemoveMultipleContactFromShare (final ArrayList<MegaShare> contacts){
        AlertDialog.Builder builder = new AlertDialog.Builder(this);
        String message= getResources().getString(R.string.remove_multiple_contacts_shared_folder,contacts.size());
        builder.setMessage(message)
                .setPositiveButton(R.string.general_remove, (dialog, which) -> removeMultipleShares(contacts))
                .setNegativeButton(R.string.general_cancel, (dialog, which) -> {})
                .show();
    }

    public void removeMultipleShares(ArrayList<MegaShare> shares){
        logDebug("removeMultipleShares");
        statusDialog = getProgressDialog(fileInfoActivityLollipop, getString(R.string.context_removing_contact_folder));
        nC.removeShares(shares, node);
    }
    
    // Clear all selected items
    private void clearSelections() {
        if(adapter.isMultipleSelect()){
            adapter.clearSelections();
        }
    }
    
    public void selectAll(){
        logDebug("selectAll");
        if (adapter != null){
            if(adapter.isMultipleSelect()){
                adapter.selectAll();
            }
            else{
                adapter.setMultipleSelect(true);
                adapter.selectAll();
                
                actionMode = startSupportActionMode(new ActionBarCallBack());
            }
            updateActionModeTitle();
        }
    }

    private BroadcastReceiver nicknameReceiver = new BroadcastReceiver() {
        @Override
        public void onReceive(Context context, Intent intent) {
            if (intent != null) {
                long userHandle = intent.getLongExtra(EXTRA_USER_HANDLE, 0);
                updateAdapter(userHandle);
            }
        }
    };

    private void updateAdapter(long handleReceived) {
        if (listContacts != null && !listContacts.isEmpty()) {
            for (int i = 0; i < listContacts.size(); i++) {
                String email = listContacts.get(i).getUser();
                MegaUser contact = megaApi.getContact(email);
                long handleUser = contact.getHandle();
                if (handleUser == handleReceived) {
                    adapter.notifyItemChanged(i);
                    break;
                }
            }
        }
    }
    
    private void updateActionModeTitle() {
        logDebug("updateActionModeTitle");
        if (actionMode == null) {
            return;
        }
        List<MegaShare> contacts = adapter.getSelectedShares();
        if(contacts!=null){
            logDebug("Contacts selected: " + contacts.size());
        }
        
        Resources res = getResources();
        String format = "%d %s";
        
        actionMode.setTitle(String.format(format, contacts.size(),res.getQuantityString(R.plurals.general_num_contacts, contacts.size())));
        try {
            actionMode.invalidate();
        } catch (NullPointerException e) {
            logError("Invalidate error", e);
            e.printStackTrace();
        }
    }

}<|MERGE_RESOLUTION|>--- conflicted
+++ resolved
@@ -2888,13 +2888,8 @@
         if (drawableLeave != null) drawableLeave.setColorFilter(null);
         if (drawableCopy != null) drawableCopy.setColorFilter(null);
         if (drawableChat != null) drawableChat.setColorFilter(null);
-<<<<<<< HEAD
         LocalBroadcastManager.getInstance(this).unregisterReceiver(nicknameReceiver);
-
-=======
-
         LocalBroadcastManager.getInstance(this).unregisterReceiver(manageShareReceiver);
->>>>>>> ddb16f29
     }
 
 	@Override
