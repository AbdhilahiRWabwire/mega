package mega.privacy.android.app.lollipop;

import android.annotation.SuppressLint;
import android.app.AlertDialog;
import android.app.ProgressDialog;
import android.content.BroadcastReceiver;
import android.content.Context;
import android.content.DialogInterface;
import android.content.Intent;
import android.content.IntentFilter;
import android.content.res.Configuration;
import android.graphics.Bitmap;
import android.graphics.BitmapFactory;
import android.graphics.Color;
import android.graphics.PorterDuff;
import android.graphics.Rect;
import android.graphics.drawable.Drawable;
import android.os.Build;
import android.os.Bundle;
import android.os.Environment;
import android.os.Handler;
import com.google.android.material.appbar.AppBarLayout;
import com.google.android.material.switchmaterial.SwitchMaterial;

import androidx.annotation.NonNull;
import androidx.coordinatorlayout.widget.CoordinatorLayout;
import androidx.core.content.ContextCompat;
import androidx.core.widget.NestedScrollView;
import androidx.appcompat.app.ActionBar;
import androidx.appcompat.view.ActionMode;
import androidx.recyclerview.widget.DefaultItemAnimator;
import androidx.recyclerview.widget.LinearLayoutManager;
import androidx.recyclerview.widget.RecyclerView;
import androidx.appcompat.widget.Toolbar;

import android.os.Looper;
import android.text.Editable;
import android.text.TextWatcher;
import android.text.format.DateUtils;
import android.util.DisplayMetrics;
import android.util.TypedValue;
import android.view.Display;
import android.view.KeyEvent;
import android.view.LayoutInflater;
import android.view.Menu;
import android.view.MenuInflater;
import android.view.MenuItem;
import android.view.View;
import android.view.View.OnClickListener;
import android.view.ViewGroup;
import android.view.inputmethod.EditorInfo;
import android.view.inputmethod.InputMethodManager;
import android.widget.Button;
import android.widget.FrameLayout;
import android.widget.ImageView;
import android.widget.LinearLayout;
import android.widget.RelativeLayout;
import android.widget.TextView;
import android.widget.TextView.OnEditorActionListener;
import android.widget.Toast;

import net.opacapp.multilinecollapsingtoolbar.CollapsingToolbarLayout;

import java.io.File;
import java.util.ArrayList;
import java.util.Iterator;
import java.util.List;
import java.util.Locale;

import mega.privacy.android.app.DatabaseHandler;
import mega.privacy.android.app.MegaApplication;
import mega.privacy.android.app.MegaOffline;
import mega.privacy.android.app.MimeTypeList;
import mega.privacy.android.app.MimeTypeThumbnail;
import mega.privacy.android.app.R;
import mega.privacy.android.app.components.EditTextCursorWatcher;
import mega.privacy.android.app.components.RoundedImageView;
import mega.privacy.android.app.components.SimpleDividerItemDecoration;
import mega.privacy.android.app.components.attacher.MegaAttacher;
import mega.privacy.android.app.components.saver.NodeSaver;
import mega.privacy.android.app.components.twemoji.EmojiTextView;
import mega.privacy.android.app.interfaces.SnackbarShower;
import mega.privacy.android.app.listeners.ShareListener;
import mega.privacy.android.app.lollipop.adapters.MegaFileInfoSharedContactLollipopAdapter;
import mega.privacy.android.app.lollipop.controllers.ContactController;
import mega.privacy.android.app.lollipop.controllers.NodeController;
import mega.privacy.android.app.modalbottomsheet.FileContactsListBottomSheetDialogFragment;
<<<<<<< HEAD
import mega.privacy.android.app.utils.AlertsAndWarnings;
import mega.privacy.android.app.utils.LocationInfo;
=======
import mega.privacy.android.app.utils.CameraUploadUtil;
import mega.privacy.android.app.utils.StringResourcesUtils;
>>>>>>> 72f25c85
import nz.mega.sdk.MegaApiAndroid;
import nz.mega.sdk.MegaApiJava;
import nz.mega.sdk.MegaChatApi;
import nz.mega.sdk.MegaChatApiAndroid;
import nz.mega.sdk.MegaContactRequest;
import nz.mega.sdk.MegaError;
import nz.mega.sdk.MegaEvent;
import nz.mega.sdk.MegaFolderInfo;
import nz.mega.sdk.MegaGlobalListenerInterface;
import nz.mega.sdk.MegaNode;
import nz.mega.sdk.MegaRequest;
import nz.mega.sdk.MegaRequestListenerInterface;
import nz.mega.sdk.MegaShare;
import nz.mega.sdk.MegaUser;
import nz.mega.sdk.MegaUserAlert;

import static mega.privacy.android.app.modalbottomsheet.ModalBottomSheetUtil.*;
import static mega.privacy.android.app.constants.BroadcastConstants.*;
import static mega.privacy.android.app.utils.AlertsAndWarnings.showOverDiskQuotaPaywallWarning;
import static mega.privacy.android.app.utils.CacheFolderManager.*;
import static mega.privacy.android.app.utils.AvatarUtil.*;
import static mega.privacy.android.app.utils.CameraUploadUtil.*;
import static mega.privacy.android.app.utils.ChatUtil.*;
import static mega.privacy.android.app.utils.Constants.*;
import static mega.privacy.android.app.utils.FileUtil.*;
import static mega.privacy.android.app.utils.LinksUtil.showGetLinkActivity;
import static mega.privacy.android.app.utils.LogUtil.*;
import static mega.privacy.android.app.utils.MegaApiUtils.*;
import static mega.privacy.android.app.utils.MegaNodeUtil.*;
import static mega.privacy.android.app.utils.MegaNodeUtilKt.getNodeLocationInfo;
import static mega.privacy.android.app.utils.MegaNodeUtilKt.handleLocationClick;
import static mega.privacy.android.app.utils.OfflineUtils.*;
import static mega.privacy.android.app.utils.PreviewUtils.*;
import static mega.privacy.android.app.utils.ProgressDialogUtil.*;
import static mega.privacy.android.app.utils.StringResourcesUtils.getQuantityString;
import static mega.privacy.android.app.utils.ThumbnailUtils.*;
import static mega.privacy.android.app.utils.TimeUtils.*;
import static mega.privacy.android.app.utils.Util.*;
import static mega.privacy.android.app.utils.ContactUtil.*;
import static nz.mega.sdk.MegaApiJava.INVALID_HANDLE;
import static nz.mega.sdk.MegaApiJava.STORAGE_STATE_PAYWALL;
import static nz.mega.sdk.MegaChatApiJava.MEGACHAT_INVALID_HANDLE;

@SuppressLint("NewApi")
public class FileInfoActivityLollipop extends PinActivityLollipop implements OnClickListener, MegaRequestListenerInterface, MegaGlobalListenerInterface,
        SnackbarShower {

	public static int MAX_WIDTH_FILENAME_LAND=400;
	public static int MAX_WIDTH_FILENAME_LAND_2=400;

	public static int MAX_WIDTH_FILENAME_PORT=170;
	public static int MAX_WIDTH_FILENAME_PORT_2=200;

	public static String NODE_HANDLE = "NODE_HANDLE";

	static int TYPE_EXPORT_GET = 0;
	static int TYPE_EXPORT_REMOVE = 1;
	static int TYPE_EXPORT_MANAGE = 2;
	static int FROM_FILE_BROWSER = 13;
    FileInfoActivityLollipop fileInfoActivityLollipop = this;
	boolean firstIncomingLevel=true;

    private final static String KEY_SELECTED_SHARE_HANDLE = "KEY_SELECTED_SHARE_HANDLE";

    private final MegaAttacher nodeAttacher = new MegaAttacher(this);
    private final NodeSaver nodeSaver = new NodeSaver(this, this, this,
            AlertsAndWarnings.showSaveToDeviceConfirmDialog(this));

    NodeController nC;

	ArrayList<MegaNode> nodeVersions;

	NestedScrollView nestedScrollView;

	RelativeLayout iconToolbarLayout;
	ImageView iconToolbarView;

    Drawable upArrow;
    Drawable drawableRemoveLink;
    Drawable drawableLink;
    Drawable drawableShare;
    Drawable drawableDots;
    Drawable drawableDownload;
    Drawable drawableLeave;
    Drawable drawableCopy;
    Drawable drawableChat;

	RelativeLayout imageToolbarLayout;
	ImageView imageToolbarView;

	CoordinatorLayout fragmentContainer;
	CollapsingToolbarLayout collapsingToolbar;

	Toolbar toolbar;
	ActionBar aB;

	private boolean isShareContactExpanded = false;

	float scaleText;

	LinearLayout availableOfflineLayout;

	RelativeLayout sizeLayout;
	RelativeLayout locationLayout;
	RelativeLayout contentLayout;
	RelativeLayout addedLayout;
	RelativeLayout modifiedLayout;
	RelativeLayout publicLinkLayout;
	RelativeLayout publicLinkCopyLayout;
	TextView publicLinkText;
	private TextView publicLinkDate;
	RelativeLayout sharedLayout;
	Button usersSharedWithTextButton;
	View dividerSharedLayout;
	View dividerLinkLayout;

    RelativeLayout folderVersionsLayout;
    RelativeLayout folderCurrentVersionsLayout;
    RelativeLayout folderPreviousVersionsLayout;
    TextView folderVersionsText;
    TextView folderCurrentVersionsText;
    TextView folderPreviousVersionsText;

	TextView availableOfflineView;

	Button publicLinkButton;

	RelativeLayout versionsLayout;
	Button versionsButton;
	View separatorVersions;
    SwitchMaterial offlineSwitch;

	TextView sizeTextView;
	TextView sizeTitleTextView;

    TextView locationTextView;

	TextView contentTextView;
	TextView contentTitleTextView;

	TextView addedTextView;
	TextView modifiedTextView;
	AppBarLayout appBarLayout;
	TextView permissionInfo;

	boolean owner= true;
	int typeExport = -1;

	ArrayList<MegaShare> sl;
	MegaOffline mOffDelete;

	RelativeLayout ownerLayout;
	LinearLayout ownerLinear;
	EmojiTextView ownerLabel;
	TextView ownerLabelowner;
	TextView ownerInfo;
	ImageView ownerRoundeImage;
	ImageView ownerState;

	MenuItem downloadMenuItem;
	MenuItem shareMenuItem;
	MenuItem getLinkMenuItem;
	MenuItem editLinkMenuItem;
	MenuItem removeLinkMenuItem;
	MenuItem renameMenuItem;
	MenuItem moveMenuItem;
	MenuItem copyMenuItem;
	MenuItem rubbishMenuItem;
	MenuItem deleteMenuItem;
	MenuItem leaveMenuItem;
	MenuItem sendToChatMenuItem;

	MegaNode node;

	boolean availableOfflineBoolean = false;

	private ContactController cC;
	private MegaApiAndroid megaApi = null;
	MegaChatApiAndroid megaChatApi;

	ProgressDialog statusDialog;
	boolean publicLink=false;

	private Handler handler;

	private AlertDialog renameDialog;

	boolean moveToRubbish = false;

	public static int REQUEST_CODE_SELECT_CONTACT = 1000;
	public static int REQUEST_CODE_SELECT_MOVE_FOLDER = 1001;
	public static int REQUEST_CODE_SELECT_COPY_FOLDER = 1002;

	Display display;
	DisplayMetrics outMetrics;
	float density;
	float scaleW;
	float scaleH;

	boolean shareIt = true;
	int from;

	DatabaseHandler dbH = null;

	AlertDialog permissionsDialog;

	String contactMail;
    boolean isRemoveOffline;
    long handle;

    private int adapterType;

 	private MegaShare selectedShare;
    final int MAX_NUMBER_OF_CONTACTS_IN_LIST = 5;
    private RecyclerView listView;
    private ArrayList<MegaShare> listContacts;
    private ArrayList<MegaShare> fullListContacts;
    private Button moreButton;
    private MegaFileInfoSharedContactLollipopAdapter adapter;
    private ActionMode actionMode;

    int versionsToRemove = 0;
    int versionsRemoved = 0;
    int errorVersionRemove = 0;

    private FileContactsListBottomSheetDialogFragment bottomSheetDialogFragment;

    private BroadcastReceiver manageShareReceiver = new BroadcastReceiver() {
        @Override
        public void onReceive(Context context, Intent intent) {
            if (intent == null) return;

            if (adapter != null) {
                if (adapter.isMultipleSelect()) {
                    adapter.clearSelections();
                    hideMultipleSelect();
                }
                adapter.setShareList(listContacts);
            }

            if (statusDialog != null) {
                statusDialog.dismiss();
            }

            if (permissionsDialog != null) {
                permissionsDialog.dismiss();
            }
        }
    };

    private BroadcastReceiver contactUpdateReceiver = new BroadcastReceiver() {
        @Override
        public void onReceive(Context context, Intent intent) {
            if (intent == null || intent.getAction() == null) return;

            if (intent.getAction().equals(ACTION_UPDATE_NICKNAME)
                || intent.getAction().equals(ACTION_UPDATE_FIRST_NAME)
                || intent.getAction().equals(ACTION_UPDATE_LAST_NAME)
                || intent.getAction().equals(ACTION_UPDATE_CREDENTIALS)) {
                updateAdapter(intent.getLongExtra(EXTRA_USER_HANDLE, INVALID_HANDLE));
            }
        }
    };

    public void activateActionMode(){
        logDebug("activateActionMode");
        if (!adapter.isMultipleSelect()){
            adapter.setMultipleSelect(true);
            actionMode = startSupportActionMode(new ActionBarCallBack());
        }
    }

    @Override
    public void showSnackbar(int type, String content, long chatId) {
        showSnackbar(type, fragmentContainer, content, chatId);
    }

    private class ActionBarCallBack implements ActionMode.Callback {
        
        @Override
        public boolean onActionItemClicked(ActionMode mode, MenuItem item) {
            logDebug("onActionItemClicked");
            final ArrayList<MegaShare> shares = adapter.getSelectedShares();
            switch(item.getItemId()){
                case R.id.action_file_contact_list_permissions:{

                    //Change permissions
                    AlertDialog.Builder dialogBuilder = new AlertDialog.Builder(fileInfoActivityLollipop, R.style.AppCompatAlertDialogStyleAddContacts);
                    dialogBuilder.setTitle(getString(R.string.file_properties_shared_folder_permissions));

                    final CharSequence[] items = {getString(R.string.file_properties_shared_folder_read_only), getString(R.string.file_properties_shared_folder_read_write), getString(R.string.file_properties_shared_folder_full_access)};
                    dialogBuilder.setSingleChoiceItems(items, -1, new DialogInterface.OnClickListener() {
                        public void onClick(DialogInterface dialog, int item) {
                            clearSelections();
                            if(permissionsDialog != null){
                                permissionsDialog.dismiss();
                            }
                            statusDialog = getProgressDialog(fileInfoActivityLollipop, getString(R.string.context_permissions_changing_folder));
                            cC.changePermissions(cC.getEmailShares(shares), item, node);
                        }
                    });

                    permissionsDialog = dialogBuilder.create();
                    permissionsDialog.show();
                    break;
                }
                case R.id.action_file_contact_list_delete:{
                    if(shares!=null){
                        if(shares.size()!=0){
                            if (shares.size() > 1) {
                                logDebug("Remove multiple contacts");
                                showConfirmationRemoveMultipleContactFromShare(shares);
                            } else {
                                logDebug("Remove one contact");
                                showConfirmationRemoveContactFromShare(shares.get(0).getUser());
                            }
                        }
                    }
                    break;
                }
                case R.id.cab_menu_select_all:{
                    selectAll();
                    break;
                }
                case R.id.cab_menu_unselect_all:{
                    clearSelections();
                    break;
                }
            }
            return false;
        }

        @Override
        public boolean onCreateActionMode(ActionMode mode, Menu menu) {
            logDebug("onCreateActionMode");
            MenuInflater inflater = mode.getMenuInflater();
            inflater.inflate(R.menu.file_contact_shared_browser_action, menu);
            getWindow().setStatusBarColor(ContextCompat.getColor(fileInfoActivityLollipop, R.color.accentColorDark));
            return true;
        }

        @Override
        public void onDestroyActionMode(ActionMode arg0) {
            logDebug("onDestroyActionMode");
            adapter.clearSelections();
            adapter.setMultipleSelect(false);
            getWindow().setStatusBarColor(ContextCompat.getColor(fileInfoActivityLollipop, R.color.status_bar_search));
            supportInvalidateOptionsMenu();
        }

        @Override
        public boolean onPrepareActionMode(ActionMode mode, Menu menu) {
            logDebug("onPrepareActionMode");
            List<MegaShare> selected = adapter.getSelectedShares();
            boolean deleteShare = false;
            boolean permissions = false;

            if (selected.size() != 0) {
                permissions = true;
                deleteShare = true;

                MenuItem unselect = menu.findItem(R.id.cab_menu_unselect_all);
                if(selected.size()==adapter.getItemCount()){
                    menu.findItem(R.id.cab_menu_select_all).setVisible(false);
                    unselect.setTitle(getString(R.string.action_unselect_all));
                    unselect.setVisible(true);
                }
                else{
                    menu.findItem(R.id.cab_menu_select_all).setVisible(true);
                    unselect.setTitle(getString(R.string.action_unselect_all));
                    unselect.setVisible(true);
                }
            }
            else{
                menu.findItem(R.id.cab_menu_select_all).setVisible(true);
                menu.findItem(R.id.cab_menu_unselect_all).setVisible(false);
            }

            menu.findItem(R.id.action_file_contact_list_permissions).setVisible(permissions);
            if(permissions == true){
                menu.findItem(R.id.action_file_contact_list_permissions).setShowAsAction(MenuItem.SHOW_AS_ACTION_ALWAYS);
            }else{
                menu.findItem(R.id.action_file_contact_list_permissions).setShowAsAction(MenuItem.SHOW_AS_ACTION_NEVER);

            }

            menu.findItem(R.id.action_file_contact_list_delete).setVisible(deleteShare);
            if(deleteShare == true){
                menu.findItem(R.id.action_file_contact_list_delete).setShowAsAction(MenuItem.SHOW_AS_ACTION_ALWAYS);
            }else{
                menu.findItem(R.id.action_file_contact_list_delete).setShowAsAction(MenuItem.SHOW_AS_ACTION_NEVER);

            }

            return false;
        }

    }

	@Override
	protected void onCreate(Bundle savedInstanceState) {

		super.onCreate(savedInstanceState);
        logDebug("onCreate");

        fileInfoActivityLollipop = this;
        handler = new Handler();
        display = getWindowManager().getDefaultDisplay();
        outMetrics = new DisplayMetrics ();
        display.getMetrics(outMetrics);
        density  = getResources().getDisplayMetrics().density;

        scaleW = getScaleW(outMetrics, density);
        scaleH = getScaleH(outMetrics, density);

        if (scaleH < scaleW){
            scaleText = scaleH;
        }
        else{
            scaleText = scaleW;
        }

        cC = new ContactController(this);
        dbH = DatabaseHandler.getDbHandler(getApplicationContext());

        adapterType = getIntent().getIntExtra("adapterType", FILE_BROWSER_ADAPTER);

        setContentView(R.layout.activity_file_info);

        permissionInfo = (TextView) findViewById(R.id.file_properties_permission_info);
        permissionInfo.setVisibility(View.GONE);

        fragmentContainer = (CoordinatorLayout) findViewById(R.id.file_info_fragment_container);

        toolbar = (Toolbar) findViewById(R.id.toolbar);
        setSupportActionBar(toolbar);
        aB = getSupportActionBar();

        collapsingToolbar = (CollapsingToolbarLayout) findViewById(R.id.file_info_collapse_toolbar);

        nestedScrollView = (NestedScrollView) findViewById(R.id.nested_layout);
        nestedScrollView.setOnScrollChangeListener((NestedScrollView.OnScrollChangeListener) (v, scrollX, scrollY, oldScrollX, oldScrollY) -> changeViewElevation(aB, v.canScrollVertically(-1) && v.getVisibility() == View.VISIBLE, outMetrics));

        getSupportActionBar().setDisplayShowTitleEnabled(false);

        aB.setHomeButtonEnabled(true);
        aB.setDisplayHomeAsUpEnabled(true);

        iconToolbarLayout = (RelativeLayout) findViewById(R.id.file_info_icon_layout);

        iconToolbarView = (ImageView) findViewById(R.id.file_info_toolbar_icon);
        CollapsingToolbarLayout.LayoutParams params = (CollapsingToolbarLayout.LayoutParams) iconToolbarLayout.getLayoutParams();
        Rect rect = new Rect();
        getWindow().getDecorView().getWindowVisibleDisplayFrame(rect);
        params.setMargins(dp2px(16, outMetrics), dp2px(90, outMetrics) + rect.top, 0, dp2px(14, outMetrics));
        iconToolbarLayout.setLayoutParams(params);

        imageToolbarLayout = (RelativeLayout) findViewById(R.id.file_info_image_layout);
        imageToolbarView = (ImageView) findViewById(R.id.file_info_toolbar_image);
        imageToolbarLayout.setVisibility(View.GONE);

        //Available Offline Layout
        availableOfflineLayout = (LinearLayout) findViewById(R.id.available_offline_layout);
        availableOfflineLayout.setVisibility(View.VISIBLE);
        availableOfflineView = (TextView) findViewById(R.id.file_properties_available_offline_text);
        offlineSwitch = (SwitchMaterial) findViewById(R.id.file_properties_switch);

        //Share with Layout
        sharedLayout = (RelativeLayout) findViewById(R.id.file_properties_shared_layout);
        sharedLayout.setOnClickListener(this);
        usersSharedWithTextButton = (Button) findViewById(R.id.file_properties_shared_info_button);
        usersSharedWithTextButton.setOnClickListener(this);
        dividerSharedLayout = findViewById(R.id.divider_shared_layout);
        appBarLayout = (AppBarLayout) findViewById(R.id.app_bar);

        //Owner Layout
        ownerLayout = (RelativeLayout) findViewById(R.id.file_properties_owner_layout);
        ownerRoundeImage= (RoundedImageView) findViewById(R.id.contact_list_thumbnail);
        ownerLinear = (LinearLayout) findViewById(R.id.file_properties_owner_linear);
        ownerLabel =  findViewById(R.id.file_properties_owner_label);
        ownerLabelowner = (TextView) findViewById(R.id.file_properties_owner_label_owner);
        String ownerString = "("+getString(R.string.file_properties_owner)+")";
        ownerLabelowner.setText(ownerString);
        ownerInfo = (TextView) findViewById(R.id.file_properties_owner_info);
        ownerState = (ImageView) findViewById(R.id.file_properties_owner_state_icon);
        if(!isScreenInPortrait(this)){
            ownerLabel.setMaxWidthEmojis(dp2px(MAX_WIDTH_FILENAME_LAND, outMetrics));
            ownerInfo.setMaxWidth(dp2px(MAX_WIDTH_FILENAME_LAND_2, outMetrics));
        }else{
            ownerLabel.setMaxWidthEmojis(dp2px(MAX_WIDTH_FILENAME_PORT, outMetrics));
            ownerInfo.setMaxWidth(dp2px(MAX_WIDTH_FILENAME_PORT_2, outMetrics));
        }
        ownerLayout.setVisibility(View.GONE);

        //Info Layout

        //Size Layout
        sizeLayout = (RelativeLayout) findViewById(R.id.file_properties_size_layout);
        sizeTitleTextView  = (TextView) findViewById(R.id.file_properties_info_menu_size);
        sizeTextView = (TextView) findViewById(R.id.file_properties_info_data_size);

        //Folder Versions Layout
        folderVersionsLayout = (RelativeLayout) findViewById(R.id.file_properties_folder_versions_layout);
        folderVersionsText = (TextView) findViewById(R.id.file_properties_info_data_folder_versions);
        folderVersionsLayout.setVisibility(View.GONE);

        folderCurrentVersionsLayout = (RelativeLayout) findViewById(R.id.file_properties_folder_current_versions_layout);
        folderCurrentVersionsText = (TextView) findViewById(R.id.file_properties_info_data_folder_current_versions);
        folderCurrentVersionsLayout.setVisibility(View.GONE);

        folderPreviousVersionsLayout = (RelativeLayout) findViewById(R.id.file_properties_folder_previous_versions_layout);
        folderPreviousVersionsText = (TextView) findViewById(R.id.file_properties_info_data_folder_previous_versions);
        folderPreviousVersionsLayout.setVisibility(View.GONE);

        //Content Layout
        contentLayout = (RelativeLayout) findViewById(R.id.file_properties_content_layout);
        contentTitleTextView  = (TextView) findViewById(R.id.file_properties_info_menu_content);
        contentTextView = (TextView) findViewById(R.id.file_properties_info_data_content);

        dividerLinkLayout = (View) findViewById(R.id.divider_link_layout);
        publicLinkLayout = (RelativeLayout) findViewById(R.id.file_properties_link_layout);
        publicLinkCopyLayout = (RelativeLayout) findViewById(R.id.file_properties_copy_layout);

        publicLinkText = (TextView) findViewById(R.id.file_properties_link_text);
        publicLinkDate = findViewById(R.id.file_properties_link_date);
        publicLinkButton = (Button) findViewById(R.id.file_properties_link_button);
        publicLinkButton.setText(getString(R.string.context_copy));
        publicLinkButton.setOnClickListener(this);

        //Added Layout
        addedLayout = (RelativeLayout) findViewById(R.id.file_properties_added_layout);
        addedTextView = (TextView) findViewById(R.id.file_properties_info_data_added);

        //Modified Layout
        modifiedLayout = (RelativeLayout) findViewById(R.id.file_properties_created_layout);
        modifiedTextView = (TextView) findViewById(R.id.file_properties_info_data_created);

        //Versions Layout
        versionsLayout = (RelativeLayout) findViewById(R.id.file_properties_versions_layout);
        versionsButton = (Button) findViewById(R.id.file_properties_text_number_versions);
        separatorVersions = (View) findViewById(R.id.separator_versions);

        if (megaApi == null){
            MegaApplication app = (MegaApplication)getApplication();
            megaApi = app.getMegaApi();
        }
        if(megaApi==null||megaApi.getRootNode()==null){
            logDebug("Refresh session - sdk");
            Intent intent = new Intent(this, LoginActivityLollipop.class);
            intent.putExtra(VISIBLE_FRAGMENT,  LOGIN_FRAGMENT);
            intent.setFlags(Intent.FLAG_ACTIVITY_CLEAR_TOP);
            startActivity(intent);
            finish();
            return;
        }

        if (megaChatApi == null) {
            megaChatApi = ((MegaApplication) getApplication()).getMegaChatApi();
        }

<<<<<<< HEAD
        if (megaChatApi == null || megaChatApi.getInitState() == MegaChatApi.INIT_ERROR) {
            logDebug("Refresh session - karere");
            Intent intent = new Intent(this, LoginActivityLollipop.class);
            intent.putExtra(VISIBLE_FRAGMENT, LOGIN_FRAGMENT);
            intent.setFlags(Intent.FLAG_ACTIVITY_CLEAR_TOP);
            startActivity(intent);
            finish();
            return;
=======
            sharedLayout.setVisibility(View.GONE);
            dividerSharedLayout.setVisibility(View.GONE);
            dividerLinkLayout.setVisibility(View.GONE);
            publicLinkLayout.setVisibility(View.GONE);
            publicLinkCopyLayout.setVisibility(View.GONE);
            contentLayout.setVisibility(View.GONE);
            addedLayout.setVisibility(View.GONE);
            modifiedLayout.setVisibility(View.GONE);
            versionsLayout.setVisibility(View.GONE);
            separatorVersions.setVisibility(View.GONE);

            if (path != null){
                logDebug("Path no NULL");
                file = new File (path);
                sizeTextView.setText(getSizeString(file.length()));
                String location = file.getParentFile().getName();
                if (location.equals("in")){
                    locationTextView.setText(getResources().getString(R.string.section_saved_for_offline_new));
                }
                else {
                    String offlineLocation = file.getParentFile().getParentFile().getName() + '/' + location;
                    if (offlineLocation.equals(OFFLINE_DIR)) {
                        locationTextView.setText(StringResourcesUtils.getString(R.string.section_saved_for_offline_new));
                    } else {
                        locationTextView.setText(StringResourcesUtils.getString(R.string.location_label,
                                location, StringResourcesUtils.getString(R.string.section_saved_for_offline)));
                    }
                }
                logDebug("Path: " + file.getAbsolutePath() + ", Size: " + file.length());
            }
            else {
                logWarning("Path is NULL");
            }
            pathNavigation = getIntent().getStringExtra("pathNavigation");
>>>>>>> 72f25c85
        }

        megaApi.addGlobalListener(this);

        Bundle extras = getIntent().getExtras();
        if (extras != null){
            from = extras.getInt("from");
            if(from==FROM_INCOMING_SHARES){
                firstIncomingLevel = extras.getBoolean("firstLevel");
            }

            long handleNode = extras.getLong("handle", -1);
            logDebug("Handle of the selected node: " + handleNode);
            node = megaApi.getNodeByHandle(handleNode);
            if (node == null){
                logWarning("Node is NULL");
                finish();
                return;
            }

            if (node.isFolder()) {
                modifiedLayout.setVisibility(View.GONE);

                if (isEmptyFolder(node)) {
                    availableOfflineLayout.setVisibility(View.GONE);

                    View view = findViewById(R.id.available_offline_separator);
                    if (view != null) {
                        view.setVisibility(View.GONE);
                    }
                }
            } else {
                modifiedLayout.setVisibility(View.VISIBLE);
            }

            String name = node.getName();

            collapsingToolbar.setTitle(name.toUpperCase());
            if (nC == null) {
                nC = new NodeController(this);
            }
            MegaNode parent = nC.getParent(node);

            if (parent.getHandle() != megaApi.getRubbishNode().getHandle()){
                offlineSwitch.setEnabled(true);
                offlineSwitch.setOnCheckedChangeListener((view, isChecked) -> onClick(view));
                availableOfflineView.setTextColor(ContextCompat.getColor(this, R.color.primary_text));
            }else{
                offlineSwitch.setEnabled(false);
                availableOfflineView.setTextColor(ContextCompat.getColor(this, R.color.invite_button_deactivated));

            }

<<<<<<< HEAD
            if(megaApi.hasVersions(node)){
                versionsLayout.setVisibility(View.VISIBLE);

                String text = getQuantityString(R.plurals.number_of_versions, megaApi.getNumVersions(node), megaApi.getNumVersions(node));
                versionsButton.setText(text);
                versionsButton.setOnClickListener(this);
                separatorVersions.setVisibility(View.VISIBLE);
=======
                collapsingToolbar.setTitle(name.toUpperCase());
                if (nC == null) {
                    nC = new NodeController(this);
                }
                MegaNode parent = nC.getParent(node);
                if (from == FROM_INCOMING_SHARES){
                    fragmentHandle = -1;
                    if (megaApi.getParentNode(node) != null) {
                        locationTextView.setText(StringResourcesUtils.getString(R.string.location_label,
                                megaApi.getParentNode(node).getName(),
                                StringResourcesUtils.getString(R.string.tab_incoming_shares)));
                    } else {
                        locationTextView.setText(StringResourcesUtils.getString(R.string.tab_incoming_shares));
                    }
                }
                else{
                    if (parent.getHandle() == megaApi.getRootNode().getHandle()){
                        fragmentHandle = megaApi.getRootNode().getHandle();
                    }
                    else if (parent.getHandle() == megaApi.getRubbishNode().getHandle()){
                        fragmentHandle = megaApi.getRubbishNode().getHandle();
                    }
                    else if (parent.getHandle() == megaApi.getInboxNode().getHandle()){
                        fragmentHandle = megaApi.getInboxNode().getHandle();
                    }

                    if (megaApi.getParentNode(node) == null) { // It is because of the parent node is Incoming Shares
                        locationTextView.setText(StringResourcesUtils.getString(R.string.tab_incoming_shares));
                    } else if (parent.getHandle() == megaApi.getRootNode().getHandle() ||
                            parent.getHandle() == megaApi.getRubbishNode().getHandle() ||
                            parent.getHandle() == megaApi.getInboxNode().getHandle()) {
                        if (megaApi.getParentNode(node).getHandle() == parent.getHandle()) {
                            locationTextView.setText(getTranslatedNameForParentNodes(parent.getHandle()));
                        } else {
                            locationTextView.setText(StringResourcesUtils.getString(R.string.location_label,
                                    megaApi.getParentNode(node).getName(),
                                    getTranslatedNameForParentNodes(parent.getHandle())));
                        }
                    } else {
                        locationTextView.setText(StringResourcesUtils.getString(R.string.location_label,
                                megaApi.getParentNode(node).getName(),
                                StringResourcesUtils.getString(R.string.tab_incoming_shares)));
                    }
                }
>>>>>>> 72f25c85

                nodeVersions = megaApi.getVersions(node);
            }
            else{
                versionsLayout.setVisibility(View.GONE);
                separatorVersions.setVisibility(View.GONE);
            }

        }
        else{
            logWarning("Extras is NULL");
        }

        listView = (RecyclerView)findViewById(R.id.file_info_contact_list_view);
        //listView.addOnItemTouchListener(this);
        listView.setItemAnimator(new DefaultItemAnimator());
        listView.addItemDecoration(new SimpleDividerItemDecoration(this));
        LinearLayoutManager mLayoutManager = new LinearLayoutManager(this);
        listView.setLayoutManager(mLayoutManager);

        //get shared contact list and max number can be displayed in the list is five
        setContactList();

        moreButton = (Button)findViewById(R.id.more_button);
        moreButton.setOnClickListener(this);
        setMoreButtonText();

        //setup adapter
        adapter = new MegaFileInfoSharedContactLollipopAdapter(this,node,listContacts,listView);
        adapter.setShareList(listContacts);
        adapter.setPositionClicked(-1);
        adapter.setMultipleSelect(false);

        listView.setAdapter(adapter);

        refreshProperties();
        supportInvalidateOptionsMenu();

        setIconResource();

        if(savedInstanceState != null){
            long handle = savedInstanceState.getLong(KEY_SELECTED_SHARE_HANDLE, INVALID_HANDLE);
            if(handle == INVALID_HANDLE || node == null){
                return;
            }
            ArrayList<MegaShare> list = megaApi.getOutShares(node);
            for (MegaShare share: list) {
                if(handle == share.getNodeHandle()){
                    selectedShare = share;
                    break;
                }
            }

            nodeAttacher.restoreState(savedInstanceState);
            nodeSaver.restoreState(savedInstanceState);
        }

        //Location Layout
        locationLayout = (RelativeLayout) findViewById(R.id.file_properties_location_layout);
        locationTextView = (TextView) findViewById(R.id.file_properties_info_data_location);

        LocationInfo locationInfo = getNodeLocationInfo(adapterType, from == FROM_INCOMING_SHARES,
                node.getHandle());
        if (locationInfo != null) {
            locationTextView.setText(locationInfo.getLocation());
            locationTextView.setOnClickListener(v -> {
                handleLocationClick(this, adapterType, locationInfo);
            });
        } else {
            locationLayout.setVisibility(View.GONE);
        }

        registerReceiver(manageShareReceiver, new IntentFilter(BROADCAST_ACTION_INTENT_MANAGE_SHARE));

        IntentFilter contactUpdateFilter = new IntentFilter(BROADCAST_ACTION_INTENT_FILTER_CONTACT_UPDATE);
        contactUpdateFilter.addAction(ACTION_UPDATE_NICKNAME);
        contactUpdateFilter.addAction(ACTION_UPDATE_FIRST_NAME);
        contactUpdateFilter.addAction(ACTION_UPDATE_LAST_NAME);
        contactUpdateFilter.addAction(ACTION_UPDATE_CREDENTIALS);
        registerReceiver(contactUpdateReceiver, contactUpdateFilter);
	}
	
	private String getTranslatedNameForParentNodes(long parentHandle){
        String translated;
        Context context = getApplicationContext();
        if(parentHandle == megaApi.getRootNode().getHandle()){
            translated = context.getString(R.string.section_cloud_drive);
        }else if(parentHandle == megaApi.getRubbishNode().getHandle()){
            translated = context.getString(R.string.section_rubbish_bin);
        }else if(parentHandle == megaApi.getInboxNode().getHandle()){
            translated = context.getString(R.string.section_inbox);
        }else {
            translated = megaApi.getNodeByHandle(parentHandle).getName();
        }
        return translated;
    }

    void setOwnerState(long userHandle) {
        setContactStatus(megaChatApi.getUserOnlineStatus(userHandle), ownerState);
    }

	@Override
	public boolean onCreateOptionsMenu(Menu menu) {

        drawableDots = ContextCompat.getDrawable(getApplicationContext(), R.drawable.ic_dots_vertical_white);
        drawableDots = drawableDots.mutate();
        upArrow = ContextCompat.getDrawable(getApplicationContext(), R.drawable.ic_arrow_back_white);
        upArrow = upArrow.mutate();

        drawableRemoveLink = ContextCompat.getDrawable(getApplicationContext(), R.drawable.ic_remove_link_w);
        drawableRemoveLink = drawableRemoveLink.mutate();
        drawableLink = ContextCompat.getDrawable(getApplicationContext(), R.drawable.ic_link_white);
        drawableLink = drawableLink.mutate();
        drawableShare = ContextCompat.getDrawable(getApplicationContext(), R.drawable.ic_share_white);
        drawableShare = drawableShare.mutate();
        drawableDownload = ContextCompat.getDrawable(getApplicationContext(), R.drawable.ic_download_white);
        drawableDownload = drawableDownload.mutate();
        drawableLeave = ContextCompat.getDrawable(getApplicationContext(), R.drawable.ic_leave_share_w);
        drawableLeave = drawableLeave.mutate();
        drawableCopy = ContextCompat.getDrawable(getApplicationContext(), R.drawable.ic_copy_white);
        drawableCopy.mutate();
        drawableChat = ContextCompat.getDrawable(getApplicationContext(), R.drawable.ic_send_to_contact);
        drawableChat.mutate();

		// Inflate the menu items for use in the action bar
		MenuInflater inflater = getMenuInflater();
		inflater.inflate(R.menu.file_info_action, menu);

		downloadMenuItem = menu.findItem(R.id.cab_menu_file_info_download);
		shareMenuItem = menu.findItem(R.id.cab_menu_file_info_share_folder);
		getLinkMenuItem = menu.findItem(R.id.cab_menu_file_info_get_link);
		editLinkMenuItem = menu.findItem(R.id.cab_menu_file_info_edit_link);
		removeLinkMenuItem = menu.findItem(R.id.cab_menu_file_info_remove_link);
		renameMenuItem = menu.findItem(R.id.cab_menu_file_info_rename);
		moveMenuItem = menu.findItem(R.id.cab_menu_file_info_move);
		copyMenuItem = menu.findItem(R.id.cab_menu_file_info_copy);
		rubbishMenuItem = menu.findItem(R.id.cab_menu_file_info_rubbish);
		deleteMenuItem = menu.findItem(R.id.cab_menu_file_info_delete);
		leaveMenuItem = menu.findItem(R.id.cab_menu_file_info_leave);
		sendToChatMenuItem = menu.findItem(R.id.cab_menu_file_info_send_to_chat);

        MegaNode parent = megaApi.getNodeByHandle(node.getHandle());
        if(parent != null) {

            while (megaApi.getParentNode(parent) != null) {
                parent = megaApi.getParentNode(parent);
            }
            if (parent.getHandle() == megaApi.getRubbishNode().getHandle()) {
                downloadMenuItem.setVisible(false);
                shareMenuItem.setVisible(false);
                getLinkMenuItem.setVisible(false);
                editLinkMenuItem.setVisible(false);
                removeLinkMenuItem.setVisible(false);
                renameMenuItem.setVisible(true);
                moveMenuItem.setVisible(true);
                copyMenuItem.setVisible(true);
                sendToChatMenuItem.setVisible(false);
                rubbishMenuItem.setVisible(false);
                deleteMenuItem.setVisible(true);
                leaveMenuItem.setVisible(false);
            } else {

                if (node.isFolder()) {
                    sendToChatMenuItem.setVisible(false);
                    menu.findItem(R.id.cab_menu_file_info_send_to_chat).setShowAsAction(MenuItem.SHOW_AS_ACTION_NEVER);
                } else {
                    sendToChatMenuItem.setVisible(true);
                    menu.findItem(R.id.cab_menu_file_info_send_to_chat).setShowAsAction(MenuItem.SHOW_AS_ACTION_ALWAYS);
                }

                if (node.isExported()) {
                    getLinkMenuItem.setVisible(false);
                    menu.findItem(R.id.cab_menu_file_info_get_link).setShowAsAction(MenuItem.SHOW_AS_ACTION_NEVER);
                    editLinkMenuItem.setVisible(true);
                    removeLinkMenuItem.setVisible(true);
                    menu.findItem(R.id.cab_menu_file_info_remove_link).setShowAsAction(MenuItem.SHOW_AS_ACTION_ALWAYS);
                } else {

                    getLinkMenuItem.setVisible(true);
                    menu.findItem(R.id.cab_menu_file_info_get_link).setShowAsAction(MenuItem.SHOW_AS_ACTION_ALWAYS);
                    editLinkMenuItem.setVisible(false);
                    removeLinkMenuItem.setVisible(false);
                    menu.findItem(R.id.cab_menu_file_info_remove_link).setShowAsAction(MenuItem.SHOW_AS_ACTION_NEVER);
                }

                if (from == FROM_INCOMING_SHARES) {

                    downloadMenuItem.setVisible(true);
                    menu.findItem(R.id.cab_menu_file_info_download).setShowAsAction(MenuItem.SHOW_AS_ACTION_ALWAYS);

                    shareMenuItem.setVisible(false);
                    menu.findItem(R.id.cab_menu_file_info_share_folder).setShowAsAction(MenuItem.SHOW_AS_ACTION_NEVER);

                    deleteMenuItem.setVisible(false);

                    if (firstIncomingLevel) {
                        leaveMenuItem.setVisible(true);
                        menu.findItem(R.id.cab_menu_file_info_leave).setShowAsAction(MenuItem.SHOW_AS_ACTION_ALWAYS);

                    } else {
                        leaveMenuItem.setVisible(false);
                        menu.findItem(R.id.cab_menu_file_info_leave).setShowAsAction(MenuItem.SHOW_AS_ACTION_NEVER);

                    }

                    int accessLevel = megaApi.getAccess(node);
                    logDebug("Node: " + node.getHandle());

                    switch (accessLevel) {

                        case MegaShare.ACCESS_OWNER:
                        case MegaShare.ACCESS_FULL: {
                            if (firstIncomingLevel) {
                                rubbishMenuItem.setVisible(false);
                            } else {
                                rubbishMenuItem.setVisible(true);
                            }
                            renameMenuItem.setVisible(true);
                            moveMenuItem.setVisible(false);
                            copyMenuItem.setVisible(true);

                            getLinkMenuItem.setVisible(false);
                            menu.findItem(R.id.cab_menu_file_info_get_link).setShowAsAction(MenuItem.SHOW_AS_ACTION_NEVER);
                            editLinkMenuItem.setVisible(false);
                            removeLinkMenuItem.setVisible(false);
                            menu.findItem(R.id.cab_menu_file_info_remove_link).setShowAsAction(MenuItem.SHOW_AS_ACTION_NEVER);
                            break;
                        }
                        case MegaShare.ACCESS_READ: {
                            renameMenuItem.setVisible(false);
                            moveMenuItem.setVisible(false);
                            copyMenuItem.setVisible(true);
                            menu.findItem(R.id.cab_menu_file_info_copy).setShowAsAction(MenuItem.SHOW_AS_ACTION_ALWAYS);

                            rubbishMenuItem.setVisible(false);

                            getLinkMenuItem.setVisible(false);
                            menu.findItem(R.id.cab_menu_file_info_get_link).setShowAsAction(MenuItem.SHOW_AS_ACTION_NEVER);

                            editLinkMenuItem.setVisible(false);
                            removeLinkMenuItem.setVisible(false);
                            menu.findItem(R.id.cab_menu_file_info_remove_link).setShowAsAction(MenuItem.SHOW_AS_ACTION_NEVER);

                            break;
                        }
                        case MegaShare.ACCESS_READWRITE: {
                            renameMenuItem.setVisible(false);
                            moveMenuItem.setVisible(false);
                            copyMenuItem.setVisible(true);

                            rubbishMenuItem.setVisible(false);

                            getLinkMenuItem.setVisible(false);
                            menu.findItem(R.id.cab_menu_file_info_get_link).setShowAsAction(MenuItem.SHOW_AS_ACTION_NEVER);

                            editLinkMenuItem.setVisible(false);
                            removeLinkMenuItem.setVisible(false);
                            menu.findItem(R.id.cab_menu_file_info_remove_link).setShowAsAction(MenuItem.SHOW_AS_ACTION_NEVER);
                            break;
                        }
                    }
                } else {
                    downloadMenuItem.setVisible(true);

                    if (node.isFolder()) {
                        shareMenuItem.setVisible(true);
                        menu.findItem(R.id.cab_menu_file_info_share_folder).setShowAsAction(MenuItem.SHOW_AS_ACTION_ALWAYS);
                    } else {
                        shareMenuItem.setVisible(false);
                        menu.findItem(R.id.cab_menu_file_info_share_folder).setShowAsAction(MenuItem.SHOW_AS_ACTION_NEVER);
                    }

                    rubbishMenuItem.setVisible(true);
                    deleteMenuItem.setVisible(false);
                    leaveMenuItem.setVisible(false);
                    menu.findItem(R.id.cab_menu_file_info_leave).setShowAsAction(MenuItem.SHOW_AS_ACTION_NEVER);

                    renameMenuItem.setVisible(true);
                    moveMenuItem.setVisible(true);
                    copyMenuItem.setVisible(true);
                }
            }

            if (node.hasPreview() || node.hasThumbnail()) {
                appBarLayout.addOnOffsetChangedListener(new AppBarLayout.OnOffsetChangedListener() {
                    @Override
                    public void onOffsetChanged(AppBarLayout appBarLayout, int offset) {
                        if (offset == 0) {
                            // Expanded
                            setColorFilterWhite();
                        }
                        else {
                            if (offset<0 && Math.abs(offset)>=appBarLayout.getTotalScrollRange()/2) {
                                // Collapsed
                                setColorFilterBlack();
                            }
                            else {
                               setColorFilterWhite();
                            }
                        }
                    }
                });

                collapsingToolbar.setCollapsedTitleTextColor(ContextCompat.getColor(this, R.color.primary_text));
                collapsingToolbar.setExpandedTitleColor(ContextCompat.getColor(this, R.color.white));
                collapsingToolbar.setStatusBarScrimColor(ContextCompat.getColor(this, R.color.status_bar_search));
            }
        /*Folder*/
            else {
                getWindow().setStatusBarColor(ContextCompat.getColor(this, R.color.status_bar_search));
                setColorFilterBlack();
            }
        }

		return super.onCreateOptionsMenu(menu);
	}

	void setColorFilterBlack () {
        upArrow.setColorFilter(Color.BLACK, PorterDuff.Mode.SRC_ATOP);
        getSupportActionBar().setHomeAsUpIndicator(upArrow);

        drawableDots.setColorFilter(Color.BLACK, PorterDuff.Mode.SRC_ATOP);
        toolbar.setOverflowIcon(drawableDots);

        if (removeLinkMenuItem != null) {
            drawableRemoveLink.setColorFilter(Color.BLACK, PorterDuff.Mode.SRC_ATOP);
            removeLinkMenuItem.setIcon(drawableRemoveLink);
        }
        if (getLinkMenuItem != null) {
            drawableLink.setColorFilter(Color.BLACK, PorterDuff.Mode.SRC_ATOP);
            getLinkMenuItem.setIcon(drawableLink);
        }
        if (downloadMenuItem != null) {
            drawableDownload.setColorFilter(Color.BLACK, PorterDuff.Mode.SRC_ATOP);
            downloadMenuItem.setIcon(drawableDownload);
        }
        if (shareMenuItem != null) {
            drawableShare.setColorFilter(Color.BLACK, PorterDuff.Mode.SRC_ATOP);
            shareMenuItem.setIcon(drawableShare);
        }
        if (leaveMenuItem != null) {
            drawableLeave.setColorFilter(Color.BLACK, PorterDuff.Mode.SRC_ATOP);
            leaveMenuItem.setIcon(drawableLeave);
        }
        if (copyMenuItem != null) {
            drawableCopy.setColorFilter(Color.BLACK, PorterDuff.Mode.SRC_ATOP);
            copyMenuItem.setIcon(drawableCopy);
        }
        if (sendToChatMenuItem != null) {
            drawableChat.setColorFilter(Color.BLACK, PorterDuff.Mode.SRC_ATOP);
            sendToChatMenuItem.setIcon(drawableChat);
        }
    }

    void setColorFilterWhite () {
        upArrow.setColorFilter(Color.WHITE, PorterDuff.Mode.SRC_ATOP);
        getSupportActionBar().setHomeAsUpIndicator(upArrow);

        drawableDots.setColorFilter(Color.WHITE, PorterDuff.Mode.SRC_ATOP);
        toolbar.setOverflowIcon(drawableDots);

        if (removeLinkMenuItem != null) {
            drawableRemoveLink.setColorFilter(Color.WHITE, PorterDuff.Mode.SRC_ATOP);
            removeLinkMenuItem.setIcon(drawableRemoveLink);
        }
        if (getLinkMenuItem != null) {
            drawableLink.setColorFilter(Color.WHITE, PorterDuff.Mode.SRC_ATOP);
            getLinkMenuItem.setIcon(drawableLink);
        }
        if (downloadMenuItem != null) {
            drawableDownload.setColorFilter(Color.WHITE, PorterDuff.Mode.SRC_ATOP);
            downloadMenuItem.setIcon(drawableDownload);
        }
        if (shareMenuItem != null) {
            drawableShare.setColorFilter(Color.WHITE, PorterDuff.Mode.SRC_ATOP);
            shareMenuItem.setIcon(drawableShare);
        }
        if (leaveMenuItem != null) {
            drawableLeave.setColorFilter(Color.WHITE, PorterDuff.Mode.SRC_ATOP);
            leaveMenuItem.setIcon(drawableLeave);
        }
        if (copyMenuItem != null) {
            drawableCopy.setColorFilter(Color.WHITE, PorterDuff.Mode.SRC_ATOP);
            copyMenuItem.setIcon(drawableCopy);
        }
        if (sendToChatMenuItem != null) {
            drawableChat.setColorFilter(Color.WHITE, PorterDuff.Mode.SRC_ATOP);
            sendToChatMenuItem.setIcon(drawableChat);
        }
    }

	@Override
	public boolean onOptionsItemSelected(MenuItem item) {
        logDebug("onOptionsItemSelected");

		int id = item.getItemId();
		switch (id) {
			case android.R.id.home: {
                onBackPressed();
				break;
			}
			case R.id.cab_menu_file_info_download: {
			    nodeSaver.saveNode(node, false, false, false, false);
				break;
			}
			case R.id.cab_menu_file_info_share_folder: {
				Intent intent = new Intent();
				intent.setClass(this, AddContactActivityLollipop.class);
				intent.putExtra("contactType", CONTACT_TYPE_BOTH);
                intent.putExtra("MULTISELECT", 0);
				intent.putExtra(AddContactActivityLollipop.EXTRA_NODE_HANDLE, node.getHandle());
				startActivityForResult(intent, REQUEST_CODE_SELECT_CONTACT);
				break;
			}
			case R.id.cab_menu_file_info_get_link:
			case R.id.cab_menu_file_info_edit_link:{
                if (showTakenDownNodeActionNotAvailableDialog(node, this)) {
                    return false;
                }

                showGetLinkActivity(this, node.getHandle());
				break;
			}
			case R.id.cab_menu_file_info_remove_link: {
			    if (showTakenDownNodeActionNotAvailableDialog(node, this)) {
			        return false;
                }
				shareIt = false;
				AlertDialog removeLinkDialog;
				AlertDialog.Builder builder = new AlertDialog.Builder(this, R.style.AppCompatAlertDialogStyle);


				LayoutInflater inflater = getLayoutInflater();
				View dialoglayout = inflater.inflate(R.layout.dialog_link, null);
				TextView url = (TextView) dialoglayout.findViewById(R.id.dialog_link_link_url);
				TextView key = (TextView) dialoglayout.findViewById(R.id.dialog_link_link_key);
				TextView symbol = (TextView) dialoglayout.findViewById(R.id.dialog_link_symbol);
				TextView removeText = (TextView) dialoglayout.findViewById(R.id.dialog_link_text_remove);

				((RelativeLayout.LayoutParams) removeText.getLayoutParams()).setMargins(scaleWidthPx(25, outMetrics), scaleHeightPx(20, outMetrics), scaleWidthPx(10, outMetrics), 0);

				url.setVisibility(View.GONE);
				key.setVisibility(View.GONE);
				symbol.setVisibility(View.GONE);
				removeText.setVisibility(View.VISIBLE);

				removeText.setText(getString(R.string.context_remove_link_warning_text));

				Display display = getWindowManager().getDefaultDisplay();
				DisplayMetrics outMetrics = new DisplayMetrics();
				display.getMetrics(outMetrics);
				float density = getResources().getDisplayMetrics().density;

				float scaleW = getScaleW(outMetrics, density);
				float scaleH = getScaleH(outMetrics, density);


				if(getResources().getConfiguration().orientation == Configuration.ORIENTATION_LANDSCAPE){

					removeText.setTextSize(TypedValue.COMPLEX_UNIT_SP, (10*scaleW));

				}else{
					removeText.setTextSize(TypedValue.COMPLEX_UNIT_SP, (15*scaleW));

				}

				builder.setView(dialoglayout);

				builder.setPositiveButton(getString(R.string.context_remove), new DialogInterface.OnClickListener() {

					@Override
					public void onClick(DialogInterface dialog, int which) {
						typeExport=TYPE_EXPORT_REMOVE;
						megaApi.disableExport(node, fileInfoActivityLollipop);
					}
				});

				builder.setNegativeButton(getString(R.string.general_cancel), new DialogInterface.OnClickListener() {

					@Override
					public void onClick(DialogInterface dialog, int which) {

					}
				});

				removeLinkDialog = builder.create();
				removeLinkDialog.show();
				break;
			}
			case R.id.cab_menu_file_info_copy: {
				showCopy();
				break;
			}
			case R.id.cab_menu_file_info_move: {
				showMove();
				break;
			}
			case R.id.cab_menu_file_info_rename: {
				showRenameDialog();
				break;
			}
			case R.id.cab_menu_file_info_leave:
				showConfirmationLeaveIncomingShare(this, node);
				break;

			case R.id.cab_menu_file_info_rubbish:
			case R.id.cab_menu_file_info_delete: {
				moveToTrash();
				break;
			}
            case R.id.cab_menu_file_info_send_to_chat: {
                logDebug("Send chat option");

                if (node != null) {
                    nodeAttacher.attachNode(node);
                }
                break;
            }
		}
		return super.onOptionsItemSelected(item);
	}

	private void refreshProperties(){
        logDebug("refreshProperties");

		if(node==null){
			finish();
		}

		boolean result=true;

		if(node.isExported()){
			publicLink=true;
            dividerLinkLayout.setVisibility(View.VISIBLE);
			publicLinkLayout.setVisibility(View.VISIBLE);
			publicLinkCopyLayout.setVisibility(View.VISIBLE);
			publicLinkText.setText(node.getPublicLink());
			publicLinkDate.setText(getString(R.string.general_date_label, formatLongDateTime(node.getPublicLinkCreationTime())));
		}
		else{
			publicLink=false;
            dividerLinkLayout.setVisibility(View.GONE);
			publicLinkLayout.setVisibility(View.GONE);
			publicLinkCopyLayout.setVisibility(View.GONE);
		}

		if (node.isFile()){
            logDebug("Node is FILE");
			sharedLayout.setVisibility(View.GONE);
			dividerSharedLayout.setVisibility(View.GONE);
			sizeTitleTextView.setText(getString(R.string.file_properties_info_size_file));
			sizeTextView.setText(getSizeString(node.getSize()));

			contentLayout.setVisibility(View.GONE);

			if (node.getCreationTime() != 0){

				try {addedTextView.setText(formatLongDateTime(node.getCreationTime()));}catch(Exception ex)	{addedTextView.setText("");}

				if (node.getModificationTime() != 0){
					try {modifiedTextView.setText(formatLongDateTime(node.getModificationTime()));}catch(Exception ex)	{modifiedTextView.setText("");}
				}
				else{
					try {modifiedTextView.setText(formatLongDateTime(node.getCreationTime()));}catch(Exception ex)	{modifiedTextView.setText("");}
				}
			}
			else{
				addedTextView.setText("");
				modifiedTextView.setText("");
			}

			Bitmap thumb = null;
			Bitmap preview = null;
			thumb = getThumbnailFromCache(node);
			if (thumb != null){
				imageToolbarView.setImageBitmap(thumb);
				imageToolbarLayout.setVisibility(View.VISIBLE);
				iconToolbarLayout.setVisibility(View.GONE);
			}
			else{
				thumb = getThumbnailFromFolder(node, this);
				if (thumb != null){
					imageToolbarView.setImageBitmap(thumb);
					imageToolbarLayout.setVisibility(View.VISIBLE);
					iconToolbarLayout.setVisibility(View.GONE);
				}
			}
			preview = getPreviewFromCache(node);
			if (preview != null){
				previewCache.put(node.getHandle(), preview);
				imageToolbarView.setImageBitmap(preview);
				imageToolbarLayout.setVisibility(View.VISIBLE);
				iconToolbarLayout.setVisibility(View.GONE);
			}
			else{
				preview = getPreviewFromFolder(node, this);
				if (preview != null){
					previewCache.put(node.getHandle(), preview);
					imageToolbarView.setImageBitmap(preview);
					imageToolbarLayout.setVisibility(View.VISIBLE);
					iconToolbarLayout.setVisibility(View.GONE);
				}
				else{
					if (node.hasPreview()){
						File previewFile = new File(getPreviewFolder(this), node.getBase64Handle()+".jpg");
						megaApi.getPreview(node, previewFile.getAbsolutePath(), this);
					}
				}
			}

			if(megaApi.hasVersions(node)){
				versionsLayout.setVisibility(View.VISIBLE);
                String text = getQuantityString(R.plurals.number_of_versions, megaApi.getNumVersions(node), megaApi.getNumVersions(node));
                versionsButton.setText(text);
				versionsButton.setOnClickListener(this);
				separatorVersions.setVisibility(View.VISIBLE);

				nodeVersions = megaApi.getVersions(node);
			}
			else{
				versionsLayout.setVisibility(View.GONE);
				separatorVersions.setVisibility(View.GONE);
			}
		}
		else{ //Folder

            megaApi.getFolderInfo(node, this);
			contentTextView.setVisibility(View.VISIBLE);
			contentTitleTextView.setVisibility(View.VISIBLE);

			contentTextView.setText(getMegaNodeFolderInfo(node));

			long sizeFile=megaApi.getSize(node);
			sizeTextView.setText(getSizeString(sizeFile));
			setIconResource();

			if(from==FROM_INCOMING_SHARES){
				//Show who is the owner
				ownerRoundeImage.setImageBitmap(null);
				ArrayList<MegaShare> sharesIncoming = megaApi.getInSharesList();
				for(int j=0; j<sharesIncoming.size();j++){
					MegaShare mS = sharesIncoming.get(j);
					if(mS.getNodeHandle()==node.getHandle()){
						MegaUser user= megaApi.getContact(mS.getUser());
						contactMail=user.getEmail();
						if(user!=null){
                            String name = getMegaUserNameDB(user);
                            if (name == null) {
                                name = user.getEmail();
                            }
                            ownerLabel.setText(name);
                            ownerInfo.setText(user.getEmail());
                            setOwnerState(user.getHandle());
                            createDefaultAvatar(ownerRoundeImage, user, name);
						}
						else{
							ownerLabel.setText(mS.getUser());
							ownerInfo.setText(mS.getUser());
                            setOwnerState(-1);
							createDefaultAvatar(ownerRoundeImage, user, mS.getUser());
						}


						File avatar = buildAvatarFile(this, contactMail + ".jpg");
						Bitmap bitmap = null;
						if (isFileAvailable(avatar)){
							if (avatar.length() > 0){
								BitmapFactory.Options bOpts = new BitmapFactory.Options();
								bOpts.inPurgeable = true;
								bOpts.inInputShareable = true;
								bitmap = BitmapFactory.decodeFile(avatar.getAbsolutePath(), bOpts);
								if (bitmap == null) {
									avatar.delete();
                                    megaApi.getUserAvatar(user,buildAvatarFile(this, contactMail + ".jpg").getAbsolutePath(), this);
                                }
								else{
									ownerRoundeImage.setImageBitmap(bitmap);
								}
							}
							else{
                                megaApi.getUserAvatar(user,buildAvatarFile(this, contactMail + ".jpg").getAbsolutePath(), this);
							}
						}
						else{
                            megaApi.getUserAvatar(user,buildAvatarFile(this, contactMail + ".jpg").getAbsolutePath(), this);
						}
						ownerLayout.setVisibility(View.VISIBLE);
					}
				}
			}


			sl = megaApi.getOutShares(node);

			if (sl != null){

				if (sl.size() == 0){

					sharedLayout.setVisibility(View.GONE);
					dividerSharedLayout.setVisibility(View.GONE);
					//If I am the owner
					if (megaApi.checkAccess(node, MegaShare.ACCESS_OWNER).getErrorCode() == MegaError.API_OK){
						permissionInfo.setVisibility(View.GONE);
					}
					else{

						owner = false;
						//If I am not the owner
						//permissionsLayout.setVisibility(View.VISIBLE);
						permissionInfo.setVisibility(View.VISIBLE);

						int accessLevel= megaApi.getAccess(node);
                        logDebug("Node: " + node.getHandle());

						switch(accessLevel){
							case MegaShare.ACCESS_OWNER:
							case MegaShare.ACCESS_FULL:{
								permissionInfo.setText(getResources().getString(R.string.file_properties_shared_folder_full_access).toUpperCase(Locale.getDefault()));

								//permissionsIcon.setImageResource(R.drawable.ic_shared_fullaccess);
								break;
							}
							case MegaShare.ACCESS_READ:{
								permissionInfo.setText(getResources().getString(R.string.file_properties_shared_folder_read_only).toUpperCase(Locale.getDefault()));
								//permissionsIcon.setImageResource(R.drawable.ic_shared_read);
								break;
							}
							case MegaShare.ACCESS_READWRITE:{
								permissionInfo.setText(getResources().getString(R.string.file_properties_shared_folder_read_write).toUpperCase(Locale.getDefault()));
								//permissionsIcon.setImageResource(R.drawable.ic_shared_read_write);
								break;
							}
						}
					}
				}
				else{
					sharedLayout.setVisibility(View.VISIBLE);
					dividerSharedLayout.setVisibility(View.VISIBLE);
                    usersSharedWithTextButton.setText(getQuantityString(R.plurals.general_selection_num_contacts,
                                    sl.size(), sl.size()));

				}

				if (node.getCreationTime() != 0){
					try {addedTextView.setText(DateUtils.getRelativeTimeSpanString(node.getCreationTime() * 1000));}catch(Exception ex)	{addedTextView.setText("");}

					if (node.getModificationTime() != 0){
						try {modifiedTextView.setText(DateUtils.getRelativeTimeSpanString(node.getModificationTime() * 1000));}catch(Exception ex)	{modifiedTextView.setText("");}
					}
					else{
						try {modifiedTextView.setText(DateUtils.getRelativeTimeSpanString(node.getCreationTime() * 1000));}catch(Exception ex)	{modifiedTextView.setText("");}
					}
				}
				else{
					addedTextView.setText("");
					modifiedTextView.setText("");
				}
			}
			else{

				sharedLayout.setVisibility(View.GONE);
				dividerSharedLayout.setVisibility(View.GONE);
			}
		}

		//Choose the button offlineSwitch
        if (availableOffline(this, node)) {
            availableOfflineBoolean = true;
            offlineSwitch.setChecked(true);
            return;
        }

        availableOfflineBoolean = false;
        offlineSwitch.setChecked(false);
	}

	private void createDefaultAvatar(ImageView ownerRoundeImage, MegaUser user, String name){
		ownerRoundeImage.setImageBitmap(getDefaultAvatar(getColorAvatar(user), name, AVATAR_SIZE, true));
	}


    private void sharedContactClicked() {
        FrameLayout sharedContactLayout = (FrameLayout)findViewById(R.id.shared_contact_list_container);
        if (isShareContactExpanded) {
            if (sl != null) {
                usersSharedWithTextButton.setText(getQuantityString(R.plurals.general_selection_num_contacts,
                                sl.size(), sl.size()));
            }
            sharedContactLayout.setVisibility(View.GONE);
        } else {
            usersSharedWithTextButton.setText(R.string.general_close);
            sharedContactLayout.setVisibility(View.VISIBLE);
        }

        isShareContactExpanded = !isShareContactExpanded;
    }

	@Override
	public void onClick(View v) {

        hideMultipleSelect();
		switch (v.getId()) {
			case R.id.file_properties_text_number_versions:{
                Intent i = new Intent(this, VersionsFileActivity.class);
                i.putExtra("handle", node.getHandle());
                startActivityForResult(i, REQUEST_CODE_DELETE_VERSIONS_HISTORY);
				break;
			}
			case R.id.file_properties_link_button:{
                logDebug("Copy link button");
				if(Build.VERSION.SDK_INT < Build.VERSION_CODES.HONEYCOMB) {
					android.text.ClipboardManager clipboard = (android.text.ClipboardManager) getSystemService(Context.CLIPBOARD_SERVICE);
					clipboard.setText(node.getPublicLink());
				} else {
					android.content.ClipboardManager clipboard = (android.content.ClipboardManager) getSystemService(Context.CLIPBOARD_SERVICE);
					android.content.ClipData clip = android.content.ClipData.newPlainText("Copied Text", node.getPublicLink());
					clipboard.setPrimaryClip(clip);
				}
				showSnackbar(SNACKBAR_TYPE, getString(R.string.file_properties_get_link), -1);
				break;
			}
			case R.id.file_properties_shared_layout:
			case R.id.file_properties_shared_info_button:{
                sharedContactClicked();
				break;
			}
            case R.id.more_button:
                Intent i = new Intent(this, FileContactListActivityLollipop.class);
                i.putExtra(NAME, node.getHandle());
                startActivity(i);
                break;
			case R.id.file_properties_switch:{
                boolean isChecked = offlineSwitch.isChecked();

                if (app.getStorageState() == STORAGE_STATE_PAYWALL) {
                    showOverDiskQuotaPaywallWarning();
                    offlineSwitch.setChecked(!isChecked);
                    return;
                }

				if(owner){
                    logDebug("Owner: me");
					if (!isChecked){
                        logDebug("isChecked");
                        isRemoveOffline = true;
                        handle = node.getHandle();
						availableOfflineBoolean = false;
						offlineSwitch.setChecked(false);
						mOffDelete = dbH.findByHandle(handle);
                        removeOffline(mOffDelete, dbH, this);
						supportInvalidateOptionsMenu();
					}
					else{
                        logDebug("NOT Checked");
                        isRemoveOffline = false;
                        handle = -1;
						availableOfflineBoolean = true;
						offlineSwitch.setChecked(true);

						File destination = getOfflineParentFile(this, from, node, megaApi);
                        logDebug("Path destination: " + destination);

						if (isFileAvailable(destination) && destination.isDirectory()){
							File offlineFile = new File(destination, node.getName());
							if (isFileAvailable(offlineFile) && node.getSize() == offlineFile.length() && offlineFile.getName().equals(node.getName())){ //This means that is already available offline
								return;
							}
						}

                        logDebug("Handle to save for offline : " + node.getHandle());
                        saveOffline(destination, node, this, fileInfoActivityLollipop);

						supportInvalidateOptionsMenu();
					}
				}
				else{
                    logDebug("Not owner");
					if (!isChecked){
						availableOfflineBoolean = false;
						offlineSwitch.setChecked(false);
						mOffDelete = dbH.findByHandle(node.getHandle());
                        removeOffline(mOffDelete, dbH, this);
						supportInvalidateOptionsMenu();
					}
					else{
						availableOfflineBoolean = true;
						offlineSwitch.setChecked(true);

						supportInvalidateOptionsMenu();

                        logDebug("Checking the node" + node.getHandle());

						//check the parent
						long result = -1;
						result = findIncomingParentHandle(node, megaApi);
                        logDebug("IncomingParentHandle: " + result);
						if(result!=-1){
							File destination = getOfflineParentFile(this, FROM_INCOMING_SHARES, node, megaApi);

							if (isFileAvailable(destination) && destination.isDirectory()){
								File offlineFile = new File(destination, node.getName());
								if (isFileAvailable(offlineFile) && node.getSize() == offlineFile.length() && offlineFile.getName().equals(node.getName())){ //This means that is already available offline
									return;
								}
							}
							saveOffline(destination, node, this, fileInfoActivityLollipop);
						}
						else{
                            logWarning("result=findIncomingParentHandle NOT result!");
						}
					}
				}
				break;
			}
		}
	}

	/*
	 * Display keyboard
	 */
	private void showKeyboardDelayed(final View view) {
		handler.postDelayed(new Runnable() {
			@Override
			public void run() {
				InputMethodManager imm = (InputMethodManager) getSystemService(Context.INPUT_METHOD_SERVICE);
				imm.showSoftInput(view, InputMethodManager.SHOW_IMPLICIT);
			}
		}, 50);
	}

	public void showCopy(){

		ArrayList<Long> handleList = new ArrayList<Long>();
		handleList.add(node.getHandle());

		Intent intent = new Intent(this, FileExplorerActivityLollipop.class);
		intent.setAction(FileExplorerActivityLollipop.ACTION_PICK_COPY_FOLDER);
		long[] longArray = new long[handleList.size()];
		for (int i=0; i<handleList.size(); i++){
			longArray[i] = handleList.get(i);
		}
		intent.putExtra("COPY_FROM", longArray);
		startActivityForResult(intent, REQUEST_CODE_SELECT_COPY_FOLDER);
	}

	public void showMove(){

		ArrayList<Long> handleList = new ArrayList<Long>();
		handleList.add(node.getHandle());

		Intent intent = new Intent(this, FileExplorerActivityLollipop.class);
		intent.setAction(FileExplorerActivityLollipop.ACTION_PICK_MOVE_FOLDER);
		long[] longArray = new long[handleList.size()];
		for (int i=0; i<handleList.size(); i++){
			longArray[i] = handleList.get(i);
		}
		intent.putExtra("MOVE_FROM", longArray);
		startActivityForResult(intent, REQUEST_CODE_SELECT_MOVE_FOLDER);
	}

	public void moveToTrash(){
        logDebug("moveToTrash");

		final long handle = node.getHandle();
		moveToRubbish = false;
		if (!isOnline(this)){
			showErrorAlertDialog(getString(R.string.error_server_connection_problem), false, this);
			return;
		}

		if(isFinishing()){
			return;
		}

		final MegaNode rubbishNode = megaApi.getRubbishNode();

		MegaNode parent = nC.getParent(node);

		if (parent.getHandle() != megaApi.getRubbishNode().getHandle()){
			moveToRubbish = true;
		}
		else{
			moveToRubbish = false;
		}

		DialogInterface.OnClickListener dialogClickListener = new DialogInterface.OnClickListener() {
		    @Override
		    public void onClick(DialogInterface dialog, int which) {
		        switch (which){
					case DialogInterface.BUTTON_POSITIVE:
						//TODO remove the outgoing shares
						//Check if the node is not yet in the rubbish bin (if so, remove it)

						if (moveToRubbish){
							megaApi.moveNode(megaApi.getNodeByHandle(handle), rubbishNode, fileInfoActivityLollipop);
							ProgressDialog temp = null;
							try{
								temp = new ProgressDialog(fileInfoActivityLollipop);
								temp.setMessage(getString(R.string.context_move_to_trash));
								temp.show();
							}
							catch(Exception e){
								return;
							}
							statusDialog = temp;
						}
						else{
							megaApi.remove(megaApi.getNodeByHandle(handle), fileInfoActivityLollipop);
							ProgressDialog temp = null;
							try{
								temp = new ProgressDialog(fileInfoActivityLollipop);
								temp.setMessage(getString(R.string.context_delete_from_mega));
								temp.show();
							}
							catch(Exception e){
								return;
							}
							statusDialog = temp;
						}

						break;

					case DialogInterface.BUTTON_NEGATIVE:
						//No button clicked
						break;
					}
		    }
		};

		if (moveToRubbish){
			AlertDialog.Builder builder = new AlertDialog.Builder(this, R.style.AppCompatAlertDialogStyle);
			int stringMessageID;
            if (getPrimaryFolderHandle() == handle && CameraUploadUtil.isPrimaryEnabled()) {
                stringMessageID = R.string.confirmation_move_cu_folder_to_rubbish;
            } else if (getSecondaryFolderHandle() == handle && CameraUploadUtil.isSecondaryEnabled()) {
                stringMessageID = R.string.confirmation_move_mu_folder_to_rubbish;
            } else {
                stringMessageID = R.string.confirmation_move_to_rubbish;
            }
			String message= getResources().getString(stringMessageID);
			builder.setMessage(message).setPositiveButton(R.string.general_move, dialogClickListener)
		    	.setNegativeButton(R.string.general_cancel, dialogClickListener).show();
		}
		else{
			AlertDialog.Builder builder = new AlertDialog.Builder(this, R.style.AppCompatAlertDialogStyle);
			String message= getResources().getString(R.string.confirmation_delete_from_mega);
			builder.setMessage(message).setPositiveButton(R.string.general_remove, dialogClickListener)
		    	.setNegativeButton(R.string.general_cancel, dialogClickListener).show();
		}
	}

	public void showRenameDialog(){
        logDebug("showRenameDialog");

		LinearLayout layout = new LinearLayout(this);
		layout.setOrientation(LinearLayout.VERTICAL);
		LinearLayout.LayoutParams params = new LinearLayout.LayoutParams(LinearLayout.LayoutParams.MATCH_PARENT, LinearLayout.LayoutParams.WRAP_CONTENT);
		params.setMargins(scaleWidthPx(20, outMetrics), scaleHeightPx(20, outMetrics), scaleWidthPx(17, outMetrics), 0);

		final EditTextCursorWatcher input = new EditTextCursorWatcher(this, node.isFolder());
		input.setSingleLine();
		input.setTextColor(ContextCompat.getColor(this, R.color.text_secondary));
		input.setImeOptions(EditorInfo.IME_ACTION_DONE);

		input.setImeActionLabel(getString(R.string.context_rename),EditorInfo.IME_ACTION_DONE);
		input.setText(node.getName());
		input.setOnFocusChangeListener(new View.OnFocusChangeListener() {
			@Override
			public void onFocusChange(final View v, boolean hasFocus) {
				if (hasFocus) {
					if (node.isFolder()){
						input.setSelection(0, input.getText().length());
					}
					else{
						String [] s = node.getName().split("\\.");
						if (s != null){
							int numParts = s.length;
							int lastSelectedPos = 0;
							if (numParts == 1){
								input.setSelection(0, input.getText().length());
							}
							else if (numParts > 1){
								for (int i=0; i<(numParts-1);i++){
									lastSelectedPos += s[i].length();
									lastSelectedPos++;
								}
								lastSelectedPos--; //The last point should not be selected)
								input.setSelection(0, lastSelectedPos);
							}
						}
						showKeyboardDelayed(v);
					}
				}
			}
		});

		layout.addView(input, params);

		LinearLayout.LayoutParams params1 = new LinearLayout.LayoutParams(LinearLayout.LayoutParams.MATCH_PARENT, LinearLayout.LayoutParams.WRAP_CONTENT);
		params1.setMargins(scaleWidthPx(20, outMetrics), 0, scaleWidthPx(17, outMetrics), 0);

		final RelativeLayout error_layout = new RelativeLayout(FileInfoActivityLollipop.this);
		layout.addView(error_layout, params1);

		final ImageView error_icon = new ImageView(FileInfoActivityLollipop.this);
		error_icon.setImageDrawable(ContextCompat.getDrawable(this, R.drawable.ic_input_warning));
		error_layout.addView(error_icon);
		RelativeLayout.LayoutParams params_icon = (RelativeLayout.LayoutParams) error_icon.getLayoutParams();


		params_icon.addRule(RelativeLayout.ALIGN_PARENT_RIGHT);
		error_icon.setLayoutParams(params_icon);

		error_icon.setColorFilter(ContextCompat.getColor(FileInfoActivityLollipop.this, R.color.login_warning));

		final TextView textError = new TextView(FileInfoActivityLollipop.this);
		error_layout.addView(textError);
		RelativeLayout.LayoutParams params_text_error = (RelativeLayout.LayoutParams) textError.getLayoutParams();
		params_text_error.height = ViewGroup.LayoutParams.WRAP_CONTENT;
		params_text_error.width = ViewGroup.LayoutParams.WRAP_CONTENT;
        params_text_error.addRule(RelativeLayout.CENTER_VERTICAL);
		params_text_error.addRule(RelativeLayout.ALIGN_PARENT_LEFT);
		params_text_error.setMargins(scaleWidthPx(3, outMetrics), 0,0,0);
		textError.setLayoutParams(params_text_error);

		textError.setTextColor(ContextCompat.getColor(FileInfoActivityLollipop.this, R.color.login_warning));

		error_layout.setVisibility(View.GONE);

		input.getBackground().mutate().clearColorFilter();
		input.getBackground().mutate().setColorFilter(ContextCompat.getColor(this, R.color.accentColor), PorterDuff.Mode.SRC_ATOP);
		input.addTextChangedListener(new TextWatcher() {
			@Override
			public void beforeTextChanged(CharSequence charSequence, int i, int i1, int i2) {

			}

			@Override
			public void onTextChanged(CharSequence charSequence, int i, int i1, int i2) {

			}

			@Override
			public void afterTextChanged(Editable editable) {
				if(error_layout.getVisibility() == View.VISIBLE){
					error_layout.setVisibility(View.GONE);
					input.getBackground().mutate().clearColorFilter();
					input.getBackground().mutate().setColorFilter(ContextCompat.getColor(getApplicationContext(), R.color.accentColor), PorterDuff.Mode.SRC_ATOP);
				}
			}
		});

		input.setOnEditorActionListener(new OnEditorActionListener() {
			@Override
			public boolean onEditorAction(TextView v, int actionId,
										  KeyEvent event) {
				if (actionId == EditorInfo.IME_ACTION_DONE) {
					String value = v.getText().toString().trim();
					if (value.length() == 0) {
						input.getBackground().mutate().setColorFilter(ContextCompat.getColor(getApplicationContext(), R.color.login_warning), PorterDuff.Mode.SRC_ATOP);
						textError.setText(getString(R.string.invalid_string));
						error_layout.setVisibility(View.VISIBLE);
						input.requestFocus();
						return true;
					}
					rename(value);
					renameDialog.dismiss();
					return true;
				}
				return false;
			}
		});

		AlertDialog.Builder builder = new AlertDialog.Builder(this, R.style.AppCompatAlertDialogStyle);
		builder.setTitle(getString(R.string.context_rename) + " "	+ new String(node.getName()));
		builder.setPositiveButton(getString(R.string.context_rename),
				new DialogInterface.OnClickListener() {
					public void onClick(DialogInterface dialog, int whichButton) {
						String value = input.getText().toString().trim();
						if (value.length() == 0) {
							return;
						}
						rename(value);
					}
				});
		builder.setNegativeButton(getString(android.R.string.cancel), new DialogInterface.OnClickListener() {
			@Override
			public void onClick(DialogInterface dialogInterface, int i) {
				input.getBackground().clearColorFilter();
			}
		});
		builder.setView(layout);
		renameDialog = builder.create();
		renameDialog.show();
		renameDialog.getButton(AlertDialog.BUTTON_POSITIVE).setOnClickListener(new   View.OnClickListener()
		{
			@Override
			public void onClick(View v)
			{
				String value = input.getText().toString().trim();
				if (value.length() == 0) {
					input.getBackground().mutate().setColorFilter(ContextCompat.getColor(getApplicationContext(), R.color.login_warning), PorterDuff.Mode.SRC_ATOP);
					textError.setText(getString(R.string.invalid_string));
					error_layout.setVisibility(View.VISIBLE);
					input.requestFocus();
				}
				else{
					rename(value);
					renameDialog.dismiss();
				}
			}
		});
	}

	private void rename(String newName){
		if (newName.equals(node.getName())) {
			return;
		}

		if(!isOnline(this)){
			showErrorAlertDialog(getString(R.string.error_server_connection_problem), false, this);
			return;
		}

		if (isFinishing()){
			return;
		}

		ProgressDialog temp = null;
		try{
			temp = new ProgressDialog(this);
			temp.setMessage(getString(R.string.context_renaming));
			temp.show();
		}
		catch(Exception e){
			return;
		}
		statusDialog = temp;

        logDebug("Renaming " + node.getName() + " to " + newName);

		megaApi.renameNode(node, newName, this);
	}

	@Override
	public void onRequestStart(MegaApiJava api, MegaRequest request) {
        logDebug("onRequestStart: " + request.getName());
	}

	@SuppressLint("NewApi")
	@Override
	public void onRequestFinish(MegaApiJava api, MegaRequest request, MegaError e) {

        if(adapter!=null){
            if(adapter.isMultipleSelect()){
                adapter.clearSelections();
                hideMultipleSelect();
            }
        }

        logDebug("onRequestFinish: " + request.getType() + "__" + request.getRequestString());

		if (request.getType() == MegaRequest.TYPE_GET_ATTR_FILE){
			if (e.getErrorCode() == MegaError.API_OK){
				File previewDir = getPreviewFolder(this);
				File preview = new File(previewDir, node.getBase64Handle()+".jpg");
				if (preview.exists()) {
					if (preview.length() > 0) {
						Bitmap bitmap = getBitmapForCache(preview, this);
						previewCache.put(node.getHandle(), bitmap);
						if (iconToolbarView != null){
							imageToolbarView.setImageBitmap(bitmap);
							imageToolbarLayout.setVisibility(View.VISIBLE);
							iconToolbarLayout.setVisibility(View.GONE);
						}
					}
				}
			}
		}
		else if(request.getType() == MegaRequest.TYPE_FOLDER_INFO){
            if (e.getErrorCode() == MegaError.API_OK){
                MegaFolderInfo info = request.getMegaFolderInfo();
                int numVersions = info.getNumVersions();
                logDebug("Num versions: " + numVersions);
                if(numVersions>0){
                    folderVersionsLayout.setVisibility(View.VISIBLE);
                    String text = getQuantityString(R.plurals.number_of_versions_inside_folder, numVersions, numVersions);
                    folderVersionsText.setText(text);

                    long currentVersions = info.getCurrentSize();
                    logDebug("Current versions: " + currentVersions);
                    if(currentVersions>0){
                        folderCurrentVersionsText.setText(getSizeString(currentVersions));
                        folderCurrentVersionsLayout.setVisibility(View.VISIBLE);
                    }

                }
                else{
                    folderVersionsLayout.setVisibility(View.GONE);
                    folderCurrentVersionsLayout.setVisibility(View.GONE);
                }

                long previousVersions = info.getVersionsSize();
                logDebug("Previous versions: " + previousVersions);
                if(previousVersions>0){
                    folderPreviousVersionsText.setText(getSizeString(previousVersions));
                    folderPreviousVersionsLayout.setVisibility(View.VISIBLE);
                }
                else{
                    folderPreviousVersionsLayout.setVisibility(View.GONE);
                }
            }
            else{
                folderPreviousVersionsLayout.setVisibility(View.GONE);
                folderVersionsLayout.setVisibility(View.GONE);
                folderCurrentVersionsLayout.setVisibility(View.GONE);
            }
        }
		else if (request.getType() == MegaRequest.TYPE_RENAME){

			try {
				statusDialog.dismiss();
			}
			catch (Exception ex) {}

			if (e.getErrorCode() == MegaError.API_OK){
			    showSnackbar(SNACKBAR_TYPE, getString(R.string.context_correctly_renamed), -1);
				collapsingToolbar.setTitle(megaApi.getNodeByHandle(request.getNodeHandle()).getName().toUpperCase());
			}
			else{
				showSnackbar(SNACKBAR_TYPE, getString(R.string.context_no_renamed), -1);
			}
		}
		else if (request.getType() == MegaRequest.TYPE_MOVE){
			try {
				statusDialog.dismiss();
			}
			catch (Exception ex) {}

			if (moveToRubbish){
				moveToRubbish = false;
                logDebug("Move to rubbish request finished");
			} else {
			    logDebug("Move nodes request finished");
			}

            if (e.getErrorCode() == MegaError.API_OK) {
                showSnackbar(SNACKBAR_TYPE, getString(R.string.context_correctly_moved), -1);
                Intent intent = new Intent(BROADCAST_ACTION_INTENT_FILTER_UPDATE_FULL_SCREEN);
                sendBroadcast(intent);
                finish();
            } else{
                showSnackbar(SNACKBAR_TYPE, getString(R.string.context_no_moved), -1);
            }

		}
		else if (request.getType() == MegaRequest.TYPE_REMOVE){
			if (versionsToRemove > 0) {
                logDebug("Remove request finished");
                if (e.getErrorCode() == MegaError.API_OK){
                    versionsRemoved++;
                }
                else{
                    errorVersionRemove++;
                }

                if (versionsRemoved+errorVersionRemove == versionsToRemove) {
                    if (versionsRemoved == versionsToRemove) {
                        showSnackbar(SNACKBAR_TYPE, getString(R.string.version_history_deleted), -1);
                    } else {
                        showSnackbar(SNACKBAR_TYPE, getString(R.string.version_history_deleted_erroneously)
                                        + "\n" + getQuantityString(R.plurals.versions_deleted_succesfully, versionsRemoved, versionsRemoved)
                                        + "\n" + getQuantityString(R.plurals.versions_not_deleted, errorVersionRemove, errorVersionRemove),
                                MEGACHAT_INVALID_HANDLE);
                    }
                    versionsToRemove = 0;
                    versionsRemoved = 0;
                    errorVersionRemove = 0;
                }
            }
            else {
                logDebug("Remove request finished");
                if (e.getErrorCode() == MegaError.API_OK){
                    finish();
                } else if (e.getErrorCode() == MegaError.API_EMASTERONLY) {
                    showSnackbar(SNACKBAR_TYPE, e.getErrorString(), -1);
                } else{
                    showSnackbar(SNACKBAR_TYPE, getString(R.string.context_no_removed), -1);
                }
            }
		}
		else if (request.getType() == MegaRequest.TYPE_COPY){
			try {
				statusDialog.dismiss();
			}
			catch (Exception ex) {}

			if (e.getErrorCode() == MegaError.API_OK){
				if (request.getEmail() != null){
				    showSnackbar(SNACKBAR_TYPE, getString(R.string.context_correctly_copied_contact) + request.getEmail(), -1);
				}
				else{
				    showSnackbar(SNACKBAR_TYPE, getString(R.string.context_correctly_copied), -1);
				}
			}
            else if(e.getErrorCode()==MegaError.API_EOVERQUOTA){
                logWarning("OVERQUOTA ERROR: " + e.getErrorCode());
                Intent intent = new Intent(this, ManagerActivityLollipop.class);
                intent.setAction(ACTION_OVERQUOTA_STORAGE);
                startActivity(intent);
                finish();

            }
            else if(e.getErrorCode()==MegaError.API_EGOINGOVERQUOTA){
                logWarning("PRE OVERQUOTA ERROR: " + e.getErrorCode());
                Intent intent = new Intent(this, ManagerActivityLollipop.class);
                intent.setAction(ACTION_PRE_OVERQUOTA_STORAGE);
                startActivity(intent);
                finish();
            }
			else{
			    showSnackbar(SNACKBAR_TYPE, getString(R.string.context_no_copied), -1);
			}
            logDebug("Copy nodes request finished");
		} else if(request.getType() == MegaApiJava.USER_ATTR_AVATAR){
			try{
				statusDialog.dismiss();
			}catch (Exception ex){}

			if (e.getErrorCode() == MegaError.API_OK){
				boolean avatarExists = false;
				if (contactMail.compareTo(request.getEmail()) == 0){
					File avatar = buildAvatarFile(this, contactMail + ".jpg");
					Bitmap bitmap = null;
					if (isFileAvailable(avatar)){
						if (avatar.length() > 0){
							BitmapFactory.Options bOpts = new BitmapFactory.Options();
							bOpts.inPurgeable = true;
							bOpts.inInputShareable = true;
							bitmap = BitmapFactory.decodeFile(avatar.getAbsolutePath(), bOpts);
							if (bitmap == null) {
								avatar.delete();
							}
							else{
								avatarExists = true;
								ownerRoundeImage.setImageBitmap(bitmap);
								ownerRoundeImage.setVisibility(View.VISIBLE);
							}
						}
					}
				}
			}
		}

	}

	@Override
	public void onRequestTemporaryError(MegaApiJava api, MegaRequest request,
			MegaError e) {
        logWarning("onRequestTemporaryError: " + request.getName());
	}

    @Override
    public void onRequestPermissionsResult(int requestCode, @NonNull String[] permissions, @NonNull int[] grantResults) {
        super.onRequestPermissionsResult(requestCode, permissions, grantResults);

        nodeSaver.handleRequestPermissionsResult(requestCode);
    }

	@Override
	protected void onActivityResult(int requestCode, int resultCode, Intent intent) {
        logDebug("onActivityResult " + requestCode + "____" + resultCode);

        if (nodeAttacher.handleActivityResult(requestCode, resultCode, intent, this)) {
            return;
        }

        if (nodeSaver.handleActivityResult(requestCode, resultCode, intent)) {
            return;
        }

		if (intent == null) {
			return;
		}

		if (requestCode == REQUEST_CODE_SELECT_MOVE_FOLDER && resultCode == RESULT_OK) {

			if(!isOnline(this)){
				showErrorAlertDialog(getString(R.string.error_server_connection_problem), false, this);
				return;
			}

			final long[] moveHandles = intent.getLongArrayExtra("MOVE_HANDLES");
			final long toHandle = intent.getLongExtra("MOVE_TO", 0);
			final int totalMoves = moveHandles.length;

			MegaNode parent = megaApi.getNodeByHandle(toHandle);
			moveToRubbish = false;

			ProgressDialog temp = null;
			try{
				temp = new ProgressDialog(this);
				temp.setMessage(getString(R.string.context_moving));
				temp.show();
			}
			catch(Exception e){
				return;
			}
			statusDialog = temp;

			for(int i=0; i<moveHandles.length;i++){
				megaApi.moveNode(megaApi.getNodeByHandle(moveHandles[i]), parent, this);
			}
		}
		else if (requestCode == REQUEST_CODE_SELECT_COPY_FOLDER && resultCode == RESULT_OK){
			if(!isOnline(this)){
				showErrorAlertDialog(getString(R.string.error_server_connection_problem), false, this);
				return;
			}

			final long[] copyHandles = intent.getLongArrayExtra("COPY_HANDLES");
			final long toHandle = intent.getLongExtra("COPY_TO", 0);
			final int totalCopy = copyHandles.length;

			ProgressDialog temp = null;
			try{
				temp = new ProgressDialog(this);
				temp.setMessage(getString(R.string.context_copying));
				temp.show();
			}
			catch(Exception e){
				return;
			}
			statusDialog = temp;

			MegaNode parent = megaApi.getNodeByHandle(toHandle);
			for(int i=0; i<copyHandles.length;i++){
				MegaNode cN = megaApi.getNodeByHandle(copyHandles[i]);
				if (cN != null){
                    logDebug("cN != null, i = " + i + " of " + copyHandles.length);
					megaApi.copyNode(cN, parent, this);
				}
				else{
                    logDebug("cN == null, i = " + i + " of " + copyHandles.length);
					try {
						statusDialog.dismiss();
						showSnackbar(SNACKBAR_TYPE, getString(R.string.context_no_copied), -1);
					}
					catch (Exception ex) {}
				}
			}
		}
		else if (requestCode == REQUEST_CODE_SELECT_CONTACT && resultCode == RESULT_OK){
			if(!isOnline(this)){
				showErrorAlertDialog(getString(R.string.error_server_connection_problem), false, this);
				return;
			}

			final ArrayList<String> contactsData = intent.getStringArrayListExtra(AddContactActivityLollipop.EXTRA_CONTACTS);

            if (node.isFolder()){
                AlertDialog.Builder dialogBuilder = new AlertDialog.Builder(fileInfoActivityLollipop, R.style.AppCompatAlertDialogStyleAddContacts);
                dialogBuilder.setTitle(getString(R.string.file_properties_shared_folder_permissions));
                final CharSequence[] items = {getString(R.string.file_properties_shared_folder_read_only), getString(R.string.file_properties_shared_folder_read_write), getString(R.string.file_properties_shared_folder_full_access)};
                dialogBuilder.setSingleChoiceItems(items, -1, new DialogInterface.OnClickListener() {
                    public void onClick(DialogInterface dialog, int item) {
                        statusDialog = getProgressDialog(fileInfoActivityLollipop, getString(R.string.context_sharing_folder));
                        permissionsDialog.dismiss();
                        nC.shareFolder(node, contactsData, item);
                    }
                });
                permissionsDialog = dialogBuilder.create();
                permissionsDialog.show();
            }
            else{
                logWarning("ERROR, the file is not folder");
            }
		}
		else if (requestCode == REQUEST_CODE_DELETE_VERSIONS_HISTORY && resultCode == RESULT_OK) {
            if(!isOnline(this)){
                showErrorAlertDialog(getString(R.string.error_server_connection_problem), false, this);
                return;
            }
            if (intent.getBooleanExtra("deleteVersionHistory", false)) {
                ArrayList<MegaNode> versions = megaApi.getVersions(node);
                versionsToRemove = versions.size() -1;
                for (int i=1; i<versions.size(); i++) {
                    megaApi.removeVersion(versions.get(i), this);
                }
            }
        }
	}

	@Override
	public void onUsersUpdate(MegaApiJava api, ArrayList<MegaUser> users) {
        logDebug("onUsersUpdate");
	}

    @Override
    public void onUserAlertsUpdate(MegaApiJava api, ArrayList<MegaUserAlert> userAlerts) {
        logDebug("onUserAlertsUpdate");
    }

    @Override
	public void onNodesUpdate(MegaApiJava api, ArrayList<MegaNode> nodes) {
        logDebug("onNodesUpdate");

		boolean thisNode = false;
		boolean anyChild = false;
		boolean updateContentFoder = false;
		if(nodes==null){
			return;
		}
		MegaNode n = null;
		Iterator<MegaNode> it = nodes.iterator();
		while (it.hasNext()){
			MegaNode nodeToCheck = it.next();
			if (nodeToCheck != null){
				if (nodeToCheck.getHandle() == node.getHandle()){
					thisNode = true;
					n = nodeToCheck;
					break;
				}
				else{
                    if(node.isFolder()){
                        MegaNode parent = megaApi.getNodeByHandle(nodeToCheck.getParentHandle());
                        while(parent!=null){
                            if(parent.getHandle() == node.getHandle()){
                                updateContentFoder = true;
                                break;
                            }
                            parent = megaApi.getNodeByHandle(parent.getParentHandle());
                        }
                    }
                    else{
                        if(nodeVersions!=null){
                            for(int j=0; j<nodeVersions.size();j++){
                                if(nodeToCheck.getHandle()==nodeVersions.get(j).getHandle()){
                                    if(anyChild==false){
                                        anyChild = true;
                                        break;
                                    }
                                }
                            }
                        }
                    }
				}
			}
		}

		if(updateContentFoder){
		    megaApi.getFolderInfo(node, this);
        }

		if ((!thisNode)&&(!anyChild)){
            logDebug("Not related to this node");
			return;
		}

		//Check if the parent handle has changed
		if(n!=null){
			if(n.hasChanged(MegaNode.CHANGE_TYPE_PARENT)){
				MegaNode oldParent = megaApi.getParentNode(node);
				MegaNode newParent = megaApi.getParentNode(n);
				if(oldParent.getHandle()==newParent.getHandle()){
                    logDebug("Parents match");
					if(newParent.isFile()){
                        logDebug("New version added");
						node = newParent;
					}
					else{
                        node = n;
					}
				}
				else{
					node = n;
				}
				if(megaApi.hasVersions(node)){
					nodeVersions = megaApi.getVersions(node);
				}
				else{
					nodeVersions = null;
				}
			}
			else if(n.hasChanged(MegaNode.CHANGE_TYPE_REMOVED)){
				if(thisNode){
					if(nodeVersions!=null){
						long nodeHandle = nodeVersions.get(1).getHandle();
						if(megaApi.getNodeByHandle(nodeHandle)!=null){
							node = megaApi.getNodeByHandle(nodeHandle);
							if(megaApi.hasVersions(node)){
								nodeVersions = megaApi.getVersions(node);
							}
							else{
								nodeVersions = null;
							}
						}
						else{
							finish();
						}
					}
					else{
						finish();
					}
				}
				else if(anyChild){
					if(megaApi.hasVersions(n)){
						nodeVersions = megaApi.getVersions(n);
					}
					else{
						nodeVersions = null;
					}
				}

			}
			else{
				node = n;
				if(megaApi.hasVersions(node)){
					nodeVersions = megaApi.getVersions(node);
				}
				else{
					nodeVersions = null;
				}
			}
		}
		else{
			if(anyChild){
				if(megaApi.hasVersions(node)){
					nodeVersions = megaApi.getVersions(node);
				}
				else{
					nodeVersions = null;
				}
			}
		}

		if (moveToRubbish){
			supportInvalidateOptionsMenu();
		}

		if (node == null){
			return;
		}

		if(node.isExported()){
            logDebug("Node HAS public link");
			publicLink=true;
            dividerLinkLayout.setVisibility(View.VISIBLE);
			publicLinkLayout.setVisibility(View.VISIBLE);
			publicLinkCopyLayout.setVisibility(View.VISIBLE);
			publicLinkText.setText(node.getPublicLink());
			supportInvalidateOptionsMenu();


		}else{
            logDebug("Node NOT public link");
			publicLink=false;
            dividerLinkLayout.setVisibility(View.GONE);
			publicLinkLayout.setVisibility(View.GONE);
			publicLinkCopyLayout.setVisibility(View.GONE);
			supportInvalidateOptionsMenu();

		}

		if (node.isFolder()){
			long sizeFile=megaApi.getSize(node);
			sizeTextView.setText(getSizeString(sizeFile));

			contentTextView.setText(getMegaNodeFolderInfo(node));
			setIconResource();
			sl = megaApi.getOutShares(node);
			if (sl != null){
				if (sl.size() == 0){
                    logDebug("sl.size == 0");
					sharedLayout.setVisibility(View.GONE);
					dividerSharedLayout.setVisibility(View.GONE);

					//If I am the owner
					if (megaApi.checkAccess(node, MegaShare.ACCESS_OWNER).getErrorCode() == MegaError.API_OK){
						permissionInfo.setVisibility(View.GONE);
					}
					else{

						//If I am not the owner
						owner = false;
						permissionInfo.setVisibility(View.VISIBLE);
						int accessLevel= megaApi.getAccess(node);
                        logDebug("Node: " + node.getHandle());

						switch(accessLevel){
							case MegaShare.ACCESS_OWNER:
							case MegaShare.ACCESS_FULL:{
								permissionInfo.setText(getResources().getString(R.string.file_properties_shared_folder_full_access).toUpperCase(Locale.getDefault()));
								break;
							}
							case MegaShare.ACCESS_READ:{
								permissionInfo.setText(getResources().getString(R.string.file_properties_shared_folder_read_only).toUpperCase(Locale.getDefault()));

								break;
							}
							case MegaShare.ACCESS_READWRITE:{
								permissionInfo.setText(getResources().getString(R.string.file_properties_shared_folder_read_write).toUpperCase(Locale.getDefault()));
								break;
							}
						}
					}
				}
				else{
					sharedLayout.setVisibility(View.VISIBLE);
					dividerSharedLayout.setVisibility(View.VISIBLE);
                    usersSharedWithTextButton.setText(getQuantityString(R.plurals.general_selection_num_contacts,
                                    sl.size(), sl.size()));
				}
			}
		}
		else{

			sizeTextView.setText(getSizeString(node.getSize()));
		}

		if (node.getCreationTime() != 0){
			try {addedTextView.setText(DateUtils.getRelativeTimeSpanString(node.getCreationTime() * 1000));}catch(Exception ex)	{addedTextView.setText("");}

			if (node.getModificationTime() != 0){
				try {modifiedTextView.setText(DateUtils.getRelativeTimeSpanString(node.getModificationTime() * 1000));}catch(Exception ex)	{modifiedTextView.setText("");}
			}
			else{
				try {modifiedTextView.setText(DateUtils.getRelativeTimeSpanString(node.getCreationTime() * 1000));}catch(Exception ex)	{modifiedTextView.setText("");}
			}
		}
		else{
			addedTextView.setText("");
			modifiedTextView.setText("");
		}

		if(megaApi.hasVersions(node)){
			versionsLayout.setVisibility(View.VISIBLE);
            String text = getQuantityString(R.plurals.number_of_versions, megaApi.getNumVersions(node), megaApi.getNumVersions(node));
            versionsButton.setText(text);
			versionsButton.setOnClickListener(this);
			separatorVersions.setVisibility(View.VISIBLE);
		}
		else{
			versionsLayout.setVisibility(View.GONE);
			separatorVersions.setVisibility(View.GONE);
		}

        refresh();
	}

	@Override
	public void onReloadNeeded(MegaApiJava api) {
        logDebug("onReloadNeeded");
	}

	@Override
	protected void onDestroy(){
    	super.onDestroy();

    	if(megaApi != null)
    	{
    		megaApi.removeGlobalListener(this);
    		megaApi.removeRequestListener(this);
    	}

    	if (upArrow != null) upArrow.setColorFilter(null);
    	if (drawableRemoveLink != null) drawableRemoveLink.setColorFilter(null);
        if (drawableLink != null) drawableLink.setColorFilter(null);
        if (drawableShare != null) drawableShare.setColorFilter(null);
        if (drawableDots != null) drawableDots.setColorFilter(null);
        if (drawableDownload != null) drawableDownload.setColorFilter(null);
        if (drawableLeave != null) drawableLeave.setColorFilter(null);
        if (drawableCopy != null) drawableCopy.setColorFilter(null);
        if (drawableChat != null) drawableChat.setColorFilter(null);
        unregisterReceiver(contactUpdateReceiver);
        unregisterReceiver(manageShareReceiver);

        nodeSaver.destroy();
    }

	@Override
	public void onRequestUpdate(MegaApiJava api, MegaRequest request) {
		// TODO Auto-generated method stub

	}

    @Override
    public void onSaveInstanceState(Bundle outState) {
	    super.onSaveInstanceState(outState);
	    if(selectedShare != null && node != null){
            outState.putLong(KEY_SELECTED_SHARE_HANDLE, selectedShare.getNodeHandle());
        }

        nodeAttacher.saveState(outState);
        nodeSaver.saveState(outState);
    }

	@Override
	public void onAccountUpdate(MegaApiJava api) {
		// TODO Auto-generated method stub

	}

	@Override
	public void onContactRequestsUpdate(MegaApiJava api, ArrayList<MegaContactRequest> requests) {

	}

	@Override
	public void onEvent(MegaApiJava api, MegaEvent event) {

	}

	@Override
	public void onBackPressed() {
        retryConnectionsAndSignalPresence();

        if(isRemoveOffline){
            Intent intent = new Intent();
            intent.putExtra(NODE_HANDLE, handle);
            setResult(RESULT_OK, intent);
        }

        super.onBackPressed();
	}

    public void openAdvancedDevices(long handleToDownload, boolean highPriority) {
        logDebug("handleToDownload: " + handleToDownload + ", highPriority: " + highPriority);
        String externalPath = getExternalCardPath();

        if(externalPath!=null){
            logDebug("ExternalPath for advancedDevices: " + externalPath);
            MegaNode node = megaApi.getNodeByHandle(handleToDownload);
            if(node!=null){

                File newFile =  new File(node.getName());
                logDebug("File: " + newFile.getPath());
                Intent intent = new Intent(Intent.ACTION_CREATE_DOCUMENT);

                // Filter to only show results that can be "opened", such as
                // a file (as opposed to a list of contacts or timezones).
                intent.addCategory(Intent.CATEGORY_OPENABLE);

                // Create a file with the requested MIME type.
                String mimeType = MimeTypeList.getMimeType(newFile);
                logDebug("Mimetype: " + mimeType);
                intent.setType(mimeType);
                intent.putExtra(Intent.EXTRA_TITLE, node.getName());
                intent.putExtra("handleToDownload", handleToDownload);
                intent.putExtra(HIGH_PRIORITY_TRANSFER, highPriority);
                try{
                    startActivityForResult(intent, WRITE_SD_CARD_REQUEST_CODE);
                }
                catch(Exception e){
                    logError("Exception in External SDCARD", e);
                    Environment.getExternalStorageDirectory();
                    Toast toast = Toast.makeText(this, getString(R.string.no_external_SD_card_detected), Toast.LENGTH_LONG);
                    toast.show();
                }
            }
        }
        else{
            logWarning("No external SD card");
            Environment.getExternalStorageDirectory();
            Toast toast = Toast.makeText(this, getString(R.string.no_external_SD_card_detected), Toast.LENGTH_LONG);
            toast.show();
        }
    }

    public void itemClick(int position) {
        logDebug("Position: " + position);

        if (adapter.isMultipleSelect()) {
            adapter.toggleSelection(position);
            updateActionModeTitle();
        } else {
            String megaUser = listContacts.get(position).getUser();
            MegaUser contact = megaApi.getContact(megaUser);
            if (contact != null && contact.getVisibility() == MegaUser.VISIBILITY_VISIBLE) {
                Intent i = new Intent(this, ContactInfoActivityLollipop.class);
                i.putExtra(NAME, megaUser);
                startActivity(i);
            }

        }
    }

    public void showOptionsPanel(MegaShare sShare){
        logDebug("showNodeOptionsPanel");

        if (node == null ||sShare == null || isBottomSheetDialogShown(bottomSheetDialogFragment)) return;

        selectedShare = sShare;
        bottomSheetDialogFragment = new FileContactsListBottomSheetDialogFragment();
        bottomSheetDialogFragment.show(getSupportFragmentManager(), bottomSheetDialogFragment.getTag());
    }


    public void hideMultipleSelect() {
	    if(adapter != null){
            adapter.setMultipleSelect(false);
        }

        if (actionMode != null) {
            actionMode.finish();
        }
    }

    public MegaUser getSelectedContact() {
        String email = selectedShare.getUser();
        return megaApi.getContact(email);
    }

    public MegaShare getSelectedShare() {
        return selectedShare;
    }

    public void changePermissions(){
        logDebug("changePermissions");
        AlertDialog.Builder dialogBuilder = new AlertDialog.Builder(this, R.style.AppCompatAlertDialogStyle);
        dialogBuilder.setTitle(getString(R.string.file_properties_shared_folder_permissions));
        final CharSequence[] items = {getString(R.string.file_properties_shared_folder_read_only), getString(R.string.file_properties_shared_folder_read_write), getString(R.string.file_properties_shared_folder_full_access)};
        dialogBuilder.setSingleChoiceItems(items, selectedShare.getAccess(), new DialogInterface.OnClickListener() {
            public void onClick(DialogInterface dialog, int item) {
                statusDialog = getProgressDialog(fileInfoActivityLollipop, getString(R.string.context_permissions_changing_folder));
                permissionsDialog.dismiss();
                cC.changePermission(selectedShare.getUser(), item, node, new ShareListener(fileInfoActivityLollipop, ShareListener.CHANGE_PERMISSIONS_LISTENER, 1));
            }
        });
        permissionsDialog = dialogBuilder.create();
        permissionsDialog.show();
    }

    public void removeFileContactShare(){
        showConfirmationRemoveContactFromShare(selectedShare.getUser());
    }

    public void showConfirmationRemoveContactFromShare(final String email) {
        androidx.appcompat.app.AlertDialog.Builder builder = new androidx.appcompat.app.AlertDialog.Builder(this);
        String message = getResources().getString(R.string.remove_contact_shared_folder, email);
        builder.setMessage(message)
                .setPositiveButton(R.string.general_remove, (dialog, which) -> removeShare(email))
                .setNegativeButton(R.string.general_cancel, (dialog, which) -> {})
                .show();
    }

    public void removeShare(String email) {
        statusDialog = getProgressDialog(fileInfoActivityLollipop, getString(R.string.context_removing_contact_folder));
        nC.removeShare(new ShareListener(fileInfoActivityLollipop, ShareListener.REMOVE_SHARE_LISTENER, 1), node, email);
    }

    public void refresh(){
        setContactList();
        setMoreButtonText();

        adapter.setShareList(listContacts);
        adapter.notifyDataSetChanged();
    }

    private void setContactList() {

        fullListContacts = new ArrayList<>();
        listContacts = new ArrayList<>();
        if (node != null) {
            fullListContacts = megaApi.getOutShares(node);
            if (fullListContacts.size() > MAX_NUMBER_OF_CONTACTS_IN_LIST) {
                listContacts = new ArrayList<>(fullListContacts.subList(0,MAX_NUMBER_OF_CONTACTS_IN_LIST));
            } else {
                listContacts = fullListContacts;
            }
        }
    }

    private void setMoreButtonText() {
        int fullSize = fullListContacts.size();
        if (fullSize > MAX_NUMBER_OF_CONTACTS_IN_LIST) {
            moreButton.setVisibility(View.VISIBLE);
            moreButton.setText((fullSize - MAX_NUMBER_OF_CONTACTS_IN_LIST) + " " + getResources().getString(R.string.label_more).toUpperCase());
        } else {
            moreButton.setVisibility(View.GONE);
        }
    }

    public void showConfirmationRemoveMultipleContactFromShare (final ArrayList<MegaShare> contacts){
        AlertDialog.Builder builder = new AlertDialog.Builder(this);
        String message= getResources().getString(R.string.remove_multiple_contacts_shared_folder,contacts.size());
        builder.setMessage(message)
                .setPositiveButton(R.string.general_remove, (dialog, which) -> removeMultipleShares(contacts))
                .setNegativeButton(R.string.general_cancel, (dialog, which) -> {})
                .show();
    }

    public void removeMultipleShares(ArrayList<MegaShare> shares){
        logDebug("removeMultipleShares");
        statusDialog = getProgressDialog(fileInfoActivityLollipop, getString(R.string.context_removing_contact_folder));
        nC.removeShares(shares, node);
    }
    
    // Clear all selected items
    private void clearSelections() {
        if(adapter.isMultipleSelect()){
            adapter.clearSelections();
        }
    }
    
    public void selectAll(){
        logDebug("selectAll");
        if (adapter != null){
            if(adapter.isMultipleSelect()){
                adapter.selectAll();
            }
            else{
                adapter.setMultipleSelect(true);
                adapter.selectAll();
                
                actionMode = startSupportActionMode(new ActionBarCallBack());
            }
            new Handler(Looper.getMainLooper()).post(() -> updateActionModeTitle());
        }
    }

    private void updateAdapter(long handleReceived) {
        if (listContacts != null && !listContacts.isEmpty()) {
            for (int i = 0; i < listContacts.size(); i++) {
                String email = listContacts.get(i).getUser();
                MegaUser contact = megaApi.getContact(email);
                long handleUser = contact.getHandle();
                if (handleUser == handleReceived) {
                    adapter.notifyItemChanged(i);
                    break;
                }
            }
        }
    }
    
    private void updateActionModeTitle() {
        logDebug("updateActionModeTitle");
        if (actionMode == null) {
            return;
        }
        List<MegaShare> contacts = adapter.getSelectedShares();
        if(contacts!=null){
            logDebug("Contacts selected: " + contacts.size());
        }
        
        actionMode.setTitle(getQuantityString(R.plurals.general_selection_num_contacts,
                        contacts.size(), contacts.size()));
        try {
            actionMode.invalidate();
        } catch (NullPointerException e) {
            logError("Invalidate error", e);
            e.printStackTrace();
        }
    }

    private void setIconResource() {
        int resource;

        if (node.isFolder()) {
            resource = getFolderIcon(node, adapterType == OUTGOING_SHARES_ADAPTER ? ManagerActivityLollipop.DrawerItem.SHARED_ITEMS : ManagerActivityLollipop.DrawerItem.CLOUD_DRIVE);
        } else {
            resource = MimeTypeThumbnail.typeForName(node.getName()).getIconResourceId();
        }

        iconToolbarView.setImageResource(resource);
    }
}<|MERGE_RESOLUTION|>--- conflicted
+++ resolved
@@ -85,13 +85,9 @@
 import mega.privacy.android.app.lollipop.controllers.ContactController;
 import mega.privacy.android.app.lollipop.controllers.NodeController;
 import mega.privacy.android.app.modalbottomsheet.FileContactsListBottomSheetDialogFragment;
-<<<<<<< HEAD
 import mega.privacy.android.app.utils.AlertsAndWarnings;
 import mega.privacy.android.app.utils.LocationInfo;
-=======
 import mega.privacy.android.app.utils.CameraUploadUtil;
-import mega.privacy.android.app.utils.StringResourcesUtils;
->>>>>>> 72f25c85
 import nz.mega.sdk.MegaApiAndroid;
 import nz.mega.sdk.MegaApiJava;
 import nz.mega.sdk.MegaChatApi;
@@ -652,7 +648,6 @@
             megaChatApi = ((MegaApplication) getApplication()).getMegaChatApi();
         }
 
-<<<<<<< HEAD
         if (megaChatApi == null || megaChatApi.getInitState() == MegaChatApi.INIT_ERROR) {
             logDebug("Refresh session - karere");
             Intent intent = new Intent(this, LoginActivityLollipop.class);
@@ -661,42 +656,6 @@
             startActivity(intent);
             finish();
             return;
-=======
-            sharedLayout.setVisibility(View.GONE);
-            dividerSharedLayout.setVisibility(View.GONE);
-            dividerLinkLayout.setVisibility(View.GONE);
-            publicLinkLayout.setVisibility(View.GONE);
-            publicLinkCopyLayout.setVisibility(View.GONE);
-            contentLayout.setVisibility(View.GONE);
-            addedLayout.setVisibility(View.GONE);
-            modifiedLayout.setVisibility(View.GONE);
-            versionsLayout.setVisibility(View.GONE);
-            separatorVersions.setVisibility(View.GONE);
-
-            if (path != null){
-                logDebug("Path no NULL");
-                file = new File (path);
-                sizeTextView.setText(getSizeString(file.length()));
-                String location = file.getParentFile().getName();
-                if (location.equals("in")){
-                    locationTextView.setText(getResources().getString(R.string.section_saved_for_offline_new));
-                }
-                else {
-                    String offlineLocation = file.getParentFile().getParentFile().getName() + '/' + location;
-                    if (offlineLocation.equals(OFFLINE_DIR)) {
-                        locationTextView.setText(StringResourcesUtils.getString(R.string.section_saved_for_offline_new));
-                    } else {
-                        locationTextView.setText(StringResourcesUtils.getString(R.string.location_label,
-                                location, StringResourcesUtils.getString(R.string.section_saved_for_offline)));
-                    }
-                }
-                logDebug("Path: " + file.getAbsolutePath() + ", Size: " + file.length());
-            }
-            else {
-                logWarning("Path is NULL");
-            }
-            pathNavigation = getIntent().getStringExtra("pathNavigation");
->>>>>>> 72f25c85
         }
 
         megaApi.addGlobalListener(this);
@@ -750,7 +709,6 @@
 
             }
 
-<<<<<<< HEAD
             if(megaApi.hasVersions(node)){
                 versionsLayout.setVisibility(View.VISIBLE);
 
@@ -758,52 +716,6 @@
                 versionsButton.setText(text);
                 versionsButton.setOnClickListener(this);
                 separatorVersions.setVisibility(View.VISIBLE);
-=======
-                collapsingToolbar.setTitle(name.toUpperCase());
-                if (nC == null) {
-                    nC = new NodeController(this);
-                }
-                MegaNode parent = nC.getParent(node);
-                if (from == FROM_INCOMING_SHARES){
-                    fragmentHandle = -1;
-                    if (megaApi.getParentNode(node) != null) {
-                        locationTextView.setText(StringResourcesUtils.getString(R.string.location_label,
-                                megaApi.getParentNode(node).getName(),
-                                StringResourcesUtils.getString(R.string.tab_incoming_shares)));
-                    } else {
-                        locationTextView.setText(StringResourcesUtils.getString(R.string.tab_incoming_shares));
-                    }
-                }
-                else{
-                    if (parent.getHandle() == megaApi.getRootNode().getHandle()){
-                        fragmentHandle = megaApi.getRootNode().getHandle();
-                    }
-                    else if (parent.getHandle() == megaApi.getRubbishNode().getHandle()){
-                        fragmentHandle = megaApi.getRubbishNode().getHandle();
-                    }
-                    else if (parent.getHandle() == megaApi.getInboxNode().getHandle()){
-                        fragmentHandle = megaApi.getInboxNode().getHandle();
-                    }
-
-                    if (megaApi.getParentNode(node) == null) { // It is because of the parent node is Incoming Shares
-                        locationTextView.setText(StringResourcesUtils.getString(R.string.tab_incoming_shares));
-                    } else if (parent.getHandle() == megaApi.getRootNode().getHandle() ||
-                            parent.getHandle() == megaApi.getRubbishNode().getHandle() ||
-                            parent.getHandle() == megaApi.getInboxNode().getHandle()) {
-                        if (megaApi.getParentNode(node).getHandle() == parent.getHandle()) {
-                            locationTextView.setText(getTranslatedNameForParentNodes(parent.getHandle()));
-                        } else {
-                            locationTextView.setText(StringResourcesUtils.getString(R.string.location_label,
-                                    megaApi.getParentNode(node).getName(),
-                                    getTranslatedNameForParentNodes(parent.getHandle())));
-                        }
-                    } else {
-                        locationTextView.setText(StringResourcesUtils.getString(R.string.location_label,
-                                megaApi.getParentNode(node).getName(),
-                                StringResourcesUtils.getString(R.string.tab_incoming_shares)));
-                    }
-                }
->>>>>>> 72f25c85
 
                 nodeVersions = megaApi.getVersions(node);
             }
