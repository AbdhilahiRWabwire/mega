package mega.privacy.android.app.lollipop;

import android.annotation.SuppressLint;
import android.app.ProgressDialog;
import android.content.BroadcastReceiver;
import android.content.Context;
import android.content.DialogInterface;
import android.content.Intent;
import android.content.IntentFilter;
import android.content.res.Configuration;
import android.graphics.Bitmap;
import android.graphics.BitmapFactory;
import android.graphics.PorterDuff;
import android.graphics.Rect;
import android.graphics.drawable.Drawable;
import android.os.Build;
import android.os.Bundle;
import android.os.Environment;
import android.os.Handler;
import com.google.android.material.appbar.AppBarLayout;
import com.google.android.material.dialog.MaterialAlertDialogBuilder;
import com.google.android.material.switchmaterial.SwitchMaterial;

import androidx.appcompat.app.AlertDialog;
import androidx.coordinatorlayout.widget.CoordinatorLayout;
import androidx.core.content.ContextCompat;
import androidx.core.widget.NestedScrollView;
import androidx.appcompat.app.ActionBar;
import androidx.appcompat.view.ActionMode;
import androidx.recyclerview.widget.LinearLayoutManager;
import androidx.recyclerview.widget.RecyclerView;
import androidx.appcompat.widget.Toolbar;

import android.os.Looper;
import android.text.Editable;
import android.text.TextWatcher;
import android.text.format.DateUtils;
import android.util.DisplayMetrics;
import android.util.TypedValue;
import android.view.Display;
import android.view.KeyEvent;
import android.view.LayoutInflater;
import android.view.Menu;
import android.view.MenuInflater;
import android.view.MenuItem;
import android.view.View;
import android.view.View.OnClickListener;
import android.view.ViewGroup;
import android.view.inputmethod.EditorInfo;
import android.view.inputmethod.InputMethodManager;
import android.widget.Button;
import android.widget.CheckBox;
import android.widget.FrameLayout;
import android.widget.ImageView;
import android.widget.LinearLayout;
import android.widget.RelativeLayout;
import android.widget.TextView;
import android.widget.TextView.OnEditorActionListener;
import android.widget.Toast;

import net.opacapp.multilinecollapsingtoolbar.CollapsingToolbarLayout;

import java.io.File;
import java.util.ArrayList;
import java.util.Iterator;
import java.util.List;
import java.util.Locale;

import mega.privacy.android.app.DatabaseHandler;
import mega.privacy.android.app.MegaApplication;
import mega.privacy.android.app.MegaOffline;
import mega.privacy.android.app.MegaPreferences;
import mega.privacy.android.app.MimeTypeList;
import mega.privacy.android.app.MimeTypeThumbnail;
import mega.privacy.android.app.R;
import mega.privacy.android.app.components.EditTextCursorWatcher;
import mega.privacy.android.app.components.RoundedImageView;
import mega.privacy.android.app.components.SimpleDividerItemDecoration;
import mega.privacy.android.app.components.twemoji.EmojiTextView;
import mega.privacy.android.app.listeners.ShareListener;
import mega.privacy.android.app.lollipop.adapters.MegaFileInfoSharedContactLollipopAdapter;
import mega.privacy.android.app.lollipop.controllers.ContactController;
import mega.privacy.android.app.lollipop.controllers.NodeController;
import mega.privacy.android.app.listeners.CreateChatListener;
import mega.privacy.android.app.modalbottomsheet.FileContactsListBottomSheetDialogFragment;
import mega.privacy.android.app.utils.ColorUtils;
import mega.privacy.android.app.utils.CameraUploadUtil;
import mega.privacy.android.app.utils.ContactUtil;
import mega.privacy.android.app.utils.StringResourcesUtils;
import mega.privacy.android.app.utils.Util;
import nz.mega.sdk.MegaApiAndroid;
import nz.mega.sdk.MegaApiJava;
import nz.mega.sdk.MegaChatApi;
import nz.mega.sdk.MegaChatApiAndroid;
import nz.mega.sdk.MegaChatApiJava;
import nz.mega.sdk.MegaChatError;
import nz.mega.sdk.MegaChatPeerList;
import nz.mega.sdk.MegaChatRequest;
import nz.mega.sdk.MegaChatRequestListenerInterface;
import nz.mega.sdk.MegaChatRoom;
import nz.mega.sdk.MegaContactRequest;
import nz.mega.sdk.MegaError;
import nz.mega.sdk.MegaEvent;
import nz.mega.sdk.MegaFolderInfo;
import nz.mega.sdk.MegaGlobalListenerInterface;
import nz.mega.sdk.MegaNode;
import nz.mega.sdk.MegaRequest;
import nz.mega.sdk.MegaRequestListenerInterface;
import nz.mega.sdk.MegaShare;
import nz.mega.sdk.MegaUser;
import nz.mega.sdk.MegaUserAlert;

import static mega.privacy.android.app.modalbottomsheet.ModalBottomSheetUtil.*;
import static mega.privacy.android.app.constants.BroadcastConstants.*;
import static mega.privacy.android.app.utils.AlertsAndWarnings.showOverDiskQuotaPaywallWarning;
import static mega.privacy.android.app.utils.CacheFolderManager.*;
import static mega.privacy.android.app.utils.AvatarUtil.*;
import static mega.privacy.android.app.utils.CameraUploadUtil.*;
import static mega.privacy.android.app.utils.ChatUtil.*;
import static mega.privacy.android.app.utils.Constants.*;
import static mega.privacy.android.app.utils.FileUtil.*;
import static mega.privacy.android.app.utils.LinksUtil.showGetLinkActivity;
import static mega.privacy.android.app.utils.LogUtil.*;
import static mega.privacy.android.app.utils.MegaApiUtils.*;
import static mega.privacy.android.app.utils.MegaNodeUtil.*;
import static mega.privacy.android.app.utils.OfflineUtils.*;
import static mega.privacy.android.app.utils.PreviewUtils.*;
import static mega.privacy.android.app.utils.ProgressDialogUtil.*;
import static mega.privacy.android.app.utils.StringResourcesUtils.getQuantityString;
import static mega.privacy.android.app.utils.ThumbnailUtils.*;
import static mega.privacy.android.app.utils.TimeUtils.*;
import static mega.privacy.android.app.utils.Util.*;
import static mega.privacy.android.app.utils.ContactUtil.*;
import static nz.mega.sdk.MegaApiJava.INVALID_HANDLE;
import static nz.mega.sdk.MegaApiJava.STORAGE_STATE_PAYWALL;
import static nz.mega.sdk.MegaChatApiJava.MEGACHAT_INVALID_HANDLE;

@SuppressLint("NewApi")
public class FileInfoActivityLollipop extends PinActivityLollipop implements OnClickListener, MegaRequestListenerInterface, MegaGlobalListenerInterface, MegaChatRequestListenerInterface {

	public static int MAX_WIDTH_FILENAME_LAND=400;
	public static int MAX_WIDTH_FILENAME_LAND_2=400;

	public static int MAX_WIDTH_FILENAME_PORT=170;
	public static int MAX_WIDTH_FILENAME_PORT_2=200;

	public static String NODE_HANDLE = "NODE_HANDLE";

	static int TYPE_EXPORT_GET = 0;
	static int TYPE_EXPORT_REMOVE = 1;
	static int TYPE_EXPORT_MANAGE = 2;
	static int FROM_FILE_BROWSER = 13;
    FileInfoActivityLollipop fileInfoActivityLollipop = this;
	boolean firstIncomingLevel=true;

    private androidx.appcompat.app.AlertDialog downloadConfirmationDialog;

    // The flag to indicate whether select chat is processing
    private static boolean isSelectingChat = false;
    private final static String KEY_SELECTED_SHARE_HANDLE = "KEY_SELECTED_SHARE_HANDLE";

    NodeController nC;

	ArrayList<MegaNode> nodeVersions;

	NestedScrollView nestedScrollView;

	RelativeLayout iconToolbarLayout;
	ImageView iconToolbarView;

    Drawable upArrow;
    Drawable drawableRemoveLink;
    Drawable drawableLink;
    Drawable drawableShare;
    Drawable drawableDots;
    Drawable drawableDownload;
    Drawable drawableLeave;
    Drawable drawableCopy;
    Drawable drawableChat;

	RelativeLayout imageToolbarLayout;
	ImageView imageToolbarView;

	CoordinatorLayout fragmentContainer;
	CollapsingToolbarLayout collapsingToolbar;

	Toolbar toolbar;
	ActionBar aB;

	private boolean isGetLink = false;
	private boolean isShareContactExpanded = false;

	float scaleText;

	RelativeLayout container;

	LinearLayout availableOfflineLayout;

	RelativeLayout sizeLayout;
	RelativeLayout locationLayout;
	RelativeLayout contentLayout;
	RelativeLayout addedLayout;
	RelativeLayout modifiedLayout;
	RelativeLayout publicLinkLayout;
	RelativeLayout publicLinkCopyLayout;
	TextView publicLinkText;
	private TextView publicLinkDate;
	RelativeLayout sharedLayout;
	Button usersSharedWithTextButton;
	View dividerSharedLayout;
	View dividerLinkLayout;

    RelativeLayout folderVersionsLayout;
    RelativeLayout folderCurrentVersionsLayout;
    RelativeLayout folderPreviousVersionsLayout;
    TextView folderVersionsText;
    TextView folderCurrentVersionsText;
    TextView folderPreviousVersionsText;

	TextView availableOfflineView;

	Button publicLinkButton;

	RelativeLayout versionsLayout;
	Button versionsButton;
	View separatorVersions;
    SwitchMaterial offlineSwitch;

	TextView sizeTextView;
	TextView sizeTitleTextView;

    TextView locationTextView;
    TextView locationTitleTextView;

	TextView contentTextView;
	TextView contentTitleTextView;

	TextView addedTextView;
	TextView modifiedTextView;
	AppBarLayout appBarLayout;
	TextView permissionInfo;

	boolean owner= true;
	int typeExport = -1;

	ArrayList<MegaShare> sl;
	MegaOffline mOffDelete;

	RelativeLayout ownerLayout;
	LinearLayout ownerLinear;
	EmojiTextView ownerLabel;
	TextView ownerLabelowner;
	TextView ownerInfo;
	ImageView ownerRoundeImage;
	ImageView ownerState;

	MenuItem downloadMenuItem;
	MenuItem shareMenuItem;
	MenuItem getLinkMenuItem;
	MenuItem editLinkMenuItem;
	MenuItem removeLinkMenuItem;
	MenuItem renameMenuItem;
	MenuItem moveMenuItem;
	MenuItem copyMenuItem;
	MenuItem rubbishMenuItem;
	MenuItem deleteMenuItem;
	MenuItem leaveMenuItem;
	MenuItem sendToChatMenuItem;

	MegaNode node;

	boolean availableOfflineBoolean = false;

	private ContactController cC;
	private MegaApiAndroid megaApi = null;
	MegaChatApiAndroid megaChatApi;
	int orderGetChildren = MegaApiJava.ORDER_DEFAULT_ASC;

	ProgressDialog statusDialog;
	boolean publicLink=false;

	private Handler handler;

	private AlertDialog renameDialog;

	boolean moveToRubbish = false;

	public static int REQUEST_CODE_SELECT_CONTACT = 1000;
	public static int REQUEST_CODE_SELECT_MOVE_FOLDER = 1001;
	public static int REQUEST_CODE_SELECT_COPY_FOLDER = 1002;

	Display display;
	DisplayMetrics outMetrics;
	float density;
	float scaleW;
	float scaleH;

	boolean shareIt = true;
	int from;

	DatabaseHandler dbH = null;
	MegaPreferences prefs = null;

	AlertDialog permissionsDialog;

	String contactMail;
    boolean isRemoveOffline;
    long handle;

    private int adapterType;
 	private String path;
 	private File file;
 	private long fragmentHandle  = -1;
 	private String pathNavigation;

 	private MegaShare selectedShare;
    final int MAX_NUMBER_OF_CONTACTS_IN_LIST = 5;
    private RecyclerView listView;
    private ArrayList<MegaShare> listContacts;
    private ArrayList<MegaShare> fullListContacts;
    private Button moreButton;
    private MegaFileInfoSharedContactLollipopAdapter adapter;
    private ActionMode actionMode;

    int countChat = 0;
    int errorSent = 0;
    int successSent = 0;

    int versionsToRemove = 0;
    int versionsRemoved = 0;
    int errorVersionRemove = 0;

    private FileContactsListBottomSheetDialogFragment bottomSheetDialogFragment;

    private int currentColorFilter;
    private boolean pendingToSetIconsColorFilter;

    private BroadcastReceiver manageShareReceiver = new BroadcastReceiver() {
        @Override
        public void onReceive(Context context, Intent intent) {
            if (intent == null) return;

            if (adapter != null) {
                if (adapter.isMultipleSelect()) {
                    adapter.clearSelections();
                    hideMultipleSelect();
                }
                adapter.setShareList(listContacts);
            }

            if (statusDialog != null) {
                statusDialog.dismiss();
            }

            if (permissionsDialog != null) {
                permissionsDialog.dismiss();
            }
        }
    };

    private BroadcastReceiver contactUpdateReceiver = new BroadcastReceiver() {
        @Override
        public void onReceive(Context context, Intent intent) {
            if (intent == null || intent.getAction() == null) return;

            if (intent.getAction().equals(ACTION_UPDATE_NICKNAME)
                || intent.getAction().equals(ACTION_UPDATE_FIRST_NAME)
                || intent.getAction().equals(ACTION_UPDATE_LAST_NAME)
                || intent.getAction().equals(ACTION_UPDATE_CREDENTIALS)) {
                updateAdapter(intent.getLongExtra(EXTRA_USER_HANDLE, INVALID_HANDLE));
            }
        }
    };

    public void activateActionMode(){
        logDebug("activateActionMode");
        if (!adapter.isMultipleSelect()){
            adapter.setMultipleSelect(true);
            actionMode = startSupportActionMode(new ActionBarCallBack());
        }
    }

    @Override
    public void onRequestStart(MegaChatApiJava api, MegaChatRequest request) {

    }

    @Override
    public void onRequestUpdate(MegaChatApiJava api, MegaChatRequest request) {

    }

    @Override
    public void onRequestFinish(MegaChatApiJava api, MegaChatRequest request, MegaChatError e) {
        if(request.getType() == MegaChatRequest.TYPE_ATTACH_NODE_MESSAGE){

            if(e.getErrorCode()==MegaChatError.ERROR_OK){
                logDebug("File sent correctly");
                successSent++;
            }
            else{
                logWarning("File NOT sent: "+ e.getErrorCode() + "___" + e.getErrorString());
                errorSent++;
            }

            if(countChat==errorSent+successSent){
                if(successSent==countChat){
                    if(countChat==1){
                        showSnackbar(MESSAGE_SNACKBAR_TYPE, getString(R.string.sent_as_message), request.getChatHandle());
                    }
                    else{
                        showSnackbar(MESSAGE_SNACKBAR_TYPE, getString(R.string.sent_as_message), -1);
                    }
                }
                else if(errorSent==countChat){
                    showSnackbar(SNACKBAR_TYPE, getString(R.string.error_attaching_node_from_cloud), -1);
                }
                else{
                    showSnackbar(MESSAGE_SNACKBAR_TYPE, getString(R.string.error_sent_as_message), -1);
                }
            }
        }
    }

    @Override
    public void onRequestTemporaryError(MegaChatApiJava api, MegaChatRequest request, MegaChatError e) {

    }

    private class ActionBarCallBack implements ActionMode.Callback {
        
        @Override
        public boolean onActionItemClicked(ActionMode mode, MenuItem item) {
            logDebug("onActionItemClicked");
            final ArrayList<MegaShare> shares = adapter.getSelectedShares();
            switch(item.getItemId()){
                case R.id.action_file_contact_list_permissions:{

                    //Change permissions
                    MaterialAlertDialogBuilder dialogBuilder = new MaterialAlertDialogBuilder(fileInfoActivityLollipop, R.style.ThemeOverlay_Mega_MaterialAlertDialog);
                    dialogBuilder.setTitle(getString(R.string.file_properties_shared_folder_permissions));

                    final CharSequence[] items = {getString(R.string.file_properties_shared_folder_read_only), getString(R.string.file_properties_shared_folder_read_write), getString(R.string.file_properties_shared_folder_full_access)};
                    dialogBuilder.setSingleChoiceItems(items, -1, new DialogInterface.OnClickListener() {
                        public void onClick(DialogInterface dialog, int item) {
                            clearSelections();
                            if(permissionsDialog != null){
                                permissionsDialog.dismiss();
                            }
                            statusDialog = getProgressDialog(fileInfoActivityLollipop, getString(R.string.context_permissions_changing_folder));
                            cC.changePermissions(cC.getEmailShares(shares), item, node);
                        }
                    });

                    permissionsDialog = dialogBuilder.create();
                    permissionsDialog.show();
                    break;
                }
                case R.id.action_file_contact_list_delete:{
                    if(shares!=null){
                        if(shares.size()!=0){
                            if (shares.size() > 1) {
                                logDebug("Remove multiple contacts");
                                showConfirmationRemoveMultipleContactFromShare(shares);
                            } else {
                                logDebug("Remove one contact");
                                showConfirmationRemoveContactFromShare(shares.get(0).getUser());
                            }
                        }
                    }
                    break;
                }
                case R.id.cab_menu_select_all:{
                    selectAll();
                    break;
                }
                case R.id.cab_menu_unselect_all:{
                    clearSelections();
                    break;
                }
            }
            return false;
        }

        @Override
        public boolean onCreateActionMode(ActionMode mode, Menu menu) {
            logDebug("onCreateActionMode");
            MenuInflater inflater = mode.getMenuInflater();
            inflater.inflate(R.menu.file_contact_shared_browser_action, menu);
            return true;
        }

        @Override
        public void onDestroyActionMode(ActionMode arg0) {
            logDebug("onDestroyActionMode");
            adapter.clearSelections();
            adapter.setMultipleSelect(false);
            supportInvalidateOptionsMenu();
        }

        @Override
        public boolean onPrepareActionMode(ActionMode mode, Menu menu) {
            logDebug("onPrepareActionMode");
            List<MegaShare> selected = adapter.getSelectedShares();
            boolean deleteShare = false;
            boolean permissions = false;

            if (selected.size() != 0) {
                permissions = true;
                deleteShare = true;

                MenuItem unselect = menu.findItem(R.id.cab_menu_unselect_all);
                if(selected.size()==adapter.getItemCount()){
                    menu.findItem(R.id.cab_menu_select_all).setVisible(false);
                    unselect.setTitle(getString(R.string.action_unselect_all));
                    unselect.setVisible(true);
                }
                else{
                    menu.findItem(R.id.cab_menu_select_all).setVisible(true);
                    unselect.setTitle(getString(R.string.action_unselect_all));
                    unselect.setVisible(true);
                }
            }
            else{
                menu.findItem(R.id.cab_menu_select_all).setVisible(true);
                menu.findItem(R.id.cab_menu_unselect_all).setVisible(false);
            }

            menu.findItem(R.id.action_file_contact_list_permissions).setVisible(permissions);
            if(permissions == true){
                menu.findItem(R.id.action_file_contact_list_permissions).setShowAsAction(MenuItem.SHOW_AS_ACTION_ALWAYS);
            }else{
                menu.findItem(R.id.action_file_contact_list_permissions).setShowAsAction(MenuItem.SHOW_AS_ACTION_NEVER);

            }

            menu.findItem(R.id.action_file_contact_list_delete).setVisible(deleteShare);
            if(deleteShare == true){
                menu.findItem(R.id.action_file_contact_list_delete).setShowAsAction(MenuItem.SHOW_AS_ACTION_ALWAYS);
            }else{
                menu.findItem(R.id.action_file_contact_list_delete).setShowAsAction(MenuItem.SHOW_AS_ACTION_NEVER);

            }

            return false;
        }

    }

	@Override
	protected void onCreate(Bundle savedInstanceState) {

		super.onCreate(savedInstanceState);
        logDebug("onCreate");

        fileInfoActivityLollipop = this;
        handler = new Handler();
        display = getWindowManager().getDefaultDisplay();
        outMetrics = new DisplayMetrics ();
        display.getMetrics(outMetrics);
        density  = getResources().getDisplayMetrics().density;

        scaleW = getScaleW(outMetrics, density);
        scaleH = getScaleH(outMetrics, density);

        if (scaleH < scaleW){
            scaleText = scaleH;
        }
        else{
            scaleText = scaleW;
        }

        cC = new ContactController(this);
        dbH = DatabaseHandler.getDbHandler(getApplicationContext());

        adapterType = getIntent().getIntExtra("adapterType", FILE_BROWSER_ADAPTER);
        path = getIntent().getStringExtra("path");

        setContentView(R.layout.activity_file_info);

        permissionInfo = (TextView) findViewById(R.id.file_properties_permission_info);
        permissionInfo.setVisibility(View.GONE);

        fragmentContainer = (CoordinatorLayout) findViewById(R.id.file_info_fragment_container);

        toolbar = findViewById(R.id.toolbar);
        setSupportActionBar(toolbar);
        aB = getSupportActionBar();

        collapsingToolbar = findViewById(R.id.file_info_collapse_toolbar);

        nestedScrollView = (NestedScrollView) findViewById(R.id.nested_layout);
        nestedScrollView.setOnScrollChangeListener((NestedScrollView.OnScrollChangeListener) (v, scrollX, scrollY, oldScrollX, oldScrollY) -> changeViewElevation(aB, v.canScrollVertically(-1) && v.getVisibility() == View.VISIBLE, outMetrics));

        aB.setDisplayShowTitleEnabled(false);
        aB.setHomeButtonEnabled(true);
        aB.setDisplayHomeAsUpEnabled(true);

        iconToolbarLayout = (RelativeLayout) findViewById(R.id.file_info_icon_layout);

        iconToolbarView = (ImageView) findViewById(R.id.file_info_toolbar_icon);
        CollapsingToolbarLayout.LayoutParams params = (CollapsingToolbarLayout.LayoutParams) iconToolbarLayout.getLayoutParams();
        Rect rect = new Rect();
        getWindow().getDecorView().getWindowVisibleDisplayFrame(rect);
        params.setMargins(dp2px(16, outMetrics), dp2px(90, outMetrics) + rect.top, 0, dp2px(14, outMetrics));
        iconToolbarLayout.setLayoutParams(params);

        imageToolbarLayout = (RelativeLayout) findViewById(R.id.file_info_image_layout);
        imageToolbarView = (ImageView) findViewById(R.id.file_info_toolbar_image);
        imageToolbarLayout.setVisibility(View.GONE);

        //Available Offline Layout
        availableOfflineLayout = (LinearLayout) findViewById(R.id.available_offline_layout);
        availableOfflineLayout.setVisibility(View.VISIBLE);
        availableOfflineView = (TextView) findViewById(R.id.file_properties_available_offline_text);
        offlineSwitch = (SwitchMaterial) findViewById(R.id.file_properties_switch);

        //Share with Layout
        sharedLayout = (RelativeLayout) findViewById(R.id.file_properties_shared_layout);
        sharedLayout.setOnClickListener(this);
        usersSharedWithTextButton = (Button) findViewById(R.id.file_properties_shared_info_button);
        usersSharedWithTextButton.setOnClickListener(this);
        dividerSharedLayout = findViewById(R.id.divider_shared_layout);
        appBarLayout = (AppBarLayout) findViewById(R.id.app_bar);

        //Owner Layout
        ownerLayout = (RelativeLayout) findViewById(R.id.file_properties_owner_layout);
        ownerRoundeImage= (RoundedImageView) findViewById(R.id.contact_list_thumbnail);
        ownerLinear = (LinearLayout) findViewById(R.id.file_properties_owner_linear);
        ownerLabel =  findViewById(R.id.file_properties_owner_label);
        ownerLabelowner = (TextView) findViewById(R.id.file_properties_owner_label_owner);
        String ownerString = "("+getString(R.string.file_properties_owner)+")";
        ownerLabelowner.setText(ownerString);
        ownerInfo = (TextView) findViewById(R.id.file_properties_owner_info);
        ownerState = (ImageView) findViewById(R.id.file_properties_owner_state_icon);
        if(!isScreenInPortrait(this)){
            ownerLabel.setMaxWidthEmojis(dp2px(MAX_WIDTH_FILENAME_LAND, outMetrics));
            ownerInfo.setMaxWidth(dp2px(MAX_WIDTH_FILENAME_LAND_2, outMetrics));
        }else{
            ownerLabel.setMaxWidthEmojis(dp2px(MAX_WIDTH_FILENAME_PORT, outMetrics));
            ownerInfo.setMaxWidth(dp2px(MAX_WIDTH_FILENAME_PORT_2, outMetrics));
        }
        ownerLayout.setVisibility(View.GONE);

        //Info Layout

        //Size Layout
        sizeLayout = (RelativeLayout) findViewById(R.id.file_properties_size_layout);
        sizeTitleTextView  = (TextView) findViewById(R.id.file_properties_info_menu_size);
        sizeTextView = (TextView) findViewById(R.id.file_properties_info_data_size);

        //Folder Versions Layout
        folderVersionsLayout = (RelativeLayout) findViewById(R.id.file_properties_folder_versions_layout);
        folderVersionsText = (TextView) findViewById(R.id.file_properties_info_data_folder_versions);
        folderVersionsLayout.setVisibility(View.GONE);

        folderCurrentVersionsLayout = (RelativeLayout) findViewById(R.id.file_properties_folder_current_versions_layout);
        folderCurrentVersionsText = (TextView) findViewById(R.id.file_properties_info_data_folder_current_versions);
        folderCurrentVersionsLayout.setVisibility(View.GONE);

        folderPreviousVersionsLayout = (RelativeLayout) findViewById(R.id.file_properties_folder_previous_versions_layout);
        folderPreviousVersionsText = (TextView) findViewById(R.id.file_properties_info_data_folder_previous_versions);
        folderPreviousVersionsLayout.setVisibility(View.GONE);

        //Location Layout
        locationLayout = (RelativeLayout) findViewById(R.id.file_properties_location_layout);
        locationTitleTextView  = (TextView) findViewById(R.id.file_properties_info_menu_location);
        locationTextView = (TextView) findViewById(R.id.file_properties_info_data_location);
        locationTextView.setOnClickListener(this);

        //Content Layout
        contentLayout = (RelativeLayout) findViewById(R.id.file_properties_content_layout);
        contentTitleTextView  = (TextView) findViewById(R.id.file_properties_info_menu_content);
        contentTextView = (TextView) findViewById(R.id.file_properties_info_data_content);

        dividerLinkLayout = (View) findViewById(R.id.divider_link_layout);
        publicLinkLayout = (RelativeLayout) findViewById(R.id.file_properties_link_layout);
        publicLinkCopyLayout = (RelativeLayout) findViewById(R.id.file_properties_copy_layout);

        publicLinkText = (TextView) findViewById(R.id.file_properties_link_text);
        publicLinkDate = findViewById(R.id.file_properties_link_date);
        publicLinkButton = (Button) findViewById(R.id.file_properties_link_button);
        publicLinkButton.setText(getString(R.string.context_copy));
        publicLinkButton.setOnClickListener(this);

        //Added Layout
        addedLayout = (RelativeLayout) findViewById(R.id.file_properties_added_layout);
        addedTextView = (TextView) findViewById(R.id.file_properties_info_data_added);

        //Modified Layout
        modifiedLayout = (RelativeLayout) findViewById(R.id.file_properties_created_layout);
        modifiedTextView = (TextView) findViewById(R.id.file_properties_info_data_created);

        //Versions Layout
        versionsLayout = (RelativeLayout) findViewById(R.id.file_properties_versions_layout);
        versionsButton = (Button) findViewById(R.id.file_properties_text_number_versions);
        separatorVersions = (View) findViewById(R.id.separator_versions);

        if (adapterType == OFFLINE_ADAPTER){
            collapsingToolbar.setTitle(getIntent().getStringExtra(NAME).toUpperCase());
            availableOfflineLayout.setVisibility(View.GONE);

            View view = findViewById(R.id.available_offline_separator);
            if (view != null) {
                view.setVisibility(View.GONE);
            }

            sharedLayout.setVisibility(View.GONE);
            dividerSharedLayout.setVisibility(View.GONE);
            dividerLinkLayout.setVisibility(View.GONE);
            publicLinkLayout.setVisibility(View.GONE);
            publicLinkCopyLayout.setVisibility(View.GONE);
            contentLayout.setVisibility(View.GONE);
            addedLayout.setVisibility(View.GONE);
            modifiedLayout.setVisibility(View.GONE);
            versionsLayout.setVisibility(View.GONE);
            separatorVersions.setVisibility(View.GONE);

            if (path != null){
                logDebug("Path no NULL");
                file = new File (path);
                sizeTextView.setText(getSizeString(file.length()));
                String location = file.getParentFile().getName();
                if (location.equals("in")){
                    locationTextView.setText(getResources().getString(R.string.section_saved_for_offline_new));
                }
                else {
                    String offlineLocation = file.getParentFile().getParentFile().getName() + '/' + location;
                    if (offlineLocation.equals(OFFLINE_DIR)) {
                        locationTextView.setText(StringResourcesUtils.getString(R.string.section_saved_for_offline_new));
                    } else {
                        locationTextView.setText(StringResourcesUtils.getString(R.string.location_label,
                                location, StringResourcesUtils.getString(R.string.section_saved_for_offline)));
                    }
                }
                logDebug("Path: " + file.getAbsolutePath() + ", Size: " + file.length());
            }
            else {
                logWarning("Path is NULL");
            }
            pathNavigation = getIntent().getStringExtra("pathNavigation");
        }
        else {
            if (megaApi == null){
                MegaApplication app = (MegaApplication)getApplication();
                megaApi = app.getMegaApi();
            }
            if(megaApi==null||megaApi.getRootNode()==null){
                logDebug("Refresh session - sdk");
                Intent intent = new Intent(this, LoginActivityLollipop.class);
                intent.putExtra(VISIBLE_FRAGMENT,  LOGIN_FRAGMENT);
                intent.setFlags(Intent.FLAG_ACTIVITY_CLEAR_TOP);
                startActivity(intent);
                finish();
                return;
            }

            if (megaChatApi == null) {
                megaChatApi = ((MegaApplication) getApplication()).getMegaChatApi();
            }

            if (megaChatApi == null || megaChatApi.getInitState() == MegaChatApi.INIT_ERROR) {
                logDebug("Refresh session - karere");
                Intent intent = new Intent(this, LoginActivityLollipop.class);
                intent.putExtra(VISIBLE_FRAGMENT, LOGIN_FRAGMENT);
                intent.setFlags(Intent.FLAG_ACTIVITY_CLEAR_TOP);
                startActivity(intent);
                finish();
                return;
            }

            megaApi.addGlobalListener(this);

            Bundle extras = getIntent().getExtras();
            if (extras != null){
                from = extras.getInt("from");
                if(from==FROM_INCOMING_SHARES){
                    firstIncomingLevel = extras.getBoolean("firstLevel");
                }

                long handleNode = extras.getLong("handle", -1);
                logDebug("Handle of the selected node: " + handleNode);
                node = megaApi.getNodeByHandle(handleNode);
                if (node == null){
                    logWarning("Node is NULL");
                    finish();
                    return;
                }

                if (node.isFolder()) {
                    modifiedLayout.setVisibility(View.GONE);

                    if (isEmptyFolder(node)) {
                        availableOfflineLayout.setVisibility(View.GONE);

                        View view = findViewById(R.id.available_offline_separator);
                        if (view != null) {
                            view.setVisibility(View.GONE);
                        }
                    }
                } else {
                    modifiedLayout.setVisibility(View.VISIBLE);
                }

                String name = node.getName();

                collapsingToolbar.setTitle(name.toUpperCase());
                if (nC == null) {
                    nC = new NodeController(this);
                }
                MegaNode parent = nC.getParent(node);
                if (from == FROM_INCOMING_SHARES){
                    fragmentHandle = -1;
                    if (megaApi.getParentNode(node) != null) {
                        locationTextView.setText(StringResourcesUtils.getString(R.string.location_label,
                                megaApi.getParentNode(node).getName(),
                                StringResourcesUtils.getString(R.string.tab_incoming_shares)));
                    } else {
                        locationTextView.setText(StringResourcesUtils.getString(R.string.tab_incoming_shares));
                    }
                }
                else{
                    if (parent.getHandle() == megaApi.getRootNode().getHandle()){
                        fragmentHandle = megaApi.getRootNode().getHandle();
                    }
                    else if (parent.getHandle() == megaApi.getRubbishNode().getHandle()){
                        fragmentHandle = megaApi.getRubbishNode().getHandle();
                    }
                    else if (parent.getHandle() == megaApi.getInboxNode().getHandle()){
                        fragmentHandle = megaApi.getInboxNode().getHandle();
                    }

                    if (megaApi.getParentNode(node) == null) { // It is because of the parent node is Incoming Shares
                        locationTextView.setText(StringResourcesUtils.getString(R.string.tab_incoming_shares));
                    } else if (parent.getHandle() == megaApi.getRootNode().getHandle() ||
                            parent.getHandle() == megaApi.getRubbishNode().getHandle() ||
                            parent.getHandle() == megaApi.getInboxNode().getHandle()) {
                        if (megaApi.getParentNode(node).getHandle() == parent.getHandle()) {
                            locationTextView.setText(getTranslatedNameForParentNodes(parent.getHandle()));
                        } else {
                            locationTextView.setText(StringResourcesUtils.getString(R.string.location_label,
                                    megaApi.getParentNode(node).getName(),
                                    getTranslatedNameForParentNodes(parent.getHandle())));
                        }
                    } else {
                        locationTextView.setText(StringResourcesUtils.getString(R.string.location_label,
                                megaApi.getParentNode(node).getName(),
                                StringResourcesUtils.getString(R.string.tab_incoming_shares)));
                    }
                }

                if (parent.getHandle() != megaApi.getRubbishNode().getHandle()){
                    offlineSwitch.setEnabled(true);
                    offlineSwitch.setOnCheckedChangeListener((view, isChecked) -> onClick(view));
                    availableOfflineView.setTextColor(ContextCompat.getColor(this, R.color.grey_087_white_087));
                }else{
                    offlineSwitch.setEnabled(false);
                    availableOfflineView.setTextColor(ContextCompat.getColor(this, R.color.grey_700_026_grey_300_026));

                }

                if(megaApi.hasVersions(node)){
                    versionsLayout.setVisibility(View.VISIBLE);

                    String text = getQuantityString(R.plurals.number_of_versions, megaApi.getNumVersions(node), megaApi.getNumVersions(node));
                    versionsButton.setText(text);
                    versionsButton.setOnClickListener(this);
                    separatorVersions.setVisibility(View.VISIBLE);

                    nodeVersions = megaApi.getVersions(node);
                }
                else{
                    versionsLayout.setVisibility(View.GONE);
                    separatorVersions.setVisibility(View.GONE);
                }

            }
            else{
                logWarning("Extras is NULL");
            }
    
            listView = (RecyclerView)findViewById(R.id.file_info_contact_list_view);
            //listView.addOnItemTouchListener(this);
            listView.setItemAnimator(noChangeRecyclerViewItemAnimator());
            listView.addItemDecoration(new SimpleDividerItemDecoration(this));
            LinearLayoutManager mLayoutManager = new LinearLayoutManager(this);
            listView.setLayoutManager(mLayoutManager);

            //get shared contact list and max number can be displayed in the list is five
            setContactList();

            moreButton = (Button)findViewById(R.id.more_button);
            moreButton.setOnClickListener(this);
            setMoreButtonText();

            //setup adapter
            adapter = new MegaFileInfoSharedContactLollipopAdapter(this,node,listContacts,listView);
            adapter.setShareList(listContacts);
            adapter.setPositionClicked(-1);
            adapter.setMultipleSelect(false);

            listView.setAdapter(adapter);

            refreshProperties();
        }

        setIconResource();

        registerReceiver(manageShareReceiver, new IntentFilter(BROADCAST_ACTION_INTENT_MANAGE_SHARE));

        IntentFilter contactUpdateFilter = new IntentFilter(BROADCAST_ACTION_INTENT_FILTER_CONTACT_UPDATE);
        contactUpdateFilter.addAction(ACTION_UPDATE_NICKNAME);
        contactUpdateFilter.addAction(ACTION_UPDATE_FIRST_NAME);
        contactUpdateFilter.addAction(ACTION_UPDATE_LAST_NAME);
        contactUpdateFilter.addAction(ACTION_UPDATE_CREDENTIALS);
        registerReceiver(contactUpdateReceiver, contactUpdateFilter);

        getActionBarDrawables();

        if (node.hasPreview() || node.hasThumbnail()) {
            appBarLayout.addOnOffsetChangedListener((appBarLayout, offset) -> {
                if (offset < 0 && Math.abs(offset) >= appBarLayout.getTotalScrollRange() / 2) {
                    // Collapsed
                    setActionBarDrawablesColorFilter(Color.BLACK);
                } else {
                    setActionBarDrawablesColorFilter(Color.WHITE);
                }
            });

            collapsingToolbar.setCollapsedTitleTextColor(ContextCompat.getColor(this, R.color.primary_text));
            collapsingToolbar.setExpandedTitleColor(Color.WHITE);
            collapsingToolbar.setStatusBarScrimColor(ContextCompat.getColor(this, R.color.status_bar_search));
        } else {
            /*Folder*/
            getWindow().setStatusBarColor(ContextCompat.getColor(this, R.color.status_bar_search));
            setActionBarDrawablesColorFilter(Color.BLACK);
        }

        if(savedInstanceState != null){
            long handle = savedInstanceState.getLong(KEY_SELECTED_SHARE_HANDLE, INVALID_HANDLE);
            if(handle == INVALID_HANDLE || node == null){
                return;
            }
            ArrayList<MegaShare> list = megaApi.getOutShares(node);
            for (MegaShare share: list) {
                if(handle == share.getNodeHandle()){
                    selectedShare = share;
                    break;
                }
            }
        }
	}

    private void getActionBarDrawables() {
        drawableDots = ContextCompat.getDrawable(getApplicationContext(), R.drawable.ic_dots_vertical_white);
        if (drawableDots != null) {
            drawableDots = drawableDots.mutate();
        }

        upArrow = ContextCompat.getDrawable(getApplicationContext(), R.drawable.ic_arrow_back_white);
        if (upArrow != null) {
            upArrow = upArrow.mutate();
        }

        drawableRemoveLink = ContextCompat.getDrawable(getApplicationContext(), R.drawable.ic_remove_link_w);
        if (drawableRemoveLink != null) {
            drawableRemoveLink = drawableRemoveLink.mutate();
        }

        drawableLink = ContextCompat.getDrawable(getApplicationContext(), R.drawable.ic_link_white);
        if (drawableLink != null) {
            drawableLink = drawableLink.mutate();
        }

        drawableShare = ContextCompat.getDrawable(getApplicationContext(), R.drawable.ic_share_white);
        if (drawableShare != null) {
            drawableShare = drawableShare.mutate();
        }

        drawableDownload = ContextCompat.getDrawable(getApplicationContext(), R.drawable.ic_download_white);
        if (drawableDownload != null) {
            drawableDownload = drawableDownload.mutate();
        }

        drawableLeave = ContextCompat.getDrawable(getApplicationContext(), R.drawable.ic_leave_share_w);
        if (drawableLeave != null) {
            drawableLeave = drawableLeave.mutate();
        }

        drawableCopy = ContextCompat.getDrawable(getApplicationContext(), R.drawable.ic_copy_white);
        if (drawableCopy != null) {
            drawableCopy.mutate();
        }

        drawableChat = ContextCompat.getDrawable(getApplicationContext(), R.drawable.ic_send_to_contact);
        if (drawableChat != null) {
            drawableChat.mutate();
        }
    }
	
	private String getTranslatedNameForParentNodes(long parentHandle){
        String translated;
        Context context = getApplicationContext();
        if(parentHandle == megaApi.getRootNode().getHandle()){
            translated = context.getString(R.string.section_cloud_drive);
        }else if(parentHandle == megaApi.getRubbishNode().getHandle()){
            translated = context.getString(R.string.section_rubbish_bin);
        }else if(parentHandle == megaApi.getInboxNode().getHandle()){
            translated = context.getString(R.string.section_inbox);
        }else {
            translated = megaApi.getNodeByHandle(parentHandle).getName();
        }
        return translated;
    }

    void setOwnerState(long userHandle) {
        setContactStatus(megaChatApi.getUserOnlineStatus(userHandle), ownerState);
    }

    @Override
	public boolean onCreateOptionsMenu(Menu menu) {
<<<<<<< HEAD
        getMenuInflater().inflate(R.menu.file_info_action, menu);

        downloadMenuItem = menu.findItem(R.id.cab_menu_file_info_download);
        shareMenuItem = menu.findItem(R.id.cab_menu_file_info_share_folder);
        getLinkMenuItem = menu.findItem(R.id.cab_menu_file_info_get_link);
        editLinkMenuItem = menu.findItem(R.id.cab_menu_file_info_edit_link);
        removeLinkMenuItem = menu.findItem(R.id.cab_menu_file_info_remove_link);
        renameMenuItem = menu.findItem(R.id.cab_menu_file_info_rename);
        moveMenuItem = menu.findItem(R.id.cab_menu_file_info_move);
        copyMenuItem = menu.findItem(R.id.cab_menu_file_info_copy);
        rubbishMenuItem = menu.findItem(R.id.cab_menu_file_info_rubbish);
        deleteMenuItem = menu.findItem(R.id.cab_menu_file_info_delete);
        leaveMenuItem = menu.findItem(R.id.cab_menu_file_info_leave);
        sendToChatMenuItem = menu.findItem(R.id.cab_menu_file_info_send_to_chat);

        if (pendingToSetIconsColorFilter) {
            setIconsColorFilter();
=======

        drawableDots = ContextCompat.getDrawable(getApplicationContext(), R.drawable.ic_dots_vertical_white);
        drawableDots = drawableDots.mutate();
        upArrow = ContextCompat.getDrawable(getApplicationContext(), R.drawable.ic_arrow_back_white);
        upArrow = upArrow.mutate();

        drawableRemoveLink = ContextCompat.getDrawable(getApplicationContext(), R.drawable.ic_remove_link);
        drawableRemoveLink = drawableRemoveLink.mutate();
        drawableLink = ContextCompat.getDrawable(getApplicationContext(), R.drawable.ic_link_white);
        drawableLink = drawableLink.mutate();
        drawableShare = ContextCompat.getDrawable(getApplicationContext(), R.drawable.ic_share);
        drawableShare = drawableShare.mutate();
        drawableDownload = ContextCompat.getDrawable(getApplicationContext(), R.drawable.ic_download_white);
        drawableDownload = drawableDownload.mutate();
        drawableLeave = ContextCompat.getDrawable(getApplicationContext(), R.drawable.ic_leave_share_w);
        drawableLeave = drawableLeave.mutate();
        drawableCopy = ContextCompat.getDrawable(getApplicationContext(), R.drawable.ic_copy_white);
        drawableCopy.mutate();
        drawableChat = ContextCompat.getDrawable(getApplicationContext(), R.drawable.ic_send_to_contact);
        drawableChat.mutate();

		// Inflate the menu items for use in the action bar
		MenuInflater inflater = getMenuInflater();
		inflater.inflate(R.menu.file_info_action, menu);

		downloadMenuItem = menu.findItem(R.id.cab_menu_file_info_download);
		shareMenuItem = menu.findItem(R.id.cab_menu_file_info_share_folder);
		getLinkMenuItem = menu.findItem(R.id.cab_menu_file_info_get_link);
		editLinkMenuItem = menu.findItem(R.id.cab_menu_file_info_edit_link);
		removeLinkMenuItem = menu.findItem(R.id.cab_menu_file_info_remove_link);
		renameMenuItem = menu.findItem(R.id.cab_menu_file_info_rename);
		moveMenuItem = menu.findItem(R.id.cab_menu_file_info_move);
		copyMenuItem = menu.findItem(R.id.cab_menu_file_info_copy);
		rubbishMenuItem = menu.findItem(R.id.cab_menu_file_info_rubbish);
		deleteMenuItem = menu.findItem(R.id.cab_menu_file_info_delete);
		leaveMenuItem = menu.findItem(R.id.cab_menu_file_info_leave);
		sendToChatMenuItem = menu.findItem(R.id.cab_menu_file_info_send_to_chat);


		if (adapterType == OFFLINE_ADAPTER){
            downloadMenuItem.setVisible(false);
            shareMenuItem.setVisible(false);
            getLinkMenuItem.setVisible(false);
            editLinkMenuItem.setVisible(false);
            removeLinkMenuItem.setVisible(false);
            renameMenuItem.setVisible(false);
            moveMenuItem.setVisible(false);
            copyMenuItem.setVisible(false);
            rubbishMenuItem.setVisible(false);
            deleteMenuItem.setVisible(false);
            leaveMenuItem.setVisible(false);
            sendToChatMenuItem.setVisible(false);

            setColorFilterBlack();
>>>>>>> 7ae15769
        }

        if (adapterType != OFFLINE_ADAPTER) {
            MegaNode parent = megaApi.getNodeByHandle(node.getHandle());

            if (parent != null) {
                parent = getRootParentNode(parent);

                if (parent.getHandle() == megaApi.getRubbishNode().getHandle()) {
                    deleteMenuItem.setVisible(true);
                } else {
                    if (!node.isFolder()) {
                        sendToChatMenuItem.setVisible(true);
                        sendToChatMenuItem.setShowAsAction(MenuItem.SHOW_AS_ACTION_IF_ROOM);
                    }

                    if (from == FROM_INCOMING_SHARES) {
                        downloadMenuItem.setVisible(true);
                        downloadMenuItem.setShowAsAction(MenuItem.SHOW_AS_ACTION_IF_ROOM);
                        leaveMenuItem.setVisible(firstIncomingLevel);
                        leaveMenuItem.setShowAsAction(MenuItem.SHOW_AS_ACTION_IF_ROOM);
                        copyMenuItem.setVisible(true);

                        switch (megaApi.getAccess(node)) {
                            case MegaShare.ACCESS_OWNER:
                            case MegaShare.ACCESS_FULL:
                                rubbishMenuItem.setVisible(!firstIncomingLevel);
                                renameMenuItem.setVisible(true);
                                break;

                            case MegaShare.ACCESS_READ:
                                copyMenuItem.setShowAsAction(MenuItem.SHOW_AS_ACTION_IF_ROOM);
                                break;
                        }
                    } else {
                        downloadMenuItem.setVisible(true);

                        if (node.isFolder()) {
                            shareMenuItem.setVisible(true);
                            shareMenuItem.setShowAsAction(MenuItem.SHOW_AS_ACTION_IF_ROOM);
                        }

                        if (node.isExported()) {
                            editLinkMenuItem.setVisible(true);
                            removeLinkMenuItem.setVisible(true);
                            removeLinkMenuItem.setShowAsAction(MenuItem.SHOW_AS_ACTION_IF_ROOM);
                        } else {
                            getLinkMenuItem.setVisible(true);
                            getLinkMenuItem.setShowAsAction(MenuItem.SHOW_AS_ACTION_IF_ROOM);
                        }

                        rubbishMenuItem.setVisible(true);
                        renameMenuItem.setVisible(true);
                        moveMenuItem.setVisible(true);
                        copyMenuItem.setVisible(true);
                    }
                }
<<<<<<< HEAD
=======

                int statusBarColor = ColorUtils.getColorForElevation(this, getResources().getDimension(R.dimen.toolbar_elevation));
                if(isDarkMode(this)) {
                    collapsingToolbar.setContentScrimColor(statusBarColor);
                }
                collapsingToolbar.setCollapsedTitleTextColor(ContextCompat.getColor(this, R.color.grey_087_white_087));
                collapsingToolbar.setExpandedTitleColor(ContextCompat.getColor(this, R.color.white_alpha_087));
                collapsingToolbar.setStatusBarScrimColor(statusBarColor);

                if (node.hasPreview() || node.hasThumbnail()) {
                    appBarLayout.addOnOffsetChangedListener(new AppBarLayout.OnOffsetChangedListener() {
                        @Override
                        public void onOffsetChanged(AppBarLayout appBarLayout, int offset) {
                            if (offset == 0) {
                                // Expanded
                                setColorFilterWhite();
                            }
                            else {
                                if (offset<0 && Math.abs(offset)>=appBarLayout.getTotalScrollRange()/2) {
                                    // Collapsed
                                    setColorFilterBlack();
                                }
                                else {
                                   setColorFilterWhite();
                                }
                            }
                        }
                    });
                }
			/*Folder*/
                else {
                    collapsingToolbar.setStatusBarScrimColor(statusBarColor);
                    setColorFilterBlack();
                }
>>>>>>> 7ae15769
            }
        }

		return super.onCreateOptionsMenu(menu);
	}

<<<<<<< HEAD
    /**
     * Changes the drawables color in ActionBar depending on the color received.
     *
     * @param color Can be Color.WHITE or Color.WHITE.
     */
    private void setActionBarDrawablesColorFilter(int color) {
        if (currentColorFilter == color || aB == null) {
            return;
        }

        currentColorFilter = color;

        upArrow.setColorFilter(color, PorterDuff.Mode.SRC_ATOP);
        aB.setHomeAsUpIndicator(upArrow);

        drawableDots.setColorFilter(color, PorterDuff.Mode.SRC_ATOP);
        toolbar.setOverflowIcon(drawableDots);

        setIconsColorFilter();
    }

    /**
     * Sets the toolbar icons color.
     */
    public void setIconsColorFilter() {
        if (removeLinkMenuItem == null || getLinkMenuItem == null || downloadMenuItem == null
                || shareMenuItem == null || leaveMenuItem == null || copyMenuItem == null
                || sendToChatMenuItem == null) {
            pendingToSetIconsColorFilter = true;
            return;
        }

        pendingToSetIconsColorFilter = false;

        drawableRemoveLink.setColorFilter(currentColorFilter, PorterDuff.Mode.SRC_ATOP);
        removeLinkMenuItem.setIcon(drawableRemoveLink);

        drawableLink.setColorFilter(currentColorFilter, PorterDuff.Mode.SRC_ATOP);
        getLinkMenuItem.setIcon(drawableLink);

        drawableDownload.setColorFilter(currentColorFilter, PorterDuff.Mode.SRC_ATOP);
        downloadMenuItem.setIcon(drawableDownload);

        drawableShare.setColorFilter(currentColorFilter, PorterDuff.Mode.SRC_ATOP);
        shareMenuItem.setIcon(drawableShare);

        drawableLeave.setColorFilter(currentColorFilter, PorterDuff.Mode.SRC_ATOP);
        leaveMenuItem.setIcon(drawableLeave);

        drawableCopy.setColorFilter(currentColorFilter, PorterDuff.Mode.SRC_ATOP);
        copyMenuItem.setIcon(drawableCopy);

        drawableChat.setColorFilter(currentColorFilter, PorterDuff.Mode.SRC_ATOP);
        sendToChatMenuItem.setIcon(drawableChat);
=======
	void setColorFilterBlack () {
        int color = getResources().getColor(R.color.grey_087_white_087);
        upArrow.setColorFilter(color, PorterDuff.Mode.SRC_IN);
        getSupportActionBar().setHomeAsUpIndicator(upArrow);

        drawableDots.setColorFilter(color, PorterDuff.Mode.SRC_IN);
        toolbar.setOverflowIcon(drawableDots);

        if (removeLinkMenuItem != null) {
            drawableRemoveLink.setColorFilter(color, PorterDuff.Mode.SRC_IN);
            removeLinkMenuItem.setIcon(drawableRemoveLink);
        }
        if (getLinkMenuItem != null) {
            drawableLink.setColorFilter(color, PorterDuff.Mode.SRC_IN);
            getLinkMenuItem.setIcon(drawableLink);
        }
        if (downloadMenuItem != null) {
            drawableDownload.setColorFilter(color, PorterDuff.Mode.SRC_IN);
            downloadMenuItem.setIcon(drawableDownload);
        }
        if (shareMenuItem != null) {
            drawableShare.setColorFilter(color, PorterDuff.Mode.SRC_IN);
            shareMenuItem.setIcon(drawableShare);
        }
        if (leaveMenuItem != null) {
            drawableLeave.setColorFilter(color, PorterDuff.Mode.SRC_IN);
            leaveMenuItem.setIcon(drawableLeave);
        }
        if (copyMenuItem != null) {
            drawableCopy.setColorFilter(color, PorterDuff.Mode.SRC_IN);
            copyMenuItem.setIcon(drawableCopy);
        }
        if (sendToChatMenuItem != null) {
            drawableChat.setColorFilter(color, PorterDuff.Mode.SRC_IN);
            sendToChatMenuItem.setIcon(drawableChat);
        }
    }

    void setColorFilterWhite () {
        int color = getResources().getColor(R.color.white_alpha_087);
        upArrow.setColorFilter(color, PorterDuff.Mode.SRC_IN);
        getSupportActionBar().setHomeAsUpIndicator(upArrow);

        drawableDots.setColorFilter(color, PorterDuff.Mode.SRC_IN);
        toolbar.setOverflowIcon(drawableDots);

        if (removeLinkMenuItem != null) {
            drawableRemoveLink.setColorFilter(color, PorterDuff.Mode.SRC_IN);
            removeLinkMenuItem.setIcon(drawableRemoveLink);
        }
        if (getLinkMenuItem != null) {
            drawableLink.setColorFilter(color, PorterDuff.Mode.SRC_IN);
            getLinkMenuItem.setIcon(drawableLink);
        }
        if (downloadMenuItem != null) {
            drawableDownload.setColorFilter(color, PorterDuff.Mode.SRC_IN);
            downloadMenuItem.setIcon(drawableDownload);
        }
        if (shareMenuItem != null) {
            drawableShare.setColorFilter(color, PorterDuff.Mode.SRC_IN);
            shareMenuItem.setIcon(drawableShare);
        }
        if (leaveMenuItem != null) {
            drawableLeave.setColorFilter(color, PorterDuff.Mode.SRC_IN);
            leaveMenuItem.setIcon(drawableLeave);
        }
        if (copyMenuItem != null) {
            drawableCopy.setColorFilter(color, PorterDuff.Mode.SRC_IN);
            copyMenuItem.setIcon(drawableCopy);
        }
        if (sendToChatMenuItem != null) {
            drawableChat.setColorFilter(color, PorterDuff.Mode.SRC_IN);
            sendToChatMenuItem.setIcon(drawableChat);
        }
>>>>>>> 7ae15769
    }

	@Override
	public boolean onOptionsItemSelected(MenuItem item) {
        logDebug("onOptionsItemSelected");

		int id = item.getItemId();
		switch (id) {
			case android.R.id.home: {
                onBackPressed();
				break;
			}
			case R.id.cab_menu_file_info_download: {
                ArrayList<Long> handleList = new ArrayList<Long>();
                handleList.add(node.getHandle());
                if(nC==null){
                    nC = new NodeController(this);
                }
                nC.prepareForDownload(handleList, false);

				break;
			}
			case R.id.cab_menu_file_info_share_folder: {
				Intent intent = new Intent();
				intent.setClass(this, AddContactActivityLollipop.class);
				intent.putExtra("contactType", CONTACT_TYPE_BOTH);
                intent.putExtra("MULTISELECT", 0);
				intent.putExtra(AddContactActivityLollipop.EXTRA_NODE_HANDLE, node.getHandle());
				startActivityForResult(intent, REQUEST_CODE_SELECT_CONTACT);
				break;
			}
			case R.id.cab_menu_file_info_get_link:
			case R.id.cab_menu_file_info_edit_link:{
                if (showTakenDownNodeActionNotAvailableDialog(node, this)) {
                    return false;
                }

                showGetLinkActivity(this, node.getHandle());
				break;
			}
			case R.id.cab_menu_file_info_remove_link: {
			    if (showTakenDownNodeActionNotAvailableDialog(node, this)) {
			        return false;
                }
				shareIt = false;
				AlertDialog removeLinkDialog;
                MaterialAlertDialogBuilder builder = new MaterialAlertDialogBuilder(this, R.style.ThemeOverlay_Mega_MaterialAlertDialog);

				LayoutInflater inflater = getLayoutInflater();
				View dialoglayout = inflater.inflate(R.layout.dialog_link, null);
				TextView url = (TextView) dialoglayout.findViewById(R.id.dialog_link_link_url);
				TextView key = (TextView) dialoglayout.findViewById(R.id.dialog_link_link_key);
				TextView symbol = (TextView) dialoglayout.findViewById(R.id.dialog_link_symbol);
				TextView removeText = (TextView) dialoglayout.findViewById(R.id.dialog_link_text_remove);

				((RelativeLayout.LayoutParams) removeText.getLayoutParams()).setMargins(scaleWidthPx(25, outMetrics), scaleHeightPx(20, outMetrics), scaleWidthPx(10, outMetrics), 0);

				url.setVisibility(View.GONE);
				key.setVisibility(View.GONE);
				symbol.setVisibility(View.GONE);
				removeText.setVisibility(View.VISIBLE);

				removeText.setText(getString(R.string.context_remove_link_warning_text));

				Display display = getWindowManager().getDefaultDisplay();
				DisplayMetrics outMetrics = new DisplayMetrics();
				display.getMetrics(outMetrics);
				float density = getResources().getDisplayMetrics().density;

				float scaleW = getScaleW(outMetrics, density);
				float scaleH = getScaleH(outMetrics, density);


				if(getResources().getConfiguration().orientation == Configuration.ORIENTATION_LANDSCAPE){

					removeText.setTextSize(TypedValue.COMPLEX_UNIT_SP, (10*scaleW));

				}else{
					removeText.setTextSize(TypedValue.COMPLEX_UNIT_SP, (15*scaleW));

				}

				builder.setView(dialoglayout);

				builder.setPositiveButton(getString(R.string.context_remove), new DialogInterface.OnClickListener() {

					@Override
					public void onClick(DialogInterface dialog, int which) {
						typeExport=TYPE_EXPORT_REMOVE;
						megaApi.disableExport(node, fileInfoActivityLollipop);
					}
				});

				builder.setNegativeButton(getString(R.string.general_cancel), new DialogInterface.OnClickListener() {

					@Override
					public void onClick(DialogInterface dialog, int which) {

					}
				});

				removeLinkDialog = builder.create();
				removeLinkDialog.show();
				break;
			}
			case R.id.cab_menu_file_info_copy: {
				showCopy();
				break;
			}
			case R.id.cab_menu_file_info_move: {
				showMove();
				break;
			}
			case R.id.cab_menu_file_info_rename: {
				showRenameDialog();
				break;
			}
			case R.id.cab_menu_file_info_leave:
				showConfirmationLeaveIncomingShare(this, node);
				break;

			case R.id.cab_menu_file_info_rubbish:
			case R.id.cab_menu_file_info_delete: {
				moveToTrash();
				break;
			}
            case R.id.cab_menu_file_info_send_to_chat: {
                logDebug("Send chat option");
                if (app.getStorageState() == STORAGE_STATE_PAYWALL) {
                    showOverDiskQuotaPaywallWarning();
                    break;
                }
                // Have the flag to stop triggering multiple selection page
                if (!isSelectingChat) {
                    sendToChat();
                    isSelectingChat = true;
                }
                break;
            }
		}
		return super.onOptionsItemSelected(item);
	}

	void sendToChat () {
        if(node==null){
            logWarning("The selected node is NULL");
            return;
        }

        if (nC == null) {
            nC =  new NodeController(this);
        }

        nC.checkIfNodeIsMineAndSelectChatsToSendNode(node);
    }

	private void refreshProperties(){
        logDebug("refreshProperties");

		if(node==null){
			finish();
		}

		boolean result=true;

		if(node.isExported()){
			publicLink=true;
            dividerLinkLayout.setVisibility(View.VISIBLE);
			publicLinkLayout.setVisibility(View.VISIBLE);
			publicLinkCopyLayout.setVisibility(View.VISIBLE);
			publicLinkText.setText(node.getPublicLink());
			publicLinkDate.setText(getString(R.string.general_date_label, formatLongDateTime(node.getPublicLinkCreationTime())));
		}
		else{
			publicLink=false;
            dividerLinkLayout.setVisibility(View.GONE);
			publicLinkLayout.setVisibility(View.GONE);
			publicLinkCopyLayout.setVisibility(View.GONE);
		}

		if (node.isFile()){
            logDebug("Node is FILE");
			sharedLayout.setVisibility(View.GONE);
			dividerSharedLayout.setVisibility(View.GONE);
			sizeTitleTextView.setText(getString(R.string.file_properties_info_size_file));
			sizeTextView.setText(getSizeString(node.getSize()));

			contentLayout.setVisibility(View.GONE);

			if (node.getCreationTime() != 0){

				try {addedTextView.setText(formatLongDateTime(node.getCreationTime()));}catch(Exception ex)	{addedTextView.setText("");}

				if (node.getModificationTime() != 0){
					try {modifiedTextView.setText(formatLongDateTime(node.getModificationTime()));}catch(Exception ex)	{modifiedTextView.setText("");}
				}
				else{
					try {modifiedTextView.setText(formatLongDateTime(node.getCreationTime()));}catch(Exception ex)	{modifiedTextView.setText("");}
				}
			}
			else{
				addedTextView.setText("");
				modifiedTextView.setText("");
			}

			Bitmap thumb = null;
			Bitmap preview = null;
			thumb = getThumbnailFromCache(node);
			if (thumb != null){
				imageToolbarView.setImageBitmap(thumb);
				imageToolbarLayout.setVisibility(View.VISIBLE);
				iconToolbarLayout.setVisibility(View.GONE);
			}
			else{
				thumb = getThumbnailFromFolder(node, this);
				if (thumb != null){
					imageToolbarView.setImageBitmap(thumb);
					imageToolbarLayout.setVisibility(View.VISIBLE);
					iconToolbarLayout.setVisibility(View.GONE);
				}
			}
			preview = getPreviewFromCache(node);
			if (preview != null){
				previewCache.put(node.getHandle(), preview);
				imageToolbarView.setImageBitmap(preview);
				imageToolbarLayout.setVisibility(View.VISIBLE);
				iconToolbarLayout.setVisibility(View.GONE);
			}
			else{
				preview = getPreviewFromFolder(node, this);
				if (preview != null){
					previewCache.put(node.getHandle(), preview);
					imageToolbarView.setImageBitmap(preview);
					imageToolbarLayout.setVisibility(View.VISIBLE);
					iconToolbarLayout.setVisibility(View.GONE);
				}
				else{
					if (node.hasPreview()){
						File previewFile = new File(getPreviewFolder(this), node.getBase64Handle()+".jpg");
						megaApi.getPreview(node, previewFile.getAbsolutePath(), this);
					}
				}
			}

			if(megaApi.hasVersions(node)){
				versionsLayout.setVisibility(View.VISIBLE);
                String text = getQuantityString(R.plurals.number_of_versions, megaApi.getNumVersions(node), megaApi.getNumVersions(node));
                versionsButton.setText(text);
				versionsButton.setOnClickListener(this);
				separatorVersions.setVisibility(View.VISIBLE);

				nodeVersions = megaApi.getVersions(node);
			}
			else{
				versionsLayout.setVisibility(View.GONE);
				separatorVersions.setVisibility(View.GONE);
			}
		}
		else{ //Folder

            megaApi.getFolderInfo(node, this);
			contentTextView.setVisibility(View.VISIBLE);
			contentTitleTextView.setVisibility(View.VISIBLE);

			contentTextView.setText(getMegaNodeFolderInfo(node));

			long sizeFile=megaApi.getSize(node);
			sizeTextView.setText(getSizeString(sizeFile));
			setIconResource();

			if(from==FROM_INCOMING_SHARES){
				//Show who is the owner
				ownerRoundeImage.setImageBitmap(null);
				ArrayList<MegaShare> sharesIncoming = megaApi.getInSharesList();
				for(int j=0; j<sharesIncoming.size();j++){
					MegaShare mS = sharesIncoming.get(j);
					if(mS.getNodeHandle()==node.getHandle()){
						MegaUser user= megaApi.getContact(mS.getUser());
						contactMail=user.getEmail();
						if(user!=null){
                            String name = getMegaUserNameDB(user);
                            if (name == null) {
                                name = user.getEmail();
                            }
                            ownerLabel.setText(name);
                            ownerInfo.setText(user.getEmail());
                            setOwnerState(user.getHandle());
                            createDefaultAvatar(ownerRoundeImage, user, name);
						}
						else{
							ownerLabel.setText(mS.getUser());
							ownerInfo.setText(mS.getUser());
                            setOwnerState(-1);
							createDefaultAvatar(ownerRoundeImage, user, mS.getUser());
						}


						File avatar = buildAvatarFile(this, contactMail + ".jpg");
						Bitmap bitmap = null;
						if (isFileAvailable(avatar)){
							if (avatar.length() > 0){
								BitmapFactory.Options bOpts = new BitmapFactory.Options();
								bOpts.inPurgeable = true;
								bOpts.inInputShareable = true;
								bitmap = BitmapFactory.decodeFile(avatar.getAbsolutePath(), bOpts);
								if (bitmap == null) {
									avatar.delete();
                                    megaApi.getUserAvatar(user,buildAvatarFile(this, contactMail + ".jpg").getAbsolutePath(), this);
                                }
								else{
									ownerRoundeImage.setImageBitmap(bitmap);
								}
							}
							else{
                                megaApi.getUserAvatar(user,buildAvatarFile(this, contactMail + ".jpg").getAbsolutePath(), this);
							}
						}
						else{
                            megaApi.getUserAvatar(user,buildAvatarFile(this, contactMail + ".jpg").getAbsolutePath(), this);
						}
						ownerLayout.setVisibility(View.VISIBLE);
					}
				}
			}


			sl = megaApi.getOutShares(node);

			if (sl != null){

				if (sl.size() == 0){

					sharedLayout.setVisibility(View.GONE);
					dividerSharedLayout.setVisibility(View.GONE);
					//If I am the owner
					if (megaApi.checkAccess(node, MegaShare.ACCESS_OWNER).getErrorCode() == MegaError.API_OK){
						permissionInfo.setVisibility(View.GONE);
					}
					else{

						owner = false;
						//If I am not the owner
						//permissionsLayout.setVisibility(View.VISIBLE);
						permissionInfo.setVisibility(View.VISIBLE);

						int accessLevel= megaApi.getAccess(node);
                        logDebug("Node: " + node.getHandle());

						switch(accessLevel){
							case MegaShare.ACCESS_OWNER:
							case MegaShare.ACCESS_FULL:{
								permissionInfo.setText(getResources().getString(R.string.file_properties_shared_folder_full_access).toUpperCase(Locale.getDefault()));

								//permissionsIcon.setImageResource(R.drawable.ic_shared_fullaccess);
								break;
							}
							case MegaShare.ACCESS_READ:{
								permissionInfo.setText(getResources().getString(R.string.file_properties_shared_folder_read_only).toUpperCase(Locale.getDefault()));
								//permissionsIcon.setImageResource(R.drawable.ic_shared_read);
								break;
							}
							case MegaShare.ACCESS_READWRITE:{
								permissionInfo.setText(getResources().getString(R.string.file_properties_shared_folder_read_write).toUpperCase(Locale.getDefault()));
								//permissionsIcon.setImageResource(R.drawable.ic_shared_read_write);
								break;
							}
						}
					}
				}
				else{
					sharedLayout.setVisibility(View.VISIBLE);
					dividerSharedLayout.setVisibility(View.VISIBLE);
                    usersSharedWithTextButton.setText(getQuantityString(R.plurals.general_selection_num_contacts,
                                    sl.size(), sl.size()));

				}

				if (node.getCreationTime() != 0){
					try {addedTextView.setText(DateUtils.getRelativeTimeSpanString(node.getCreationTime() * 1000));}catch(Exception ex)	{addedTextView.setText("");}

					if (node.getModificationTime() != 0){
						try {modifiedTextView.setText(DateUtils.getRelativeTimeSpanString(node.getModificationTime() * 1000));}catch(Exception ex)	{modifiedTextView.setText("");}
					}
					else{
						try {modifiedTextView.setText(DateUtils.getRelativeTimeSpanString(node.getCreationTime() * 1000));}catch(Exception ex)	{modifiedTextView.setText("");}
					}
				}
				else{
					addedTextView.setText("");
					modifiedTextView.setText("");
				}
			}
			else{

				sharedLayout.setVisibility(View.GONE);
				dividerSharedLayout.setVisibility(View.GONE);
			}
		}

		//Choose the button offlineSwitch
        if (availableOffline(this, node)) {
            availableOfflineBoolean = true;
            offlineSwitch.setChecked(true);
            return;
        }

        availableOfflineBoolean = false;
        offlineSwitch.setChecked(false);
	}

	private void createDefaultAvatar(ImageView ownerRoundeImage, MegaUser user, String name){
		ownerRoundeImage.setImageBitmap(getDefaultAvatar(getColorAvatar(user), name, AVATAR_SIZE, true));
	}


    private void sharedContactClicked() {
        FrameLayout sharedContactLayout = (FrameLayout)findViewById(R.id.shared_contact_list_container);
        if (isShareContactExpanded) {
            if (sl != null) {
                usersSharedWithTextButton.setText(getQuantityString(R.plurals.general_selection_num_contacts,
                                sl.size(), sl.size()));
            }
            sharedContactLayout.setVisibility(View.GONE);
        } else {
            usersSharedWithTextButton.setText(R.string.general_close);
            sharedContactLayout.setVisibility(View.VISIBLE);
        }

        isShareContactExpanded = !isShareContactExpanded;
    }

	@Override
	public void onClick(View v) {

        hideMultipleSelect();
		switch (v.getId()) {
			case R.id.file_properties_text_number_versions:{
                Intent i = new Intent(this, VersionsFileActivity.class);
                i.putExtra("handle", node.getHandle());
                startActivityForResult(i, REQUEST_CODE_DELETE_VERSIONS_HISTORY);
				break;
			}
			case R.id.file_properties_link_button:{
                logDebug("Copy link button");
				if(Build.VERSION.SDK_INT < Build.VERSION_CODES.HONEYCOMB) {
					android.text.ClipboardManager clipboard = (android.text.ClipboardManager) getSystemService(Context.CLIPBOARD_SERVICE);
					clipboard.setText(node.getPublicLink());
				} else {
					android.content.ClipboardManager clipboard = (android.content.ClipboardManager) getSystemService(Context.CLIPBOARD_SERVICE);
					android.content.ClipData clip = android.content.ClipData.newPlainText("Copied Text", node.getPublicLink());
					clipboard.setPrimaryClip(clip);
				}
				showSnackbar(SNACKBAR_TYPE, getString(R.string.file_properties_get_link), -1);
				break;
			}
			case R.id.file_properties_shared_layout:
			case R.id.file_properties_shared_info_button:{
                sharedContactClicked();
				break;
			}
            case R.id.more_button:
                Intent i = new Intent(this, FileContactListActivityLollipop.class);
                i.putExtra(NAME, node.getHandle());
                startActivity(i);
                break;
			case R.id.file_properties_switch:{
                boolean isChecked = offlineSwitch.isChecked();

                if (app.getStorageState() == STORAGE_STATE_PAYWALL) {
                    showOverDiskQuotaPaywallWarning();
                    offlineSwitch.setChecked(!isChecked);
                    return;
                }

				if(owner){
                    logDebug("Owner: me");
					if (!isChecked){
                        logDebug("isChecked");
                        isRemoveOffline = true;
                        handle = node.getHandle();
						availableOfflineBoolean = false;
						offlineSwitch.setChecked(false);
						mOffDelete = dbH.findByHandle(handle);
                        removeOffline(mOffDelete, dbH, this);
						supportInvalidateOptionsMenu();
					}
					else{
                        logDebug("NOT Checked");
                        isRemoveOffline = false;
                        handle = -1;
						availableOfflineBoolean = true;
						offlineSwitch.setChecked(true);

						File destination = getOfflineParentFile(this, from, node, megaApi);
                        logDebug("Path destination: " + destination);

						if (isFileAvailable(destination) && destination.isDirectory()){
							File offlineFile = new File(destination, node.getName());
							if (isFileAvailable(offlineFile) && node.getSize() == offlineFile.length() && offlineFile.getName().equals(node.getName())){ //This means that is already available offline
								return;
							}
						}

                        logDebug("Handle to save for offline : " + node.getHandle());
                        saveOffline(destination, node, this, fileInfoActivityLollipop);

						supportInvalidateOptionsMenu();
					}
				}
				else{
                    logDebug("Not owner");
					if (!isChecked){
						availableOfflineBoolean = false;
						offlineSwitch.setChecked(false);
						mOffDelete = dbH.findByHandle(node.getHandle());
                        removeOffline(mOffDelete, dbH, this);
						supportInvalidateOptionsMenu();
					}
					else{
						availableOfflineBoolean = true;
						offlineSwitch.setChecked(true);

						supportInvalidateOptionsMenu();

                        logDebug("Checking the node" + node.getHandle());

						//check the parent
						long result = -1;
						result = findIncomingParentHandle(node, megaApi);
                        logDebug("IncomingParentHandle: " + result);
						if(result!=-1){
							File destination = getOfflineParentFile(this, FROM_INCOMING_SHARES, node, megaApi);

							if (isFileAvailable(destination) && destination.isDirectory()){
								File offlineFile = new File(destination, node.getName());
								if (isFileAvailable(offlineFile) && node.getSize() == offlineFile.length() && offlineFile.getName().equals(node.getName())){ //This means that is already available offline
									return;
								}
							}
							saveOffline(destination, node, this, fileInfoActivityLollipop);
						}
						else{
                            logWarning("result=findIncomingParentHandle NOT result!");
						}
					}
				}
				break;
			}
            case R.id.file_properties_info_data_location:{

                Intent intent = new Intent(this, ManagerActivityLollipop.class);
                intent.setAction(ACTION_OPEN_FOLDER);
                intent.setFlags(Intent.FLAG_ACTIVITY_CLEAR_TOP);
                intent.putExtra("locationFileInfo", true);
                if (adapterType == OFFLINE_ADAPTER){
                    intent.putExtra("offline_adapter", true);
                    if (path != null){
                        intent.putExtra("path", path);
                        intent.putExtra("pathNavigation", pathNavigation);
                    }
                }
                else {
                    if (megaApi.getParentNode(node) != null){
                        intent.putExtra("PARENT_HANDLE", megaApi.getParentNode(node).getHandle());
                    }
                    intent.putExtra("fragmentHandle", fragmentHandle);
                }
                startActivity(intent);
                this.finish();
                break;
            }
		}
	}

	/*
	 * Display keyboard
	 */
	private void showKeyboardDelayed(final View view) {
		handler.postDelayed(new Runnable() {
			@Override
			public void run() {
				InputMethodManager imm = (InputMethodManager) getSystemService(Context.INPUT_METHOD_SERVICE);
				imm.showSoftInput(view, InputMethodManager.SHOW_IMPLICIT);
			}
		}, 50);
	}

	public void showCopy(){

		ArrayList<Long> handleList = new ArrayList<Long>();
		handleList.add(node.getHandle());

		Intent intent = new Intent(this, FileExplorerActivityLollipop.class);
		intent.setAction(FileExplorerActivityLollipop.ACTION_PICK_COPY_FOLDER);
		long[] longArray = new long[handleList.size()];
		for (int i=0; i<handleList.size(); i++){
			longArray[i] = handleList.get(i);
		}
		intent.putExtra("COPY_FROM", longArray);
		startActivityForResult(intent, REQUEST_CODE_SELECT_COPY_FOLDER);
	}

	public void showMove(){

		ArrayList<Long> handleList = new ArrayList<Long>();
		handleList.add(node.getHandle());

		Intent intent = new Intent(this, FileExplorerActivityLollipop.class);
		intent.setAction(FileExplorerActivityLollipop.ACTION_PICK_MOVE_FOLDER);
		long[] longArray = new long[handleList.size()];
		for (int i=0; i<handleList.size(); i++){
			longArray[i] = handleList.get(i);
		}
		intent.putExtra("MOVE_FROM", longArray);
		startActivityForResult(intent, REQUEST_CODE_SELECT_MOVE_FOLDER);
	}

	public void moveToTrash(){
        logDebug("moveToTrash");

		final long handle = node.getHandle();
		moveToRubbish = false;
		if (!isOnline(this)){
			showErrorAlertDialog(getString(R.string.error_server_connection_problem), false, this);
			return;
		}

		if(isFinishing()){
			return;
		}

		final MegaNode rubbishNode = megaApi.getRubbishNode();

		MegaNode parent = nC.getParent(node);

		if (parent.getHandle() != megaApi.getRubbishNode().getHandle()){
			moveToRubbish = true;
		}
		else{
			moveToRubbish = false;
		}

		DialogInterface.OnClickListener dialogClickListener = new DialogInterface.OnClickListener() {
		    @Override
		    public void onClick(DialogInterface dialog, int which) {
		        switch (which){
					case DialogInterface.BUTTON_POSITIVE:
						//TODO remove the outgoing shares
						//Check if the node is not yet in the rubbish bin (if so, remove it)

						if (moveToRubbish){
							megaApi.moveNode(megaApi.getNodeByHandle(handle), rubbishNode, fileInfoActivityLollipop);
							ProgressDialog temp = null;
							try{
								temp = new ProgressDialog(fileInfoActivityLollipop);
								temp.setMessage(getString(R.string.context_move_to_trash));
								temp.show();
							}
							catch(Exception e){
								return;
							}
							statusDialog = temp;
						}
						else{
							megaApi.remove(megaApi.getNodeByHandle(handle), fileInfoActivityLollipop);
							ProgressDialog temp = null;
							try{
								temp = new ProgressDialog(fileInfoActivityLollipop);
								temp.setMessage(getString(R.string.context_delete_from_mega));
								temp.show();
							}
							catch(Exception e){
								return;
							}
							statusDialog = temp;
						}

						break;

					case DialogInterface.BUTTON_NEGATIVE:
						//No button clicked
						break;
					}
		    }
		};

        MaterialAlertDialogBuilder builder = new MaterialAlertDialogBuilder(this, R.style.ThemeOverlay_Mega_MaterialAlertDialog);
		if (moveToRubbish){
			int stringMessageID;
            if (getPrimaryFolderHandle() == handle && CameraUploadUtil.isPrimaryEnabled()) {
                stringMessageID = R.string.confirmation_move_cu_folder_to_rubbish;
            } else if (getSecondaryFolderHandle() == handle && CameraUploadUtil.isSecondaryEnabled()) {
                stringMessageID = R.string.confirmation_move_mu_folder_to_rubbish;
            } else {
                stringMessageID = R.string.confirmation_move_to_rubbish;
            }
			String message= getResources().getString(stringMessageID);
			builder.setMessage(message).setPositiveButton(R.string.general_move, dialogClickListener)
		    	.setNegativeButton(R.string.general_cancel, dialogClickListener).show();
		}
		else{
            String message= getResources().getString(R.string.confirmation_delete_from_mega);
			builder.setMessage(message).setPositiveButton(R.string.general_remove, dialogClickListener)
		    	.setNegativeButton(R.string.general_cancel, dialogClickListener).show();
		}
	}

	public void showRenameDialog(){
        logDebug("showRenameDialog");

		LinearLayout layout = new LinearLayout(this);
		layout.setOrientation(LinearLayout.VERTICAL);
		LinearLayout.LayoutParams params = new LinearLayout.LayoutParams(LinearLayout.LayoutParams.MATCH_PARENT, LinearLayout.LayoutParams.WRAP_CONTENT);
		params.setMargins(scaleWidthPx(20, outMetrics), scaleHeightPx(20, outMetrics), scaleWidthPx(17, outMetrics), 0);

		final EditTextCursorWatcher input = new EditTextCursorWatcher(this, node.isFolder());
		input.setSingleLine();
		input.setTextColor(ColorUtils.getThemeColor(this, android.R.attr.textColorSecondary));
		input.setImeOptions(EditorInfo.IME_ACTION_DONE);

		input.setImeActionLabel(getString(R.string.context_rename),EditorInfo.IME_ACTION_DONE);
		input.setText(node.getName());
		input.setOnFocusChangeListener(new View.OnFocusChangeListener() {
			@Override
			public void onFocusChange(final View v, boolean hasFocus) {
				if (hasFocus) {
					if (node.isFolder()){
						input.setSelection(0, input.getText().length());
					}
					else{
						String [] s = node.getName().split("\\.");
						if (s != null){
							int numParts = s.length;
							int lastSelectedPos = 0;
							if (numParts == 1){
								input.setSelection(0, input.getText().length());
							}
							else if (numParts > 1){
								for (int i=0; i<(numParts-1);i++){
									lastSelectedPos += s[i].length();
									lastSelectedPos++;
								}
								lastSelectedPos--; //The last point should not be selected)
								input.setSelection(0, lastSelectedPos);
							}
						}
						showKeyboardDelayed(v);
					}
				}
			}
		});

		layout.addView(input, params);

		LinearLayout.LayoutParams params1 = new LinearLayout.LayoutParams(LinearLayout.LayoutParams.MATCH_PARENT, LinearLayout.LayoutParams.WRAP_CONTENT);
		params1.setMargins(scaleWidthPx(20, outMetrics), 0, scaleWidthPx(17, outMetrics), 0);

		final RelativeLayout error_layout = new RelativeLayout(FileInfoActivityLollipop.this);
		layout.addView(error_layout, params1);

		final ImageView error_icon = new ImageView(FileInfoActivityLollipop.this);
		error_icon.setImageDrawable(ContextCompat.getDrawable(this, R.drawable.ic_input_warning));
		error_layout.addView(error_icon);
		RelativeLayout.LayoutParams params_icon = (RelativeLayout.LayoutParams) error_icon.getLayoutParams();


		params_icon.addRule(RelativeLayout.ALIGN_PARENT_RIGHT);
		error_icon.setLayoutParams(params_icon);

		error_icon.setColorFilter(ContextCompat.getColor(FileInfoActivityLollipop.this, R.color.red_600_red_300));

		final TextView textError = new TextView(FileInfoActivityLollipop.this);
		error_layout.addView(textError);
		RelativeLayout.LayoutParams params_text_error = (RelativeLayout.LayoutParams) textError.getLayoutParams();
		params_text_error.height = ViewGroup.LayoutParams.WRAP_CONTENT;
		params_text_error.width = ViewGroup.LayoutParams.WRAP_CONTENT;
        params_text_error.addRule(RelativeLayout.CENTER_VERTICAL);
		params_text_error.addRule(RelativeLayout.ALIGN_PARENT_LEFT);
		params_text_error.setMargins(scaleWidthPx(3, outMetrics), 0,0,0);
		textError.setLayoutParams(params_text_error);

		textError.setTextColor(ContextCompat.getColor(FileInfoActivityLollipop.this, R.color.red_600_red_300));

		error_layout.setVisibility(View.GONE);

		input.getBackground().mutate().clearColorFilter();
		input.getBackground().mutate().setColorFilter(ContextCompat.getColor(this, R.color.teal_300_teal_600), PorterDuff.Mode.SRC_IN);
		input.addTextChangedListener(new TextWatcher() {
			@Override
			public void beforeTextChanged(CharSequence charSequence, int i, int i1, int i2) {

			}

			@Override
			public void onTextChanged(CharSequence charSequence, int i, int i1, int i2) {

			}

			@Override
			public void afterTextChanged(Editable editable) {
				if(error_layout.getVisibility() == View.VISIBLE){
					error_layout.setVisibility(View.GONE);
                    ColorUtils.setErrorAwareInputAppearance(input, false);
				}
			}
		});

		input.setOnEditorActionListener(new OnEditorActionListener() {
			@Override
			public boolean onEditorAction(TextView v, int actionId,
										  KeyEvent event) {
				if (actionId == EditorInfo.IME_ACTION_DONE) {
					String value = v.getText().toString().trim();
					if (value.length() == 0) {
					    ColorUtils.setErrorAwareInputAppearance(input, true);
						textError.setText(getString(R.string.invalid_string));
						error_layout.setVisibility(View.VISIBLE);
						input.requestFocus();
						return true;
					}
					rename(value);
					renameDialog.dismiss();
					return true;
				}
				return false;
			}
		});

        MaterialAlertDialogBuilder builder = new MaterialAlertDialogBuilder(this, R.style.ThemeOverlay_Mega_MaterialAlertDialog);
		builder.setTitle(getString(R.string.context_rename) + " "	+ new String(node.getName()));
		builder.setPositiveButton(getString(R.string.context_rename),
				new DialogInterface.OnClickListener() {
					public void onClick(DialogInterface dialog, int whichButton) {
						String value = input.getText().toString().trim();
						if (value.length() == 0) {
							return;
						}
						rename(value);
					}
				});
		builder.setNegativeButton(getString(android.R.string.cancel), new DialogInterface.OnClickListener() {
			@Override
			public void onClick(DialogInterface dialogInterface, int i) {
				input.getBackground().clearColorFilter();
			}
		});
		builder.setView(layout);
		renameDialog = builder.create();
		renameDialog.show();
		renameDialog.getButton(AlertDialog.BUTTON_POSITIVE).setOnClickListener(new   View.OnClickListener()
		{
			@Override
			public void onClick(View v)
			{
				String value = input.getText().toString().trim();
				if (value.length() == 0) {
                    ColorUtils.setErrorAwareInputAppearance(input, true);
					textError.setText(getString(R.string.invalid_string));
					error_layout.setVisibility(View.VISIBLE);
					input.requestFocus();
				}
				else{
					rename(value);
					renameDialog.dismiss();
				}
			}
		});
	}

	private void rename(String newName){
		if (newName.equals(node.getName())) {
			return;
		}

		if(!isOnline(this)){
			showErrorAlertDialog(getString(R.string.error_server_connection_problem), false, this);
			return;
		}

		if (isFinishing()){
			return;
		}

		ProgressDialog temp = null;
		try{
			temp = new ProgressDialog(this);
			temp.setMessage(getString(R.string.context_renaming));
			temp.show();
		}
		catch(Exception e){
			return;
		}
		statusDialog = temp;

        logDebug("Renaming " + node.getName() + " to " + newName);

		megaApi.renameNode(node, newName, this);
	}

	public void setIsGetLink(boolean value){
		this.isGetLink = value;
	}

	@Override
	public void onRequestStart(MegaApiJava api, MegaRequest request) {
        logDebug("onRequestStart: " + request.getName());
	}

	@SuppressLint("NewApi")
	@Override
	public void onRequestFinish(MegaApiJava api, MegaRequest request, MegaError e) {

        if(adapter!=null){
            if(adapter.isMultipleSelect()){
                adapter.clearSelections();
                hideMultipleSelect();
            }
        }

        logDebug("onRequestFinish: " + request.getType() + "__" + request.getRequestString());

		if (request.getType() == MegaRequest.TYPE_GET_ATTR_FILE){
			if (e.getErrorCode() == MegaError.API_OK){
				File previewDir = getPreviewFolder(this);
				File preview = new File(previewDir, node.getBase64Handle()+".jpg");
				if (preview.exists()) {
					if (preview.length() > 0) {
						Bitmap bitmap = getBitmapForCache(preview, this);
						previewCache.put(node.getHandle(), bitmap);
						if (iconToolbarView != null){
							imageToolbarView.setImageBitmap(bitmap);
							imageToolbarLayout.setVisibility(View.VISIBLE);
							iconToolbarLayout.setVisibility(View.GONE);
						}
					}
				}
			}
		}
		else if(request.getType() == MegaRequest.TYPE_FOLDER_INFO){
            if (e.getErrorCode() == MegaError.API_OK){
                MegaFolderInfo info = request.getMegaFolderInfo();
                int numVersions = info.getNumVersions();
                logDebug("Num versions: " + numVersions);
                if(numVersions>0){
                    folderVersionsLayout.setVisibility(View.VISIBLE);
                    String text = getQuantityString(R.plurals.number_of_versions_inside_folder, numVersions, numVersions);
                    folderVersionsText.setText(text);

                    long currentVersions = info.getCurrentSize();
                    logDebug("Current versions: " + currentVersions);
                    if(currentVersions>0){
                        folderCurrentVersionsText.setText(getSizeString(currentVersions));
                        folderCurrentVersionsLayout.setVisibility(View.VISIBLE);
                    }

                }
                else{
                    folderVersionsLayout.setVisibility(View.GONE);
                    folderCurrentVersionsLayout.setVisibility(View.GONE);
                }

                long previousVersions = info.getVersionsSize();
                logDebug("Previous versions: " + previousVersions);
                if(previousVersions>0){
                    folderPreviousVersionsText.setText(getSizeString(previousVersions));
                    folderPreviousVersionsLayout.setVisibility(View.VISIBLE);
                }
                else{
                    folderPreviousVersionsLayout.setVisibility(View.GONE);
                }
            }
            else{
                folderPreviousVersionsLayout.setVisibility(View.GONE);
                folderVersionsLayout.setVisibility(View.GONE);
                folderCurrentVersionsLayout.setVisibility(View.GONE);
            }
        }
		else if (request.getType() == MegaRequest.TYPE_RENAME){

			try {
				statusDialog.dismiss();
			}
			catch (Exception ex) {}

			if (e.getErrorCode() == MegaError.API_OK){
			    showSnackbar(SNACKBAR_TYPE, getString(R.string.context_correctly_renamed), -1);
				collapsingToolbar.setTitle(megaApi.getNodeByHandle(request.getNodeHandle()).getName().toUpperCase());
			}
			else{
				showSnackbar(SNACKBAR_TYPE, getString(R.string.context_no_renamed), -1);
			}
		}
		else if (request.getType() == MegaRequest.TYPE_MOVE){
			try {
				statusDialog.dismiss();
			}
			catch (Exception ex) {}

			if (moveToRubbish){
				moveToRubbish = false;
                logDebug("Move to rubbish request finished");
			} else {
			    logDebug("Move nodes request finished");
			}

            if (e.getErrorCode() == MegaError.API_OK) {
                showSnackbar(SNACKBAR_TYPE, getString(R.string.context_correctly_moved), -1);
                Intent intent = new Intent(BROADCAST_ACTION_INTENT_FILTER_UPDATE_FULL_SCREEN);
                sendBroadcast(intent);
                finish();
            } else{
                showSnackbar(SNACKBAR_TYPE, getString(R.string.context_no_moved), -1);
            }

		}
		else if (request.getType() == MegaRequest.TYPE_REMOVE){
			if (versionsToRemove > 0) {
                logDebug("Remove request finished");
                if (e.getErrorCode() == MegaError.API_OK){
                    versionsRemoved++;
                }
                else{
                    errorVersionRemove++;
                }

                if (versionsRemoved+errorVersionRemove == versionsToRemove) {
                    if (versionsRemoved == versionsToRemove) {
                        showSnackbar(SNACKBAR_TYPE, getString(R.string.version_history_deleted), -1);
                    } else {
                        showSnackbar(SNACKBAR_TYPE, getString(R.string.version_history_deleted_erroneously)
                                        + "\n" + getQuantityString(R.plurals.versions_deleted_succesfully, versionsRemoved, versionsRemoved)
                                        + "\n" + getQuantityString(R.plurals.versions_not_deleted, errorVersionRemove, errorVersionRemove),
                                MEGACHAT_INVALID_HANDLE);
                    }
                    versionsToRemove = 0;
                    versionsRemoved = 0;
                    errorVersionRemove = 0;
                }
            }
            else {
                logDebug("Remove request finished");
                if (e.getErrorCode() == MegaError.API_OK){
                    finish();
                } else if (e.getErrorCode() == MegaError.API_EMASTERONLY) {
                    showSnackbar(SNACKBAR_TYPE, e.getErrorString(), -1);
                } else{
                    showSnackbar(SNACKBAR_TYPE, getString(R.string.context_no_removed), -1);
                }
            }
		}
		else if (request.getType() == MegaRequest.TYPE_COPY){
			try {
				statusDialog.dismiss();
			}
			catch (Exception ex) {}

			if (e.getErrorCode() == MegaError.API_OK){
				if (request.getEmail() != null){
				    showSnackbar(SNACKBAR_TYPE, getString(R.string.context_correctly_copied_contact) + request.getEmail(), -1);
				}
				else{
				    showSnackbar(SNACKBAR_TYPE, getString(R.string.context_correctly_copied), -1);
				}
			}
            else if(e.getErrorCode()==MegaError.API_EOVERQUOTA){
                logWarning("OVERQUOTA ERROR: " + e.getErrorCode());
                Intent intent = new Intent(this, ManagerActivityLollipop.class);
                intent.setAction(ACTION_OVERQUOTA_STORAGE);
                startActivity(intent);
                finish();

            }
            else if(e.getErrorCode()==MegaError.API_EGOINGOVERQUOTA){
                logWarning("PRE OVERQUOTA ERROR: " + e.getErrorCode());
                Intent intent = new Intent(this, ManagerActivityLollipop.class);
                intent.setAction(ACTION_PRE_OVERQUOTA_STORAGE);
                startActivity(intent);
                finish();
            }
			else{
			    showSnackbar(SNACKBAR_TYPE, getString(R.string.context_no_copied), -1);
			}
            logDebug("Copy nodes request finished");
		} else if(request.getType() == MegaApiJava.USER_ATTR_AVATAR){
			try{
				statusDialog.dismiss();
			}catch (Exception ex){}

			if (e.getErrorCode() == MegaError.API_OK){
				boolean avatarExists = false;
				if (contactMail.compareTo(request.getEmail()) == 0){
					File avatar = buildAvatarFile(this, contactMail + ".jpg");
					Bitmap bitmap = null;
					if (isFileAvailable(avatar)){
						if (avatar.length() > 0){
							BitmapFactory.Options bOpts = new BitmapFactory.Options();
							bOpts.inPurgeable = true;
							bOpts.inInputShareable = true;
							bitmap = BitmapFactory.decodeFile(avatar.getAbsolutePath(), bOpts);
							if (bitmap == null) {
								avatar.delete();
							}
							else{
								avatarExists = true;
								ownerRoundeImage.setImageBitmap(bitmap);
								ownerRoundeImage.setVisibility(View.VISIBLE);
							}
						}
					}
				}
			}
		}

	}

	@Override
	public void onRequestTemporaryError(MegaApiJava api, MegaRequest request,
			MegaError e) {
        logWarning("onRequestTemporaryError: " + request.getName());
	}

	@Override
	protected void onActivityResult(int requestCode, int resultCode, Intent intent) {
        logDebug("onActivityResult " + requestCode + "____" + resultCode);

        if (requestCode == REQUEST_CODE_SELECT_CHAT) {
            logDebug("Select chat has been finished");
            isSelectingChat = false;
        }

		if (intent == null) {
			return;
		}

		if (requestCode == REQUEST_CODE_SELECT_LOCAL_FOLDER && resultCode == RESULT_OK) {
            logDebug("Local folder selected");
			String parentPath = intent.getStringExtra(FileStorageActivityLollipop.EXTRA_PATH);
			String url = intent.getStringExtra(FileStorageActivityLollipop.EXTRA_URL);
			long size = intent.getLongExtra(FileStorageActivityLollipop.EXTRA_SIZE, 0);
			long[] hashes = intent.getLongArrayExtra(FileStorageActivityLollipop.EXTRA_DOCUMENT_HASHES);
            logDebug("URL: " + url + "___SIZE: " + size);

            Util.storeDownloadLocationIfNeeded(parentPath);

            if(nC==null){
                nC = new NodeController(this);
            }
            nC.checkSizeBeforeDownload(parentPath,url, size, hashes, false);
        }
		else if (requestCode == REQUEST_CODE_SELECT_MOVE_FOLDER && resultCode == RESULT_OK) {

			if(!isOnline(this)){
				showErrorAlertDialog(getString(R.string.error_server_connection_problem), false, this);
				return;
			}

			final long[] moveHandles = intent.getLongArrayExtra("MOVE_HANDLES");
			final long toHandle = intent.getLongExtra("MOVE_TO", 0);
			final int totalMoves = moveHandles.length;

			MegaNode parent = megaApi.getNodeByHandle(toHandle);
			moveToRubbish = false;

			ProgressDialog temp = null;
			try{
				temp = new ProgressDialog(this);
				temp.setMessage(getString(R.string.context_moving));
				temp.show();
			}
			catch(Exception e){
				return;
			}
			statusDialog = temp;

			for(int i=0; i<moveHandles.length;i++){
				megaApi.moveNode(megaApi.getNodeByHandle(moveHandles[i]), parent, this);
			}
		}
		else if (requestCode == REQUEST_CODE_SELECT_COPY_FOLDER && resultCode == RESULT_OK){
			if(!isOnline(this)){
				showErrorAlertDialog(getString(R.string.error_server_connection_problem), false, this);
				return;
			}

			final long[] copyHandles = intent.getLongArrayExtra("COPY_HANDLES");
			final long toHandle = intent.getLongExtra("COPY_TO", 0);
			final int totalCopy = copyHandles.length;

			ProgressDialog temp = null;
			try{
				temp = new ProgressDialog(this);
				temp.setMessage(getString(R.string.context_copying));
				temp.show();
			}
			catch(Exception e){
				return;
			}
			statusDialog = temp;

			MegaNode parent = megaApi.getNodeByHandle(toHandle);
			for(int i=0; i<copyHandles.length;i++){
				MegaNode cN = megaApi.getNodeByHandle(copyHandles[i]);
				if (cN != null){
                    logDebug("cN != null, i = " + i + " of " + copyHandles.length);
					megaApi.copyNode(cN, parent, this);
				}
				else{
                    logDebug("cN == null, i = " + i + " of " + copyHandles.length);
					try {
						statusDialog.dismiss();
						showSnackbar(SNACKBAR_TYPE, getString(R.string.context_no_copied), -1);
					}
					catch (Exception ex) {}
				}
			}
		}
		else if (requestCode == REQUEST_CODE_SELECT_CONTACT && resultCode == RESULT_OK){
			if(!isOnline(this)){
				showErrorAlertDialog(getString(R.string.error_server_connection_problem), false, this);
				return;
			}

			final ArrayList<String> contactsData = intent.getStringArrayListExtra(AddContactActivityLollipop.EXTRA_CONTACTS);

            if (node.isFolder()){
                MaterialAlertDialogBuilder dialogBuilder = new MaterialAlertDialogBuilder(fileInfoActivityLollipop, R.style.ThemeOverlay_Mega_MaterialAlertDialog);
                dialogBuilder.setTitle(getString(R.string.file_properties_shared_folder_permissions));
                final CharSequence[] items = {getString(R.string.file_properties_shared_folder_read_only), getString(R.string.file_properties_shared_folder_read_write), getString(R.string.file_properties_shared_folder_full_access)};
                dialogBuilder.setSingleChoiceItems(items, -1, new DialogInterface.OnClickListener() {
                    public void onClick(DialogInterface dialog, int item) {
                        statusDialog = getProgressDialog(fileInfoActivityLollipop, getString(R.string.context_sharing_folder));
                        permissionsDialog.dismiss();
                        nC.shareFolder(node, contactsData, item);
                    }
                });
                permissionsDialog = dialogBuilder.create();
                permissionsDialog.show();
            }
            else{
                logWarning("ERROR, the file is not folder");
            }
		}
        else if (requestCode == REQUEST_CODE_SELECT_CHAT && resultCode == RESULT_OK){
            long[] chatHandles = intent.getLongArrayExtra(SELECTED_CHATS);
            long[] contactHandles = intent.getLongArrayExtra(SELECTED_USERS);
            long[] nodeHandles = intent.getLongArrayExtra(NODE_HANDLES);

            if ((chatHandles != null && chatHandles.length > 0) || (contactHandles != null && contactHandles.length > 0)) {
                if (contactHandles != null && contactHandles.length > 0) {
                    ArrayList<MegaChatRoom> chats = new ArrayList<>();
                    ArrayList<MegaUser> users = new ArrayList<>();

                    for (int i=0; i<contactHandles.length; i++) {
                        MegaUser user = megaApi.getContact(MegaApiAndroid.userHandleToBase64(contactHandles[i]));
                        if (user != null) {
                            users.add(user);
                        }
                    }

                    if (chatHandles != null) {
                        for (int i = 0; i < chatHandles.length; i++) {
                            MegaChatRoom chatRoom = megaChatApi.getChatRoom(chatHandles[i]);
                            if (chatRoom != null) {
                                chats.add(chatRoom);
                            }
                        }
                    }

                    if(nodeHandles!=null){
                        CreateChatListener listener = new CreateChatListener(chats, users, nodeHandles[0], this, CreateChatListener.SEND_FILE);
                        for (MegaUser user : users) {
                            MegaChatPeerList peers = MegaChatPeerList.createInstance();
                            peers.addPeer(user.getHandle(), MegaChatPeerList.PRIV_STANDARD);
                            megaChatApi.createChat(false, peers, listener);
                        }
                    }
                    else{
                        logWarning("Error on sending to chat");
                    }
                }
                else {
                    countChat = chatHandles.length;
                    for (int i = 0; i < chatHandles.length; i++) {
                        megaChatApi.attachNode(chatHandles[i], nodeHandles[0], this);
                    }
                }
            }
		}
		else if (requestCode == REQUEST_CODE_DELETE_VERSIONS_HISTORY && resultCode == RESULT_OK) {
            if(!isOnline(this)){
                showErrorAlertDialog(getString(R.string.error_server_connection_problem), false, this);
                return;
            }
            if (intent.getBooleanExtra("deleteVersionHistory", false)) {
                ArrayList<MegaNode> versions = megaApi.getVersions(node);
                versionsToRemove = versions.size() -1;
                for (int i=1; i<versions.size(); i++) {
                    megaApi.removeVersion(versions.get(i), this);
                }
            }
        }
	}

	@Override
	public void onUsersUpdate(MegaApiJava api, ArrayList<MegaUser> users) {
        logDebug("onUsersUpdate");
	}

    @Override
    public void onUserAlertsUpdate(MegaApiJava api, ArrayList<MegaUserAlert> userAlerts) {
        logDebug("onUserAlertsUpdate");
    }

    @Override
	public void onNodesUpdate(MegaApiJava api, ArrayList<MegaNode> nodes) {
        logDebug("onNodesUpdate");

		boolean thisNode = false;
		boolean anyChild = false;
		boolean updateContentFoder = false;
		if(nodes==null){
			return;
		}
		MegaNode n = null;
		Iterator<MegaNode> it = nodes.iterator();
		while (it.hasNext()){
			MegaNode nodeToCheck = it.next();
			if (nodeToCheck != null){
				if (nodeToCheck.getHandle() == node.getHandle()){
					thisNode = true;
					n = nodeToCheck;
					break;
				}
				else{
                    if(node.isFolder()){
                        MegaNode parent = megaApi.getNodeByHandle(nodeToCheck.getParentHandle());
                        while(parent!=null){
                            if(parent.getHandle() == node.getHandle()){
                                updateContentFoder = true;
                                break;
                            }
                            parent = megaApi.getNodeByHandle(parent.getParentHandle());
                        }
                    }
                    else{
                        if(nodeVersions!=null){
                            for(int j=0; j<nodeVersions.size();j++){
                                if(nodeToCheck.getHandle()==nodeVersions.get(j).getHandle()){
                                    if(anyChild==false){
                                        anyChild = true;
                                        break;
                                    }
                                }
                            }
                        }
                    }
				}
			}
		}

		if(updateContentFoder){
		    megaApi.getFolderInfo(node, this);
        }

		if ((!thisNode)&&(!anyChild)){
            logDebug("Not related to this node");
			return;
		}

		//Check if the parent handle has changed
		if(n!=null){
			if(n.hasChanged(MegaNode.CHANGE_TYPE_PARENT)){
				MegaNode oldParent = megaApi.getParentNode(node);
				MegaNode newParent = megaApi.getParentNode(n);
				if(oldParent.getHandle()==newParent.getHandle()){
                    logDebug("Parents match");
					if(newParent.isFile()){
                        logDebug("New version added");
						node = newParent;
					}
					else{
                        node = n;
					}
				}
				else{
					node = n;
				}
				if(megaApi.hasVersions(node)){
					nodeVersions = megaApi.getVersions(node);
				}
				else{
					nodeVersions = null;
				}
			}
			else if(n.hasChanged(MegaNode.CHANGE_TYPE_REMOVED)){
				if(thisNode){
					if(nodeVersions!=null){
						long nodeHandle = nodeVersions.get(1).getHandle();
						if(megaApi.getNodeByHandle(nodeHandle)!=null){
							node = megaApi.getNodeByHandle(nodeHandle);
							if(megaApi.hasVersions(node)){
								nodeVersions = megaApi.getVersions(node);
							}
							else{
								nodeVersions = null;
							}
						}
						else{
							finish();
						}
					}
					else{
						finish();
					}
				}
				else if(anyChild){
					if(megaApi.hasVersions(n)){
						nodeVersions = megaApi.getVersions(n);
					}
					else{
						nodeVersions = null;
					}
				}

			}
			else{
				node = n;
				if(megaApi.hasVersions(node)){
					nodeVersions = megaApi.getVersions(node);
				}
				else{
					nodeVersions = null;
				}
			}
		}
		else{
			if(anyChild){
				if(megaApi.hasVersions(node)){
					nodeVersions = megaApi.getVersions(node);
				}
				else{
					nodeVersions = null;
				}
			}
		}

		if (moveToRubbish){
			supportInvalidateOptionsMenu();
		}

		if (node == null){
			return;
		}

		if(node.isExported()){
            logDebug("Node HAS public link");
			publicLink=true;
            dividerLinkLayout.setVisibility(View.VISIBLE);
			publicLinkLayout.setVisibility(View.VISIBLE);
			publicLinkCopyLayout.setVisibility(View.VISIBLE);
			publicLinkText.setText(node.getPublicLink());
			supportInvalidateOptionsMenu();


		}else{
            logDebug("Node NOT public link");
			publicLink=false;
            dividerLinkLayout.setVisibility(View.GONE);
			publicLinkLayout.setVisibility(View.GONE);
			publicLinkCopyLayout.setVisibility(View.GONE);
			supportInvalidateOptionsMenu();

		}

		if (node.isFolder()){
			long sizeFile=megaApi.getSize(node);
			sizeTextView.setText(getSizeString(sizeFile));

			contentTextView.setText(getMegaNodeFolderInfo(node));
			setIconResource();
			sl = megaApi.getOutShares(node);
			if (sl != null){
				if (sl.size() == 0){
                    logDebug("sl.size == 0");
					sharedLayout.setVisibility(View.GONE);
					dividerSharedLayout.setVisibility(View.GONE);

					//If I am the owner
					if (megaApi.checkAccess(node, MegaShare.ACCESS_OWNER).getErrorCode() == MegaError.API_OK){
						permissionInfo.setVisibility(View.GONE);
					}
					else{

						//If I am not the owner
						owner = false;
						permissionInfo.setVisibility(View.VISIBLE);
						int accessLevel= megaApi.getAccess(node);
                        logDebug("Node: " + node.getHandle());

						switch(accessLevel){
							case MegaShare.ACCESS_OWNER:
							case MegaShare.ACCESS_FULL:{
								permissionInfo.setText(getResources().getString(R.string.file_properties_shared_folder_full_access).toUpperCase(Locale.getDefault()));
								break;
							}
							case MegaShare.ACCESS_READ:{
								permissionInfo.setText(getResources().getString(R.string.file_properties_shared_folder_read_only).toUpperCase(Locale.getDefault()));

								break;
							}
							case MegaShare.ACCESS_READWRITE:{
								permissionInfo.setText(getResources().getString(R.string.file_properties_shared_folder_read_write).toUpperCase(Locale.getDefault()));
								break;
							}
						}
					}
				}
				else{
					sharedLayout.setVisibility(View.VISIBLE);
					dividerSharedLayout.setVisibility(View.VISIBLE);
                    usersSharedWithTextButton.setText(getQuantityString(R.plurals.general_selection_num_contacts,
                                    sl.size(), sl.size()));
				}
			}
		}
		else{

			sizeTextView.setText(getSizeString(node.getSize()));
		}

		if (node.getCreationTime() != 0){
			try {addedTextView.setText(DateUtils.getRelativeTimeSpanString(node.getCreationTime() * 1000));}catch(Exception ex)	{addedTextView.setText("");}

			if (node.getModificationTime() != 0){
				try {modifiedTextView.setText(DateUtils.getRelativeTimeSpanString(node.getModificationTime() * 1000));}catch(Exception ex)	{modifiedTextView.setText("");}
			}
			else{
				try {modifiedTextView.setText(DateUtils.getRelativeTimeSpanString(node.getCreationTime() * 1000));}catch(Exception ex)	{modifiedTextView.setText("");}
			}
		}
		else{
			addedTextView.setText("");
			modifiedTextView.setText("");
		}

		if(megaApi.hasVersions(node)){
			versionsLayout.setVisibility(View.VISIBLE);
            String text = getQuantityString(R.plurals.number_of_versions, megaApi.getNumVersions(node), megaApi.getNumVersions(node));
            versionsButton.setText(text);
			versionsButton.setOnClickListener(this);
			separatorVersions.setVisibility(View.VISIBLE);
		}
		else{
			versionsLayout.setVisibility(View.GONE);
			separatorVersions.setVisibility(View.GONE);
		}

        refresh();
	}

	@Override
	public void onReloadNeeded(MegaApiJava api) {
        logDebug("onReloadNeeded");
	}

	@Override
	protected void onDestroy(){
    	super.onDestroy();

    	if(megaApi != null)
    	{
    		megaApi.removeGlobalListener(this);
    		megaApi.removeRequestListener(this);
    	}

    	if (upArrow != null) upArrow.setColorFilter(null);
    	if (drawableRemoveLink != null) drawableRemoveLink.setColorFilter(null);
        if (drawableLink != null) drawableLink.setColorFilter(null);
        if (drawableShare != null) drawableShare.setColorFilter(null);
        if (drawableDots != null) drawableDots.setColorFilter(null);
        if (drawableDownload != null) drawableDownload.setColorFilter(null);
        if (drawableLeave != null) drawableLeave.setColorFilter(null);
        if (drawableCopy != null) drawableCopy.setColorFilter(null);
        if (drawableChat != null) drawableChat.setColorFilter(null);
        unregisterReceiver(contactUpdateReceiver);
        unregisterReceiver(manageShareReceiver);
    }

	@Override
	public void onRequestUpdate(MegaApiJava api, MegaRequest request) {
		// TODO Auto-generated method stub

	}

    @Override
    public void onSaveInstanceState(Bundle outState) {
	    super.onSaveInstanceState(outState);
	    if(selectedShare != null && node != null){
            outState.putLong(KEY_SELECTED_SHARE_HANDLE, selectedShare.getNodeHandle());
        }
    }

	@Override
	public void onAccountUpdate(MegaApiJava api) {
		// TODO Auto-generated method stub

	}

	@Override
	public void onContactRequestsUpdate(MegaApiJava api, ArrayList<MegaContactRequest> requests) {

	}

	@Override
	public void onEvent(MegaApiJava api, MegaEvent event) {

	}

	@Override
	public void onBackPressed() {
        retryConnectionsAndSignalPresence();

        if(isRemoveOffline){
            Intent intent = new Intent();
            intent.putExtra(NODE_HANDLE, handle);
            setResult(RESULT_OK, intent);
        }

        super.onBackPressed();
	}

	public void showSnackbar(int type, String s, long idChat){
	    showSnackbar(type, fragmentContainer, s, idChat);
	}

    public void openAdvancedDevices(long handleToDownload, boolean highPriority) {
        logDebug("handleToDownload: " + handleToDownload + ", highPriority: " + highPriority);
        String externalPath = getExternalCardPath();

        if(externalPath!=null){
            logDebug("ExternalPath for advancedDevices: " + externalPath);
            MegaNode node = megaApi.getNodeByHandle(handleToDownload);
            if(node!=null){

                File newFile =  new File(node.getName());
                logDebug("File: " + newFile.getPath());
                Intent intent = new Intent(Intent.ACTION_CREATE_DOCUMENT);

                // Filter to only show results that can be "opened", such as
                // a file (as opposed to a list of contacts or timezones).
                intent.addCategory(Intent.CATEGORY_OPENABLE);

                // Create a file with the requested MIME type.
                String mimeType = MimeTypeList.getMimeType(newFile);
                logDebug("Mimetype: " + mimeType);
                intent.setType(mimeType);
                intent.putExtra(Intent.EXTRA_TITLE, node.getName());
                intent.putExtra("handleToDownload", handleToDownload);
                intent.putExtra(HIGH_PRIORITY_TRANSFER, highPriority);
                try{
                    startActivityForResult(intent, WRITE_SD_CARD_REQUEST_CODE);
                }
                catch(Exception e){
                    logError("Exception in External SDCARD", e);
                    Environment.getExternalStorageDirectory();
                    Toast toast = Toast.makeText(this, getString(R.string.no_external_SD_card_detected), Toast.LENGTH_LONG);
                    toast.show();
                }
            }
        }
        else{
            logWarning("No external SD card");
            Environment.getExternalStorageDirectory();
            Toast toast = Toast.makeText(this, getString(R.string.no_external_SD_card_detected), Toast.LENGTH_LONG);
            toast.show();
        }
    }

    public void askSizeConfirmationBeforeDownload(String parentPath, String url, long size, long [] hashes, final boolean highPriority){
        logDebug("askSizeConfirmationBeforeDownload");

        final String parentPathC = parentPath;
        final String urlC = url;
        final long [] hashesC = hashes;
        final long sizeC=size;

        MaterialAlertDialogBuilder builder = new MaterialAlertDialogBuilder(this);
        LinearLayout confirmationLayout = new LinearLayout(this);
        confirmationLayout.setOrientation(LinearLayout.VERTICAL);
        LinearLayout.LayoutParams params = new LinearLayout.LayoutParams(LinearLayout.LayoutParams.MATCH_PARENT, LinearLayout.LayoutParams.WRAP_CONTENT);
        params.setMargins(scaleWidthPx(20, outMetrics), scaleHeightPx(10, outMetrics), scaleWidthPx(17, outMetrics), 0);

        final CheckBox dontShowAgain =new CheckBox(this);
        dontShowAgain.setText(getString(R.string.checkbox_not_show_again));
        dontShowAgain.setTextColor(ColorUtils.getThemeColor(this, android.R.attr.textColorSecondary));

        confirmationLayout.addView(dontShowAgain, params);

        builder.setView(confirmationLayout);

        builder.setMessage(getString(R.string.alert_larger_file, getSizeString(sizeC)));
        builder.setPositiveButton(getString(R.string.general_save_to_device),
                new DialogInterface.OnClickListener() {
                    public void onClick(DialogInterface dialog, int whichButton) {
                        if(dontShowAgain.isChecked()){
                            dbH.setAttrAskSizeDownload("false");
                        }
                        if(nC==null){
                            nC = new NodeController(fileInfoActivityLollipop);
                        }
                        nC.checkInstalledAppBeforeDownload(parentPathC, urlC, sizeC, hashesC, highPriority);
                    }
                });
        builder.setNegativeButton(getString(android.R.string.cancel), new DialogInterface.OnClickListener() {
            public void onClick(DialogInterface dialog, int whichButton) {
                if(dontShowAgain.isChecked()){
                    dbH.setAttrAskSizeDownload("false");
                }
            }
        });

        downloadConfirmationDialog = builder.create();
        downloadConfirmationDialog.show();
    }

    public void askConfirmationNoAppInstaledBeforeDownload (String parentPath, String url, long size, long [] hashes, String nodeToDownload, final boolean highPriority){
        logDebug("askConfirmationNoAppInstaledBeforeDownload");

        final String parentPathC = parentPath;
        final String urlC = url;
        final long [] hashesC = hashes;
        final long sizeC=size;

        MaterialAlertDialogBuilder builder = new MaterialAlertDialogBuilder(this);
        LinearLayout confirmationLayout = new LinearLayout(this);
        confirmationLayout.setOrientation(LinearLayout.VERTICAL);
        LinearLayout.LayoutParams params = new LinearLayout.LayoutParams(LinearLayout.LayoutParams.MATCH_PARENT, LinearLayout.LayoutParams.WRAP_CONTENT);
        params.setMargins(scaleWidthPx(20, outMetrics), scaleHeightPx(10, outMetrics), scaleWidthPx(17, outMetrics), 0);

        final CheckBox dontShowAgain =new CheckBox(this);
        dontShowAgain.setText(getString(R.string.checkbox_not_show_again));
        dontShowAgain.setTextColor(ColorUtils.getThemeColor(this, android.R.attr.textColorSecondary));

        confirmationLayout.addView(dontShowAgain, params);

        builder.setView(confirmationLayout);

        builder.setMessage(getString(R.string.alert_no_app, nodeToDownload));
        builder.setPositiveButton(getString(R.string.general_save_to_device),
                new DialogInterface.OnClickListener() {
                    public void onClick(DialogInterface dialog, int whichButton) {
                        if(dontShowAgain.isChecked()){
                            dbH.setAttrAskNoAppDownload("false");
                        }
                        if(nC==null){
                            nC = new NodeController(fileInfoActivityLollipop);
                        }
                        nC.download(parentPathC, urlC, sizeC, hashesC, highPriority);
                    }
                });
        builder.setNegativeButton(getString(android.R.string.cancel), new DialogInterface.OnClickListener() {
            public void onClick(DialogInterface dialog, int whichButton) {
                if(dontShowAgain.isChecked()){
                    dbH.setAttrAskNoAppDownload("false");
                }
            }
        });
        downloadConfirmationDialog = builder.create();
        downloadConfirmationDialog.show();
    }

    public void itemClick(int position) {
        logDebug("Position: " + position);

        if (adapter.isMultipleSelect()) {
            adapter.toggleSelection(position);
            updateActionModeTitle();
        } else {
            String megaUser = listContacts.get(position).getUser();
            MegaUser contact = megaApi.getContact(megaUser);
            if (contact != null && contact.getVisibility() == MegaUser.VISIBILITY_VISIBLE) {
                ContactUtil.openContactInfoActivity(this, megaUser);
            }
        }
    }

    public void showOptionsPanel(MegaShare sShare){
        logDebug("showNodeOptionsPanel");

        if (node == null ||sShare == null || isBottomSheetDialogShown(bottomSheetDialogFragment)) return;

        selectedShare = sShare;
        bottomSheetDialogFragment = new FileContactsListBottomSheetDialogFragment();
        bottomSheetDialogFragment.show(getSupportFragmentManager(), bottomSheetDialogFragment.getTag());
    }


    public void hideMultipleSelect() {
	    if(adapter != null){
            adapter.setMultipleSelect(false);
        }

        if (actionMode != null) {
            actionMode.finish();
        }
    }

    public MegaUser getSelectedContact() {
        String email = selectedShare.getUser();
        return megaApi.getContact(email);
    }

    public MegaShare getSelectedShare() {
        return selectedShare;
    }

    public void changePermissions(){
        logDebug("changePermissions");
        MaterialAlertDialogBuilder dialogBuilder = new MaterialAlertDialogBuilder(this, R.style.ThemeOverlay_Mega_MaterialAlertDialog);
        dialogBuilder.setTitle(getString(R.string.file_properties_shared_folder_permissions));
        final CharSequence[] items = {getString(R.string.file_properties_shared_folder_read_only), getString(R.string.file_properties_shared_folder_read_write), getString(R.string.file_properties_shared_folder_full_access)};
        dialogBuilder.setSingleChoiceItems(items, selectedShare.getAccess(), new DialogInterface.OnClickListener() {
            public void onClick(DialogInterface dialog, int item) {
                statusDialog = getProgressDialog(fileInfoActivityLollipop, getString(R.string.context_permissions_changing_folder));
                permissionsDialog.dismiss();
                cC.changePermission(selectedShare.getUser(), item, node, new ShareListener(fileInfoActivityLollipop, ShareListener.CHANGE_PERMISSIONS_LISTENER, 1));
            }
        });
        permissionsDialog = dialogBuilder.create();
        permissionsDialog.show();
    }

    public void removeFileContactShare(){
        showConfirmationRemoveContactFromShare(selectedShare.getUser());
    }

    public void showConfirmationRemoveContactFromShare(final String email) {
        MaterialAlertDialogBuilder builder = new MaterialAlertDialogBuilder(this);
        String message = getResources().getString(R.string.remove_contact_shared_folder, email);
        builder.setMessage(message)
                .setPositiveButton(R.string.general_remove, (dialog, which) -> removeShare(email))
                .setNegativeButton(R.string.general_cancel, (dialog, which) -> {})
                .show();
    }

    public void removeShare(String email) {
        statusDialog = getProgressDialog(fileInfoActivityLollipop, getString(R.string.context_removing_contact_folder));
        nC.removeShare(new ShareListener(fileInfoActivityLollipop, ShareListener.REMOVE_SHARE_LISTENER, 1), node, email);
    }

    public void refresh(){
        setContactList();
        setMoreButtonText();

        adapter.setShareList(listContacts);
        adapter.notifyDataSetChanged();
    }

    private void setContactList() {

        fullListContacts = new ArrayList<>();
        listContacts = new ArrayList<>();
        if (node != null) {
            fullListContacts = megaApi.getOutShares(node);
            if (fullListContacts.size() > MAX_NUMBER_OF_CONTACTS_IN_LIST) {
                listContacts = new ArrayList<>(fullListContacts.subList(0,MAX_NUMBER_OF_CONTACTS_IN_LIST));
            } else {
                listContacts = fullListContacts;
            }
        }
    }

    private void setMoreButtonText() {
        int fullSize = fullListContacts.size();
        if (fullSize > MAX_NUMBER_OF_CONTACTS_IN_LIST) {
            moreButton.setVisibility(View.VISIBLE);
            moreButton.setText((fullSize - MAX_NUMBER_OF_CONTACTS_IN_LIST) + " " + getResources().getString(R.string.label_more).toUpperCase());
        } else {
            moreButton.setVisibility(View.GONE);
        }
    }

    public void showConfirmationRemoveMultipleContactFromShare (final ArrayList<MegaShare> contacts){
        MaterialAlertDialogBuilder builder = new MaterialAlertDialogBuilder(this);
        String message= getResources().getString(R.string.remove_multiple_contacts_shared_folder,contacts.size());
        builder.setMessage(message)
                .setPositiveButton(R.string.general_remove, (dialog, which) -> removeMultipleShares(contacts))
                .setNegativeButton(R.string.general_cancel, (dialog, which) -> {})
                .show();
    }

    public void removeMultipleShares(ArrayList<MegaShare> shares){
        logDebug("removeMultipleShares");
        statusDialog = getProgressDialog(fileInfoActivityLollipop, getString(R.string.context_removing_contact_folder));
        nC.removeShares(shares, node);
    }
    
    // Clear all selected items
    private void clearSelections() {
        if(adapter.isMultipleSelect()){
            adapter.clearSelections();
        }
    }
    
    public void selectAll(){
        logDebug("selectAll");
        if (adapter != null){
            if(adapter.isMultipleSelect()){
                adapter.selectAll();
            }
            else{
                adapter.setMultipleSelect(true);
                adapter.selectAll();
                
                actionMode = startSupportActionMode(new ActionBarCallBack());
            }
            new Handler(Looper.getMainLooper()).post(() -> updateActionModeTitle());
        }
    }

    private void updateAdapter(long handleReceived) {
        if (listContacts != null && !listContacts.isEmpty()) {
            for (int i = 0; i < listContacts.size(); i++) {
                String email = listContacts.get(i).getUser();
                MegaUser contact = megaApi.getContact(email);
                long handleUser = contact.getHandle();
                if (handleUser == handleReceived) {
                    adapter.notifyItemChanged(i);
                    break;
                }
            }
        }
    }
    
    private void updateActionModeTitle() {
        logDebug("updateActionModeTitle");
        if (actionMode == null) {
            return;
        }
        List<MegaShare> contacts = adapter.getSelectedShares();
        if(contacts!=null){
            logDebug("Contacts selected: " + contacts.size());
        }
        
        actionMode.setTitle(getQuantityString(R.plurals.general_selection_num_contacts,
                        contacts.size(), contacts.size()));
        try {
            actionMode.invalidate();
        } catch (NullPointerException e) {
            logError("Invalidate error", e);
            e.printStackTrace();
        }
    }

    private void setIconResource() {
        int resource;

        if (adapterType == OFFLINE_ADAPTER) {
            if (file.isDirectory()) {
                resource = R.drawable.ic_folder_list;
            } else {
                resource = MimeTypeThumbnail.typeForName(file.getName()).getIconResourceId();
            }
        } else {
            if (node.isFolder()) {
                resource = getFolderIcon(node, adapterType == OUTGOING_SHARES_ADAPTER ? ManagerActivityLollipop.DrawerItem.SHARED_ITEMS : ManagerActivityLollipop.DrawerItem.CLOUD_DRIVE);
            } else {
                resource = MimeTypeThumbnail.typeForName(node.getName()).getIconResourceId();
            }
        }

        iconToolbarView.setImageResource(resource);
    }
}<|MERGE_RESOLUTION|>--- conflicted
+++ resolved
@@ -117,6 +117,7 @@
 import static mega.privacy.android.app.utils.AvatarUtil.*;
 import static mega.privacy.android.app.utils.CameraUploadUtil.*;
 import static mega.privacy.android.app.utils.ChatUtil.*;
+import static mega.privacy.android.app.utils.ColorUtils.getColorForElevation;
 import static mega.privacy.android.app.utils.Constants.*;
 import static mega.privacy.android.app.utils.FileUtil.*;
 import static mega.privacy.android.app.utils.LinksUtil.showGetLinkActivity;
@@ -917,23 +918,27 @@
 
         getActionBarDrawables();
 
+        int statusBarColor = getColorForElevation(this, getResources().getDimension(R.dimen.toolbar_elevation));
+        collapsingToolbar.setStatusBarScrimColor(statusBarColor);
+
+        if(isDarkMode(this)) {
+            collapsingToolbar.setContentScrimColor(statusBarColor);
+        }
+
         if (node.hasPreview() || node.hasThumbnail()) {
             appBarLayout.addOnOffsetChangedListener((appBarLayout, offset) -> {
                 if (offset < 0 && Math.abs(offset) >= appBarLayout.getTotalScrollRange() / 2) {
                     // Collapsed
-                    setActionBarDrawablesColorFilter(Color.BLACK);
+                    setActionBarDrawablesColorFilter(getResources().getColor(R.color.grey_087_white_087));
                 } else {
-                    setActionBarDrawablesColorFilter(Color.WHITE);
+                    setActionBarDrawablesColorFilter(getResources().getColor(R.color.white_alpha_087));
                 }
             });
 
-            collapsingToolbar.setCollapsedTitleTextColor(ContextCompat.getColor(this, R.color.primary_text));
-            collapsingToolbar.setExpandedTitleColor(Color.WHITE);
-            collapsingToolbar.setStatusBarScrimColor(ContextCompat.getColor(this, R.color.status_bar_search));
+            collapsingToolbar.setCollapsedTitleTextColor(ContextCompat.getColor(this, R.color.grey_087_white_087));
+            collapsingToolbar.setExpandedTitleColor(getResources().getColor(R.color.white_alpha_087));
         } else {
-            /*Folder*/
-            getWindow().setStatusBarColor(ContextCompat.getColor(this, R.color.status_bar_search));
-            setActionBarDrawablesColorFilter(Color.BLACK);
+            setActionBarDrawablesColorFilter(getResources().getColor(R.color.grey_087_white_087));
         }
 
         if(savedInstanceState != null){
@@ -962,7 +967,7 @@
             upArrow = upArrow.mutate();
         }
 
-        drawableRemoveLink = ContextCompat.getDrawable(getApplicationContext(), R.drawable.ic_remove_link_w);
+        drawableRemoveLink = ContextCompat.getDrawable(getApplicationContext(), R.drawable.ic_remove_link);
         if (drawableRemoveLink != null) {
             drawableRemoveLink = drawableRemoveLink.mutate();
         }
@@ -972,7 +977,7 @@
             drawableLink = drawableLink.mutate();
         }
 
-        drawableShare = ContextCompat.getDrawable(getApplicationContext(), R.drawable.ic_share_white);
+        drawableShare = ContextCompat.getDrawable(getApplicationContext(), R.drawable.ic_share);
         if (drawableShare != null) {
             drawableShare = drawableShare.mutate();
         }
@@ -1019,7 +1024,6 @@
 
     @Override
 	public boolean onCreateOptionsMenu(Menu menu) {
-<<<<<<< HEAD
         getMenuInflater().inflate(R.menu.file_info_action, menu);
 
         downloadMenuItem = menu.findItem(R.id.cab_menu_file_info_download);
@@ -1037,62 +1041,6 @@
 
         if (pendingToSetIconsColorFilter) {
             setIconsColorFilter();
-=======
-
-        drawableDots = ContextCompat.getDrawable(getApplicationContext(), R.drawable.ic_dots_vertical_white);
-        drawableDots = drawableDots.mutate();
-        upArrow = ContextCompat.getDrawable(getApplicationContext(), R.drawable.ic_arrow_back_white);
-        upArrow = upArrow.mutate();
-
-        drawableRemoveLink = ContextCompat.getDrawable(getApplicationContext(), R.drawable.ic_remove_link);
-        drawableRemoveLink = drawableRemoveLink.mutate();
-        drawableLink = ContextCompat.getDrawable(getApplicationContext(), R.drawable.ic_link_white);
-        drawableLink = drawableLink.mutate();
-        drawableShare = ContextCompat.getDrawable(getApplicationContext(), R.drawable.ic_share);
-        drawableShare = drawableShare.mutate();
-        drawableDownload = ContextCompat.getDrawable(getApplicationContext(), R.drawable.ic_download_white);
-        drawableDownload = drawableDownload.mutate();
-        drawableLeave = ContextCompat.getDrawable(getApplicationContext(), R.drawable.ic_leave_share_w);
-        drawableLeave = drawableLeave.mutate();
-        drawableCopy = ContextCompat.getDrawable(getApplicationContext(), R.drawable.ic_copy_white);
-        drawableCopy.mutate();
-        drawableChat = ContextCompat.getDrawable(getApplicationContext(), R.drawable.ic_send_to_contact);
-        drawableChat.mutate();
-
-		// Inflate the menu items for use in the action bar
-		MenuInflater inflater = getMenuInflater();
-		inflater.inflate(R.menu.file_info_action, menu);
-
-		downloadMenuItem = menu.findItem(R.id.cab_menu_file_info_download);
-		shareMenuItem = menu.findItem(R.id.cab_menu_file_info_share_folder);
-		getLinkMenuItem = menu.findItem(R.id.cab_menu_file_info_get_link);
-		editLinkMenuItem = menu.findItem(R.id.cab_menu_file_info_edit_link);
-		removeLinkMenuItem = menu.findItem(R.id.cab_menu_file_info_remove_link);
-		renameMenuItem = menu.findItem(R.id.cab_menu_file_info_rename);
-		moveMenuItem = menu.findItem(R.id.cab_menu_file_info_move);
-		copyMenuItem = menu.findItem(R.id.cab_menu_file_info_copy);
-		rubbishMenuItem = menu.findItem(R.id.cab_menu_file_info_rubbish);
-		deleteMenuItem = menu.findItem(R.id.cab_menu_file_info_delete);
-		leaveMenuItem = menu.findItem(R.id.cab_menu_file_info_leave);
-		sendToChatMenuItem = menu.findItem(R.id.cab_menu_file_info_send_to_chat);
-
-
-		if (adapterType == OFFLINE_ADAPTER){
-            downloadMenuItem.setVisible(false);
-            shareMenuItem.setVisible(false);
-            getLinkMenuItem.setVisible(false);
-            editLinkMenuItem.setVisible(false);
-            removeLinkMenuItem.setVisible(false);
-            renameMenuItem.setVisible(false);
-            moveMenuItem.setVisible(false);
-            copyMenuItem.setVisible(false);
-            rubbishMenuItem.setVisible(false);
-            deleteMenuItem.setVisible(false);
-            leaveMenuItem.setVisible(false);
-            sendToChatMenuItem.setVisible(false);
-
-            setColorFilterBlack();
->>>>>>> 7ae15769
         }
 
         if (adapterType != OFFLINE_ADAPTER) {
@@ -1150,50 +1098,12 @@
                         copyMenuItem.setVisible(true);
                     }
                 }
-<<<<<<< HEAD
-=======
-
-                int statusBarColor = ColorUtils.getColorForElevation(this, getResources().getDimension(R.dimen.toolbar_elevation));
-                if(isDarkMode(this)) {
-                    collapsingToolbar.setContentScrimColor(statusBarColor);
-                }
-                collapsingToolbar.setCollapsedTitleTextColor(ContextCompat.getColor(this, R.color.grey_087_white_087));
-                collapsingToolbar.setExpandedTitleColor(ContextCompat.getColor(this, R.color.white_alpha_087));
-                collapsingToolbar.setStatusBarScrimColor(statusBarColor);
-
-                if (node.hasPreview() || node.hasThumbnail()) {
-                    appBarLayout.addOnOffsetChangedListener(new AppBarLayout.OnOffsetChangedListener() {
-                        @Override
-                        public void onOffsetChanged(AppBarLayout appBarLayout, int offset) {
-                            if (offset == 0) {
-                                // Expanded
-                                setColorFilterWhite();
-                            }
-                            else {
-                                if (offset<0 && Math.abs(offset)>=appBarLayout.getTotalScrollRange()/2) {
-                                    // Collapsed
-                                    setColorFilterBlack();
-                                }
-                                else {
-                                   setColorFilterWhite();
-                                }
-                            }
-                        }
-                    });
-                }
-			/*Folder*/
-                else {
-                    collapsingToolbar.setStatusBarScrimColor(statusBarColor);
-                    setColorFilterBlack();
-                }
->>>>>>> 7ae15769
             }
         }
 
 		return super.onCreateOptionsMenu(menu);
 	}
 
-<<<<<<< HEAD
     /**
      * Changes the drawables color in ActionBar depending on the color received.
      *
@@ -1206,10 +1116,10 @@
 
         currentColorFilter = color;
 
-        upArrow.setColorFilter(color, PorterDuff.Mode.SRC_ATOP);
+        upArrow.setColorFilter(color, PorterDuff.Mode.SRC_IN);
         aB.setHomeAsUpIndicator(upArrow);
 
-        drawableDots.setColorFilter(color, PorterDuff.Mode.SRC_ATOP);
+        drawableDots.setColorFilter(color, PorterDuff.Mode.SRC_IN);
         toolbar.setOverflowIcon(drawableDots);
 
         setIconsColorFilter();
@@ -1228,102 +1138,26 @@
 
         pendingToSetIconsColorFilter = false;
 
-        drawableRemoveLink.setColorFilter(currentColorFilter, PorterDuff.Mode.SRC_ATOP);
+        drawableRemoveLink.setColorFilter(currentColorFilter, PorterDuff.Mode.SRC_IN);
         removeLinkMenuItem.setIcon(drawableRemoveLink);
 
-        drawableLink.setColorFilter(currentColorFilter, PorterDuff.Mode.SRC_ATOP);
+        drawableLink.setColorFilter(currentColorFilter, PorterDuff.Mode.SRC_IN);
         getLinkMenuItem.setIcon(drawableLink);
 
-        drawableDownload.setColorFilter(currentColorFilter, PorterDuff.Mode.SRC_ATOP);
+        drawableDownload.setColorFilter(currentColorFilter, PorterDuff.Mode.SRC_IN);
         downloadMenuItem.setIcon(drawableDownload);
 
-        drawableShare.setColorFilter(currentColorFilter, PorterDuff.Mode.SRC_ATOP);
+        drawableShare.setColorFilter(currentColorFilter, PorterDuff.Mode.SRC_IN);
         shareMenuItem.setIcon(drawableShare);
 
-        drawableLeave.setColorFilter(currentColorFilter, PorterDuff.Mode.SRC_ATOP);
+        drawableLeave.setColorFilter(currentColorFilter, PorterDuff.Mode.SRC_IN);
         leaveMenuItem.setIcon(drawableLeave);
 
-        drawableCopy.setColorFilter(currentColorFilter, PorterDuff.Mode.SRC_ATOP);
+        drawableCopy.setColorFilter(currentColorFilter, PorterDuff.Mode.SRC_IN);
         copyMenuItem.setIcon(drawableCopy);
 
-        drawableChat.setColorFilter(currentColorFilter, PorterDuff.Mode.SRC_ATOP);
+        drawableChat.setColorFilter(currentColorFilter, PorterDuff.Mode.SRC_IN);
         sendToChatMenuItem.setIcon(drawableChat);
-=======
-	void setColorFilterBlack () {
-        int color = getResources().getColor(R.color.grey_087_white_087);
-        upArrow.setColorFilter(color, PorterDuff.Mode.SRC_IN);
-        getSupportActionBar().setHomeAsUpIndicator(upArrow);
-
-        drawableDots.setColorFilter(color, PorterDuff.Mode.SRC_IN);
-        toolbar.setOverflowIcon(drawableDots);
-
-        if (removeLinkMenuItem != null) {
-            drawableRemoveLink.setColorFilter(color, PorterDuff.Mode.SRC_IN);
-            removeLinkMenuItem.setIcon(drawableRemoveLink);
-        }
-        if (getLinkMenuItem != null) {
-            drawableLink.setColorFilter(color, PorterDuff.Mode.SRC_IN);
-            getLinkMenuItem.setIcon(drawableLink);
-        }
-        if (downloadMenuItem != null) {
-            drawableDownload.setColorFilter(color, PorterDuff.Mode.SRC_IN);
-            downloadMenuItem.setIcon(drawableDownload);
-        }
-        if (shareMenuItem != null) {
-            drawableShare.setColorFilter(color, PorterDuff.Mode.SRC_IN);
-            shareMenuItem.setIcon(drawableShare);
-        }
-        if (leaveMenuItem != null) {
-            drawableLeave.setColorFilter(color, PorterDuff.Mode.SRC_IN);
-            leaveMenuItem.setIcon(drawableLeave);
-        }
-        if (copyMenuItem != null) {
-            drawableCopy.setColorFilter(color, PorterDuff.Mode.SRC_IN);
-            copyMenuItem.setIcon(drawableCopy);
-        }
-        if (sendToChatMenuItem != null) {
-            drawableChat.setColorFilter(color, PorterDuff.Mode.SRC_IN);
-            sendToChatMenuItem.setIcon(drawableChat);
-        }
-    }
-
-    void setColorFilterWhite () {
-        int color = getResources().getColor(R.color.white_alpha_087);
-        upArrow.setColorFilter(color, PorterDuff.Mode.SRC_IN);
-        getSupportActionBar().setHomeAsUpIndicator(upArrow);
-
-        drawableDots.setColorFilter(color, PorterDuff.Mode.SRC_IN);
-        toolbar.setOverflowIcon(drawableDots);
-
-        if (removeLinkMenuItem != null) {
-            drawableRemoveLink.setColorFilter(color, PorterDuff.Mode.SRC_IN);
-            removeLinkMenuItem.setIcon(drawableRemoveLink);
-        }
-        if (getLinkMenuItem != null) {
-            drawableLink.setColorFilter(color, PorterDuff.Mode.SRC_IN);
-            getLinkMenuItem.setIcon(drawableLink);
-        }
-        if (downloadMenuItem != null) {
-            drawableDownload.setColorFilter(color, PorterDuff.Mode.SRC_IN);
-            downloadMenuItem.setIcon(drawableDownload);
-        }
-        if (shareMenuItem != null) {
-            drawableShare.setColorFilter(color, PorterDuff.Mode.SRC_IN);
-            shareMenuItem.setIcon(drawableShare);
-        }
-        if (leaveMenuItem != null) {
-            drawableLeave.setColorFilter(color, PorterDuff.Mode.SRC_IN);
-            leaveMenuItem.setIcon(drawableLeave);
-        }
-        if (copyMenuItem != null) {
-            drawableCopy.setColorFilter(color, PorterDuff.Mode.SRC_IN);
-            copyMenuItem.setIcon(drawableCopy);
-        }
-        if (sendToChatMenuItem != null) {
-            drawableChat.setColorFilter(color, PorterDuff.Mode.SRC_IN);
-            sendToChatMenuItem.setIcon(drawableChat);
-        }
->>>>>>> 7ae15769
     }
 
 	@Override
