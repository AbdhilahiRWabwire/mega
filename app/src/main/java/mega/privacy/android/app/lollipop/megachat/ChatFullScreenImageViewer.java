package mega.privacy.android.app.lollipop.megachat;

import android.Manifest;
import android.annotation.SuppressLint;
import android.app.ProgressDialog;
import android.content.DialogInterface;
import android.content.Intent;
import android.content.pm.PackageManager;
import android.content.res.Configuration;
import android.net.Uri;
import android.os.Build;
import android.os.Bundle;
import android.os.Handler;
import android.os.StatFs;
import android.support.design.widget.AppBarLayout;
import android.support.v4.app.ActivityCompat;
import android.support.v4.content.ContextCompat;
import android.support.v4.content.FileProvider;
import android.support.v4.view.ViewPager;
import android.support.v4.view.ViewPager.OnPageChangeListener;
import android.support.v7.app.ActionBar;
import android.support.v7.widget.Toolbar;
import android.util.DisplayMetrics;
import android.view.Display;
import android.view.LayoutInflater;
import android.view.Menu;
import android.view.MenuInflater;
import android.view.MenuItem;
import android.view.View;
import android.view.ViewTreeObserver;
import android.view.Window;
import android.view.WindowManager;
import android.view.animation.DecelerateInterpolator;
import android.widget.CheckBox;
import android.widget.ImageView;
import android.widget.LinearLayout;
import android.widget.RelativeLayout;
import android.widget.TextView;

import java.io.File;
import java.util.ArrayList;
import java.util.HashMap;
import java.util.Map;

import mega.privacy.android.app.DatabaseHandler;
import mega.privacy.android.app.DownloadService;
import mega.privacy.android.app.MegaApplication;
import mega.privacy.android.app.MegaPreferences;
import mega.privacy.android.app.MimeTypeList;
import mega.privacy.android.app.R;
import mega.privacy.android.app.components.ExtendedViewPager;
import mega.privacy.android.app.components.TouchImageView;
import mega.privacy.android.app.components.dragger.DraggableView;
import mega.privacy.android.app.components.dragger.ExitViewAnimator;
import mega.privacy.android.app.lollipop.FileExplorerActivityLollipop;
import mega.privacy.android.app.lollipop.FileStorageActivityLollipop;
import mega.privacy.android.app.lollipop.LoginActivityLollipop;
import mega.privacy.android.app.lollipop.ManagerActivityLollipop;
import mega.privacy.android.app.lollipop.PinActivityLollipop;
import mega.privacy.android.app.lollipop.adapters.MegaChatFullScreenImageAdapter;
import mega.privacy.android.app.lollipop.controllers.ChatController;
import mega.privacy.android.app.utils.Constants;
import mega.privacy.android.app.utils.LogUtil;
import mega.privacy.android.app.utils.MegaApiUtils;
import mega.privacy.android.app.utils.Util;
import nz.mega.sdk.MegaApiAndroid;
import nz.mega.sdk.MegaApiJava;
import nz.mega.sdk.MegaChatApi;
import nz.mega.sdk.MegaChatApiAndroid;
import nz.mega.sdk.MegaChatMessage;
import nz.mega.sdk.MegaContactRequest;
import nz.mega.sdk.MegaError;
import nz.mega.sdk.MegaEvent;
import nz.mega.sdk.MegaGlobalListenerInterface;
import nz.mega.sdk.MegaNode;
import nz.mega.sdk.MegaNodeList;
import nz.mega.sdk.MegaRequest;
import nz.mega.sdk.MegaRequestListenerInterface;
import nz.mega.sdk.MegaUser;
import nz.mega.sdk.MegaUserAlert;

import static android.graphics.Color.BLACK;
import static android.graphics.Color.TRANSPARENT;
import static mega.privacy.android.app.utils.FileUtils.*;

public class ChatFullScreenImageViewer extends PinActivityLollipop implements OnPageChangeListener, MegaRequestListenerInterface, MegaGlobalListenerInterface, DraggableView.DraggableListener {

	boolean fromChatSavedInstance = false;
	int[] screenPosition;
	int mLeftDelta;
	int mTopDelta;
	float mWidthScale;
	float mHeightScale;
	public DraggableView draggableView;
	public static int screenHeight;
	int screenWidth;
	RelativeLayout relativeImageViewerLayout;
	ImageView ivShadow;
	private Handler handler;

	private DisplayMetrics outMetrics;

	private boolean aBshown = true;

	ProgressDialog statusDialog;
	private android.support.v7.app.AlertDialog downloadConfirmationDialog;

	float scaleText;
	AppBarLayout appBarLayout;
	Toolbar tB;
	ActionBar aB;

	private MenuItem downloadIcon;
	private MenuItem importIcon;
	private MenuItem saveForOfflineIcon;
	private MenuItem removeIcon;

	private MegaChatFullScreenImageAdapter adapterMega;
	private int positionG;
	private ArrayList<Long> imageHandles;
	private RelativeLayout fragmentContainer;
	private TextView fileNameTextView;
	private RelativeLayout bottomLayout;
	private ExtendedViewPager viewPager;

	static ChatFullScreenImageViewer fullScreenImageViewer;
    private MegaApiAndroid megaApi;
	MegaChatApiAndroid megaChatApi;

    private ArrayList<String> paths;
	MegaNode nodeToImport;

	long [] messageIds;
	long chatId = -1;

	ArrayList<MegaChatMessage> messages;

	DatabaseHandler dbH = null;
	MegaPreferences prefs = null;

	ArrayList<Long> handleListM = new ArrayList<Long>();

	boolean isDeleteDialogShow = false;

	ChatController chatC;

	@Override
	public void onDestroy(){
		if(megaApi != null)
		{
			megaApi.removeRequestListener(this);
		}

		super.onDestroy();
	}

	@Override
	public boolean onCreateOptionsMenu(Menu menu) {
		LogUtil.logDebug("onCreateOptionsMenu");

		MenuInflater inflater = getMenuInflater();
		inflater.inflate(R.menu.activity_chat_full_screen_image_viewer, menu);

		downloadIcon = menu.findItem(R.id.chat_full_image_viewer_download);
		importIcon = menu.findItem(R.id.chat_full_image_viewer_import);
		saveForOfflineIcon = menu.findItem(R.id.chat_full_image_viewer_save_for_offline);
        saveForOfflineIcon.setIcon(Util.mutateIconSecondary(this, R.drawable.ic_b_save_offline, R.color.white));
		removeIcon = menu.findItem(R.id.chat_full_image_viewer_remove);

//		Drawable drawable = importIcon.getIcon();
//		if (drawable != null) {
//			// If we don't mutate the drawable, then all drawable's with this id will have a color
//			// filter applied to it.
//			drawable.mutate();
//			drawable.setColorFilter(Color.WHITE, PorterDuff.Mode.SRC_ATOP);
//			drawable.setAlpha(255);
//		}

		return super.onCreateOptionsMenu(menu);
	}

	@Override
	public boolean onPrepareOptionsMenu(Menu menu) {
		LogUtil.logDebug("onPrepareOptionsMenu");

		MegaNode node = null;

		if(!messages.isEmpty()){
			if(messages.get(positionG).getMegaNodeList()!=null && messages.get(positionG).getMegaNodeList().size()>0){
				node = messages.get(positionG).getMegaNodeList().get(0);
			}
		}

        if(megaApi==null || !Util.isOnline(this)){
            downloadIcon.setVisible(false);
            importIcon.setVisible(false);
            saveForOfflineIcon.setVisible(false);

            if(MegaApiJava.userHandleToBase64(messages.get(positionG).getUserHandle()).equals(megaChatApi.getMyUserHandle()) && messages.get(positionG).isDeletable()) {
                removeIcon.setVisible(true);
            }
            else{
                removeIcon.setVisible(false);
            }
        }
        else if (node != null){
            downloadIcon.setVisible(true);
            if (chatC.isInAnonymousMode()) {
                importIcon.setVisible(false);
                saveForOfflineIcon.setVisible(false);
            }
            else {
                importIcon.setVisible(true);
                saveForOfflineIcon.setVisible(true);
            }

            if (messages.get(positionG).getUserHandle()==megaChatApi.getMyUserHandle() && messages.get(positionG).isDeletable()) {
                removeIcon.setVisible(true);
            }
            else {
                removeIcon.setVisible(false);
            }
        }
        else {
            downloadIcon.setVisible(false);
            importIcon.setVisible(false);
            saveForOfflineIcon.setVisible(false);
            removeIcon.setVisible(false);
        }

		return super.onPrepareOptionsMenu(menu);
	}

	@Override
	public void onRequestPermissionsResult(int requestCode, String[] permissions, int[] grantResults) {
		LogUtil.logDebug("onRequestPermissionsResult");
		super.onRequestPermissionsResult(requestCode, permissions, grantResults);
		switch(requestCode){
			case Constants.REQUEST_WRITE_STORAGE:{
				boolean hasStoragePermission = (ContextCompat.checkSelfPermission(this, Manifest.permission.WRITE_EXTERNAL_STORAGE) == PackageManager.PERMISSION_GRANTED);
				if (hasStoragePermission) {
					MegaNode node = messages.get(positionG).getMegaNodeList().get(0);
					chatC.prepareForChatDownload(node);
				}
				break;
			}
		}
	}

	@Override
	public boolean onOptionsItemSelected(MenuItem item) {
		LogUtil.logDebug("onOptionsItemSelected");
		int id = item.getItemId();
		switch (id) {
			case android.R.id.home: {
				onBackPressed();
				break;
			}
			case R.id.chat_full_image_viewer_download: {
				LogUtil.logDebug("Download option");
				MegaNode node = chatC.authorizeNodeIfPreview(messages.get(positionG).getMegaNodeList().get(0), megaChatApi.getChatRoom(chatId));
				if (Build.VERSION.SDK_INT >= Build.VERSION_CODES.M) {
					boolean hasStoragePermission = (ContextCompat.checkSelfPermission(this, Manifest.permission.WRITE_EXTERNAL_STORAGE) == PackageManager.PERMISSION_GRANTED);
					if (!hasStoragePermission) {
						ActivityCompat.requestPermissions(this,
								new String[]{Manifest.permission.WRITE_EXTERNAL_STORAGE},
								Constants.REQUEST_WRITE_STORAGE);
						handleListM.add(node.getHandle());
						break;
					}
				}
				chatC.prepareForChatDownload(node);

				break;
			}

			case R.id.chat_full_image_viewer_import: {
				LogUtil.logDebug("Import option");
				MegaNode node = chatC.authorizeNodeIfPreview(messages.get(positionG).getMegaNodeList().get(0), megaChatApi.getChatRoom(chatId));
				importNode(node);
				break;
			}
			case R.id.chat_full_image_viewer_save_for_offline: {
				LogUtil.logDebug("Save for offline option");
//				showSnackbar("Coming soon...");
				if (messages.get(positionG) != null){
					chatC.saveForOffline(messages.get(positionG).getMegaNodeList(), megaChatApi.getChatRoom(chatId));
				}
				break;
			}
			case R.id.chat_full_image_viewer_remove: {
				LogUtil.logDebug("Remove option");
				MegaChatMessage msg = messages.get(positionG);
				showConfirmationDeleteNode(chatId, msg);
				break;
			}

		}
		return super.onOptionsItemSelected(item);
	}



	@Override
	protected void onCreate(Bundle savedInstanceState) {
		LogUtil.logDebug("onCreate");
		super.onCreate(savedInstanceState);

		handler = new Handler();
		fullScreenImageViewer = this;

		chatC = new ChatController(this);

		Display display = getWindowManager().getDefaultDisplay();
		outMetrics = new DisplayMetrics ();
		display.getMetrics(outMetrics);
		screenHeight = outMetrics.heightPixels;
		screenWidth = outMetrics.widthPixels;
		float density  = getResources().getDisplayMetrics().density;

		float scaleW = Util.getScaleW(outMetrics, density);
		float scaleH = Util.getScaleH(outMetrics, density);
		if (scaleH < scaleW){
			scaleText = scaleH;
		}
		else{
			scaleText = scaleW;
		}
		if (savedInstanceState != null){
			isDeleteDialogShow = savedInstanceState.getBoolean("isDeleteDialogShow", false);
		}
		else {
			isDeleteDialogShow = false;
		}

		dbH = DatabaseHandler.getDbHandler(this);

		if (Build.VERSION.SDK_INT <= Build.VERSION_CODES.GINGERBREAD){
	        getWindow().setFlags(WindowManager.LayoutParams.FLAG_FULLSCREEN, WindowManager.LayoutParams.FLAG_FULLSCREEN);
	    }

		MegaApplication app = (MegaApplication)getApplication();

		if(Util.isOnline(this)){
			megaApi = app.getMegaApi();

			if((megaApi==null||megaApi.getRootNode()==null) && !chatC.isInAnonymousMode()){
				LogUtil.logDebug("Refresh session - sdk");
				Intent intent = new Intent(this, LoginActivityLollipop.class);
				intent.putExtra("visibleFragment", Constants. LOGIN_FRAGMENT);
				intent.setFlags(Intent.FLAG_ACTIVITY_CLEAR_TOP);
				startActivity(intent);
				finish();
				return;
			}
		}

		if(Util.isChatEnabled()){
			if (megaChatApi == null){
				megaChatApi = ((MegaApplication) getApplication()).getMegaChatApi();
			}

			if(megaChatApi==null||megaChatApi.getInitState()== MegaChatApi.INIT_ERROR){
				LogUtil.logDebug("Refresh session - karere");
				Intent intent = new Intent(this, LoginActivityLollipop.class);
				intent.putExtra("visibleFragment", Constants. LOGIN_FRAGMENT);
				intent.setFlags(Intent.FLAG_ACTIVITY_CLEAR_TOP);
				startActivity(intent);
				finish();
				return;
			}
		}

		if(megaApi!=null){
			megaApi.addGlobalListener(this);
		}

		display = getWindowManager().getDefaultDisplay();
		outMetrics = new DisplayMetrics ();
	    display.getMetrics(outMetrics);

		setContentView(R.layout.activity_chat_full_screen_image_viewer);

		draggableView.setViewAnimator(new ExitViewAnimator());

		relativeImageViewerLayout = (RelativeLayout) findViewById(R.id.full_image_viewer_layout);
		fragmentContainer = (RelativeLayout) findViewById(R.id.chat_full_image_viewer_parent_layout);
		appBarLayout = (AppBarLayout) findViewById(R.id.app_bar);
		viewPager = (ExtendedViewPager) findViewById(R.id.image_viewer_pager);
		viewPager.addOnPageChangeListener(new ViewPager.SimpleOnPageChangeListener() {

			// optional
			@Override
			public void onPageScrolled(int position, float positionOffset, int positionOffsetPixels) { }

			// optional
			@Override
			public void onPageSelected(int position) {
				LogUtil.logDebug("Position: " + position);
				supportInvalidateOptionsMenu();
			}

			// optional
			@Override
			public void onPageScrollStateChanged(int state) { }
		});

		viewPager.setPageMargin(40);

		if (Build.VERSION.SDK_INT >= Build.VERSION_CODES.LOLLIPOP) {
			Window window = this.getWindow();
			window.addFlags(WindowManager.LayoutParams.FLAG_DRAWS_SYSTEM_BAR_BACKGROUNDS);
			window.clearFlags(WindowManager.LayoutParams.FLAG_TRANSLUCENT_STATUS);
			window.setStatusBarColor(ContextCompat.getColor(this, R.color.black));
		}

		tB = (Toolbar) findViewById(R.id.call_toolbar);
		if (tB == null) {
			LogUtil.logWarning("Tb is Null");
			return;
		}

		tB.setVisibility(View.VISIBLE);
		setSupportActionBar(tB);
		aB = getSupportActionBar();
		LogUtil.logDebug("aB.setHomeAsUpIndicator");
		aB.setHomeAsUpIndicator(R.drawable.ic_arrow_back_white);
		aB.setHomeButtonEnabled(true);
		aB.setDisplayHomeAsUpEnabled(true);
		aB.setTitle(" ");

		Intent intent = getIntent();
		positionG = intent.getIntExtra("position", 0);

		messageIds = intent.getLongArrayExtra("messageIds");
		chatId = intent.getLongExtra("chatId", -1);

		messages = new ArrayList<MegaChatMessage>();

		imageHandles = new ArrayList<Long>();
		paths = new ArrayList<String>();

		if(messageIds==null){
			return;
		}

		for(int j=0; j<messageIds.length; j++){
			MegaChatMessage message = megaChatApi.getMessage(chatId, messageIds[j]);
			if(message==null){
				message = megaChatApi.getMessageFromNodeHistory(chatId, messageIds[j]);
			}

			if(message!=null){
				MegaNodeList list = message.getMegaNodeList();
				if(list.size()==1){
					MegaNode node = list.get(0);
					if(MimeTypeList.typeForName(node.getName()).isImage()){
						messages.add(message);
					}
				}
				else{
					LogUtil.logWarning("Messages with more than one attachment - do not supported");
				}
			}
			else{
				LogUtil.logError("ERROR - the message is NULL");
			}
		}

		if(messages.size() == 0)
		{
			finish();
			return;
		}

		int imageNumber = 0;
		for (int i=0;i<messages.size();i++){
			MegaNode n = messages.get(i).getMegaNodeList().get(0);
			if (MimeTypeList.typeForName(n.getName()).isImage()){
				imageHandles.add(n.getHandle());
				if (i == positionG){
					positionG = imageNumber;
				}
				imageNumber++;
			}
		}

		if(positionG >= imageHandles.size())
		{
			positionG = 0;
		}

		adapterMega = new MegaChatFullScreenImageAdapter(this, fullScreenImageViewer,messages, megaApi);

		viewPager.setAdapter(adapterMega);

		viewPager.setCurrentItem(positionG);

		viewPager.setOnPageChangeListener(this);

		bottomLayout = (RelativeLayout) findViewById(R.id.chat_image_viewer_layout_bottom);
		fileNameTextView = (TextView) findViewById(R.id.chat_full_image_viewer_file_name);
		if(getResources().getConfiguration().orientation == Configuration.ORIENTATION_LANDSCAPE){
			fileNameTextView.setMaxWidth(Util.scaleWidthPx(300, outMetrics));
		}
		else{
			fileNameTextView.setMaxWidth(Util.scaleWidthPx(300, outMetrics));
		}
		fileNameTextView.setText(messages.get(positionG).getMegaNodeList().get(0).getName());

		if (isDeleteDialogShow && chatId != -1 && messages.get(positionG) != null) {
			showConfirmationDeleteNode(chatId, messages.get(positionG));
		}

		if (savedInstanceState == null && adapterMega!= null){
			ViewTreeObserver observer = viewPager.getViewTreeObserver();
			observer.addOnPreDrawListener(new ViewTreeObserver.OnPreDrawListener() {
				@Override
				public boolean onPreDraw() {

					viewPager.getViewTreeObserver().removeOnPreDrawListener(this);
					int[] location = new int[2];
					viewPager.getLocationOnScreen(location);

					if (screenPosition != null){
						mLeftDelta = screenPosition[0] - (screenPosition[2]/2) - location[0];
						mTopDelta = screenPosition[1] - (screenPosition[3]/2) - location[1];

						mWidthScale = (float) screenPosition[2] / viewPager.getWidth();
						mHeightScale = (float) screenPosition[3] / viewPager.getHeight();
					}
					else {
						mLeftDelta = (screenWidth/2) - location[0];
						mTopDelta = (screenHeight/2) - location[1];

						mWidthScale = (float) (screenWidth/4) / viewPager.getWidth();
						mHeightScale = (float) (screenHeight/4) / viewPager.getHeight();
					}

					runEnterAnimation();

					return true;
				}
			});
		}
		else {
			fromChatSavedInstance = true;
		}
	}

	public void runEnterAnimation() {
		LogUtil.logDebug("runEnterAnimation");
		final long duration = 600;
		if (aB != null && aB.isShowing()) {
			if(tB != null) {
				tB.animate().translationY(-220).setDuration(0)
						.withEndAction(new Runnable() {
							@Override
							public void run() {
								aB.hide();
							}
						}).start();
				bottomLayout.animate().translationY(220).setDuration(0).start();
				getWindow().addFlags(WindowManager.LayoutParams.FLAG_FULLSCREEN);
			} else {
				aB.hide();
			}
		}

		fragmentContainer.setBackgroundColor(TRANSPARENT);
		relativeImageViewerLayout.setBackgroundColor(TRANSPARENT);
		appBarLayout.setBackgroundColor(TRANSPARENT);
		if (Build.VERSION.SDK_INT >= Build.VERSION_CODES.LOLLIPOP) {
			fragmentContainer.setElevation(0);
			relativeImageViewerLayout.setElevation(0);
			appBarLayout.setElevation(0);

		}

		viewPager.setPivotX(0);
		viewPager.setPivotY(0);
		viewPager.setScaleX(mWidthScale);
		viewPager.setScaleY(mHeightScale);
		viewPager.setTranslationX(mLeftDelta);
		viewPager.setTranslationY(mTopDelta);

		ivShadow.setAlpha(0);

		viewPager.animate().setDuration(duration).scaleX(1).scaleY(1).translationX(0).translationY(0).setInterpolator(new DecelerateInterpolator()).withEndAction(new Runnable() {
			@Override
			public void run() {
				showActionBar();
				fragmentContainer.setBackgroundColor(BLACK);
				relativeImageViewerLayout.setBackgroundColor(BLACK);
				appBarLayout.setBackgroundColor(BLACK);
			}
		});

		ivShadow.animate().setDuration(duration).alpha(1);
	}

	@Override
	public void onPageSelected(int position) {
		return;
	}

	@Override
	public void onPageScrolled(int position, float positionOffset, int positionOffsetPixels) {
		return;
	}

	@Override
	public void onPageScrollStateChanged(int state) {

		if (state == ViewPager.SCROLL_STATE_IDLE){
			if (viewPager.getCurrentItem() != positionG){
				int oldPosition = positionG;
				int newPosition = viewPager.getCurrentItem();
				positionG = newPosition;

				try{
					TouchImageView tIV = (TouchImageView) adapterMega.getVisibleImage(oldPosition);
					if (tIV != null){
						tIV.setZoom(1);
					}
				}catch(Exception e){}
				fileNameTextView.setText(messages.get(positionG).getMegaNodeList().get(0).getName());
			}
		}
	}

	public void askSizeConfirmationBeforeChatDownload(String parentPath, ArrayList<MegaNode> nodeList, long size){
		LogUtil.logDebug("Size: " + size);

		final String parentPathC = parentPath;
		final ArrayList<MegaNode> nodeListC = nodeList;
		final long sizeC = size;

		android.support.v7.app.AlertDialog.Builder builder = new android.support.v7.app.AlertDialog.Builder(this, R.style.AppCompatAlertDialogStyle);
		LinearLayout confirmationLayout = new LinearLayout(this);
		confirmationLayout.setOrientation(LinearLayout.VERTICAL);
		LinearLayout.LayoutParams params = new LinearLayout.LayoutParams(LinearLayout.LayoutParams.MATCH_PARENT, LinearLayout.LayoutParams.WRAP_CONTENT);
		params.setMargins(Util.scaleWidthPx(20, outMetrics), Util.scaleHeightPx(10, outMetrics), Util.scaleWidthPx(17, outMetrics), 0);

		final CheckBox dontShowAgain =new CheckBox(this);
		dontShowAgain.setText(getString(R.string.checkbox_not_show_again));
		dontShowAgain.setTextColor(ContextCompat.getColor(this, R.color.text_secondary));

		confirmationLayout.addView(dontShowAgain, params);

		builder.setView(confirmationLayout);

		builder.setMessage(getString(R.string.alert_larger_file, Util.getSizeString(sizeC)));
		builder.setPositiveButton(getString(R.string.general_save_to_device),
				new DialogInterface.OnClickListener() {
					public void onClick(DialogInterface dialog, int whichButton) {
						if(dontShowAgain.isChecked()){
							dbH.setAttrAskSizeDownload("false");
						}
						chatC.download(parentPathC, nodeListC);
					}
				});
		builder.setNegativeButton(getString(android.R.string.cancel), new DialogInterface.OnClickListener() {
			public void onClick(DialogInterface dialog, int whichButton) {
				if(dontShowAgain.isChecked()){
					dbH.setAttrAskSizeDownload("false");
				}
			}
		});

		downloadConfirmationDialog = builder.create();
		downloadConfirmationDialog.show();
	}
	

	public void importNode(MegaNode node){
		LogUtil.logDebug("Node Handle: " + node.getHandle());

		nodeToImport = node;
		Intent intent = new Intent(this, FileExplorerActivityLollipop.class);
		intent.setAction(FileExplorerActivityLollipop.ACTION_PICK_IMPORT_FOLDER);
		startActivityForResult(intent, Constants.REQUEST_CODE_SELECT_IMPORT_FOLDER);
	}

	@Override
	public void onSaveInstanceState (Bundle savedInstanceState){
		super.onSaveInstanceState(savedInstanceState);
		if (getIntent() != null) {
			getIntent().putExtra("position", positionG);
		}
		savedInstanceState.putBoolean("aBshown", adapterMega.isaBshown());
		savedInstanceState.putBoolean("overflowVisible", adapterMega.isMenuVisible());
		savedInstanceState.putBoolean("isDeleteDialogShow", isDeleteDialogShow);
	}
	
	@Override
	public void onRestoreInstanceState (Bundle savedInstanceState){
		super.onRestoreInstanceState(savedInstanceState);

		aBshown = savedInstanceState.getBoolean("aBshown");
		adapterMega.setaBshown(aBshown);
	}

	
	@Override
	public void onRequestStart(MegaApiJava api, MegaRequest request) {
		LogUtil.logDebug("onRequestStart: " + request.getRequestString());
	}

	@SuppressLint("NewApi")
	@Override
	public void onRequestFinish(MegaApiJava api, MegaRequest request, MegaError e) {

		LogUtil.logDebug("onRequestFinish: " + e.getErrorCode());
		if(request.getType() == MegaRequest.TYPE_COPY){
			if (e.getErrorCode() != MegaError.API_OK) {

				LogUtil.logWarning("e.getErrorCode() != MegaError.API_OK");

				if(e.getErrorCode()==MegaError.API_EOVERQUOTA){
					LogUtil.logWarning("OVERQUOTA ERROR: "+e.getErrorCode());
					Intent intent = new Intent(this, ManagerActivityLollipop.class);
					intent.setAction(Constants.ACTION_OVERQUOTA_STORAGE);
					startActivity(intent);
					finish();
				}
				else if(e.getErrorCode()==MegaError.API_EGOINGOVERQUOTA){
					LogUtil.logWarning("OVERQUOTA ERROR: "+e.getErrorCode());
					Intent intent = new Intent(this, ManagerActivityLollipop.class);
					intent.setAction(Constants.ACTION_PRE_OVERQUOTA_STORAGE);
					startActivity(intent);
					finish();
				}
				else if(e.getErrorCode()==MegaError.API_ENOENT){
					showSnackbar(Constants.SNACKBAR_TYPE, getResources().getQuantityString(R.plurals.messages_forwarded_error_not_available, 1, 1));
				}
				else
				{
					showSnackbar(Constants.SNACKBAR_TYPE, getString(R.string.import_success_error));
				}

			}else{
				showSnackbar(Constants.SNACKBAR_TYPE, getString(R.string.import_success_message));
			}
		}
	}

	@Override
	public void onRequestTemporaryError(MegaApiJava api, MegaRequest request,
			MegaError e) {
		LogUtil.logWarning("onRequestTemporaryError: " + request.getRequestString());
	}

	public void showConfirmationDeleteNode(final long chatId, final MegaChatMessage message){
		LogUtil.logDebug("showConfirmationDeleteNode");

		DialogInterface.OnClickListener dialogClickListener = new DialogInterface.OnClickListener() {
			@Override
			public void onClick(DialogInterface dialog, int which) {
				switch (which){
					case DialogInterface.BUTTON_POSITIVE:
						chatC.deleteMessage(message, chatId);
						isDeleteDialogShow = false;
						finish();
						break;

					case DialogInterface.BUTTON_NEGATIVE:
						//No button clicked
						isDeleteDialogShow = false;
						break;
				}
			}
		};

		android.support.v7.app.AlertDialog.Builder builder;
		if (Build.VERSION.SDK_INT >= Build.VERSION_CODES.HONEYCOMB) {
			builder = new android.support.v7.app.AlertDialog.Builder(this, R.style.AppCompatAlertDialogStyle);
		}
		else{
			builder = new android.support.v7.app.AlertDialog.Builder(this);
		}

		builder.setMessage(R.string.confirmation_delete_one_attachment);

		builder.setPositiveButton(R.string.context_remove, dialogClickListener)
				.setNegativeButton(R.string.general_cancel, dialogClickListener).show();

		isDeleteDialogShow = true;

		builder.setOnDismissListener(new DialogInterface.OnDismissListener() {
			@Override
			public void onDismiss(DialogInterface dialog) {
				isDeleteDialogShow = false;
			}
		});
	}
	
	@Override
	protected void onActivityResult(int requestCode, int resultCode, Intent intent) {
		
		if (intent == null) {
			return;
		}
		if (requestCode == Constants.REQUEST_CODE_SELECT_LOCAL_FOLDER && resultCode == RESULT_OK) {
			LogUtil.logDebug("Local folder selected");
			String parentPath = intent.getStringExtra(FileStorageActivityLollipop.EXTRA_PATH);
<<<<<<< HEAD
			long[] hashes = intent.getLongArrayExtra(FileStorageActivityLollipop.EXTRA_DOCUMENT_HASHES);
			if (hashes != null) {
				ArrayList<MegaNode> megaNodes = new ArrayList<>();
				for (int i=0; i<hashes.length; i++) {
					MegaNode node = megaApi.getNodeByHandle(hashes[i]);
					if (node != null) {
						megaNodes.add(node);
					}
					else {
						LogUtil.logWarning("Node NULL, not added");
					}
				}
				if (megaNodes.size() > 0) {
					chatC.checkSizeBeforeDownload(parentPath, megaNodes);
				}
			}

//			String url = intent.getStringExtra(FileStorageActivityLollipop.EXTRA_URL);
//			long size = intent.getLongExtra(FileStorageActivityLollipop.EXTRA_SIZE, 0);
//			log("URL: " + url + "___SIZE: " + size);
//			downloadTo (parentPath, url, size, hashes);
=======
            chatC.prepareForDownload(intent, parentPath);
>>>>>>> 5a867b53
		}
		else if (requestCode == Constants.REQUEST_CODE_SELECT_IMPORT_FOLDER && resultCode == RESULT_OK) {
			LogUtil.logDebug("REQUEST_CODE_SELECT_IMPORT_FOLDER OK");

			if(!Util.isOnline(this)||megaApi==null) {
				try{
					statusDialog.dismiss();
				} catch(Exception ex) {};

				showSnackbar(Constants.SNACKBAR_TYPE, getString(R.string.error_server_connection_problem));
				return;
			}

			final long toHandle = intent.getLongExtra("IMPORT_TO", 0);

			MegaNode target = null;
			target = megaApi.getNodeByHandle(toHandle);
			if(target == null){
				target = megaApi.getRootNode();
			}
			LogUtil.logDebug("TARGET HANDLE: " + target.getHandle());
			if (nodeToImport != null) {
				LogUtil.logDebug("DOCUMENT HANDLE: " + nodeToImport.getHandle());
				if (target != null) {
					megaApi.copyNode(nodeToImport, target, this);
				} else {
					LogUtil.logError("TARGET: null");
					showSnackbar(Constants.SNACKBAR_TYPE, getString(R.string.import_success_error));
				}
			}
			else{
				LogUtil.logError("DOCUMENT: null");
				showSnackbar(Constants.SNACKBAR_TYPE, getString(R.string.import_success_error));
			}

		}
	}
	

	@Override
	public void onRequestUpdate(MegaApiJava api, MegaRequest request) {}
	
	public void downloadTo(String parentPath, String url, long size, long [] hashes){

		if(!Util.isOnline(this)||megaApi==null) {
			try{
				statusDialog.dismiss();
			} catch(Exception ex) {};

			showSnackbar(Constants.SNACKBAR_TYPE, getString(R.string.error_server_connection_problem));
			return;
		}

		if (Build.VERSION.SDK_INT >= Build.VERSION_CODES.M) {
			boolean hasStoragePermission = (ContextCompat.checkSelfPermission(this, Manifest.permission.WRITE_EXTERNAL_STORAGE) == PackageManager.PERMISSION_GRANTED);
			if (!hasStoragePermission) {
				ActivityCompat.requestPermissions(this,
		                new String[]{Manifest.permission.WRITE_EXTERNAL_STORAGE},
						Constants.REQUEST_WRITE_STORAGE);
			}
		}
		
		double availableFreeSpace = Double.MAX_VALUE;
		try{
			StatFs stat = new StatFs(parentPath);
			availableFreeSpace = (double)stat.getAvailableBlocks() * (double)stat.getBlockSize();
		}
		catch(Exception ex){}
		
		
		if (hashes == null){
			if(url != null) {
				if(availableFreeSpace < size) {
					showSnackbar(Constants.NOT_SPACE_SNACKBAR_TYPE, null);
					return;
				}
				
				Intent service = new Intent(this, DownloadService.class);
				service.putExtra(DownloadService.EXTRA_URL, url);
				service.putExtra(DownloadService.EXTRA_SIZE, size);
				service.putExtra(DownloadService.EXTRA_PATH, parentPath);
				service.putExtra(DownloadService.EXTRA_FOLDER_LINK, false);
				startService(service);
			}
		}
		else{
			if(hashes.length == 1){
				MegaNode tempNode = megaApi.getNodeByHandle(hashes[0]);
				if((tempNode != null) && tempNode.getType() == MegaNode.TYPE_FILE){
					LogUtil.logDebug("ISFILE");
					String localPath = getLocalFile(this, tempNode.getName(), tempNode.getSize(), parentPath);
					if(localPath != null){	
						try { 
							copyFile(new File(localPath), new File(parentPath, tempNode.getName()));
						}
						catch(Exception e) {}

						try {

							Intent viewIntent = new Intent(Intent.ACTION_VIEW);
							if (Build.VERSION.SDK_INT >= Build.VERSION_CODES.N) {
								viewIntent.setDataAndType(FileProvider.getUriForFile(this, "mega.privacy.android.app.providers.fileprovider", new File(localPath)), MimeTypeList.typeForName(tempNode.getName()).getType());
							} else {
								viewIntent.setDataAndType(Uri.fromFile(new File(localPath)), MimeTypeList.typeForName(tempNode.getName()).getType());
							}
							viewIntent.addFlags(Intent.FLAG_GRANT_READ_URI_PERMISSION);
							if (MegaApiUtils.isIntentAvailable(this, viewIntent))
								startActivity(viewIntent);
							else {
								Intent intentShare = new Intent(Intent.ACTION_SEND);
								if (Build.VERSION.SDK_INT >= Build.VERSION_CODES.N) {
									intentShare.setDataAndType(FileProvider.getUriForFile(this, "mega.privacy.android.app.providers.fileprovider", new File(localPath)), MimeTypeList.typeForName(tempNode.getName()).getType());
								} else {
									intentShare.setDataAndType(Uri.fromFile(new File(localPath)), MimeTypeList.typeForName(tempNode.getName()).getType());
								}
								intentShare.addFlags(Intent.FLAG_GRANT_READ_URI_PERMISSION);
								if (MegaApiUtils.isIntentAvailable(this, intentShare))
									startActivity(intentShare);
								String message = getString(R.string.general_already_downloaded) + ": " + localPath;
								showSnackbar(Constants.SNACKBAR_TYPE, message);
							}
						}
						catch (Exception e){
							String message = getString(R.string.general_already_downloaded) + ": " + localPath;
							showSnackbar(Constants.SNACKBAR_TYPE, message);
						}
						return;
					}
				}
			}
			
			for (long hash : hashes) {
				MegaNode node = megaApi.getNodeByHandle(hash);
				if(node != null){
					Map<MegaNode, String> dlFiles = new HashMap<MegaNode, String>();
					if (node.getType() == MegaNode.TYPE_FOLDER) {
//						getDlList(dlFiles, node, new File(parentPath, new String(node.getName())));
					} else {
						dlFiles.put(node, parentPath);
					}
					
					for (MegaNode document : dlFiles.keySet()) {
						
						String path = dlFiles.get(document);
						
						if(availableFreeSpace < document.getSize()){
							showSnackbar(Constants.NOT_SPACE_SNACKBAR_TYPE, null);
							continue;
						}
						
						Intent service = new Intent(this, DownloadService.class);
						service.putExtra(DownloadService.EXTRA_HASH, document.getHandle());
						service.putExtra(DownloadService.EXTRA_URL, url);
						service.putExtra(DownloadService.EXTRA_SIZE, document.getSize());
						service.putExtra(DownloadService.EXTRA_PATH, path);
						service.putExtra(DownloadService.EXTRA_FOLDER_LINK, false);
						startService(service);
					}
				}
				else if(url != null) {
					if(availableFreeSpace < size) {
						showSnackbar(Constants.NOT_SPACE_SNACKBAR_TYPE, null);
						continue;
					}
					
					Intent service = new Intent(this, DownloadService.class);
					service.putExtra(DownloadService.EXTRA_HASH, hash);
					service.putExtra(DownloadService.EXTRA_URL, url);
					service.putExtra(DownloadService.EXTRA_SIZE, size);
					service.putExtra(DownloadService.EXTRA_PATH, parentPath);
					service.putExtra(DownloadService.EXTRA_FOLDER_LINK, false);
					startService(service);
				}
				else {
					LogUtil.logWarning("Node not found");
				}
			}
		}
	}

	public void showSnackbar(int type, String s){
		showSnackbar(type, fragmentContainer, s);
	}
    
    public void showSnackbar(int type, String s, int chatId){
        showSnackbar(type, fragmentContainer, s, chatId);
    }

	public void touchImage() {
		LogUtil.logDebug("touchImage");
		if(aB.isShowing()){
			hideActionBar();
		}else{
			showActionBar();
		}
	}

	protected void hideActionBar(){
		if (aB != null && aB.isShowing()) {
			if(tB != null) {
				tB.animate().translationY(-220).setDuration(400L)
						.withEndAction(new Runnable() {
							@Override
							public void run() {
								aB.hide();
							}
						}).start();
				bottomLayout.animate().translationY(220).setDuration(400L).start();
			} else {
				aB.hide();
			}
		}
	}
	protected void showActionBar(){
		if (aB != null && !aB.isShowing()) {
			aB.show();
			if(tB != null) {
				tB.animate().translationY(0).setDuration(400L).start();
				bottomLayout.animate().translationY(0).setDuration(400L).start();
			}

		}
	}
	@Override
	public void onUsersUpdate(MegaApiJava api, ArrayList<MegaUser> users) {}

	@Override
	public void onUserAlertsUpdate(MegaApiJava api, ArrayList<MegaUserAlert> userAlerts) {
		LogUtil.logDebug("onUserAlertsUpdate");
	}

	@Override
	public void onNodesUpdate(MegaApiJava api, ArrayList<MegaNode> nodeList) {}

	@Override
	public void onReloadNeeded(MegaApiJava api) {}

	@Override
	public void onAccountUpdate(MegaApiJava api) {}

	@Override
	public void onEvent(MegaApiJava api, MegaEvent event) {

	}

	@Override
	public void onContactRequestsUpdate(MegaApiJava api, ArrayList<MegaContactRequest> requests) {}

	@Override
	public void setContentView(int layoutResID) {
		super.setContentView(getContainer());
		View view = LayoutInflater.from(this).inflate(layoutResID, null);
		draggableView.addView(view);
	}

	private View getContainer() {
		RelativeLayout container = new RelativeLayout(this);
		draggableView = new DraggableView(this);
		if (getIntent() != null) {
			screenPosition = getIntent().getIntArrayExtra("screenPosition");
			draggableView.setScreenPosition(screenPosition);
		}
		draggableView.setDraggableListener(this);
		ivShadow = new ImageView(this);
		ivShadow.setBackgroundColor(ContextCompat.getColor(this, R.color.black_p50));
		LinearLayout.LayoutParams params = new LinearLayout.LayoutParams(LinearLayout.LayoutParams.MATCH_PARENT, LinearLayout.LayoutParams.MATCH_PARENT);
		container.addView(ivShadow, params);
		container.addView(draggableView);
		return container;
	}

	@Override
	public void onViewPositionChanged(float fractionScreen) {

	}

	@Override
	public void onDragActivated(boolean activated) {
		LogUtil.logDebug("activated: " + activated);

		if (activated) {
//			updateCurrentImage();
			if (aB != null && aB.isShowing()) {
				if(tB != null) {
					tB.animate().translationY(-220).setDuration(0)
							.withEndAction(new Runnable() {
								@Override
								public void run() {
									aB.hide();
								}
							}).start();
					bottomLayout.animate().translationY(220).setDuration(0).start();
					getWindow().addFlags(WindowManager.LayoutParams.FLAG_FULLSCREEN);
				} else {
					aB.hide();
				}
			}
			fragmentContainer.setBackgroundColor(TRANSPARENT);
			relativeImageViewerLayout.setBackgroundColor(TRANSPARENT);
			appBarLayout.setBackgroundColor(TRANSPARENT);
			if (Build.VERSION.SDK_INT >= Build.VERSION_CODES.LOLLIPOP) {
				fragmentContainer.setElevation(0);
				relativeImageViewerLayout.setElevation(0);
				appBarLayout.setElevation(0);

			}
			if (fromChatSavedInstance) {
				draggableView.setCurrentView(null);
			}
			else {
				draggableView.setCurrentView(adapterMega.getVisibleImage(positionG));
			}
		}
		else {
			handler.postDelayed(new Runnable() {
				@Override
				public void run() {
//					showActionBar();
					fragmentContainer.setBackgroundColor(BLACK);
					relativeImageViewerLayout.setBackgroundColor(BLACK);
					appBarLayout.setBackgroundColor(BLACK);
				}
			}, 300);
		}
	}
}<|MERGE_RESOLUTION|>--- conflicted
+++ resolved
@@ -804,31 +804,7 @@
 		if (requestCode == Constants.REQUEST_CODE_SELECT_LOCAL_FOLDER && resultCode == RESULT_OK) {
 			LogUtil.logDebug("Local folder selected");
 			String parentPath = intent.getStringExtra(FileStorageActivityLollipop.EXTRA_PATH);
-<<<<<<< HEAD
-			long[] hashes = intent.getLongArrayExtra(FileStorageActivityLollipop.EXTRA_DOCUMENT_HASHES);
-			if (hashes != null) {
-				ArrayList<MegaNode> megaNodes = new ArrayList<>();
-				for (int i=0; i<hashes.length; i++) {
-					MegaNode node = megaApi.getNodeByHandle(hashes[i]);
-					if (node != null) {
-						megaNodes.add(node);
-					}
-					else {
-						LogUtil.logWarning("Node NULL, not added");
-					}
-				}
-				if (megaNodes.size() > 0) {
-					chatC.checkSizeBeforeDownload(parentPath, megaNodes);
-				}
-			}
-
-//			String url = intent.getStringExtra(FileStorageActivityLollipop.EXTRA_URL);
-//			long size = intent.getLongExtra(FileStorageActivityLollipop.EXTRA_SIZE, 0);
-//			log("URL: " + url + "___SIZE: " + size);
-//			downloadTo (parentPath, url, size, hashes);
-=======
-            chatC.prepareForDownload(intent, parentPath);
->>>>>>> 5a867b53
+			chatC.prepareForDownload(intent, parentPath);
 		}
 		else if (requestCode == Constants.REQUEST_CODE_SELECT_IMPORT_FOLDER && resultCode == RESULT_OK) {
 			LogUtil.logDebug("REQUEST_CODE_SELECT_IMPORT_FOLDER OK");
