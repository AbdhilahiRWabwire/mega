--- conflicted
+++ resolved
@@ -1575,28 +1575,10 @@
         return true;
     }
 
-<<<<<<< HEAD
-    private void statusButton(FloatingActionButton button, int visibility) {
-//        if (button.getVisibility() == visibility) return;
-        logDebug("statusButton");
-
-        if (visibility == View.VISIBLE) {
-            button.show();
-        }
-        if (visibility == View.GONE || visibility == View.INVISIBLE) {
-            button.hide();
-        }
-    }
-
-=======
->>>>>>> 781eb7cb
     private void showInitialFABConfiguration() {
         if (getCall() == null) return;
-<<<<<<< HEAD
-=======
+
         logDebug("Call Status "+callChat.getStatus());
-
->>>>>>> 781eb7cb
         if (callChat.getStatus() == MegaChatCall.CALL_STATUS_RING_IN) {
             relativeCall.setVisibility(View.VISIBLE);
             answerCallFAB.show();
@@ -1683,13 +1665,8 @@
                     }
                 });
             }
-<<<<<<< HEAD
+
         } else if (callChat.getStatus() == MegaChatCall.CALL_STATUS_REQUEST_SENT || callChat.getStatus() == MegaChatCall.CALL_STATUS_IN_PROGRESS || callChat.getStatus() == MegaChatCall.CALL_STATUS_JOINING) {
-            logDebug("REQUEST_SENT || IN_PROGRESS");
-=======
-
-        } else if (callChat.getStatus() == MegaChatCall.CALL_STATUS_REQUEST_SENT || callChat.getStatus() == MegaChatCall.CALL_STATUS_IN_PROGRESS || callChat.getStatus() == MegaChatCall.CALL_STATUS_JOINING) {
->>>>>>> 781eb7cb
             relativeVideo.setVisibility(View.VISIBLE);
             if(speakerFAB.isShown()) speakerFAB.hide();
             if (((MegaApplication) getApplication()).getSpeakerStatus(callChat.getChatid())) {
@@ -2030,14 +2007,9 @@
             speakerFAB.setBackgroundTintList(ColorStateList.valueOf(ContextCompat.getColor(this, R.color.disable_fab_chat_call)));
             speakerFAB.setImageDrawable(ContextCompat.getDrawable(this, R.drawable.ic_speaker_off));
         }
-<<<<<<< HEAD
-
+
+        speakerFAB.show();
         ((MegaApplication) getApplication()).setAudioManagerValues(callChat);
-=======
-        speakerFAB.show();
-
-        ((MegaApplication) getApplication()).audioManagerStatus(callChat);
->>>>>>> 781eb7cb
 
     }
 
@@ -2210,12 +2182,7 @@
                         showInitialFABConfiguration();
                     }
                 } else {
-<<<<<<< HEAD
                     rejectFAB.show();
-=======
-                    rejectFAB.hide();
->>>>>>> 781eb7cb
-
                 }
                 break;
             }
