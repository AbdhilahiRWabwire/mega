--- conflicted
+++ resolved
@@ -70,11 +70,8 @@
 import mega.privacy.android.app.components.CustomizedGridCallRecyclerView;
 import mega.privacy.android.app.components.OnSwipeTouchListener;
 import mega.privacy.android.app.components.RoundedImageView;
-<<<<<<< HEAD
 import mega.privacy.android.app.components.CustomizedGridCallRecyclerView;
 import mega.privacy.android.app.fcm.IncomingCallService;
-=======
->>>>>>> b10b46b5
 import mega.privacy.android.app.lollipop.LoginActivityLollipop;
 import mega.privacy.android.app.lollipop.listeners.CallNonContactNameListener;
 import mega.privacy.android.app.lollipop.megachat.chatAdapters.GroupCallAdapter;
@@ -808,91 +805,43 @@
     public void onRequestFinish(MegaApiJava api, MegaRequest request, MegaError e) {
         log("onRequestFinish: type: "+request.getType());
 
-        if(request.getType() == MegaRequest.TYPE_GET_ATTR_USER) {
-            if (e.getErrorCode() != MegaError.API_OK) {
-                log("onRequestFinish:TYPE_GET_ATTR_USER: OK");
-
-<<<<<<< HEAD
-                File avatar;
-                Bitmap bitmap;
-
-                if (this.getExternalCacheDir() != null){
-                    avatar = new File(this.getExternalCacheDir().getAbsolutePath(), request.getEmail() + ".jpg");
-                }else{
-                    avatar = new File(this.getCacheDir().getAbsolutePath(), request.getEmail() + ".jpg");
-                }
-                if((!avatar.exists()) || (avatar.length() <= 0)) return;
-
-                BitmapFactory.Options bOpts = new BitmapFactory.Options();
-                bOpts.inPurgeable = true;
-                bOpts.inInputShareable = true;
-                bitmap = BitmapFactory.decodeFile(avatar.getAbsolutePath(), bOpts);
-                if (bitmap == null) {
-                    avatar.delete();
-                    return;
-                }
-
-                log("onRequestFinish:Avatar found it");
-                if(chat.isGroup()){
-                    log("onRequestFinish:Avatar found it: Group -> big avatar");
-                    avatarBigCameraGroupCallInitialLetter.setVisibility(GONE);
-                    avatarBigCameraGroupCallImage.setVisibility(View.VISIBLE);
-                    avatarBigCameraGroupCallImage.setImageBitmap(bitmap);
-                    return;
-
-=======
-                File avatar = buildAvatarFile(this, request.getEmail() + ".jpg");
-                Bitmap bitmap = null;
-
-                if (isFileAvailable(avatar)){
-                    if (avatar.length() > 0){
-                        BitmapFactory.Options bOpts = new BitmapFactory.Options();
-                        bOpts.inPurgeable = true;
-                        bOpts.inInputShareable = true;
-                        bitmap = BitmapFactory.decodeFile(avatar.getAbsolutePath(), bOpts);
-                        if (bitmap == null) {
-                            avatar.delete();
-                        }else{
-                            log("onRequestFinish:Avatar found it");
-                            if(chat.isGroup()){
-                                log("onRequestFinish:Avatar found it: Group -> big avatar");
-                                avatarBigCameraGroupCallInitialLetter.setVisibility(GONE);
-                                avatarBigCameraGroupCallImage.setVisibility(View.VISIBLE);
-                                avatarBigCameraGroupCallImage.setImageBitmap(bitmap);
-
-                            }else{
-                                if (callChat == null) {
-                                    callChat = megaChatApi.getChatCall(chatId);
-                                }
-                                if (callChat != null) {
-                                    if (callChat.getStatus() == MegaChatCall.CALL_STATUS_REQUEST_SENT) {
-                                        log("onRequestFinish:Avatar found it: Individual -> myImage");
-                                        myImage.setImageBitmap(bitmap);
-                                        myInitialLetter.setVisibility(GONE);
-                                    } else {
-                                        log("onRequestFinish:Avatar found it: Individual -> contactImage");
-                                        contactImage.setImageBitmap(bitmap);
-                                        contactInitialLetter.setVisibility(GONE);
-                                    }
-                                }
-                            }
-                        }
-                    }
->>>>>>> b10b46b5
-                }
-
-                getCall();
-                if(callChat == null) return;
-                if (callChat.getStatus() == MegaChatCall.CALL_STATUS_REQUEST_SENT) {
-                    log("onRequestFinish:Avatar found it: Individual -> myImage");
-                    myImage.setImageBitmap(bitmap);
-                    myInitialLetter.setVisibility(GONE);
-                    return;
-                }
-                log("onRequestFinish:Avatar found it: Individual -> contactImage");
-                contactImage.setImageBitmap(bitmap);
-                contactInitialLetter.setVisibility(GONE);
-            }
+        if(request.getType() == MegaRequest.TYPE_GET_ATTR_USER && e.getErrorCode() != MegaError.API_OK) {
+            log("onRequestFinish:TYPE_GET_ATTR_USER: OK");
+
+            File avatar = buildAvatarFile(this, request.getEmail() + ".jpg");
+            if(!isFileAvailable(avatar) || avatar.length()<=0) return;
+
+            BitmapFactory.Options bOpts = new BitmapFactory.Options();
+            bOpts.inPurgeable = true;
+            bOpts.inInputShareable = true;
+            Bitmap bitmap = BitmapFactory.decodeFile(avatar.getAbsolutePath(), bOpts);
+            if (bitmap == null) {
+                avatar.delete();
+                return;
+            }
+
+            log("onRequestFinish:Avatar found it");
+            if(chat.isGroup()){
+                log("onRequestFinish:Avatar found it: Group -> big avatar");
+                avatarBigCameraGroupCallInitialLetter.setVisibility(GONE);
+                avatarBigCameraGroupCallImage.setVisibility(View.VISIBLE);
+                avatarBigCameraGroupCallImage.setImageBitmap(bitmap);
+                return;
+            }
+
+            getCall();
+            if(callChat == null) return;
+
+            if (callChat.getStatus() == MegaChatCall.CALL_STATUS_REQUEST_SENT) {
+                log("onRequestFinish:Avatar found it: Individual -> myImage");
+                myImage.setImageBitmap(bitmap);
+                myInitialLetter.setVisibility(GONE);
+                return;
+            }
+
+            log("onRequestFinish:Avatar found it: Individual -> contactImage");
+            contactImage.setImageBitmap(bitmap);
+            contactInitialLetter.setVisibility(GONE);
         }
     }
 
@@ -917,77 +866,36 @@
             avatar = buildAvatarFile(this, email + ".jpg");
         }
 
-<<<<<<< HEAD
+        if(!isFileAvailable(avatar) || avatar.length()<= 0){
+            if (peerId != megaChatApi.getMyUserHandle() && !avatarRequested) {
+                avatarRequested = true;
+                megaApi.getUserAvatar(email, buildAvatarFile(this,email + ".jpg").getAbsolutePath(),this);
+            }
+            createDefaultAvatar(peerId, name);
+            return;
+        }
+
+
         BitmapFactory.Options bOpts = new BitmapFactory.Options();
         bOpts.inPurgeable = true;
         bOpts.inInputShareable = true;
-        if((!avatar.exists()) || (avatar.length() <= 0) || (BitmapFactory.decodeFile(avatar.getAbsolutePath(), bOpts) == null)){
-            if(peerId != megaChatApi.getMyUserHandle()) {
+        bitmap = BitmapFactory.decodeFile(avatar.getAbsolutePath(), bOpts);
+
+        if(bitmap == null){
+            if (peerId != megaChatApi.getMyUserHandle()) {
                 avatar.delete();
                 if (!avatarRequested) {
                     avatarRequested = true;
-                    String path;
-                    if (this.getExternalCacheDir() != null) {
-                        path = this.getExternalCacheDir().getAbsolutePath() + "/" + email + ".jpg";
-                    } else {
-                        path = this.getCacheDir().getAbsolutePath() + "/" + email + ".jpg";
-                    }
-                    megaApi.getUserAvatar(email, path, this);
-=======
-        if ((isFileAvailable(avatar)) && (avatar.length() > 0)) {
-                BitmapFactory.Options bOpts = new BitmapFactory.Options();
-                bOpts.inPurgeable = true;
-                bOpts.inInputShareable = true;
-                bitmap = BitmapFactory.decodeFile(avatar.getAbsolutePath(), bOpts);
-//                bitmap = ThumbnailUtilsLollipop.getRoundedRectBitmap(this, bitmap, 3);
-                if (bitmap != null) {
-                    if((megaChatApi != null) && (callChat == null)){
-                        callChat = megaChatApi.getChatCall(chatId);
-                    }
-                    if(callChat!=null){
-                        if(callChat.getStatus() == MegaChatCall.CALL_STATUS_REQUEST_SENT){
-                            if(peerId == megaChatApi.getMyUserHandle()){
-                                contactImage.setImageBitmap(bitmap);
-                                contactInitialLetter.setVisibility(GONE);
-                            }else{
-                                myImage.setImageBitmap(bitmap);
-                                myInitialLetter.setVisibility(GONE);
-                            }
-                        }else{
-                            if(peerId == megaChatApi.getMyUserHandle()){
-                                myImage.setImageBitmap(bitmap);
-                                myInitialLetter.setVisibility(GONE);
-                            }else{
-                                contactImage.setImageBitmap(bitmap);
-                                contactInitialLetter.setVisibility(GONE);
-                            }
-                        }
-                    }
-                }else{
-                    if (peerId != megaChatApi.getMyUserHandle()) {
-                        avatar.delete();
-                        if (!avatarRequested) {
-                            avatarRequested = true;
-                            megaApi.getUserAvatar(email,buildAvatarFile(this,email + ".jpg").getAbsolutePath(),this);
-                        }
-                    }
-                    createDefaultAvatar(peerId, name);
-                }
-        }else{
-            if (peerId != megaChatApi.getMyUserHandle()) {
-                if (!avatarRequested) {
-                    avatarRequested = true;
                     megaApi.getUserAvatar(email,buildAvatarFile(this,email + ".jpg").getAbsolutePath(),this);
->>>>>>> b10b46b5
                 }
             }
             createDefaultAvatar(peerId, name);
             return;
         }
 
-        bitmap = BitmapFactory.decodeFile(avatar.getAbsolutePath(), bOpts);
         getCall();
         if(callChat == null) return;
+
         if(callChat.getStatus() == MegaChatCall.CALL_STATUS_REQUEST_SENT){
             if(peerId == megaChatApi.getMyUserHandle()){
                 contactImage.setImageBitmap(bitmap);
@@ -996,16 +904,15 @@
                 myImage.setImageBitmap(bitmap);
                 myInitialLetter.setVisibility(GONE);
             }
+            return;
+        }
+        if(peerId == megaChatApi.getMyUserHandle()){
+            myImage.setImageBitmap(bitmap);
+            myInitialLetter.setVisibility(GONE);
         }else{
-            if(peerId == megaChatApi.getMyUserHandle()){
-                myImage.setImageBitmap(bitmap);
-                myInitialLetter.setVisibility(GONE);
-            }else{
-                contactImage.setImageBitmap(bitmap);
-                contactInitialLetter.setVisibility(GONE);
-            }
-        }
-
+            contactImage.setImageBitmap(bitmap);
+            contactInitialLetter.setVisibility(GONE);
+        }
     }
 
     //Individual Call: Default Avatar
@@ -1080,74 +987,37 @@
         }
         if(peerEmail == null) return;
 
-        File avatar;
-        if((megaChatApi!=null)&&(getExternalCacheDir() != null)) {
-            avatar = new File(getExternalCacheDir().getAbsolutePath(), peerEmail + ".jpg");
-        } else {
-            avatar = new File(getCacheDir().getAbsolutePath(), peerEmail + ".jpg");
-        }
-
-<<<<<<< HEAD
+        File avatar = null;
+        Bitmap bitmap = null;
+
+        if (!TextUtils.isEmpty(peerEmail)) {
+            avatar = buildAvatarFile(this, peerEmail + ".jpg");
+        }
+        if(!isFileAvailable(avatar) || avatar.length() <= 0){
+            if(peerId != megaChatApi.getMyUserHandle()){
+                if (megaApi == null) return;
+                megaApi.getUserAvatar(peerEmail,buildAvatarFile(this,peerEmail + ".jpg").getAbsolutePath(),this);
+            }
+            createDefaultAvatarPeerSelected(peerId, fullName, peerEmail);
+            return;
+        }
+
         BitmapFactory.Options bOpts = new BitmapFactory.Options();
         bOpts.inPurgeable = true;
         bOpts.inInputShareable = true;
-
-        if((!avatar.exists()) || (avatar.length() <= 0) || (BitmapFactory.decodeFile(avatar.getAbsolutePath(), bOpts) == null)){
-            if(peerId !=  megaChatApi.getMyUserHandle()){
+        bitmap = BitmapFactory.decodeFile(avatar.getAbsolutePath(), bOpts);
+        if(bitmap == null){
+            if (peerId != megaChatApi.getMyUserHandle()) {
                 avatar.delete();
                 if (megaApi == null) return;
-                String path;
-                if (this.getExternalCacheDir() != null) {
-                    path = this.getExternalCacheDir().getAbsolutePath() + "/" + peerEmail + ".jpg";
-                } else {
-                    path =this.getCacheDir().getAbsolutePath() + "/" + peerEmail + ".jpg";
-=======
-        if(peerEmail!=null){
-            File avatar = null;
-            Bitmap bitmap = null;
-
-            if (!TextUtils.isEmpty(peerEmail)) {
-                avatar = buildAvatarFile(this, peerEmail + ".jpg");
-            }
-
-            if (isFileAvailable(avatar) && (avatar.length() > 0)) {
-                BitmapFactory.Options bOpts = new BitmapFactory.Options();
-                bOpts.inPurgeable = true;
-                bOpts.inInputShareable = true;
-                bitmap = BitmapFactory.decodeFile(avatar.getAbsolutePath(), bOpts);
-//                bitmap = ThumbnailUtilsLollipop.getRoundedRectBitmap(this, bitmap, 3);
-                if (bitmap != null) {
-                    avatarBigCameraGroupCallInitialLetter.setVisibility(GONE);
-                    avatarBigCameraGroupCallImage.setVisibility(View.VISIBLE);
-                    avatarBigCameraGroupCallImage.setImageBitmap(bitmap);
-
-                } else {
-                    if (peerId != megaChatApi.getMyUserHandle()) {
-                        avatar.delete();
-                        if (megaApi == null) {
-                            return;
-                        }
-                        megaApi.getUserAvatar(peerEmail,buildAvatarFile(this,peerEmail + ".jpg").getAbsolutePath(),this);
-                    }
-                    createDefaultAvatarPeerSelected(peerId,fullName,peerEmail);
-                }
-            } else {
-                if(peerId != megaChatApi.getMyUserHandle()){
-                    if (megaApi == null) {
-                        return;
-                    }
-                    megaApi.getUserAvatar(peerEmail,buildAvatarFile(this,peerEmail + ".jpg").getAbsolutePath(),this);
->>>>>>> b10b46b5
-                }
-                megaApi.getUserAvatar(peerEmail, path, this);
-            }
-            createDefaultAvatarPeerSelected(peerId, fullName, peerEmail);
+                megaApi.getUserAvatar(peerEmail,buildAvatarFile(this,peerEmail + ".jpg").getAbsolutePath(),this);
+            }
+            createDefaultAvatarPeerSelected(peerId,fullName,peerEmail);
             return;
         }
-
         avatarBigCameraGroupCallInitialLetter.setVisibility(GONE);
         avatarBigCameraGroupCallImage.setVisibility(View.VISIBLE);
-        avatarBigCameraGroupCallImage.setImageBitmap(BitmapFactory.decodeFile(avatar.getAbsolutePath(), bOpts));
+        avatarBigCameraGroupCallImage.setImageBitmap(bitmap);
     }
 
     //Group call: default avatar of peer selected
