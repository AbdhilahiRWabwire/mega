--- conflicted
+++ resolved
@@ -1001,13 +1001,7 @@
         super.onResume();
         stopService(new Intent(this, IncomingCallService.class));
         restoreHeightAndWidth();
-<<<<<<< HEAD
         application.startProximitySensor();
-=======
-        if (rtcAudioManager != null) {
-            rtcAudioManager.startProximitySensor();
-        }
->>>>>>> edc3cb14
 
         this.getWindow().addFlags(WindowManager.LayoutParams.FLAG_DISMISS_KEYGUARD);
         this.getWindow().addFlags(WindowManager.LayoutParams.FLAG_SHOW_WHEN_LOCKED);
@@ -1181,22 +1175,6 @@
         infoUsersBar.animate().alpha(0).setDuration(INFO_ANIMATION);
     }
 
-<<<<<<< HEAD
-=======
-    private void stopSpeakerAudioManger() {
-        if (rtcAudioManager == null)
-            return;
-        logDebug("stopSpeakerAudioManger");
-
-        try {
-            rtcAudioManager.stop();
-            rtcAudioManager = null;
-        } catch (Exception e) {
-            logError("Exception stopping speaker audio manager", e);
-        }
-    }
-
->>>>>>> edc3cb14
     private void sendSignalPresence() {
         if (getCall() == null) return;
         if (callChat.getStatus() != MegaChatCall.CALL_STATUS_IN_PROGRESS && callChat.getStatus() != MegaChatCall.CALL_STATUS_REQUEST_SENT)
@@ -1838,10 +1816,6 @@
             speakerFAB.setBackgroundTintList(ColorStateList.valueOf(ContextCompat.getColor(this, R.color.disable_fab_chat_call)));
             speakerFAB.setImageDrawable(ContextCompat.getDrawable(this, R.drawable.ic_speaker_off));
         }
-<<<<<<< HEAD
-=======
-        application.setAudioManagerValues(callChat.getStatus());
->>>>>>> edc3cb14
     }
 
     private void optionsRemoteCameraFragmentFS(boolean isNecessaryCreate) {
@@ -2502,11 +2476,7 @@
     private void checkTerminatingCall() {
         clearHandlers();
         application.removeChatAudioManager();
-<<<<<<< HEAD
         application.removeRTCAudioManager();
-=======
-        stopSpeakerAudioManger();
->>>>>>> edc3cb14
         MegaApplication.setSpeakerStatus(chatId, false);
         finishActivity();
     }
