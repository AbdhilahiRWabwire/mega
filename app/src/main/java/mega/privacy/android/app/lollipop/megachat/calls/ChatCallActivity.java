--- conflicted
+++ resolved
@@ -266,19 +266,7 @@
             return;
         }
 
-<<<<<<< HEAD
         app.createChatAudioManager();
-=======
-        logDebug("Start call Service");
-        Intent intentService = new Intent(this, CallService.class);
-        intentService.putExtra(CHAT_ID, callChat.getChatid());
-        if (Build.VERSION.SDK_INT >= Build.VERSION_CODES.O) {
-            this.startForegroundService(intentService);
-        } else {
-            this.startService(intentService);
-        }
-
->>>>>>> edc3cb14
         titleToolbar.setText(getTitleChat(chat));
         updateSubTitle();
 
@@ -1045,13 +1033,7 @@
         super.onResume();
         stopService(new Intent(this, IncomingCallService.class));
         restoreHeightAndWidth();
-<<<<<<< HEAD
         app.startProximitySensor();
-=======
-        if (rtcAudioManager != null) {
-            rtcAudioManager.startProximitySensor();
-        }
->>>>>>> edc3cb14
 
         this.getWindow().addFlags(WindowManager.LayoutParams.FLAG_DISMISS_KEYGUARD);
         this.getWindow().addFlags(WindowManager.LayoutParams.FLAG_SHOW_WHEN_LOCKED);
@@ -1242,22 +1224,6 @@
         infoUsersBar.animate().alpha(0).setDuration(INFO_ANIMATION);
     }
 
-<<<<<<< HEAD
-=======
-    private void stopSpeakerAudioManger() {
-        if (rtcAudioManager == null)
-            return;
-        logDebug("stopSpeakerAudioManger");
-
-        try {
-            rtcAudioManager.stop();
-            rtcAudioManager = null;
-        } catch (Exception e) {
-            logError("Exception stopping speaker audio manager", e);
-        }
-    }
-
->>>>>>> edc3cb14
     private void sendSignalPresence() {
         if (getCall() == null) return;
         if (callChat.getStatus() != MegaChatCall.CALL_STATUS_IN_PROGRESS && callChat.getStatus() != MegaChatCall.CALL_STATUS_REQUEST_SENT)
@@ -2089,76 +2055,6 @@
         updateUI();
     }
 
-<<<<<<< HEAD
-=======
-    private void createAppRTCAudioManager(boolean isSpeakerOn){
-        rtcAudioManager = AppRTCAudioManager.create(this, isSpeakerOn);
-        rtcAudioManager.setOnProximitySensorListener(isNear -> {
-            boolean realStatus = application.getVideoStatus(callChat.getChatid());
-            if(!realStatus){
-                inTemporaryState = false;
-            }else if(isNear){
-                inTemporaryState = true;
-                megaChatApi.disableVideo(chatId, ChatCallActivity.this);
-            }else{
-                inTemporaryState = false;
-                megaChatApi.enableVideo(chatId, ChatCallActivity.this);
-            }
-
-        });
-    }
-
-    private void updateLocalSpeakerStatus() {
-        if (getCall() == null || !statusCallInProgress(callChat.getStatus())) return;
-        boolean isSpeakerOn = application.getSpeakerStatus(callChat.getChatid());
-        if(rtcAudioManager == null){
-            createAppRTCAudioManager(isSpeakerOn);
-        }else{
-            rtcAudioManager.updateSpeakerStatus(isSpeakerOn);
-        }
-
-        if (isSpeakerOn) {
-            speakerFAB.setBackgroundTintList(ColorStateList.valueOf(getResources().getColor(R.color.accentColor)));
-            speakerFAB.setImageDrawable(getResources().getDrawable(R.drawable.ic_speaker_on));
-        } else {
-            speakerFAB.setBackgroundTintList(ColorStateList.valueOf(ContextCompat.getColor(this, R.color.disable_fab_chat_call)));
-            speakerFAB.setImageDrawable(ContextCompat.getDrawable(this, R.drawable.ic_speaker_off));
-        }
-        application.setAudioManagerValues(callChat.getStatus());
-    }
-
-
-    private void optionsRemoteCameraFragmentFS(boolean isNecessaryCreate) {
-        if (isNecessaryCreate) {
-            isRemoteVideo = REMOTE_VIDEO_ENABLED;
-            if (remoteCameraFragmentFS == null) {
-                remoteCameraFragmentFS = RemoteCameraCallFullScreenFragment.newInstance(chatId, callChat.getSessionsPeerid().get(0), callChat.getSessionsClientid().get(0));
-                FragmentTransaction ft = getSupportFragmentManager().beginTransaction();
-                ft.replace(R.id.fragment_container_remote_cameraFS, remoteCameraFragmentFS, "remoteCameraFragmentFS");
-                ft.commitNowAllowingStateLoss();
-            }
-            contactAvatarLayout.setVisibility(View.GONE);
-            parentRemoteFS.setVisibility(View.VISIBLE);
-            fragmentContainerRemoteCameraFS.setVisibility(View.VISIBLE);
-            return;
-        }
-
-        isRemoteVideo = REMOTE_VIDEO_DISABLED;
-        removeRemoteCameraFragmentFS();
-        contactAvatarLayout.setVisibility(View.VISIBLE);
-        parentRemoteFS.setVisibility(View.GONE);
-        fragmentContainerRemoteCameraFS.setVisibility(View.GONE);
-    }
-
-    private void removeRemoteCameraFragmentFS() {
-        if (remoteCameraFragmentFS == null) return;
-        remoteCameraFragmentFS.removeSurfaceView();
-        FragmentTransaction ft = getSupportFragmentManager().beginTransaction();
-        ft.remove(remoteCameraFragmentFS);
-        remoteCameraFragmentFS = null;
-    }
-
->>>>>>> edc3cb14
     @Override
     public void onRequestPermissionsResult(int requestCode, String[] permissions, int[] grantResults) {
         logDebug("onRequestPermissionsResult");
@@ -2590,25 +2486,7 @@
      * @return The name of this participant.
      */
     private String getName(long peerid) {
-<<<<<<< HEAD
         return getUserNameCall(chat, peerid);
-=======
-        if (peerid == megaChatApi.getMyUserHandle()) {
-            return megaChatApi.getMyFullname();
-        }
-
-        String nickname = getNicknameContact(peerid);
-        if (nickname != null) {
-            return nickname;
-        }
-
-        String name = chat.getPeerFirstnameByHandle(peerid);
-        if (name != null) {
-            return name;
-        }
-        return chat.getPeerEmailByHandle(peerid);
-
->>>>>>> edc3cb14
     }
 
     /**
@@ -2822,13 +2700,8 @@
      */
     private void checkTerminatingCall() {
         clearHandlers();
-<<<<<<< HEAD
         app.removeChatAudioManager();
         app.removeRTCAudioManager();
-=======
-        application.removeChatAudioManager();
-        stopSpeakerAudioManger();
->>>>>>> edc3cb14
         MegaApplication.setSpeakerStatus(chatId, false);
         finishActivity();
     }
@@ -3055,32 +2928,19 @@
         }
     }
 
-    private boolean lessThanSevenParticipants() {
-        return peersOnCall.size() < MIN_PEERS_LIST;
-    }
 
     /**
      * Check when the number of participants changes in the call and update UI.
      */
     private void checkParticipantChanges(boolean isAdded, int posRemoved, int posInserted) {
-
         logDebug("Checking for changes in the number of participants");
         if ((lessThanSevenParticipants() && adapterGrid == null) ||
-<<<<<<< HEAD
                 (lessThanSevenParticipants() && !isAdded && peersOnCall.size() == MAX_PARTICIPANTS_GRID) ||
-=======
-                (lessThanSevenParticipants() && !isAdded && peersOnCall.size() == MAX_PEERS_GRID) ||
->>>>>>> edc3cb14
                 (!lessThanSevenParticipants() && adapterList == null) ||
                 (!lessThanSevenParticipants() && isAdded && peersOnCall.size() == MIN_PEERS_LIST)) {
             updateUI();
             return;
         }
-<<<<<<< HEAD
-=======
-
-        if (lessThanSevenParticipants()) {
->>>>>>> edc3cb14
 
         if (lessThanSevenParticipants()) {
             recyclerView.getRecycledViewPool().clear();
@@ -3091,7 +2951,6 @@
                     adapterGrid.notifyItemRemoved(posRemoved);
                 }
                 adapterGrid.notifyDataSetChanged();
-<<<<<<< HEAD
 
             } else if (peersOnCall.size() == NECESSARY_CHANGE_OF_SIZES) {
                 if (isAdded) {
@@ -3099,30 +2958,9 @@
                     adapterGrid.notifyDataSetChanged();
 
                 } else {
-=======
-            } else if (peersOnCall.size() == NECESSARY_CHANGE_OF_SIZES) {
-                recyclerViewLayout.setPadding(0, scaleWidthPx(136, outMetrics), 0, 0);
-                recyclerView.setColumnWidth((int) widthScreenPX / 2);
-                if (isAdded) {
-                    adapterGrid.notifyItemInserted(posInserted);
-                } else {
                     adapterGrid.notifyItemRemoved(posRemoved);
-                }
-                adapterGrid.notifyDataSetChanged();
-            }else{
-                recyclerViewLayout.setPadding(0, 0, 0, 0);
-                recyclerView.setColumnWidth((int) widthScreenPX / 2);
-                int rangeToUpdate;
-                if (isAdded) {
-                    adapterGrid.notifyItemInserted(posInserted);
-                    rangeToUpdate = posInserted - 1;
-                } else {
->>>>>>> edc3cb14
-                    adapterGrid.notifyItemRemoved(posRemoved);
-                    rangeToUpdate = posRemoved;
-                }
-<<<<<<< HEAD
-
+                    adapterGrid.notifyItemRangeChanged(posRemoved, peersOnCall.size());
+                }
             } else {
                 int rangeToUpdate;
                 if (isAdded) {
@@ -3133,10 +2971,6 @@
                     rangeToUpdate = posRemoved;
                 }
                 adapterGrid.notifyItemRangeChanged(rangeToUpdate, peersOnCall.size());
-=======
-                adapterGrid.notifyItemRangeChanged(rangeToUpdate, peersOnCall.size());
-                adapterGrid.updateMuteIcon();
->>>>>>> edc3cb14
             }
 
             updateRecyclerView();
