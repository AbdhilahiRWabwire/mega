--- conflicted
+++ resolved
@@ -120,13 +120,9 @@
     private RelativeLayout mutateOwnCallLayout;
     private LinearLayout linearParticipants;
     private TextView participantText;
-<<<<<<< HEAD
     private EmojiTextView infoUsersBar;
-=======
-    private TextView infoUsersBar;
     private RelativeLayout reconnectingLayout;
     private TextView reconnectingText;
->>>>>>> 7e3f5fad
     private ActionBar aB;
     private boolean avatarRequested = false;
     private ArrayList<InfoPeerGroupCall> peersOnCall = new ArrayList<>();
