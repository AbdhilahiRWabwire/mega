--- conflicted
+++ resolved
@@ -53,12 +53,6 @@
 import mega.privacy.android.app.fcm.IncomingCallService;
 import mega.privacy.android.app.listeners.ChatChangeVideoStreamListener;
 import mega.privacy.android.app.lollipop.LoginActivityLollipop;
-<<<<<<< HEAD
-=======
-import mega.privacy.android.app.lollipop.listeners.CallNonContactNameListener;
-import mega.privacy.android.app.lollipop.megachat.chatAdapters.GroupCallAdapter;
-import nz.mega.sdk.MegaApiAndroid;
->>>>>>> 460787bb
 import nz.mega.sdk.MegaApiJava;
 import nz.mega.sdk.MegaChatApi;
 import nz.mega.sdk.MegaChatApiJava;
@@ -156,24 +150,7 @@
     private FloatingActionButton hangFAB;
     private FloatingActionButton speakerFAB;
     private FloatingActionButton answerCallFAB;
-<<<<<<< HEAD
-
-=======
-    private FrameLayout fragmentContainerLocalCamera;
-    private FrameLayout fragmentContainerLocalCameraFS;
-    private FrameLayout fragmentContainerRemoteCameraFS;
-    private ViewGroup parentLocal;
-    private ViewGroup parentLocalFS;
-    private ViewGroup parentRemoteFS;
-    private FrameLayout fragmentBigCameraGroupCall;
-    private ImageView microFragmentBigCameraGroupCall;
-    private ViewGroup parentBigCameraGroupCall;
-    private RelativeLayout avatarBigCameraGroupCallLayout;
-    private ImageView avatarBigCameraGroupCallMicro;
-    private RoundedImageView avatarBigCameraGroupCallImage;
-    private EmojiTextView avatarBigCameraGroupCallInitialLetter;
-    private Animation shake;
->>>>>>> 460787bb
+
     private LinearLayout linearFAB;
     private RelativeLayout relativeCall;
     private LinearLayout linearArrowCall;
@@ -492,26 +469,6 @@
         mutateContactCallLayout.setVisibility(View.GONE);
         infoUsersBar.setVisibility(View.GONE);
     }
-
-    private BroadcastReceiver proximitySensorReceiver = new BroadcastReceiver() {
-        @Override
-        public void onReceive(Context context, Intent intent) {
-            if (intent == null)
-                return;
-
-            boolean isNear = intent.getBooleanExtra(UPDATE_PROXIMITY_SENSOR_STATUS, false);
-            boolean realStatus = MegaApplication.getVideoStatus(chatId);
-            if (!realStatus) {
-                inTemporaryState = false;
-            } else if (isNear) {
-                inTemporaryState = true;
-                megaChatApi.disableVideo(chatId, ChatCallActivity.this);
-            } else {
-                inTemporaryState = false;
-                megaChatApi.enableVideo(chatId, ChatCallActivity.this);
-            }
-        }
-    };
 
     /**
      * Method for controlling changes in the call.
@@ -925,17 +882,6 @@
         filterSession.addAction(ACTION_CHANGE_NETWORK_QUALITY);
         filterSession.addAction(ACTION_CHANGE_SESSION_ON_HOLD);
         LocalBroadcastManager.getInstance(this).registerReceiver(chatSessionUpdateReceiver, filterSession);
-<<<<<<< HEAD
-=======
-
-        IntentFilter filterProximitySensor = new IntentFilter(BROADCAST_ACTION_INTENT_PROXIMITY_SENSOR);
-        LocalBroadcastManager.getInstance(this).registerReceiver(proximitySensorReceiver, filterProximitySensor);
-    }
-
-    private void setAvatarLayout() {
-        if (chat.isGroup())
-            return;
->>>>>>> 460787bb
 
         IntentFilter filterProximitySensor = new IntentFilter(BROADCAST_ACTION_INTENT_PROXIMITY_SENSOR);
         LocalBroadcastManager.getInstance(this).registerReceiver(proximitySensorReceiver, filterProximitySensor);
@@ -1079,11 +1025,7 @@
     @Override
     public void onPause() {
         super.onPause();
-<<<<<<< HEAD
         app.unregisterProximitySensor();
-=======
-        application.unregisterProximitySensor();
->>>>>>> 460787bb
     }
 
     @Override
@@ -1091,11 +1033,7 @@
         super.onResume();
         stopService(new Intent(this, IncomingCallService.class));
         restoreHeightAndWidth();
-<<<<<<< HEAD
         app.startProximitySensor();
-=======
-        application.startProximitySensor();
->>>>>>> 460787bb
 
         this.getWindow().addFlags(WindowManager.LayoutParams.FLAG_DISMISS_KEYGUARD);
         this.getWindow().addFlags(WindowManager.LayoutParams.FLAG_SHOW_WHEN_LOCKED);
@@ -1117,16 +1055,12 @@
 
     @Override
     public void onDestroy() {
-<<<<<<< HEAD
         app.unregisterProximitySensor();
 
         removeFullScreenFragment();
         removeSmallFragment();
         removePeerSelectedFragment();
 
-=======
-        application.unregisterProximitySensor();
->>>>>>> 460787bb
         clearHandlers();
         activateChrono(false, callInProgressChrono, callChat);
         restoreHeightAndWidth();
@@ -2121,57 +2055,6 @@
         updateUI();
     }
 
-<<<<<<< HEAD
-=======
-    /**
-     * Method for updating speaker status, ON or OFF.
-     */
-    private void updateLocalSpeakerStatus() {
-        if (getCall() == null || !statusCallInProgress(callChat.getStatus())) return;
-        boolean isSpeakerOn = application.getSpeakerStatus(callChat.getChatid());
-        application.createRTCAudioManager(isSpeakerOn);
-        application.setAudioManagerValues(callChat.getStatus());
-
-        if (isSpeakerOn) {
-            speakerFAB.setBackgroundTintList(ColorStateList.valueOf(getResources().getColor(R.color.accentColor)));
-            speakerFAB.setImageDrawable(getResources().getDrawable(R.drawable.ic_speaker_on));
-        } else {
-            speakerFAB.setBackgroundTintList(ColorStateList.valueOf(ContextCompat.getColor(this, R.color.disable_fab_chat_call)));
-            speakerFAB.setImageDrawable(ContextCompat.getDrawable(this, R.drawable.ic_speaker_off));
-        }
-    }
-
-    private void optionsRemoteCameraFragmentFS(boolean isNecessaryCreate) {
-        if (isNecessaryCreate) {
-            isRemoteVideo = REMOTE_VIDEO_ENABLED;
-            if (remoteCameraFragmentFS == null) {
-                remoteCameraFragmentFS = RemoteCameraCallFullScreenFragment.newInstance(chatId, callChat.getSessionsPeerid().get(0), callChat.getSessionsClientid().get(0));
-                FragmentTransaction ft = getSupportFragmentManager().beginTransaction();
-                ft.replace(R.id.fragment_container_remote_cameraFS, remoteCameraFragmentFS, "remoteCameraFragmentFS");
-                ft.commitNowAllowingStateLoss();
-            }
-            contactAvatarLayout.setVisibility(View.GONE);
-            parentRemoteFS.setVisibility(View.VISIBLE);
-            fragmentContainerRemoteCameraFS.setVisibility(View.VISIBLE);
-            return;
-        }
-
-        isRemoteVideo = REMOTE_VIDEO_DISABLED;
-        removeRemoteCameraFragmentFS();
-        contactAvatarLayout.setVisibility(View.VISIBLE);
-        parentRemoteFS.setVisibility(View.GONE);
-        fragmentContainerRemoteCameraFS.setVisibility(View.GONE);
-    }
-
-    private void removeRemoteCameraFragmentFS() {
-        if (remoteCameraFragmentFS == null) return;
-        remoteCameraFragmentFS.removeSurfaceView();
-        FragmentTransaction ft = getSupportFragmentManager().beginTransaction();
-        ft.remove(remoteCameraFragmentFS);
-        remoteCameraFragmentFS = null;
-    }
-
->>>>>>> 460787bb
     @Override
     public void onRequestPermissionsResult(int requestCode, String[] permissions, int[] grantResults) {
         logDebug("onRequestPermissionsResult");
@@ -2817,13 +2700,8 @@
      */
     private void checkTerminatingCall() {
         clearHandlers();
-<<<<<<< HEAD
         app.removeChatAudioManager();
         app.removeRTCAudioManager();
-=======
-        application.removeChatAudioManager();
-        application.removeRTCAudioManager();
->>>>>>> 460787bb
         MegaApplication.setSpeakerStatus(chatId, false);
         finishActivity();
     }
