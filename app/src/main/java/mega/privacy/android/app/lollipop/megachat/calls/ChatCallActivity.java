package mega.privacy.android.app.lollipop.megachat.calls;

import android.Manifest;
import android.animation.Animator;
import android.animation.AnimatorListenerAdapter;
import android.annotation.SuppressLint;
import android.content.BroadcastReceiver;
import android.content.Context;
import android.content.Intent;
import android.content.IntentFilter;
import android.content.pm.PackageManager;
import android.content.res.ColorStateList;
import android.graphics.Bitmap;
import android.graphics.Color;
import android.os.Build;
import android.os.Bundle;
import android.os.CountDownTimer;
import android.os.Handler;
import com.google.android.material.floatingactionbutton.FloatingActionButton;
import androidx.core.app.ActivityCompat;
import androidx.fragment.app.FragmentTransaction;
import androidx.core.content.ContextCompat;
import androidx.appcompat.app.ActionBar;
import androidx.localbroadcastmanager.content.LocalBroadcastManager;
import androidx.recyclerview.widget.DefaultItemAnimator;
import androidx.recyclerview.widget.LinearLayoutManager;
import androidx.recyclerview.widget.RecyclerView;
import androidx.appcompat.widget.Toolbar;
import android.view.KeyEvent;
import android.view.Menu;
import android.view.MenuItem;
import android.view.MenuInflater;
import android.view.View;
import android.view.ViewGroup;
import android.view.Window;
import android.view.WindowManager;
import android.view.animation.AlphaAnimation;
import android.view.animation.Animation;
import android.view.animation.AnimationSet;
import android.view.animation.AnimationUtils;
import android.view.animation.TranslateAnimation;
import android.widget.Chronometer;
import android.widget.FrameLayout;
import android.widget.ImageView;
import android.widget.LinearLayout;
import android.widget.RelativeLayout;
import android.widget.TextView;
import java.util.ArrayList;
import mega.privacy.android.app.BaseActivity;
import mega.privacy.android.app.MegaApplication;
import mega.privacy.android.app.R;
import mega.privacy.android.app.components.CustomizedGridCallRecyclerView;
import mega.privacy.android.app.components.OnSwipeTouchListener;
import mega.privacy.android.app.components.twemoji.EmojiTextView;
import mega.privacy.android.app.fcm.IncomingCallService;
import mega.privacy.android.app.listeners.ChatChangeVideoStreamListener;
import mega.privacy.android.app.lollipop.LoginActivityLollipop;

import mega.privacy.android.app.lollipop.controllers.ChatController;
import nz.mega.sdk.MegaApiJava;
import nz.mega.sdk.MegaChatApi;
import nz.mega.sdk.MegaChatApiJava;
import nz.mega.sdk.MegaChatCall;
import nz.mega.sdk.MegaChatError;
import nz.mega.sdk.MegaChatRequest;
import nz.mega.sdk.MegaChatRequestListenerInterface;
import nz.mega.sdk.MegaChatRoom;
import nz.mega.sdk.MegaChatSession;
import nz.mega.sdk.MegaError;
import nz.mega.sdk.MegaHandleList;
import nz.mega.sdk.MegaRequest;
import nz.mega.sdk.MegaRequestListenerInterface;

import static mega.privacy.android.app.utils.CallUtil.*;
import static mega.privacy.android.app.utils.ChatUtil.*;
import static mega.privacy.android.app.utils.Constants.*;
<<<<<<< HEAD
=======
import static mega.privacy.android.app.utils.ContactUtil.*;
import static mega.privacy.android.app.utils.FileUtil.*;
>>>>>>> 706de889
import static mega.privacy.android.app.utils.IncomingCallNotification.*;
import static mega.privacy.android.app.utils.LogUtil.*;
import static mega.privacy.android.app.utils.TextUtil.*;
import static mega.privacy.android.app.utils.Util.*;
import static mega.privacy.android.app.utils.VideoCaptureUtils.*;
import static mega.privacy.android.app.constants.BroadcastConstants.*;
import static nz.mega.sdk.MegaChatApiJava.MEGACHAT_INVALID_HANDLE;

public class ChatCallActivity extends BaseActivity implements MegaChatRequestListenerInterface, MegaRequestListenerInterface, View.OnClickListener, KeyEvent.Callback {

    final private static int MIN_PEERS_LIST = 7;
    final private static int ARROW_ANIMATION = 250;
    final private static int INFO_ANIMATION = 4000;
    final private static int MOVE_ANIMATION = 500;
    final private static int ALPHA_ANIMATION = 600;
    final private static int ALPHA_ARROW_ANIMATION = 1000;
    final private static int DURATION_TOOLBAR_ANIMATION = 500;
    final private static int NECESSARY_CHANGE_OF_SIZES = 3;
    final private static int TYPE_JOIN = 1;
    final private static int TYPE_LEFT = -1;
    private final static int TITLE_TOOLBAR = 250;
    private final static String SMALL_FRAGMENT = "cameraFragmentSmall";
    private final static String FULLSCREEN_FRAGMENT = "cameraFragmentFullScreen";
    private final static String PEERSELECTED_FRAGMENT = "cameraFragmentPeerSelected";
    private static final int TIMEOUT = 5000;
    private long chatId;
    private MegaChatRoom chat;
    private MegaChatCall callChat;
    private long chatIdToHang = MEGACHAT_INVALID_HANDLE;
    private boolean answerWithVideo = false;
    private float widthScreenPX;

    private InfoPeerGroupCall peerSelected;
    private ArrayList<InfoPeerGroupCall> peersOnCall = new ArrayList<>();

    private Animation shake;

    private Toolbar tB;
    private ActionBar aB;
    private MenuItem cameraSwapMenuItem;
    private EmojiTextView titleToolbar;
    private TextView subtitleToobar;
    private Chronometer callInProgressChrono;
    private RelativeLayout mutateContactCallLayout;
    private EmojiTextView mutateCallText;
    private RelativeLayout mutateOwnCallLayout;
    private RelativeLayout callOnHoldLayout;
    private EmojiTextView callOnHoldText;
    private LinearLayout linearParticipants;
    private TextView participantText;
    private EmojiTextView infoUsersBar;
    private RelativeLayout reconnectingLayout;
    private RelativeLayout anotherCallLayout;
    private RelativeLayout anotherCallLayoutLayer;
    private EmojiTextView anotherCallTitle;
    private TextView anotherCallSubtitle;
    private TextView reconnectingText;

    private RelativeLayout smallElementsIndividualCallLayout;
    private RelativeLayout bigElementsIndividualCallLayout;
    private RelativeLayout bigElementsGroupCallLayout;

    private RelativeLayout recyclerViewLayout;
    private CustomizedGridCallRecyclerView recyclerView;
    private GroupCallAdapter adapterGrid;

    private RelativeLayout bigRecyclerViewLayout;
    private RecyclerView bigRecyclerView;
    private LinearLayoutManager layoutManager;
    private GroupCallAdapter adapterList;

    private RelativeLayout fragmentContainer;

    private FloatingActionButton onHoldFAB;
    private FloatingActionButton videoFAB;
    private FloatingActionButton microFAB;
    private FloatingActionButton rejectFAB;
    private FloatingActionButton hangFAB;
    private FloatingActionButton speakerFAB;
    private FloatingActionButton answerCallFAB;

    private LinearLayout linearFAB;
    private RelativeLayout relativeCall;
    private LinearLayout linearArrowCall;
    private ImageView firstArrowCall;
    private ImageView secondArrowCall;
    private ImageView thirdArrowCall;
    private ImageView fourArrowCall;
    private RelativeLayout relativeVideo;
    private LinearLayout linearArrowVideo;
    private ImageView firstArrowVideo;
    private ImageView secondArrowVideo;
    private ImageView thirdArrowVideo;
    private ImageView fourArrowVideo;
    private Handler handlerArrow1, handlerArrow2, handlerArrow3, handlerArrow4, handlerArrow5, handlerArrow6;

    private boolean isManualMode = false;
    private int statusBarHeight = 0;
    private int totalVideosAllowed;
    private boolean inTemporaryState = false;
    private FragmentIndividualCall cameraFragmentSmall;
    private ViewGroup smallCameraLayout;
    private FrameLayout smallFragmentContainer;

    private FragmentIndividualCall cameraFragmentFullScreen;
    private ViewGroup fullScreenCameraLayout;
    private FrameLayout fullScreenFragmentContainer;

    private FragmentPeerSelected cameraFragmentPeerSelected;
    private ViewGroup peerSelectedCameraLayout;
    private FrameLayout peerSelectedFragmentContainer;
    private CountDownTimer countDownTimer;
    private ChatController chatC;

    @Override
    public boolean onCreateOptionsMenu(Menu menu) {
        logDebug("onCreateOptionsMenu");
        MenuInflater inflater = getMenuInflater();
        inflater.inflate(R.menu.call_action, menu);
        cameraSwapMenuItem = menu.findItem(R.id.cab_menu_camera_swap);
        cameraSwapMenuItem.setEnabled(true);
        cameraSwapMenuItem.setIcon(mutateIcon(this, R.drawable.ic_camera_swap, R.color.background_chat));
        return super.onCreateOptionsMenu(menu);
    }

    @Override
    public boolean onPrepareOptionsMenu(Menu menu) {
        cameraSwapMenuItem.setVisible(isNecessaryToShowSwapCameraOption());
        return super.onPrepareOptionsMenu(menu);
    }

    /**
     * Method for determining whether to display the camera switching icon.
     *
     * @return True, if it is. False, if not.
     */
    private boolean isNecessaryToShowSwapCameraOption() {
        if (callChat == null)
            return false;

        int callStatus = callChat.getStatus();
        return callChat.getStatus() != MegaChatCall.CALL_STATUS_RING_IN &&
                callStatus >= MegaChatCall.CALL_STATUS_HAS_LOCAL_STREAM &&
                (callStatus <= MegaChatCall.CALL_STATUS_IN_PROGRESS || callStatus == MegaChatCall.CALL_STATUS_RECONNECTING) &&
                callChat.hasLocalVideo() &&
                !callChat.isOnHold();
    }

    @Override
    public boolean onOptionsItemSelected(MenuItem item) {
        logDebug("onOptionsItemSelected");
        app.sendSignalPresenceActivity();
        int id = item.getItemId();
        switch (id) {
            case android.R.id.home: {
                onBackPressed();
                break;
            }
            case R.id.cab_menu_camera_swap:{
                swapCamera(new ChatChangeVideoStreamListener(getApplicationContext()));
                break;
            }
        }
        return super.onOptionsItemSelected(item);
    }

    /**
     * Check the audio and video values in local and remote.
     *
     * @param session The session set up with a specific user.
     */
    public void updateAVFlags(MegaChatSession session) {
        if (!chat.isGroup()) {
            updateLocalAV();
            updateRemoteAV(session);
        }

        updateSubTitle();
    }

    /**
     * Method for painting the initial UI.
     *
     * @param chatId Identifier of the chat room to which the call belongs.
     */
    private void initialUI(long chatId) {
        logDebug("Initializing call UI");
        //Contact's avatar
        if (chatId == MEGACHAT_INVALID_HANDLE || megaChatApi == null) return;

        chat = megaChatApi.getChatRoom(chatId);
        callChat = megaChatApi.getChatCall(chatId);
        if (callChat == null) {
            finishActivity();
            return;
        }

        titleToolbar.setText(getTitleChat(chat));
        updateSubTitle();

        if (chat.isGroup()) {
            smallElementsIndividualCallLayout.setVisibility(View.GONE);
            bigElementsIndividualCallLayout.setVisibility(View.GONE);
            bigElementsGroupCallLayout.setVisibility(View.VISIBLE);
        } else {
            smallElementsIndividualCallLayout.setVisibility(View.VISIBLE);
            bigElementsIndividualCallLayout.setVisibility(View.VISIBLE);
            bigElementsGroupCallLayout.setVisibility(View.GONE);
            bigRecyclerView.setVisibility(View.GONE);
            bigRecyclerViewLayout.setVisibility(View.GONE);
        }

        checkInitialCallStatus();
        showInitialFABConfiguration();
        checkCallOnHold();
        updateAnotherCallOnHoldBar(callChat.getChatid());
    }

    /**
     * Method for creating the small camera in individual calls.
     */
    private void createSmallFragment() {
        if (getCall() == null || callChat.getStatus() == MegaChatCall.CALL_STATUS_REQUEST_SENT || callChat.getStatus() == MegaChatCall.CALL_STATUS_RING_IN || cameraFragmentSmall != null)
            return;

        cameraFragmentSmall = FragmentIndividualCall.newInstance(chatId, megaChatApi.getMyUserHandle(), megaChatApi.getMyClientidHandle(chatId), true);

        FragmentTransaction ft = getSupportFragmentManager().beginTransaction();
        ft.replace(R.id.small_camera_fragment, cameraFragmentSmall, SMALL_FRAGMENT);
        ft.commitNowAllowingStateLoss();

        smallCameraLayout.setVisibility(View.VISIBLE);
        smallFragmentContainer.setVisibility(View.VISIBLE);
    }

    /**
     * Method for removing the small camera in individual calls
     */
    private void removeSmallFragment() {
        if (cameraFragmentSmall == null)
            return;

        cameraFragmentSmall.onDestroy();
        FragmentTransaction ft = getSupportFragmentManager().beginTransaction();
        ft.remove(cameraFragmentSmall);
        cameraFragmentSmall = null;
    }

    /**
     * Method for creating the full screen camera in individual calls.
     */
    private void createFullScreenFragment() {

        if (getCall() == null || cameraFragmentFullScreen != null)
            return;

        long peerId;
        long clientId;
        if (callChat.getStatus() == MegaChatCall.CALL_STATUS_REQUEST_SENT) {
            peerId = megaChatApi.getMyUserHandle();
            clientId = megaChatApi.getMyClientidHandle(chatId);
        } else {
            peerId = callChat.getSessionsPeerid().get(0);
            clientId = callChat.getSessionsClientid().get(0);
        }
        cameraFragmentFullScreen = FragmentIndividualCall.newInstance(chatId, peerId, clientId, false);

        FragmentTransaction ftFS = getSupportFragmentManager().beginTransaction();
        ftFS.replace(R.id.full_screen_fragment, cameraFragmentFullScreen, FULLSCREEN_FRAGMENT);
        ftFS.commitNowAllowingStateLoss();

        fullScreenCameraLayout.setVisibility(View.VISIBLE);
        fullScreenFragmentContainer.setVisibility(View.VISIBLE);
    }

    /**
     * Method for removing the full screen camera in individual calls
     */
    private void removeFullScreenFragment() {
        if (cameraFragmentFullScreen == null)
            return;

        cameraFragmentFullScreen.onDestroy();
        FragmentTransaction ft = getSupportFragmentManager().beginTransaction();
        ft.remove(cameraFragmentFullScreen);
        cameraFragmentFullScreen = null;
    }

    /**
     * Method for creating the selected participant's fragment.
     */
    private void createPeerSelectedFragment() {
        if (getCall() == null || !chat.isGroup() || cameraFragmentPeerSelected != null || peerSelected == null)
            return;

        cameraFragmentPeerSelected = FragmentPeerSelected.newInstance(chatId, peerSelected.getPeerId(), peerSelected.getClientId());
        FragmentTransaction ft = getSupportFragmentManager().beginTransaction();
        ft.replace(R.id.fragment_peer_selected, cameraFragmentPeerSelected, PEERSELECTED_FRAGMENT);
        ft.commitNowAllowingStateLoss();

        peerSelectedFragmentContainer.setVisibility(View.VISIBLE);
        peerSelectedCameraLayout.setVisibility(View.VISIBLE);
    }

    /**
     * Method for removing the selected participant's fragment.
     */
    private void removePeerSelectedFragment() {
        if (cameraFragmentPeerSelected == null)
            return;

        cameraFragmentPeerSelected.onDestroy();
        FragmentTransaction ft = getSupportFragmentManager().beginTransaction();
        ft.remove(cameraFragmentPeerSelected);
        cameraFragmentPeerSelected = null;
        peerSelectedCameraLayout.setVisibility(View.GONE);
    }

    /**
     * Check the initial state of the call and update UI.
     */
    private void checkInitialCallStatus() {
        if (chatId == MEGACHAT_INVALID_HANDLE || megaChatApi == null || getCall() == null)
            return;

        chat = megaChatApi.getChatRoom(chatId);
        int callStatus = callChat.getStatus();
        createSmallFragment();
        createFullScreenFragment();

        if ((callStatus >= MegaChatCall.CALL_STATUS_REQUEST_SENT &&
                callStatus <= MegaChatCall.CALL_STATUS_IN_PROGRESS) ||
                (callStatus >= MegaChatCall.CALL_STATUS_USER_NO_PRESENT &&
                        callStatus <= MegaChatCall.CALL_STATUS_RECONNECTING)) {
            MegaApplication.setCallLayoutStatus(chatId, true);
        }

        if (callStatus == MegaChatCall.CALL_STATUS_RING_IN) {
            displayLinearFAB(true);
            checkOutgoingOrIncomingCall();
            return;
        }

        displayLinearFAB(false);
        if (callStatus == MegaChatCall.CALL_STATUS_REQUEST_SENT) {
            checkOutgoingOrIncomingCall();
        } else if (callStatus == MegaChatCall.CALL_STATUS_IN_PROGRESS || callStatus == MegaChatCall.CALL_STATUS_RECONNECTING || callStatus == MegaChatCall.CALL_STATUS_JOINING) {
            checkCurrentParticipants();
            updateSubTitle(); }
        if ((callStatus >= MegaChatCall.CALL_STATUS_REQUEST_SENT && callStatus <= MegaChatCall.CALL_STATUS_IN_PROGRESS) || callStatus == MegaChatCall.CALL_STATUS_RECONNECTING) {
            if (callStatus == MegaChatCall.CALL_STATUS_RECONNECTING) {
                showReconnecting();
            }
        }

        updateAVFlags(getSesionIndividualCall(callChat));
        updateLocalSpeakerStatus();
    }

    @Override
    protected void onNewIntent(Intent intent){
        super.onNewIntent(intent);
        Bundle extras = intent.getExtras();
        logDebug("Action: " + getIntent().getAction());
        if (extras == null)
            return;

        long newChatId = extras.getLong(CHAT_ID, MEGACHAT_INVALID_HANDLE);
        if (megaChatApi == null) {
            return;
        }

        if (chatId != MEGACHAT_INVALID_HANDLE && chatId == newChatId) {
            logDebug("Same call");
            chat = megaChatApi.getChatRoom(chatId);
            checkInitialCallStatus();

        } else if (newChatId != MEGACHAT_INVALID_HANDLE) {
            logDebug("Different call");
            refreshUI();
            chatId = newChatId;
            initialUI(chatId);
        }
    }

    /**
     * Refresh the UI, when a different calls starts.
     */
    private void refreshUI() {
        removeSmallFragment();
        removeFullScreenFragment();
        removePeerSelectedFragment();
        anotherCallLayout.setVisibility(View.GONE);
        callOnHoldLayout.setVisibility(View.GONE);
        mutateOwnCallLayout.setVisibility(View.GONE);
        mutateContactCallLayout.setVisibility(View.GONE);
        reconnectingLayout.setVisibility(View.GONE);
        mutateContactCallLayout.setVisibility(View.GONE);
        infoUsersBar.setVisibility(View.GONE);
    }

    /**
     * Method for controlling changes in the call.
     */
    private BroadcastReceiver chatCallUpdateReceiver = new BroadcastReceiver() {
        @Override
        public void onReceive(Context context, Intent intent) {
            if (intent == null || intent.getAction() == null)
                return;

            long chatIdReceived = intent.getLongExtra(UPDATE_CHAT_CALL_ID, MEGACHAT_INVALID_HANDLE);
            if (chatIdReceived != getCurrentChatid()) {
                logWarning("Call in different chat");
                long callIdReceived = intent.getLongExtra(UPDATE_CALL_ID, MEGACHAT_INVALID_HANDLE);
                if (callChat != null && callIdReceived != callChat.getId() && (intent.getAction().equals(ACTION_CALL_STATUS_UPDATE) || intent.getAction().equals(ACTION_CHANGE_CALL_ON_HOLD))) {
                    checkAnotherCallOnHold();
                }
                return;
            }

            long callIdReceived  = intent.getLongExtra(UPDATE_CALL_ID, MEGACHAT_INVALID_HANDLE);
            if (callIdReceived == MEGACHAT_INVALID_HANDLE) {
                logWarning("Call recovered is incorrect");
                return;
            }

            updateCall(callIdReceived);
            if (intent.getAction().equals(ACTION_CALL_STATUS_UPDATE)) {
                int callStatus = intent.getIntExtra(UPDATE_CALL_STATUS, INVALID_CALL_STATUS);
                logDebug("The call status is "+callStatusToString(callStatus)+".  Call id "+callChat);
                if (callStatus != INVALID_CALL_STATUS) {
                    switch (callStatus) {
                        case MegaChatCall.CALL_STATUS_HAS_LOCAL_STREAM:
                            updateLocalAV();
                            break;
                        case MegaChatCall.CALL_STATUS_IN_PROGRESS:
                            checkInProgressCall();
                            break;
                        case MegaChatCall.CALL_STATUS_JOINING:
                            break;
                        case MegaChatCall.CALL_STATUS_TERMINATING_USER_PARTICIPATION:
                        case MegaChatCall.CALL_STATUS_DESTROYED:
                            checkTerminatingCall();
                            break;
                        case MegaChatCall.CALL_STATUS_USER_NO_PRESENT:
                            checkUserNoPresentInCall();
                            break;
                        case MegaChatCall.CALL_STATUS_RECONNECTING:
                            checkReconnectingCall();
                            break;
                    }
                }
            }

            if (intent.getAction().equals(ACTION_CHANGE_CALL_ON_HOLD)) {
                checkCallOnHold();
            }

            if (intent.getAction().equals(ACTION_CHANGE_LOCAL_AVFLAGS)) {
                updateLocalAV();
            }

            if (intent.getAction().equals(ACTION_CHANGE_COMPOSITION)) {
                int typeChange = intent.getIntExtra(TYPE_CHANGE_COMPOSITION, 0);
                long peerIdReceived = intent.getLongExtra(UPDATE_PEER_ID, MEGACHAT_INVALID_HANDLE);
                long clientIdReceived = intent.getLongExtra(UPDATE_CLIENT_ID, MEGACHAT_INVALID_HANDLE);
                checkCompositionChanges(typeChange, peerIdReceived, clientIdReceived);
            }
        }
    };

    /**
     * Method for controlling changes in sessions.
     */
    private BroadcastReceiver chatSessionUpdateReceiver = new BroadcastReceiver() {
        @Override
        public void onReceive(Context context, Intent intent) {
            if (intent == null || intent.getAction() == null)
                return;

            long chatIdReceived = intent.getLongExtra(UPDATE_CHAT_CALL_ID, MEGACHAT_INVALID_HANDLE);
            if (chatIdReceived != getCurrentChatid()) {
                logWarning("Call in different chat");
                long callIdReceived = intent.getLongExtra(UPDATE_CALL_ID, MEGACHAT_INVALID_HANDLE);
                if (callChat != null && callIdReceived != callChat.getId() && (intent.getAction().equals(ACTION_SESSION_STATUS_UPDATE) || intent.getAction().equals(ACTION_CHANGE_SESSION_ON_HOLD))) {
                    checkAnotherCallOnHold();
                }
                return;
            }

            long callId = intent.getLongExtra(UPDATE_CALL_ID, MEGACHAT_INVALID_HANDLE);
            if (callId == MEGACHAT_INVALID_HANDLE) {
                logWarning("Call recovered is incorrect");
                return;
            }

            updateCall(callId);
            if(!intent.getAction().equals(ACTION_UPDATE_CALL)){

                long peerId = intent.getLongExtra(UPDATE_PEER_ID, MEGACHAT_INVALID_HANDLE);
                long clientId = intent.getLongExtra(UPDATE_CLIENT_ID, MEGACHAT_INVALID_HANDLE);
                MegaChatSession session = getSessionCall(peerId, clientId);

                if (intent.getAction().equals(ACTION_CHANGE_REMOTE_AVFLAGS)) {
                    updateRemoteAV(session);
                }

                if (intent.getAction().equals(ACTION_CHANGE_AUDIO_LEVEL)) {
                    checkAudioLevel(session);
                }

                if (intent.getAction().equals(ACTION_CHANGE_NETWORK_QUALITY)) {
                    checkNetworkQuality(session);
                }

                if (intent.getAction().equals(ACTION_CHANGE_SESSION_ON_HOLD)) {
                    logDebug("The session on hold change");
                    if(chat.isGroup()){
                        checkSessionOnHold(peerId, clientId);
                    }else{
                        checkCallOnHold();
                    }
                }

                if (intent.getAction().equals(ACTION_SESSION_STATUS_UPDATE)) {

                    int sessionStatus = intent.getIntExtra(UPDATE_SESSION_STATUS, INVALID_CALL_STATUS);
                    logDebug("The session status changed to "+sessionStatusToString(sessionStatus));

                    if (sessionStatus == MegaChatSession.SESSION_STATUS_DESTROYED) {
                        int termCode = intent.getIntExtra(UPDATE_SESSION_TERM_CODE, -1);
                        if (termCode == MegaChatCall.TERM_CODE_ERROR) {
                            checkReconnectingCall();
                            return;
                        }

                        if (termCode == MegaChatCall.TERM_CODE_USER_HANGUP) {
                            checkHangCall(callId);
                        }
                    }

                    if (sessionStatus == MegaChatSession.SESSION_STATUS_IN_PROGRESS) {
                        if(cameraFragmentFullScreen != null){
                            cameraFragmentFullScreen.changeUser(chatId, callChat.getId(), peerId, clientId);
                        }
                        hideReconnecting();
                        updateAVFlags(session);
                        updateSubtitleNumberOfVideos();
                    }
                }
            }
        }
    };

    private BroadcastReceiver proximitySensorReceiver = new BroadcastReceiver() {
        @Override
        public void onReceive(Context context, Intent intent) {
            if (intent == null)
                return;

            boolean isNear = intent.getBooleanExtra(UPDATE_PROXIMITY_SENSOR_STATUS, false);
            boolean realStatus = MegaApplication.getVideoStatus(chatId);
            if (!realStatus) {
                inTemporaryState = false;
            } else if (isNear) {
                inTemporaryState = true;
                megaChatApi.disableVideo(chatId, ChatCallActivity.this);
            } else {
                inTemporaryState = false;
                megaChatApi.enableVideo(chatId, ChatCallActivity.this);
            }
        }
    };

    @Override
    protected void onCreate(Bundle savedInstanceState) {
        super.onCreate(savedInstanceState);
        cancelIncomingCallNotification(this);
        setContentView(R.layout.activity_calls_chat);
        app.setShowPinScreen(true);
        chatC = new ChatController(this);
        statusBarHeight = getStatusBarHeight();

        widthScreenPX = getOutMetrics().widthPixels;

        if (megaChatApi != null) {
            megaChatApi.retryPendingConnections(false, null);
        }

        if (megaApi == null || megaApi.getRootNode() == null || megaChatApi == null || megaChatApi.getInitState() == MegaChatApi.INIT_ERROR) {
            logWarning("Refresh session - sdk || karere");
            Intent intent = new Intent(this, LoginActivityLollipop.class);
            intent.putExtra(VISIBLE_FRAGMENT, LOGIN_FRAGMENT);
            intent.setFlags(Intent.FLAG_ACTIVITY_CLEAR_TOP);
            startActivity(intent);
            finish();
            return;
        }
        getWindow().addFlags(WindowManager.LayoutParams.FLAG_KEEP_SCREEN_ON);
        fragmentContainer = findViewById(R.id.file_info_fragment_container);

        tB = findViewById(R.id.call_toolbar);
        if (tB == null) {
            logWarning("Toolbar is Null");
            return;
        }
        tB.setVisibility(View.VISIBLE);
        setSupportActionBar(tB);
        aB = getSupportActionBar();
        aB.setHomeAsUpIndicator(R.drawable.ic_arrow_back_white);
        aB.setHomeButtonEnabled(true);
        aB.setDisplayHomeAsUpEnabled(true);
        aB.setDisplayShowHomeEnabled(true);
        aB.setTitle(null);
        aB.setSubtitle(null);

        titleToolbar = tB.findViewById(R.id.title_toolbar);
        titleToolbar.setText(" ");
        titleToolbar.setMaxWidthEmojis(px2dp(TITLE_TOOLBAR, getOutMetrics()));

        subtitleToobar = tB.findViewById(R.id.subtitle_toolbar);
        callInProgressChrono = tB.findViewById(R.id.simple_chronometer);
        linearParticipants = tB.findViewById(R.id.ll_participants);
        participantText = tB.findViewById(R.id.participants_text);
        linearParticipants.setVisibility(View.GONE);
        totalVideosAllowed = megaChatApi.getMaxVideoCallParticipants();
        callOnHoldLayout = findViewById(R.id.call_on_hold_layout);
        callOnHoldText = findViewById(R.id.call_on_hold_text);
        callOnHoldLayout.setVisibility(View.GONE);
        mutateOwnCallLayout = findViewById(R.id.mutate_own_call);
        mutateOwnCallLayout.setVisibility(View.GONE);
        mutateContactCallLayout = findViewById(R.id.mutate_contact_call);
        mutateContactCallLayout.setVisibility(View.GONE);
        mutateCallText = findViewById(R.id.text_mutate_contact_call);
        smallElementsIndividualCallLayout = findViewById(R.id.small_elements_individual_call);
        smallElementsIndividualCallLayout.setVisibility(View.GONE);
        bigElementsIndividualCallLayout = findViewById(R.id.big_elements_individual_call);
        bigElementsIndividualCallLayout.setVisibility(View.GONE);
        linearFAB = findViewById(R.id.linear_buttons);
        displayLinearFAB(false);
        infoUsersBar = findViewById(R.id.info_users_bar);
        infoUsersBar.setVisibility(View.GONE);
        reconnectingLayout = findViewById(R.id.reconnecting_layout);
        reconnectingLayout.setVisibility(View.GONE);
        reconnectingText = findViewById(R.id.reconnecting_text);

        anotherCallLayout = findViewById(R.id.another_call_layout);
        anotherCallLayout.setOnClickListener(this);
        anotherCallLayoutLayer = findViewById(R.id.another_call_layout_layer);
        anotherCallTitle = findViewById(R.id.another_call_title);
        anotherCallSubtitle = findViewById(R.id.another_call_subtitle);
        anotherCallLayout.setVisibility(View.GONE);

        isManualMode = false;

        relativeCall = findViewById(R.id.relative_answer_call_fab);
        relativeCall.requestLayout();
        relativeCall.setVisibility(View.GONE);

        linearArrowCall = findViewById(R.id.linear_arrow_call);
        linearArrowCall.setVisibility(View.GONE);
        firstArrowCall = findViewById(R.id.first_arrow_call);
        secondArrowCall = findViewById(R.id.second_arrow_call);
        thirdArrowCall = findViewById(R.id.third_arrow_call);
        fourArrowCall = findViewById(R.id.four_arrow_call);

        relativeVideo = findViewById(R.id.relative_video_fab);
        relativeVideo.requestLayout();
        relativeVideo.setVisibility(View.GONE);

        linearArrowVideo = findViewById(R.id.linear_arrow_video);
        linearArrowVideo.setVisibility(View.GONE);
        firstArrowVideo = findViewById(R.id.first_arrow_video);
        secondArrowVideo = findViewById(R.id.second_arrow_video);
        thirdArrowVideo = findViewById(R.id.third_arrow_video);
        fourArrowVideo = findViewById(R.id.four_arrow_video);

        answerCallFAB = findViewById(R.id.answer_call_fab);
        enableFab(answerCallFAB);
        answerCallFAB.hide();

        onHoldFAB = findViewById(R.id.on_hold_fab);
        onHoldFAB.setOnClickListener(this);
        enableFab(onHoldFAB);
        onHoldFAB.hide();

        videoFAB = findViewById(R.id.video_fab);
        videoFAB.setOnClickListener(this);
        enableFab(videoFAB);
        videoFAB.hide();

        rejectFAB = findViewById(R.id.reject_fab);
        rejectFAB.setOnClickListener(this);
        enableFab(rejectFAB);
        rejectFAB.hide();

        speakerFAB = findViewById(R.id.speaker_fab);
        speakerFAB.setOnClickListener(this);
        enableFab(speakerFAB);
        speakerFAB.hide();

        microFAB = findViewById(R.id.micro_fab);
        microFAB.setOnClickListener(this);
        enableFab(microFAB);
        microFAB.hide();

        hangFAB = findViewById(R.id.hang_fab);
        hangFAB.setOnClickListener(this);
        enableFab(hangFAB);
        hangFAB.hide();

        shake = AnimationUtils.loadAnimation(this, R.anim.shake);

        //Cameras in Group call
        bigElementsGroupCallLayout = findViewById(R.id.big_elements_group_call);
        bigElementsGroupCallLayout.setVisibility(View.GONE);

        //Recycler View for 1-6 peers
        recyclerViewLayout = findViewById(R.id.rl_recycler_view);
        recyclerViewLayout.setPadding(0, 0, 0, 0);
        recyclerViewLayout.setVisibility(View.GONE);
        recyclerView = findViewById(R.id.recycler_view_cameras);
        recyclerView.setPadding(0, 0, 0, 0);
        recyclerView.setColumnWidth((int) widthScreenPX);
        recyclerView.setItemAnimator(new DefaultItemAnimator());
        recyclerView.setVisibility(View.GONE);

        //Big elements group calls
        peerSelectedCameraLayout = findViewById(R.id.peer_selected_layout);
        RelativeLayout.LayoutParams params = (RelativeLayout.LayoutParams) peerSelectedCameraLayout.getLayoutParams();
        params.setMargins(0, getActionBarHeight(this), 0, 0);
        peerSelectedCameraLayout.setLayoutParams(params);
        peerSelectedFragmentContainer = findViewById(R.id.fragment_peer_selected);
        peerSelectedFragmentContainer.setVisibility(View.GONE);
        peerSelectedCameraLayout.setVisibility(View.GONE);

        //Recycler View for 7-8 peers (because 9-10 without video)
        bigRecyclerViewLayout = findViewById(R.id.rl_big_recycler_view);
        layoutManager = new LinearLayoutManager(this, LinearLayoutManager.HORIZONTAL, false);
        bigRecyclerView = findViewById(R.id.big_recycler_view_cameras);
        bigRecyclerView.setLayoutManager(layoutManager);
        placeCarouselParticipants(true);
        bigRecyclerView.setVisibility(View.GONE);
        bigRecyclerViewLayout.setVisibility(View.GONE);

        /*Small*/
        smallCameraLayout = findViewById(R.id.small_camera_parent);
        smallFragmentContainer = findViewById(R.id.small_camera_fragment);
        RelativeLayout.LayoutParams paramsSmall = (RelativeLayout.LayoutParams) smallFragmentContainer.getLayoutParams();
        paramsSmall.addRule(RelativeLayout.ALIGN_PARENT_RIGHT, RelativeLayout.TRUE);
        paramsSmall.addRule(RelativeLayout.ALIGN_PARENT_BOTTOM, RelativeLayout.TRUE);
        smallFragmentContainer.setLayoutParams(paramsSmall);
        smallFragmentContainer.setOnTouchListener(new OnDragTouchListener(smallFragmentContainer, smallCameraLayout));
        smallCameraLayout.setVisibility(View.GONE);
        smallFragmentContainer.setVisibility(View.GONE);

        /*FullScreen*/
        fullScreenCameraLayout = findViewById(R.id.full_screen_parent);
        fullScreenFragmentContainer = findViewById(R.id.full_screen_fragment);
        RelativeLayout.LayoutParams paramsFS = (RelativeLayout.LayoutParams) fullScreenFragmentContainer.getLayoutParams();
        paramsFS.addRule(RelativeLayout.ALIGN_PARENT_RIGHT, RelativeLayout.TRUE);
        paramsFS.addRule(RelativeLayout.ALIGN_PARENT_BOTTOM, RelativeLayout.TRUE);
        fullScreenFragmentContainer.setLayoutParams(paramsFS);
        fullScreenCameraLayout.setVisibility(View.GONE);
        fullScreenFragmentContainer.setVisibility(View.GONE);

        Bundle extras = getIntent().getExtras();
        if (extras != null) {
            chatId = extras.getLong(CHAT_ID, MEGACHAT_INVALID_HANDLE);
            if (Build.VERSION.SDK_INT >= Build.VERSION_CODES.LOLLIPOP) {
                Window window = this.getWindow();
                window.addFlags(WindowManager.LayoutParams.FLAG_DRAWS_SYSTEM_BAR_BACKGROUNDS);
                window.clearFlags(WindowManager.LayoutParams.FLAG_TRANSLUCENT_STATUS);
                window.setStatusBarColor(ContextCompat.getColor(this, R.color.black));
            }

            if (Build.VERSION.SDK_INT <= Build.VERSION_CODES.GINGERBREAD) {
                requestWindowFeature(Window.FEATURE_NO_TITLE);
                this.getWindow().setFlags(WindowManager.LayoutParams.FLAG_FULLSCREEN, WindowManager.LayoutParams.FLAG_FULLSCREEN);
            }

            videoFAB.setBackgroundTintList(ColorStateList.valueOf(ContextCompat.getColor(this, R.color.disable_fab_chat_call)));
            videoFAB.setImageDrawable(ContextCompat.getDrawable(this, R.drawable.ic_video_off));
            speakerFAB.setBackgroundTintList(ColorStateList.valueOf(ContextCompat.getColor(this, R.color.disable_fab_chat_call)));
            speakerFAB.setImageDrawable(ContextCompat.getDrawable(this, R.drawable.ic_speaker_off));
            onHoldFAB.setBackgroundTintList(ColorStateList.valueOf(ContextCompat.getColor(this, R.color.disable_fab_chat_call)));
            onHoldFAB.setImageDrawable(ContextCompat.getDrawable(this, R.drawable.ic_call_hold_fab));
            microFAB.setBackgroundTintList(ColorStateList.valueOf(ContextCompat.getColor(this, R.color.accentColor)));
            microFAB.setImageDrawable(ContextCompat.getDrawable(this, R.drawable.ic_record_audio_w));

            initialUI(chatId);
        }

        IntentFilter filterCall = new IntentFilter(ACTION_UPDATE_CALL);
        filterCall.addAction(ACTION_CALL_STATUS_UPDATE);
        filterCall.addAction(ACTION_CHANGE_LOCAL_AVFLAGS);
        filterCall.addAction(ACTION_CHANGE_COMPOSITION);
<<<<<<< HEAD
        filterCall.addAction(ACTION_CHANGE_CALL_ON_HOLD);
=======
>>>>>>> 706de889
        registerReceiver(chatCallUpdateReceiver, filterCall);

        IntentFilter filterSession = new IntentFilter(ACTION_UPDATE_CALL);
        filterSession.addAction(ACTION_SESSION_STATUS_UPDATE);
        filterSession.addAction(ACTION_CHANGE_REMOTE_AVFLAGS);
        filterSession.addAction(ACTION_CHANGE_AUDIO_LEVEL);
        filterSession.addAction(ACTION_CHANGE_NETWORK_QUALITY);
<<<<<<< HEAD
        filterSession.addAction(ACTION_CHANGE_SESSION_ON_HOLD);
=======
>>>>>>> 706de889
        registerReceiver(chatSessionUpdateReceiver, filterSession);

        IntentFilter filterProximitySensor = new IntentFilter(BROADCAST_ACTION_INTENT_PROXIMITY_SENSOR);
        registerReceiver(proximitySensorReceiver, filterProximitySensor);
    }

    @Override
    public void onRequestStart(MegaApiJava api, MegaRequest request) {
        logDebug("Type: " + request.getType());
    }

    @Override
    public void onRequestUpdate(MegaApiJava api, MegaRequest request) {
        logDebug("onRequestUpdate");
    }

    @SuppressLint("NewApi")
    @Override
    public void onRequestFinish(MegaApiJava api, MegaRequest request, MegaError e) {
        logDebug("Type: " + request.getType());
        if (request.getType() == MegaRequest.TYPE_GET_ATTR_USER && e.getErrorCode() != MegaError.API_OK) {

            Bitmap avatar = getImageAvatarCall(this, chat, chat.getPeerHandle(0));
            if (avatar == null) {
                logWarning("No avatar found, no change needed");
                return;
            }

            if (!chat.isGroup()) {
                if (chat.getPeerEmail(0).compareTo(request.getEmail()) == 0) {
                    if (cameraFragmentFullScreen != null) {
                        cameraFragmentFullScreen.setAvatar(chat.getPeerHandle(0), avatar);
                    }
                }
            } else if (lessThanSevenParticipants() && adapterGrid != null) {
                adapterGrid.updateAvatarImage(request.getEmail());

            } else if (!lessThanSevenParticipants() && adapterList != null) {
                adapterList.updateAvatarImage(request.getEmail());
                if (chat != null && peerSelected != null && chat.getPeerEmailByHandle(peerSelected.getPeerId()) != null && chat.getPeerEmailByHandle(peerSelected.getPeerId()).compareTo(request.getEmail()) == 0) {
                    if (cameraFragmentPeerSelected != null) {
                        cameraFragmentPeerSelected.setAvatar(peerSelected.getPeerId(), avatar);
                    }
                }
            }
        }
    }

    @Override
    public void onRequestTemporaryError(MegaApiJava api, MegaRequest request, MegaError e) {
    }

    /**
     * Method to know if the action bar is being displayed.
     *
     * @return True if it's visible. False if it's hidden.
     */
    public boolean isActionBarShowing() {
        return aB.isShowing();
    }

    /**
     * Method to hide the action bar.
     */
    private void hideActionBar() {
        if (aB == null || !isActionBarShowing()) return;
        if (tB == null) {
            aB.hide();
            return;
        }
        tB.animate().translationY(-220).setDuration(DURATION_TOOLBAR_ANIMATION).withEndAction(() -> {
            aB.hide();
            if (checkIfNecessaryUpdateMuteIcon()) {
                adapterGrid.updateMuteIcon();
            }
        }).start();
    }

    /**
     * Method to show the action bar.
     */
    private void showActionBar() {
        if (aB == null || isActionBarShowing()) return;
        if (tB == null) {
            aB.show();
            return;
        }

        tB.animate().translationY(0).setDuration(DURATION_TOOLBAR_ANIMATION).withEndAction(() -> {
            aB.show();
            if (checkIfNecessaryUpdateMuteIcon()) {
                adapterGrid.updateMuteIcon();
            }
        }).start();
    }

    /**
     * Method for finding out if the muted icon needs to be updated.
     *
     * @return True, if it needs to be updated. False, if not.
     */
    private boolean checkIfNecessaryUpdateMuteIcon() {
        return chat.isGroup() && adapterGrid != null && (peersOnCall.size() == 2 || peersOnCall.size() == 5 || peersOnCall.size() == MAX_PARTICIPANTS_GRID);
    }

    /**
     * Method to hide the FAB buttons.
     */
    private void hideFABs() {
        videoFAB.hide();
        linearArrowVideo.setVisibility(View.GONE);
        relativeVideo.setVisibility(View.GONE);
        microFAB.hide();
        speakerFAB.hide();
        onHoldFAB.hide();
        rejectFAB.hide();
        answerCallFAB.hide();
        hangFAB.hide();

        linearArrowCall.setVisibility(View.GONE);
        relativeCall.setVisibility(View.GONE);
        placeCarouselParticipants(false);
    }

    /**
     * Method for resetting the height and width of videos in group calls.
     */
    private void restoreHeightAndWidth() {
        if (peersOnCall == null || peersOnCall.isEmpty()) return;
        logDebug("restoreHeightAndWidth");
        for (InfoPeerGroupCall peer : peersOnCall) {
            if (peer.getListener() == null) break;
            if (peer.getListener().getHeight() != 0) {
                peer.getListener().setHeight(0);
            }
            if (peer.getListener().getWidth() != 0) {
                peer.getListener().setWidth(0);
            }
        }
    }

    @Override
    public void onPause() {
        super.onPause();
        app.unregisterProximitySensor();
    }

    @Override
    protected void onResume() {
        super.onResume();
        stopService(new Intent(this, IncomingCallService.class));
        restoreHeightAndWidth();
        app.startProximitySensor();
        this.getWindow().addFlags(WindowManager.LayoutParams.FLAG_DISMISS_KEYGUARD);
        this.getWindow().addFlags(WindowManager.LayoutParams.FLAG_SHOW_WHEN_LOCKED);
        this.getWindow().addFlags(WindowManager.LayoutParams.FLAG_TURN_SCREEN_ON);

        sendSignalPresence();
    }

    private void destroyAdapter() {
        if (lessThanSevenParticipants() && adapterGrid != null) {
            adapterGrid.onDestroy();
            adapterGrid = null;
        }
        if (!lessThanSevenParticipants() && adapterList != null) {
            adapterList.onDestroy();
            adapterList = null;
        }
    }

    @Override
    public void onDestroy() {
        app.unregisterProximitySensor();

        removeFullScreenFragment();
        removeSmallFragment();
        removePeerSelectedFragment();

        clearHandlers();
        activateChrono(false, callInProgressChrono, callChat);
        restoreHeightAndWidth();

        peerSelected = null;
        if (adapterList != null) {
            adapterList.updateMode(false);
        }
        isManualMode = false;
        destroyAdapter();

        peersOnCall.clear();
        if (recyclerView != null) {
            recyclerView.setAdapter(null);
        }
        if (bigRecyclerView != null) {
            bigRecyclerView.setAdapter(null);
        }

        unregisterReceiver(chatCallUpdateReceiver);
        unregisterReceiver(chatSessionUpdateReceiver);
<<<<<<< HEAD
        LocalBroadcastManager.getInstance(this).unregisterReceiver(proximitySensorReceiver);
=======
        unregisterReceiver(proximitySensorReceiver);
>>>>>>> 706de889

        super.onDestroy();
    }

    private void finishActivity() {
        if (Build.VERSION.SDK_INT >= Build.VERSION_CODES.LOLLIPOP) {
            super.finishAndRemoveTask();
        } else {
            super.finish();
        }
    }

    @Override
    public void onBackPressed() {
        logDebug("onBackPressed");
        super.onBackPressed();
        finishActivity();
    }

    @Override
    public void onRequestStart(MegaChatApiJava api, MegaChatRequest request) {
        logDebug("Type: " + request.getType());
    }

    @Override
    public void onRequestUpdate(MegaChatApiJava api, MegaChatRequest request) {
        logDebug("Type: " + request.getType());
    }

    @Override
    public void onRequestFinish(MegaChatApiJava api, MegaChatRequest request, MegaChatError e) {
        logDebug("Type: " + request.getType());

        if (request.getType() == MegaChatRequest.TYPE_HANG_CHAT_CALL) {
            logDebug("TYPE_HANG_CHAT_CALL");
            if (getCall() == null) return;

            if(chatIdToHang == chatId){
                app.setSpeakerStatus(callChat.getChatid(), false);
                finishActivity();
            }else{
                app.setSpeakerStatus(callChat.getChatid(), answerWithVideo);
                megaChatApi.answerChatCall(chatId, answerWithVideo, ChatCallActivity.this);
                clearAnimations();
            }
        } else if (request.getType() == MegaChatRequest.TYPE_ANSWER_CHAT_CALL) {

            if (e.getErrorCode() == MegaChatError.ERROR_OK) {
                if (request.getFlag() == true) {
                    logDebug("Ok answer with video");
                } else {
                    logDebug("Ok answer with NO video - ");
                }

                updateLocalAV();
            } else {
                logWarning("Error call: " + e.getErrorString());

                if (e.getErrorCode() == MegaChatError.ERROR_TOOMANY) {
                    showErrorAlertDialogGroupCall(getString(R.string.call_error_too_many_participants), true, this);
                } else {
                    if (getCall() == null) return;
                    app.setSpeakerStatus(callChat.getChatid(), false);
                    finishActivity();
                }
            }
        } else if (request.getType() == MegaChatRequest.TYPE_DISABLE_AUDIO_VIDEO_CALL) {

            if (e.getErrorCode() != MegaChatError.ERROR_OK) {
                logWarning("Error changing audio or video: " + e.getErrorString());
                if (e.getErrorCode() == MegaChatError.ERROR_TOOMANY) {
                    showSnackbar(getString(R.string.call_error_too_many_video));
                }
            }
        } else if (request.getType() == MegaChatRequest.TYPE_SET_CALL_ON_HOLD) {
            if (e.getErrorCode() == MegaChatError.ERROR_NOENT) {
                logWarning("Error. No calls in this chat " + e.getErrorString());
            } else if (e.getErrorCode() == MegaChatError.ERROR_ACCESS) {
                logWarning("Error. The call is not in progress " + e.getErrorString());
                showSnackbar(getString(R.string.call_error_call_on_hold));
            } else if (e.getErrorCode() == MegaChatError.ERROR_ARGS) {
                logWarning("Error. The call was already in that state " + e.getErrorString());
            }
        }
    }

    @Override
    public void onRequestTemporaryError(MegaChatApiJava api, MegaChatRequest request, MegaChatError e) {
    }

    /**
     * Method for hidding the reconnect call bar.
     */
    public void hideReconnecting() {
        if (!reconnectingLayout.isShown()) return;
        logDebug("Hidding Reconnecting bar and showing You are back bar");
        reconnectingLayout.setBackgroundColor(ContextCompat.getColor(this, R.color.accentColor));
        reconnectingText.setText(getString(R.string.connected_message));
        reconnectingLayout.setAlpha(1);
        reconnectingLayout.setVisibility(View.VISIBLE);
        reconnectingLayout.animate()
                .alpha(0f)
                .setDuration(INFO_ANIMATION)
                .setListener(new AnimatorListenerAdapter() {
                    @Override
                    public void onAnimationEnd(Animator animation) {
                        reconnectingLayout.setVisibility(View.GONE);
                    }
                });
        updateSubTitle();
    }

    /**
     * Method for displaying the reconnect call bar.
     */
    private void showReconnecting() {
        reconnectingLayout.clearAnimation();
        if (reconnectingLayout.isShown() && !reconnectingText.getText().equals(getString(R.string.connected_message)))
            return;

        reconnectingLayout.setBackgroundColor(ContextCompat.getColor(this, R.color.reconnecting_bar));
        reconnectingText.setText(getString(R.string.reconnecting_message));
        reconnectingLayout.setVisibility(View.VISIBLE);
        reconnectingLayout.setAlpha(1);
    }

    private void connectingCall() {
        subtitleToobar.setVisibility(View.VISIBLE);
        activateChrono(false, callInProgressChrono, callChat);
        subtitleToobar.setText(getString(R.string.chat_connecting));
    }

    private void updateInfoUsersBar(String text) {
        logDebug("updateInfoUsersBar");
        infoUsersBar.setText(text);
        infoUsersBar.setBackgroundColor(ContextCompat.getColor(this, R.color.accentColor));
        infoUsersBar.setAlpha(1);
        infoUsersBar.setVisibility(View.VISIBLE);
        infoUsersBar.animate().alpha(0).setDuration(INFO_ANIMATION);
    }

    private void sendSignalPresence() {
        if (getCall() == null) return;
        if (callChat.getStatus() != MegaChatCall.CALL_STATUS_IN_PROGRESS && callChat.getStatus() != MegaChatCall.CALL_STATUS_REQUEST_SENT)
            return;

        app.sendSignalPresenceActivity();
    }

    /**
     * Method for positioning the fab buttons.
     *
     * @param isIncomingCall True, if the call is incoming and the arrows should be displayed. False, if not.
     */
    private void displayLinearFAB(boolean isIncomingCall) {
        logDebug("displayLinearFAB");
        RelativeLayout.LayoutParams layoutParams;
        if (isIncomingCall) {
            layoutParams = new RelativeLayout.LayoutParams(RelativeLayout.LayoutParams.WRAP_CONTENT, RelativeLayout.LayoutParams.MATCH_PARENT);
        } else {
            layoutParams = new RelativeLayout.LayoutParams(RelativeLayout.LayoutParams.WRAP_CONTENT, RelativeLayout.LayoutParams.WRAP_CONTENT);

        }
        layoutParams.addRule(RelativeLayout.ALIGN_PARENT_BOTTOM, RelativeLayout.TRUE);
        layoutParams.addRule(RelativeLayout.CENTER_HORIZONTAL, RelativeLayout.TRUE);
        linearFAB.setLayoutParams(layoutParams);
        linearFAB.requestLayout();
        linearFAB.setOrientation(LinearLayout.HORIZONTAL);
    }

    @Override
    public void onClick(View v) {
        logDebug("onClick");
        if (getCall() == null) return;

        switch (v.getId()) {
            case R.id.another_call_layout:
                returnToAnotherCall();
                break;

            case R.id.video_fab:
                logDebug("Video FAB");
                if (callChat.getStatus() == MegaChatCall.CALL_STATUS_RING_IN) {
                    if (canNotJoinCall(this, callChat, chat)) break;

                    displayLinearFAB(false);
                    checkAnswerCall(true);

                } else if (callChat.hasLocalVideo()) {
                    megaChatApi.disableVideo(chatId, this);
                } else {
                    logDebug("Enable Video");
                    megaChatApi.enableVideo(chatId, this);
                }
                sendSignalPresence();
                break;

            case R.id.micro_fab:
                logDebug("Click on micro fab");
                if (callChat.hasLocalAudio()) {
                    megaChatApi.disableAudio(chatId, this);
                } else {
                    megaChatApi.enableAudio(chatId, this);
                }
                sendSignalPresence();
                break;

            case R.id.speaker_fab:
                logDebug("Click on speaker fab");
                if (app.getSpeakerStatus(callChat.getChatid())) {
                    app.setSpeakerStatus(callChat.getChatid(), false);
                } else {
                    app.setSpeakerStatus(callChat.getChatid(), true);
                }
                updateLocalSpeakerStatus();
                sendSignalPresence();
                break;

            case R.id.on_hold_fab:
                logDebug("Click on call on hold fab");
                MegaChatCall callOnHold = getAnotherCallOnHold(callChat.getId());
                if (callOnHold == null) {
                    if (getCall() == null)
                        break;

                    if (callChat.isOnHold()) {
                        checkAnotherCallActive();
                    } else {
                        megaChatApi.setCallOnHold(chatId, true, this);
                        sendSignalPresence();
                    }
                } else {
                    returnToAnotherCallOnHold(callOnHold);
                }
                break;

            case R.id.reject_fab:
            case R.id.hang_fab:
                logDebug("Click on reject fab or hang fab");
                chatIdToHang = chatId;
                megaChatApi.hangChatCall(chatId, this);
                sendSignalPresence();
                break;

            case R.id.answer_call_fab:
                logDebug("Click on answer fab");
                if (callChat.getStatus() == MegaChatCall.CALL_STATUS_RING_IN) {
                    if (canNotJoinCall(this, callChat, chat)) break;

                    displayLinearFAB(false);
                    checkAnswerCall(false);
                }
                sendSignalPresence();
                break;
        }
    }

    private boolean checkPermissions() {
        if (Build.VERSION.SDK_INT >= Build.VERSION_CODES.M) {
            boolean hasCameraPermission = (ContextCompat.checkSelfPermission(this, Manifest.permission.CAMERA) == PackageManager.PERMISSION_GRANTED);
            if (!hasCameraPermission) {
                ActivityCompat.requestPermissions(this, new String[]{Manifest.permission.CAMERA}, REQUEST_CAMERA);
                return false;
            }
            boolean hasRecordAudioPermission = (ContextCompat.checkSelfPermission(this, Manifest.permission.RECORD_AUDIO) == PackageManager.PERMISSION_GRANTED);
            if (!hasRecordAudioPermission) {
                ActivityCompat.requestPermissions(this, new String[]{Manifest.permission.RECORD_AUDIO}, RECORD_AUDIO);
                return false;
            }
        }
        return true;
    }

    /**
     * Method for updating FAB buttons.
     */
    private void showInitialFABConfiguration() {
        if (getCall() == null)
            return;

        if(!checkPermissions()){
            rejectFAB.hide();
            answerCallFAB.hide();
            microFAB.hide();
            videoFAB.hide();
            hangFAB.show();
            onHoldFAB.hide();
            return;
        }
        logDebug("Call Status "+callStatusToString(callChat.getStatus()));

        if (callChat.getStatus() == MegaChatCall.CALL_STATUS_RING_IN) {
            relativeCall.setVisibility(View.VISIBLE);
            answerCallFAB.show();
            linearArrowCall.setVisibility(View.GONE);
            relativeVideo.setVisibility(View.VISIBLE);
            videoFAB.setBackgroundTintList(ColorStateList.valueOf(ContextCompat.getColor(this, R.color.accentColor)));
            videoFAB.setImageDrawable(ContextCompat.getDrawable(this, R.drawable.ic_videocam_white));
            if(!videoFAB.isShown()) videoFAB.show();

            linearArrowVideo.setVisibility(View.GONE);
            rejectFAB.show();
            speakerFAB.hide();
            onHoldFAB.hide();
            microFAB.hide();
            hangFAB.hide();

            if (callChat.hasVideoInitialCall()) {
                displayLinearFAB(true);

                answerCallFAB.setOnClickListener(this);
                videoFAB.setOnClickListener(null);
                linearArrowVideo.setVisibility(View.VISIBLE);

                videoFAB.startAnimation(shake);

                animationAlphaArrows(fourArrowVideo);
                handlerArrow1 = new Handler();
                handlerArrow1.postDelayed(new Runnable() {
                    public void run() {
                        animationAlphaArrows(thirdArrowVideo);
                        handlerArrow2 = new Handler();
                        handlerArrow2.postDelayed(new Runnable() {
                            public void run() {
                                animationAlphaArrows(secondArrowVideo);
                                handlerArrow3 = new Handler();
                                handlerArrow3.postDelayed(new Runnable() {
                                    public void run() {
                                        animationAlphaArrows(firstArrowVideo);
                                    }
                                }, ARROW_ANIMATION);
                            }
                        }, ARROW_ANIMATION);
                    }
                }, ARROW_ANIMATION);

                videoFAB.setOnTouchListener(new OnSwipeTouchListener(this) {
                    public void onSwipeTop() {
                        videoFAB.clearAnimation();
                        animationButtons(true);
                    }
                });

            } else {
                displayLinearFAB(true);

                linearArrowCall.setVisibility(View.VISIBLE);

                answerCallFAB.startAnimation(shake);

                animationAlphaArrows(fourArrowCall);
                handlerArrow4 = new Handler();
                handlerArrow4.postDelayed(new Runnable() {
                    public void run() {
                        animationAlphaArrows(thirdArrowCall);
                        handlerArrow5 = new Handler();
                        handlerArrow5.postDelayed(new Runnable() {
                            public void run() {
                                animationAlphaArrows(secondArrowCall);
                                handlerArrow6 = new Handler();
                                handlerArrow6.postDelayed(new Runnable() {
                                    public void run() {
                                        animationAlphaArrows(firstArrowCall);
                                    }
                                }, ARROW_ANIMATION);
                            }
                        }, ARROW_ANIMATION);
                    }
                }, ARROW_ANIMATION);

                answerCallFAB.setOnTouchListener(new OnSwipeTouchListener(this) {
                    public void onSwipeTop() {
                        answerCallFAB.clearAnimation();
                        animationButtons(false);
                    }
                });
            }

        } else if (callChat.getStatus() == MegaChatCall.CALL_STATUS_REQUEST_SENT || callChat.getStatus() == MegaChatCall.CALL_STATUS_IN_PROGRESS || callChat.getStatus() == MegaChatCall.CALL_STATUS_JOINING || callChat.getStatus() == MegaChatCall.CALL_STATUS_RECONNECTING) {

            if (!microFAB.isShown()) microFAB.show();
            updateMicroFABStatus();

            if (!speakerFAB.isShown()) speakerFAB.show();
            updateLocalSpeakerStatus();

            if (!onHoldFAB.isShown()) onHoldFAB.show();
            updateOnHoldFABStatus();

            if (!videoFAB.isShown()) videoFAB.show();
            updateVideoFABStatus();

            if(!hangFAB.isShown()) hangFAB.show();

            rejectFAB.hide();
            answerCallFAB.hide();

            relativeVideo.setVisibility(View.VISIBLE);
            linearArrowVideo.setVisibility(View.GONE);
            relativeCall.setVisibility(View.INVISIBLE);
            linearArrowCall.setVisibility(View.GONE);
        }

        placeCarouselParticipants(true);
    }

    private void animationButtons(final boolean isVideo) {
        logDebug("isVideo: " + isVideo);

        TranslateAnimation translateAnim = new TranslateAnimation(0, 0, 0, -380);
        translateAnim.setDuration(MOVE_ANIMATION);
        translateAnim.setFillAfter(true);
        translateAnim.setFillBefore(true);
        translateAnim.setRepeatCount(0);

        AlphaAnimation alphaAnim = new AlphaAnimation(1.0f, 0.0f);
        alphaAnim.setDuration(ALPHA_ANIMATION);
        alphaAnim.setFillAfter(true);
        alphaAnim.setFillBefore(true);
        alphaAnim.setRepeatCount(0);

        AnimationSet s = new AnimationSet(false);//false means don't share interpolators
        s.addAnimation(translateAnim);
        s.addAnimation(alphaAnim);

        if (!isVideo) {
            answerCallFAB.startAnimation(s);
        } else {
            videoFAB.startAnimation(s);
        }

        firstArrowVideo.clearAnimation();
        secondArrowVideo.clearAnimation();
        thirdArrowVideo.clearAnimation();
        fourArrowVideo.clearAnimation();
        linearArrowVideo.setVisibility(View.GONE);

        translateAnim.setAnimationListener(new Animation.AnimationListener() {
            @Override
            public void onAnimationStart(Animation animation) {
            }

            @Override
            public void onAnimationRepeat(Animation animation) {
            }

            @Override
            public void onAnimationEnd(Animation animation) {
                displayLinearFAB(false);
                if (!isVideo) {
                    answerCallFAB.hide();
                    answerCall(false);
                } else {
                    videoFAB.hide();
                    answerCall(true);
                }
            }
        });
    }

    /**
     * Method for positioning the carousel of participants.
     *
     * @param isAlignBotton True, if it must be placed below the selected video. False, if it must be placed above.
     */
    private void placeCarouselParticipants(boolean isAlignBotton) {

        if (bigRecyclerViewLayout == null || bigRecyclerView == null || peerSelectedCameraLayout == null)
            return;

        RelativeLayout.LayoutParams bigRecyclerViewParams = new RelativeLayout.LayoutParams(RelativeLayout.LayoutParams.MATCH_PARENT, RelativeLayout.LayoutParams.WRAP_CONTENT);
        bigRecyclerViewParams.addRule(RelativeLayout.ALIGN_PARENT_LEFT, RelativeLayout.TRUE);

        if (isAlignBotton) {
            bigRecyclerViewParams.addRule(RelativeLayout.ALIGN_BOTTOM, peerSelectedCameraLayout.getId());
            bigRecyclerViewParams.addRule(RelativeLayout.BELOW, 0);

        } else {
            bigRecyclerViewParams.addRule(RelativeLayout.ALIGN_BOTTOM, 0);
            bigRecyclerViewParams.addRule(RelativeLayout.BELOW, peerSelectedCameraLayout.getId());
        }

        bigRecyclerViewLayout.setLayoutParams(bigRecyclerViewParams);
        bigRecyclerViewLayout.requestLayout();
    }

    /**
     * Check local audio and video values.
     */
    private void updateLocalAV() {
        if (getCall() != null && callChat.getStatus() != MegaChatCall.CALL_STATUS_RING_IN) {
            updateLocalVideoStatus();
            updateLocalAudioStatus();
            updateSubtitleNumberOfVideos();
        }
    }

    /**
     * Update the local video.
     */
    private void updateLocalVideoStatus() {
        if (getCall() == null)
            return;

        boolean isVideoOn = callChat.hasLocalVideo();
        if (!inTemporaryState) {
            app.setVideoStatus(callChat.getChatid(), isVideoOn);
        }

        if(!videoFAB.isShown()) videoFAB.show();
        updateVideoFABStatus();

        if (!chat.isGroup()) {
            if (cameraFragmentFullScreen != null) {
                cameraFragmentFullScreen.checkValues(megaChatApi.getMyUserHandle(), megaChatApi.getMyClientidHandle(chatId));
            }

            if (cameraFragmentSmall != null) {
                cameraFragmentSmall.checkValues(megaChatApi.getMyUserHandle(), megaChatApi.getMyClientidHandle(chatId));
            }

        } else {

            if (peersOnCall.isEmpty())
                return;

            for (int i = 0; i < peersOnCall.size(); i++) {
                InfoPeerGroupCall peerInfo = peersOnCall.get(i);
                if (isItMe(chatId, peerInfo.getPeerId(), peerInfo.getClientId())) {
                    if (isVideoOn == peerInfo.isVideoOn())
                        break;

                    peerInfo.setVideoOn(isVideoOn);
                    updateChangesVideo(i);
                    break;
                }
            }
        }

        invalidateOptionsMenu();
        checkTypeCall();
    }

    /**
     * Update the local audio.
     */
    private void updateLocalAudioStatus() {
        if (getCall() == null) return;

        logDebug("Call Status " + callStatusToString(callChat.getStatus()));
        boolean isAudioOn = callChat.hasLocalAudio();
        updateMicroFABStatus();

        if (!chat.isGroup()) {
            //Individual call
            refreshOwnMicro();
            if (cameraFragmentSmall != null) {
                cameraFragmentSmall.showMuteIcon(megaChatApi.getMyUserHandle(), megaChatApi.getMyClientidHandle(chatId));
            }

        } else {
            //Group call
            if (peersOnCall.isEmpty()) return;

            int position = peersOnCall.size() - 1;
            InfoPeerGroupCall infoPeer = peersOnCall.get(position);

            if (isAudioOn == infoPeer.isAudioOn())
                return;

            infoPeer.setAudioOn(isAudioOn);
            updateChangesAudio(position);
        }
    }

    /**
     * Update video FAB status depending on the state of the local video.
     */
    private void updateVideoFABStatus() {
        if (!videoFAB.isShown())
            return;

        if (callChat.hasLocalVideo()) {
            //Enable video FAB
            videoFAB.setBackgroundTintList(ColorStateList.valueOf(getResources().getColor(R.color.accentColor)));
            videoFAB.setImageDrawable(getResources().getDrawable(R.drawable.ic_videocam_white));
        } else {
            //Disable video FAB
            videoFAB.setBackgroundTintList(ColorStateList.valueOf(ContextCompat.getColor(this, R.color.disable_fab_chat_call)));
            videoFAB.setImageDrawable(getResources().getDrawable(R.drawable.ic_video_off));
        }
    }

    /**
     * Method for updating speaker status, ON or OFF..
     */
    private void updateLocalSpeakerStatus() {
        if (getCall() == null || (!statusCallInProgress(callChat.getStatus()) && callChat.getStatus() != MegaChatCall.CALL_STATUS_RING_IN))
            return;

        boolean isSpeakerOn = MegaApplication.getSpeakerStatus(callChat.getChatid());
        app.updateSpeakerStatus(isSpeakerOn, callChat.getStatus());

        if (isSpeakerOn) {
            speakerFAB.setBackgroundTintList(ColorStateList.valueOf(getResources().getColor(R.color.accentColor)));
            speakerFAB.setImageDrawable(getResources().getDrawable(R.drawable.ic_speaker_on));
        } else {
            speakerFAB.setBackgroundTintList(ColorStateList.valueOf(ContextCompat.getColor(this, R.color.disable_fab_chat_call)));
            speakerFAB.setImageDrawable(ContextCompat.getDrawable(this, R.drawable.ic_speaker_off));
        }
    }

    /**
     * Update micro FAB status depending on the state of the local audio.
     */
    private void updateMicroFABStatus() {
        if (callChat.hasLocalAudio()) {
            //Enable video FAB
            microFAB.setBackgroundTintList(ColorStateList.valueOf(getResources().getColor(R.color.accentColor)));
            microFAB.setImageDrawable(getResources().getDrawable(R.drawable.ic_record_audio_w));
        } else {
            //Disable video FAB
            microFAB.setBackgroundTintList(ColorStateList.valueOf(ContextCompat.getColor(this, R.color.disable_fab_chat_call)));
            microFAB.setImageDrawable(getResources().getDrawable(R.drawable.ic_mic_off));
        }
    }

    /**
     * Method to control when a call waiting is switched to active.
     */
    private void checkAnotherCallActive() {
        ArrayList<Long> chatsIDsWithCallActive = getCallsParticipating();

        if (chatsIDsWithCallActive != null || !chatsIDsWithCallActive.isEmpty()) {
            for (Long anotherChatId : chatsIDsWithCallActive) {
                if (callChat.getChatid() != anotherChatId && megaChatApi.getChatCall(anotherChatId) != null && !megaChatApi.getChatCall(anotherChatId).isOnHold()) {
                    megaChatApi.setCallOnHold(anotherChatId, true, this);
                    break;
                }
            }
        }

        megaChatApi.setCallOnHold(chatId, false, this);
        sendSignalPresence();
    }

    /**
     * Method for returning to a call on hold and activating it. The call will be put on hold.
     */
    private void returnToAnotherCallOnHold(MegaChatCall callOnHold) {
        if (callOnHold == null) {
            logWarning("There is no other call on hold");
            return;
        }

        MegaChatRoom chatCallOnHold = megaChatApi.getChatRoom(callOnHold.getChatid());
        if(chatCallOnHold == null){
            logWarning("The chats does not exist");
            return;
        }

        megaChatApi.setCallOnHold(chatId, true, this);
        megaChatApi.setCallOnHold(chatCallOnHold.getChatId(), false, this);

        sendSignalPresence();

        MegaApplication.setSpeakerStatus(chatCallOnHold.getChatId(), false);
        MegaApplication.setShowPinScreen(false);
        Intent intentOpenCall = new Intent(this, ChatCallActivity.class);
        intentOpenCall.addFlags(Intent.FLAG_ACTIVITY_CLEAR_TOP);
        intentOpenCall.putExtra(CHAT_ID, chatCallOnHold.getChatId());
        startActivity(intentOpenCall);
    }

    /**
     * Method for returning to a call on hold or call active.
     */
    private void returnToAnotherCall() {
        if (getCall() == null)
            return;

        ArrayList<Long> chatsIDsWithCallActive = getCallsParticipating();
        if (chatsIDsWithCallActive == null || chatsIDsWithCallActive.isEmpty())
            return;

        for (Long anotherChatId : chatsIDsWithCallActive) {
            if (callChat.getChatid() != anotherChatId) {
                logDebug("Returning to another call");
                MegaApplication.setSpeakerStatus(anotherChatId, false);
                MegaApplication.setShowPinScreen(false);
                Intent intentOpenCall = new Intent(this, ChatCallActivity.class);
                intentOpenCall.addFlags(Intent.FLAG_ACTIVITY_CLEAR_TOP);
                intentOpenCall.putExtra(CHAT_ID, anotherChatId);
                startActivity(intentOpenCall);
                return;
            }
        }
    }

    /**
     * Update the bar if there are calls on hold in other chats or not.
     *
     * @param currentChatId The current chat ID.
     */
    private void updateAnotherCallOnHoldBar(long currentChatId) {
        ArrayList<Long> chatsIDsWithCallActive = getCallsParticipating();
        if (chatsIDsWithCallActive == null || chatsIDsWithCallActive.isEmpty()) {
            anotherCallLayout.setVisibility(View.GONE);
            return;
        }

        if (getCall() != null && callChat.isOnHold()) {
            for (Long anotherChatId : chatsIDsWithCallActive) {
                if (anotherChatId != currentChatId) {
                    MegaChatCall call = megaChatApi.getChatCall(anotherChatId);
                    if (!call.isOnHold()) {
                        anotherCallLayout(call.isOnHold(), anotherChatId);
                        return;
                    }
                }
            }
        } else {
            for (Long anotherChatId : chatsIDsWithCallActive) {
                if (anotherChatId != currentChatId) {
                    MegaChatCall call = megaChatApi.getChatCall(anotherChatId);
                    if (call.isOnHold()) {
                        anotherCallLayout(call.isOnHold(), anotherChatId);
                        return;
                    }
                }
            }
        }
        anotherCallLayout.setVisibility(View.GONE);
    }

    private void anotherCallLayout(boolean isOnHold, long anotherChatId) {
        MegaChatRoom anotherChat = megaChatApi.getChatRoom(anotherChatId);
        if (!anotherChat.isGroup()) {
            MegaChatCall anotherCall = megaChatApi.getChatCall(anotherChatId);
            if (anotherCall != null) {
                MegaChatSession sessionAnotherChat = anotherCall.getMegaChatSession(anotherCall.getSessionsPeerid().get(0), anotherCall.getSessionsClientid().get(0));
                if (sessionAnotherChat != null && sessionAnotherChat.isOnHold()) {
                    isOnHold = true;
                }
            }
        }
        anotherCallTitle.setText(anotherChat.getTitle());
        anotherCallSubtitle.setText(getString(isOnHold ? R.string.call_on_hold : R.string.call_in_progress_layout));
        anotherCallSubtitle.setAlpha(1f);
        if (isOnHold) {
            anotherCallLayout.setAlpha(0.9f);
            anotherCallLayoutLayer.setBackgroundColor(ContextCompat.getColor(this, R.color.transparent_black2));
        } else {
            anotherCallLayout.setAlpha(1f);
            anotherCallLayoutLayer.setBackgroundColor(Color.TRANSPARENT);
        }
        anotherCallLayout.setVisibility(View.VISIBLE);
    }

    /**
     * Update the button if there are calls on hold in other chats or not.
     *
     * @param callOnHold The call on hold.
     */
    private void updateOnHoldFabButton(MegaChatCall callOnHold) {
        if (callOnHold != null) {
            onHoldFAB.setBackgroundTintList(ColorStateList.valueOf(getResources().getColor(R.color.disable_fab_chat_call)));
            onHoldFAB.setImageDrawable(getResources().getDrawable(R.drawable.ic_call_swap));
        } else {
            onHoldFAB.setImageDrawable(getResources().getDrawable(R.drawable.ic_call_hold_fab));
            onHoldFAB.setBackgroundTintList(ColorStateList.valueOf(getResources().getColor(callChat.isOnHold() ||
                    isSessionOnHold(chat.getChatId()) ? R.color.accentColor : R.color.disable_fab_chat_call)));
        }
    }

    /**
     * Update pause FAB status depending on the state of the call.
     */
    private void updateOnHoldFABStatus() {

        if (getCall() == null) {
            return;
        }

        if (callChat.getStatus() == MegaChatCall.CALL_STATUS_REQUEST_SENT ||
                callChat.getStatus() == MegaChatCall.CALL_STATUS_RECONNECTING ||
                (!callChat.isOnHold() && isSessionOnHold(chat.getChatId()) && !chat.isGroup())) {
            disableFab(onHoldFAB);
        } else {
            enableFab(onHoldFAB);
        }

        updateOnHoldFabButton(getAnotherCallOnHold(callChat.getId()));
        updateFABwithCallOnHold();
    }

    private void disableFab(final FloatingActionButton fab) {
        fab.setEnabled(false);
        fab.setAlpha(0.5f);
    }

    private void enableFab(final FloatingActionButton fab) {
        fab.setEnabled(true);
        fab.setAlpha(1f);
    }

    /**
     * Method to enable or disable the buttons depending on the call on hold.
     */
    private void updateFABwithCallOnHold() {
        if (callChat.isOnHold()) {
            disableFab(speakerFAB);
            disableFab(videoFAB);
            disableFab(microFAB);
        } else {
            enableFab(microFAB);
            enableFab(speakerFAB);
            if (!chat.isGroup() && isSessionOnHold(chat.getChatId())) {
                disableFab(videoFAB);
            } else {
                enableFab(videoFAB);
            }
        }
    }

    /**
     * Check if is an audio call.
     */
    private void checkTypeCall() {
        if (isOnlyAudioCall()) {
            showActionBar();
            showInitialFABConfiguration();
        }
    }

    /**
     * Check remote audio and video values.
     *
     * @param session of user that has changed its values.
     */
    public void updateRemoteAV(MegaChatSession session) {
        if (getCall() == null || session == null)
            return;

        updateRemoteAudioStatus(session);
        updateRemoteVideoStatus(session);
        updateSubtitleNumberOfVideos();
    }

    /**
     * Update the remote audio.
     *
     * @param session The session.
     */
    private void updateRemoteAudioStatus(MegaChatSession session) {
        if (chat.isGroup()) {
            for (int i = 0; i < peersOnCall.size(); i++) {
                if (peersOnCall.get(i).getPeerId() == session.getPeerid() && peersOnCall.get(i).getClientId() == session.getClientid()) {
                    if ((session.hasAudio() && peersOnCall.get(i).isAudioOn()) || (!session.hasAudio() && !peersOnCall.get(i).isAudioOn()))
                        break;

                    peersOnCall.get(i).setAudioOn(session.hasAudio());
                    updateChangesAudio(i);
                    if (cameraFragmentPeerSelected != null && !lessThanSevenParticipants() && peerSelected != null && peerSelected.getPeerId() == session.getPeerid() && peerSelected.getClientId() == session.getClientid()) {
                        cameraFragmentPeerSelected.showMuteIcon(peerSelected.getPeerId(), peerSelected.getClientId());
                    }
                    break;
                }
            }
        } else {
            refreshContactMicro(session);
        }
    }

    /**
     * Method for updating the contact muted call bar.
     */
    private void refreshContactMicro(MegaChatSession session) {
        if (session == null || chat.isGroup()) {
            mutateContactCallLayout.setVisibility(View.GONE);
            return;
        }

        logDebug("Session status is " + sessionStatusToString(session.getStatus()));
        if (session.isOnHold() || callChat.isOnHold() || session.getStatus() == MegaChatSession.SESSION_STATUS_INITIAL || session.hasAudio()) {
            mutateContactCallLayout.setVisibility(View.GONE);
        }else{
            String name = chatC.getParticipantFirstName(chat.getPeerHandle(0));
            if (isTextEmpty(name)) {
                if (megaChatApi != null) {
                    name = megaChatApi.getContactEmail(callChat.getSessionsPeerid().get(0));
                }
                if (name == null) {
                    name = " ";
                }
            }
            mutateCallText.setText(getString(R.string.muted_contact_micro, name));
            mutateContactCallLayout.setVisibility(View.VISIBLE);
        }
        refreshOwnMicro();
    }

    /**
     * Update the remote video.
     *
     * @param session The session.
     */
    private void updateRemoteVideoStatus(MegaChatSession session) {
        if (chat.isGroup()) {
            updateRemoteVideoGroupCall(session);
        } else {
            updateRemoteVideoIndividualCall(session);
        }
        checkTypeCall();
    }

    /**
     * Update the remote video in a individual call.
     *
     * @param session The session.
     */
    private void updateRemoteVideoIndividualCall(MegaChatSession session) {
        if (cameraFragmentFullScreen != null) {
            cameraFragmentFullScreen.checkValues(session.getPeerid(), session.getClientid());
        }
        if (!callChat.hasLocalVideo() && cameraFragmentSmall != null) {
            cameraFragmentSmall.checkIndividualAudioCall();
        }
    }

    /**
     * Update the remote video of a participant in a group call.
     *
     * @param session The session of participant.
     */
    private void updateRemoteVideoGroupCall(MegaChatSession session) {
        for (int i = 0; i < peersOnCall.size(); i++) {
            if (peersOnCall.get(i).getPeerId() == session.getPeerid() && peersOnCall.get(i).getClientId() == session.getClientid()) {
                if ((session.hasVideo() && peersOnCall.get(i).isVideoOn()) || (!session.hasVideo() && !peersOnCall.get(i).isVideoOn()))
                    break;

                peersOnCall.get(i).setVideoOn(session.hasVideo());
                updateChangesVideo(i);

                if (!lessThanSevenParticipants() && peerSelected != null && peerSelected.getPeerId() == session.getPeerid() && peerSelected.getClientId() == session.getClientid()) {
                    updateParticipantSelectedStatus();
                }
                break;
            }
        }
    }

    /**
     * Method for finding out if there are less than 7 participants in the group call.
     *
     * @return True, if there's less. False, if there's more.
     */
    private boolean lessThanSevenParticipants() {
        return chat.isGroup() && peersOnCall != null && peersOnCall.size() <= MAX_PARTICIPANTS_GRID;
    }

    private void updateChangesAudio(int position) {
        if (lessThanSevenParticipants() && adapterGrid != null) {
            adapterGrid.updateParticipantAudio(position);
            return;
        }
        if (!lessThanSevenParticipants() && adapterList != null) {
            adapterList.updateParticipantAudio(position);
            return;
        }
        updateUI();
    }

    /**
     * Method to update the group call UI if there are changes in a participant's video.
     *
     * @param position The position of the participant in the array.
     */
    private void updateChangesVideo(int position) {
        if (lessThanSevenParticipants() && adapterGrid != null) {
            adapterGrid.notifyItemChanged(position);
            adapterGrid.updateAvatarsPosition();
            return;
        }
        if (!lessThanSevenParticipants() && adapterList != null) {
            adapterList.notifyItemChanged(position);
            adapterList.updateAvatarsPosition();
            return;
        }
        updateUI();
    }

    @Override
    public void onRequestPermissionsResult(int requestCode, String[] permissions, int[] grantResults) {
        super.onRequestPermissionsResult(requestCode, permissions, grantResults);
        switch (requestCode) {
            case REQUEST_CAMERA:
            case RECORD_AUDIO:
                if (grantResults.length > 0 && grantResults[0] == PackageManager.PERMISSION_GRANTED) {
                    showInitialFABConfiguration();
                } else {
                    hangFAB.show();
                }
                break;
        }
    }

    /**
     * Method for finding out if a group call is audio-only.
     *
     * @return True if it's audio only. False if it's video.
     */
    private boolean isOnlyAudioCall() {
        return getCall() != null && callChat.getNumParticipants(MegaChatCall.VIDEO) <= 0;
    }

    /**
     * Method to hide or show the buttons when clicked on the screen.
     */
    public void remoteCameraClick() {
        stopCountDownTimer();

        if (getCall() == null || (callChat.getStatus() != MegaChatCall.CALL_STATUS_IN_PROGRESS && callChat.getStatus() != MegaChatCall.CALL_STATUS_JOINING && callChat.getStatus() != MegaChatCall.CALL_STATUS_RECONNECTING))
            return;

        if (callChat.getStatus() != MegaChatCall.CALL_STATUS_IN_PROGRESS && callChat.getStatus() != MegaChatCall.CALL_STATUS_JOINING && callChat.getStatus() != MegaChatCall.CALL_STATUS_RECONNECTING) {
            if (!aB.isShowing()) {
                showActionBar();
                showInitialFABConfiguration();
            }
            return;
        }

        if (aB.isShowing()) {
            if (isOnlyAudioCall())
                return;

            hideActionBar();
            hideFABs();
            return;
        }

        showActionBar();
        showInitialFABConfiguration();
    }

    /**
     * Method to control when a participant is touched to select him..
     *
     * @param peer The participant touched.
     */
    public void itemClicked(InfoPeerGroupCall peer) {
        logDebug("userSelected: -> (peerId = " + peer.getPeerId() + ", clientId = " + peer.getClientId() + ")");
        if (peerSelected.getPeerId() == peer.getPeerId() && peerSelected.getClientId() == peer.getClientId()) {

            //I touched the same user that is now in big fragment:
            if (isManualMode) {
                isManualMode = false;
                logDebug("Manual mode - False");
            } else {
                isManualMode = true;
                logDebug("Manual mode - True");
            }
            if (adapterList == null || peersOnCall.isEmpty())
                return;

            adapterList.updateMode(isManualMode);
            for (int i = 0; i < peersOnCall.size(); i++) {
                if (peersOnCall.get(i).getPeerId() == peer.getPeerId() && peersOnCall.get(i).getClientId() == peer.getClientId()) {
                    peersOnCall.get(i).setGreenLayer(true);
                } else if (peersOnCall.get(i).hasGreenLayer()) {
                    peersOnCall.get(i).setGreenLayer(false);
                }
                adapterList.updatePeerSelected(i);
            }

        } else if (isItMe(chatId, peer.getPeerId(), peer.getClientId())) {
            //Me
            logDebug("Click myself - do nothing");
        } else {
            //contact
            if (!isManualMode) {
                isManualMode = true;
                if (adapterList != null) {
                    adapterList.updateMode(true);
                }
                logDebug("Manual mode - True");
            }
            peerSelected = peer;
            updateParticipantSelected();
        }
    }

    /**
     * Method for answering a call.
     *
     * @param isVideoCall True, if it's a video call. False, if it's an audio call.
     */
    private void answerCall(boolean isVideoCall) {
        logDebug("answerCall");
        if(getCall() == null)
            return;

        checkAnswerCall(isVideoCall);
        if (megaChatApi.isSignalActivityRequired()) {
            megaChatApi.signalPresenceActivity();
        }
    }

    private void checkAnswerCall(boolean isVideoCall){
        long chatIdOfCallActive = existsAnotherCall(chatId);
        if(chatIdOfCallActive == chatId) {
            app.setSpeakerStatus(callChat.getChatid(), isVideoCall);
            megaChatApi.answerChatCall(chatId, isVideoCall, this);
            clearAnimations();
        }else{
            chatIdToHang = chatIdOfCallActive;
            answerWithVideo = isVideoCall;
            megaChatApi.hangChatCall(chatIdOfCallActive, this);
        }
    }

    private void clearAnimations(){
        clearHandlers();
        answerCallFAB.clearAnimation();
        videoFAB.clearAnimation();
    }

    /**
     * Show the arrow animations.
     * @param arrow The ImageView.
     */
    private void animationAlphaArrows(final ImageView arrow) {
        logDebug("animationAlphaArrows");

        AlphaAnimation alphaAnimArrows = new AlphaAnimation(1.0f, 0.0f);
        alphaAnimArrows.setDuration(ALPHA_ARROW_ANIMATION);
        alphaAnimArrows.setFillAfter(true);
        alphaAnimArrows.setFillBefore(true);
        alphaAnimArrows.setRepeatCount(Animation.INFINITE);
        arrow.startAnimation(alphaAnimArrows);
    }

    /**
     * Method for updating the subtitle.
     */
    private void updateSubTitle() {

        if (getCall() == null) return;
        logDebug("Call Status: "+callStatusToString(callChat.getStatus()));

        switch (callChat.getStatus()){
            case MegaChatCall.CALL_STATUS_RECONNECTING:{
                activateChrono(false, callInProgressChrono, callChat);
                subtitleToobar.setVisibility(View.GONE);
                return;
            }

            case MegaChatCall.CALL_STATUS_REQUEST_SENT:{
                subtitleToobar.setVisibility(View.VISIBLE);
                activateChrono(false, callInProgressChrono, callChat);
                subtitleToobar.setText(getString(R.string.outgoing_call_starting));
                return;
            }

            case MegaChatCall.CALL_STATUS_RING_IN:{
                subtitleToobar.setVisibility(View.VISIBLE);
                activateChrono(false, callInProgressChrono, callChat);
                subtitleToobar.setText(getString(R.string.incoming_call_starting));
                return;
            }

            case MegaChatCall.CALL_STATUS_IN_PROGRESS:
            case MegaChatCall.CALL_STATUS_JOINING:{
                if (chat.isGroup()) {
                    boolean isInProgress = false;
                    MegaHandleList listPeerids = callChat.getSessionsPeerid();
                    MegaHandleList listClientids = callChat.getSessionsClientid();
                    for (int i = 0; i < listPeerids.size(); i++) {
                        MegaChatSession userSession = callChat.getMegaChatSession(listPeerids.get(i), listClientids.get(i));
                        if (userSession != null && userSession.getStatus() == MegaChatSession.SESSION_STATUS_IN_PROGRESS) {
                            isInProgress = true;
                            break;
                        }
                    }
                    if (isInProgress) {
                        logDebug("Session in progress");
                        subtitleToobar.setVisibility(View.GONE);
                        activateChrono(true, callInProgressChrono, callChat);
                        return;
                    }

                    logWarning("Error getting the session of the user or session not in progress");
                    connectingCall();
                    return;
                }

                logDebug("Individual call in progress");
                linearParticipants.setVisibility(View.GONE);
                MegaChatSession userSession = callChat.getMegaChatSession(callChat.getSessionsPeerid().get(0), callChat.getSessionsClientid().get(0));
                if (userSession == null) {
                    logWarning("User session is null");
                    connectingCall();
                    return;
                }

                if (userSession.getStatus() == MegaChatSession.SESSION_STATUS_IN_PROGRESS) {
                    subtitleToobar.setVisibility(View.GONE);
                    activateChrono(true, callInProgressChrono, callChat);
                    return;
                }
            }
        }

        subtitleToobar.setVisibility(View.GONE);
        activateChrono(false, callInProgressChrono, callChat);
    }

    /**
     * Method for updating the subtitle of the group call.
     */
    private void updateSubtitleNumberOfVideos() {
        if (chat == null || getCall() == null)
            return;

        if (!chat.isGroup() || !statusCallInProgress(callChat.getStatus())) {
            linearParticipants.setVisibility(View.GONE);
            return;
        }

        logDebug("Updating the number of participants with video on");
        int usersWithVideo = callChat.getNumParticipants(MegaChatCall.VIDEO);
        if (usersWithVideo <= 0) {
            linearParticipants.setVisibility(View.GONE);
            return;
        }

        if (totalVideosAllowed == 0 && megaChatApi != null) {
            totalVideosAllowed = megaChatApi.getMaxVideoCallParticipants();
        }
        if (totalVideosAllowed == 0) {
            linearParticipants.setVisibility(View.GONE);
            return;
        }

        participantText.setText(usersWithVideo + "/" + totalVideosAllowed);
        linearParticipants.setVisibility(View.VISIBLE);
        return;
    }

    /**
     * Method for cleaning several views.
     */
    private void clearViews() {
        destroyAdapter();

        recyclerView.setAdapter(null);
        recyclerView.setVisibility(View.GONE);
        recyclerViewLayout.setVisibility(View.GONE);

        bigRecyclerView.setAdapter(null);
        bigRecyclerView.setVisibility(View.GONE);
        bigRecyclerViewLayout.setVisibility(View.GONE);

        removePeerSelectedFragment();
    }

    /**
     * Method for updating the layer of the selected participant.
     *
     * @param position Participant's position in adapter.
     */
    private void updateGreenLayer(int position) {
        if (lessThanSevenParticipants() || adapterList == null)
            return;

        adapterList.updatePeerSelected(position);
    }

    /**
     * Method for updating the status of the selected participant.
     */
    private void updateParticipantSelectedStatus() {
        if (cameraFragmentPeerSelected != null && peerSelected != null) {
            cameraFragmentPeerSelected.checkValues(peerSelected.getPeerId(), peerSelected.getClientId());
        }
    }

    /**
     * Method for updating the selected participant.
     */
    private void updateParticipantSelected() {
        logDebug("Call status: "+callStatusToString(callChat.getStatus()));

        if (!statusCallInProgress(callChat.getStatus())) {
            if (peerSelected != null)
                return;

            if (peersOnCall.isEmpty()) {
                removePeerSelectedFragment();
                return;
            }
            peerSelected = peersOnCall.get((peersOnCall.size()) - 1);

        } else {

            if (peersOnCall.isEmpty() || (peerSelected == null && isManualMode))
                return;

            if (peerSelected == null) {
                peerSelected = peersOnCall.get(0);
                updateParticipantSelectedLayer(peerSelected, false);
            } else {
                if (peersOnCall.contains(peerSelected)) {
                    updateParticipantSelectedLayer(peerSelected, false);
                } else {
                    peerSelected = peersOnCall.get(0);
                    updateParticipantSelectedLayer(peerSelected, true);
                }
            }
        }

        if (cameraFragmentPeerSelected != null) {
            cameraFragmentPeerSelected.changePeerSelected(chatId, callChat.getId(), peerSelected.getPeerId(), peerSelected.getClientId());
        } else {
            createPeerSelectedFragment();
        }
    }

    /**
     * Method for updating the layer of the participant selected.
     *
     * @param peerSelected     Peer ID of participant selected.
     * @param updateManualMode Participant selection mode.
     */
    private void updateParticipantSelectedLayer(InfoPeerGroupCall peerSelected, boolean updateManualMode){
        for(InfoPeerGroupCall peer:peersOnCall) {
            if (peerSelected.getPeerId() == peer.getPeerId() && peerSelected.getClientId() == peer.getClientId()) {
                if(updateManualMode){
                    isManualMode = false;
                    if (adapterList != null) {
                        adapterList.updateMode(false);
                    }
                }
                if (!peer.hasGreenLayer()) {
                    peer.setGreenLayer(true);
                    updateGreenLayer(peersOnCall.indexOf(peer));
                }
            } else if (peer.hasGreenLayer()) {
                peer.setGreenLayer(false);
                updateGreenLayer(peersOnCall.indexOf(peer));
            }
        }
    }

    /**
     * Method to update the selected participant's interface when the call is on hold.
     */
    private void updateParticipantSelectedInCallOnHold(){
        if(peerSelected == null)
            return;

        MegaChatSession session = getSessionCall(peerSelected.getPeerId(), peerSelected.getClientId());
        if (callChat.isOnHold() || session != null && session.isOnHold()) {
            if (callChat.isOnHold()) {
                callOnHoldText.setText(getString(R.string.call_on_hold));
            } else if (session.isOnHold()) {
                callOnHoldText.setText(getString(R.string.session_on_hold, peerSelected.getName()));
            }
            callOnHoldLayout.setVisibility(View.VISIBLE);
        } else {
            callOnHoldLayout.setVisibility(View.GONE);
        }

        if (cameraFragmentPeerSelected != null) {
            cameraFragmentPeerSelected.showOnHoldImage(peerSelected.getPeerId(), peerSelected.getClientId());
            cameraFragmentPeerSelected.showMuteIcon(peerSelected.getPeerId(), peerSelected.getClientId());
        }
    }
    private void clearHandlers() {
        logDebug("clearHandlers");
        if (handlerArrow1 != null) {
            handlerArrow1.removeCallbacksAndMessages(null);
        }
        if (handlerArrow2 != null) {
            handlerArrow2.removeCallbacksAndMessages(null);
        }
        if (handlerArrow3 != null) {
            handlerArrow3.removeCallbacksAndMessages(null);
        }
        if (handlerArrow4 != null) {
            handlerArrow4.removeCallbacksAndMessages(null);
        }
        if (handlerArrow5 != null) {
            handlerArrow5.removeCallbacksAndMessages(null);
        }
        if (handlerArrow6 != null) {
            handlerArrow6.removeCallbacksAndMessages(null);
        }
        activateChrono(false, callInProgressChrono, callChat);
    }

    /**
     * Method for obtaining the name of a participant.
     *
     * @param peerid Peer ID.
     * @return The name of this participant.
     */
    private String getName(long peerid) {
        if (peerid == megaChatApi.getMyUserHandle()) {
            return megaChatApi.getMyFullname();
        }

        return chatC.getParticipantFirstName(peerid);
    }

    /**
     * Method for obtaining the mail of a participant.
     *
     * @param peerid Peer ID.
     * @return The mail of this participant.
     */
    private String getEmail(long peerid) {
        return getUserMailCall(chat, peerid);
    }

    public void showSnackbar(String s) {
        logDebug("showSnackbar: " + s);
        showSnackbar(fragmentContainer, s);
    }

    /**
     * Hide or show the muted call bar.
     *
     * @param option True, if it must be shown. False, if it must be hidden.
     */
    private void checkMutateOwnCallLayout(int option) {
        if ( mutateOwnCallLayout == null || mutateOwnCallLayout.getVisibility() == option)
            return;

        mutateOwnCallLayout.setVisibility(option);
    }

    /**
     * Method for updating the own muted call bar.
     */
    public void refreshOwnMicro() {
        if (chat.isGroup() || getCall() == null){
            checkMutateOwnCallLayout(View.GONE);
            return;
        }

        boolean shoudShown = !callChat.isOnHold() && !isSessionOnHold(chat.getChatId()) && !callChat.hasLocalAudio();

        if (!shoudShown || mutateContactCallLayout.getVisibility() == View.VISIBLE) {
            checkMutateOwnCallLayout(View.GONE);
            return;
        }
        checkMutateOwnCallLayout(View.VISIBLE);
    }

    /**
     * Method to get the chat ID of this call.
     *
     * @return The chat ID.
     */
    public long getCurrentChatid() {
        return chatId;
    }

    /**
     * Method for updating the call.
     *
     * @param callId Call ID.
     */
    private void updateCall(long callId) {
        this.callChat = megaChatApi.getChatCallByCallId(callId);
    }

    /**
     * Method to get the call.
     *
     * @return The current call.
     */
    public MegaChatCall getCall() {
        if (megaChatApi == null) return null;
        return callChat = megaChatApi.getChatCall(chatId);
    }

    /**
     * Method to get number of participants.
     *
     * @return number of paticipants.
     */
    public int getNumParticipants() {
        if(peersOnCall == null)
            return (int) MEGACHAT_INVALID_HANDLE;

        return peersOnCall.size();
    }

    /**
     * Method to get the session with a participant in a group call.
     *
     * @param peerid   Peer ID of this session.
     * @param clientid Client ID of this session.
     * @return The session with this participant.
     */
    public MegaChatSession getSessionCall(long peerid, long clientid) {
        if(callChat == null)
            return null;

        return callChat.getMegaChatSession(peerid, clientid);
    }

    /**
     * Method to know if the call is in progress.
     *
     * @param callStatus The current call status.
     * @return True if it is. False if it is not.
     */
    private boolean statusCallInProgress(int callStatus) {
        return callStatus != MegaChatCall.CALL_STATUS_RING_IN &&
                (callStatus < MegaChatCall.CALL_STATUS_TERMINATING_USER_PARTICIPATION ||
                        callStatus > MegaChatCall.CALL_STATUS_USER_NO_PRESENT);
    }

    /**
     * Check whether or not there are calls on hold in other chats.
     */
    private void checkAnotherCallOnHold() {
        MegaChatCall callOnHold = getAnotherCallOnHold(callChat.getId());

        updateOnHoldFabButton(callOnHold);
        updateAnotherCallOnHoldBar(callChat.getChatid());
    }

    /**
     * Check for changes in call composition received in CHANGE_TYPE_CALL_COMPOSITION.
     *
     * @param typeChange       Indicates if the change is TYPE_JOIN, TYPE_LEFT or no change.
     * @param peerIdReceived   Identifier of the user to whom the change is applied.
     * @param clientIdReceived Identifier of the client to whom the change is applied.
     */
    private void checkCompositionChanges(int typeChange, long peerIdReceived, long clientIdReceived) {
        if (getCall() == null || !chat.isGroup() || reconnectingLayout.isShown())
            return;

        logDebug("The type of changes in composition is " + typeChange);
        if (typeChange == TYPE_JOIN) {
            userJoined(peerIdReceived, clientIdReceived);
        } else if (typeChange == TYPE_LEFT) {
            userLeft(peerIdReceived, clientIdReceived);
        } else {
            return;
        }

        updateSubTitle();
        updateSubtitleNumberOfVideos();
        checkTypeCall();
    }

    /**
     * Perform the necessary actions when the status of the call is CALL_STATUS_REQUEST_SENT or CALL_STATUS_RING_IN.
     */
    private void checkOutgoingOrIncomingCall() {
        if (chat.isGroup()) {
            checkCurrentParticipants();
            updateSubTitle();
        } else {
            updateSubtitleNumberOfVideos();
        }
    }

    /**
     * Perform the necessary actions when the status of the call is CALL_STATUS_IN_PROGRESS.
     */
    private void checkInProgressCall() {
        if (getCall() == null)
            return;

        if (reconnectingLayout.isShown()) {
            hideReconnecting();
            checkCurrentParticipants();
            updateSubTitle();
            return;
        }

        if (!chat.isGroup()) {
            createSmallFragment();
            createFullScreenFragment();
            updateAVFlags(getSesionIndividualCall(callChat));
        }

        answerCallFAB.setOnTouchListener(null);
        videoFAB.setOnTouchListener(null);
        videoFAB.setOnClickListener(this);

        showInitialFABConfiguration();
        updateSubtitleNumberOfVideos();

        updateLocalSpeakerStatus();
        stopCountDownTimer();

        countDownTimer = new CountDownTimer(TIMEOUT, 1000) {
            public void onTick(long millisUntilFinished) {
            }

            public void onFinish() {
                remoteCameraClick();
            }
        }.start();
    }

    /**
     * Perform the necessary actions when the status of the session is SESSION_STATUS_DESTROYED and the term code is TERM_CODE_USER_HANGUP.
     */
    private void checkHangCall(long callId){
        MegaChatCall call = megaChatApi.getChatCallByCallId(callId);
        if(call != null && statusCallInProgress(call.getStatus()) && call.getStatus() != MegaChatCall.CALL_STATUS_RECONNECTING){
            return;
        }

        checkTerminatingCall();
    }

    /**
     * Perform the necessary actions when the call is over.
     */
    private void checkTerminatingCall() {
        ArrayList<Long> calls = getCallsParticipating();
        if(calls == null || calls.isEmpty()){
            clearHandlers();
            MegaApplication.setSpeakerStatus(chatId, false);
            finishActivity();
        }else{
            for(Long chatId:calls) {
                MegaApplication.setSpeakerStatus(chatId, false);
                MegaApplication.setShowPinScreen(false);
                Intent intentOpenCall = new Intent(this, ChatCallActivity.class);
                intentOpenCall.addFlags(Intent.FLAG_ACTIVITY_CLEAR_TOP);
                intentOpenCall.putExtra(CHAT_ID, chatId);
                startActivity(intentOpenCall);
                break;
            }
        }
    }

    /**
     * Perform the necessary actions when the status of the call is CALL_STATUS_USER_NO_PRESENT.
     */
    private void checkUserNoPresentInCall() {
        if (getCall() == null || reconnectingLayout.isShown())
            return;

        clearHandlers();
    }

    /**
     * Perform the necessary actions when the status of the call is CALL_STATUS_RECONNECTING.
     */
    private void checkReconnectingCall() {
        if (getCall() == null || (chat.isGroup() && callChat.getStatus() != MegaChatCall.CALL_STATUS_RECONNECTING) || reconnectingLayout.isShown())
            return;

        activateChrono(false, callInProgressChrono, callChat);
        subtitleToobar.setVisibility(View.GONE);
        showReconnecting();
    }

    /**
     * Method to know if the call is audio only.
     *
     * @return True if it is an audio call. False if it is a video call.
     */
    public boolean isIndividualAudioCall() {
        if (chat.isGroup())
            return true;

        MegaChatSession session = getSesionIndividualCall(callChat);
        if (session != null && session.isOnHold() && MegaApplication.isWasLocalVideoEnable())
            return false;

        return session == null || (!callChat.hasLocalVideo() && !session.hasVideo());
    }

    /**
     * Make the necessary actions when the session is on hold in group calls.
     *
     * @param peerid   Peer ID.
     * @param clientid Client ID.
     */
    private void checkSessionOnHold(long peerid, long clientid) {
        if (getCall() == null)
            return;

        if (lessThanSevenParticipants() && adapterGrid != null) {
            adapterGrid.updateSessionOnHold(peerid, clientid);
        } else if (!lessThanSevenParticipants() && adapterList != null) {
            adapterList.updateSessionOnHold(peerid, clientid);
            if (peerSelected != null && peerid == peerSelected.getPeerId() && clientid == peerSelected.getClientId()) {
                updateParticipantSelectedInCallOnHold();
            }
        }
    }

    /**
     * Perform the necessary actions when the call is on hold.
     */
    private void checkCallOnHold() {
        if (getCall() == null)
            return;

        updateLocalVideoStatus();

        if (chat.isGroup()) {
            if (callChat.isOnHold()) {
                callOnHoldText.setText(getString(R.string.call_on_hold));
                callOnHoldLayout.setVisibility(View.VISIBLE);
            } else {
                callOnHoldLayout.setVisibility(View.GONE);
            }

            if (lessThanSevenParticipants() && adapterGrid != null) {
                adapterGrid.updateCallOnHold();
            } else if (!lessThanSevenParticipants() && adapterList != null) {
                adapterList.updateCallOnHold();
                if (peerSelected != null) {
                    updateParticipantSelectedStatus();
                }
            }
        } else {
            MegaChatSession session = getSesionIndividualCall(callChat);
            if (session != null) {
                updateRemoteVideoStatus(session);
            }

            if (callChat.isOnHold() || isSessionOnHold(chat.getChatId())) {
                callOnHoldText.setText(getString(R.string.call_on_hold));
                callOnHoldLayout.setVisibility(View.VISIBLE);
                checkMutateOwnCallLayout(View.GONE);

                if (mutateContactCallLayout.getVisibility() == View.VISIBLE) {
                    mutateContactCallLayout.setVisibility(View.GONE);
                }
            } else {
                callOnHoldLayout.setVisibility(View.GONE);
                refreshContactMicro(session);
            }
        }

        updateOnHoldFABStatus();
        invalidateOptionsMenu();
    }

    /**
     * Check for changes in the network quality received in CHANGE_TYPE_SESSION_NETWORK_QUALITY.
     *
     * @param session of a user in which the change has occurred.
     */
    private void checkNetworkQuality(MegaChatSession session) {
        if (!chat.isGroup() || peersOnCall.isEmpty() || session == null || session.getStatus() != MegaChatSession.SESSION_STATUS_IN_PROGRESS)
            return;

        logDebug("Network quality changed");
        int qualityLevel = session.getNetworkQuality();
        for (int i = 0; i < peersOnCall.size(); i++) {
            if (peersOnCall.get(i).getPeerId() == session.getPeerid() && peersOnCall.get(i).getClientId() == session.getClientid()) {
                if (qualityLevel == 0 && peersOnCall.get(i).isGoodQuality()) {
                    //Bad quality
                    peersOnCall.get(i).setGoodQuality(false);
                }

                if (qualityLevel > 0 && !peersOnCall.get(i).isGoodQuality()) {
                    //Good quality
                    peersOnCall.get(i).setGoodQuality(true);
                }

                if (lessThanSevenParticipants() && adapterGrid != null) {
                    adapterGrid.updateParticipantQuality(i);
                } else if (!lessThanSevenParticipants() && adapterList != null) {
                    adapterList.updateParticipantQuality(i);
                } else {
                    updateUI();
                }
                break;
            }
        }

        int participantsWithPoorConnection = 1;
        int totalParticipants = peersOnCall.size();
        for (InfoPeerGroupCall participant : peersOnCall) {
            if ((participant.getPeerId() != megaChatApi.getMyUserHandle() || participant.getClientId() != megaChatApi.getMyClientidHandle(chatId)) && !participant.isGoodQuality()) {
                participantsWithPoorConnection++;
            }
        }

        if (participantsWithPoorConnection == totalParticipants) {
            if (reconnectingLayout.getVisibility() != View.VISIBLE) {
                reconnectingLayout.setBackgroundColor(ContextCompat.getColor(this, R.color.reconnecting_bar));
                reconnectingText.setText(getString(R.string.poor_internet_connection_message));
                reconnectingLayout.setVisibility(View.VISIBLE);
                reconnectingLayout.setAlpha(1);
            }
        } else if (reconnectingLayout.getVisibility() == View.VISIBLE && reconnectingText.getText().equals(getString(R.string.poor_internet_connection_message))) {
            reconnectingLayout.setVisibility(View.GONE);
        }
    }

    /**
     * Check for changes in the audio level received in CHANGE_TYPE_SESSION_AUDIO_LEVEL.
     *
     * @param session of a user in which the change has occurred.
     */
    private void checkAudioLevel(MegaChatSession session) {
        if (!chat.isGroup() || peersOnCall.isEmpty() || lessThanSevenParticipants() || isManualMode || session == null || !session.getAudioDetected())
            return;

        for (InfoPeerGroupCall peer: peersOnCall) {
            int position = peersOnCall.indexOf(peer);
            if (peersOnCall.get(position).getPeerId() == session.getPeerid() && peersOnCall.get(position).getClientId() == session.getClientid()) {
                peerSelected = peer;
                updateParticipantSelected();
                break;
            }
        }
    }

    /**
     * Check the current participants in the call and update UI.
     */
    private void checkCurrentParticipants() {
        if (megaChatApi == null || getCall() == null || peersOnCall == null || callChat.getPeeridParticipants() == null)
            return;
        logDebug("Checking the current participants in the call. Call status: " + callStatusToString(callChat.getStatus()));
        boolean changes = false;

        if (!peersOnCall.isEmpty()) peersOnCall.clear();

        //Check the participants to be added
        for (int i = 0; i < callChat.getPeeridParticipants().size(); i++) {
            boolean peerContain = false;
            long userPeerid = callChat.getPeeridParticipants().get(i);
            long userClientid = callChat.getClientidParticipants().get(i);

            for (InfoPeerGroupCall peer : peersOnCall) {
                if (peer.getPeerId() == userPeerid && peer.getClientId() == userClientid) {
                    peerContain = true;
                    break;
                }
            }

            if (!peerContain) {
                addContactIntoArray(userPeerid, userClientid);
                changes = true;
            }
        }

        if (changes) updateUI();

        if (peersOnCall.isEmpty() || !statusCallInProgress(callChat.getStatus())) return;

        logDebug("Update Video&Audio local&remote");
        updateSubTitle();

        for (int i = 0; i < peersOnCall.size(); i++) {
            if (isItMe(chatId, peersOnCall.get(i).getPeerId(), peersOnCall.get(i).getClientId())) {
                updateLocalAV();
            } else {
                updateRemoteAV(callChat.getMegaChatSession(peersOnCall.get(i).getPeerId(), peersOnCall.get(i).getClientId()));
            }
        }
    }


    /**
     * Check when the number of participants changes in the call and update UI.
     */
    private void checkParticipantChanges(boolean isAdded, int posRemoved, int posInserted) {
        logDebug("Checking for changes in the number of participants");
        if ((lessThanSevenParticipants() && adapterGrid == null) ||
                (lessThanSevenParticipants() && !isAdded && peersOnCall.size() == MAX_PARTICIPANTS_GRID) ||
                (!lessThanSevenParticipants() && adapterList == null) ||
                (!lessThanSevenParticipants() && isAdded && peersOnCall.size() == MIN_PEERS_LIST)) {
            updateUI();
            return;
        }

        if (lessThanSevenParticipants()) {
            recyclerView.getRecycledViewPool().clear();
            if (peersOnCall.size() < NECESSARY_CHANGE_OF_SIZES) {
                if (isAdded) {
                    adapterGrid.notifyItemInserted(posInserted);
                } else {
                    adapterGrid.notifyItemRemoved(posRemoved);
                }
                adapterGrid.notifyDataSetChanged();

            } else if (peersOnCall.size() == NECESSARY_CHANGE_OF_SIZES) {
                if (isAdded) {
                    adapterGrid.notifyItemInserted(posInserted);
                    adapterGrid.notifyDataSetChanged();

                } else {
                    adapterGrid.notifyItemRemoved(posRemoved);
                    adapterGrid.notifyItemRangeChanged(posRemoved, peersOnCall.size());
                }
            } else {
                int rangeToUpdate;
                if (isAdded) {
                    adapterGrid.notifyItemInserted(posInserted);
                    rangeToUpdate = posInserted - 1;
                } else {
                    adapterGrid.notifyItemRemoved(posRemoved);
                    rangeToUpdate = posRemoved;
                }
                adapterGrid.notifyItemRangeChanged(rangeToUpdate, peersOnCall.size());
            }

            updateRecyclerView();
            adapterGrid.updateAvatarsPosition();
        } else {
            int posUpdated;
            bigRecyclerView.getRecycledViewPool().clear();
            if (isAdded) {
                posUpdated = posInserted - 1;
                adapterList.notifyItemInserted(posUpdated);
            } else {
                posUpdated = posRemoved;
                adapterList.notifyItemRemoved(posUpdated);
            }
            adapterList.notifyItemRangeChanged(posUpdated, peersOnCall.size());
            adapterList.updateAvatarsPosition();
            updateParticipantSelected();
        }
    }

    /**
     * Method for updating the margins and number of columns of the recycler view.
     */
    private void updateRecyclerView() {
        int height = getActionBarHeight(this);
        int marginTop = height;
        if (peersOnCall.size() < NECESSARY_CHANGE_OF_SIZES) {
            marginTop = 0;
        } else if (peersOnCall.size() == NECESSARY_CHANGE_OF_SIZES || peersOnCall.size() == 4) {
            marginTop = height + px2dp(60, getOutMetrics());
        }

        recyclerViewLayout.setPadding(0, marginTop, 0, 0);
        if (peersOnCall.size() < NECESSARY_CHANGE_OF_SIZES) {
            recyclerView.setColumnWidth((int) widthScreenPX);
        } else {
            recyclerView.setColumnWidth((int) widthScreenPX / 2);
        }
    }

    /**
     *  Update the adapter depends of the number of participants.
     */
    private void updateUI() {
        if (getCall() == null) return;
        if (peersOnCall.isEmpty()) {
            clearViews();
            return;
        }
        logDebug("Updating the UI, number of participants = " + peersOnCall.size());
        if (!statusCallInProgress(callChat.getStatus())) {
            linearParticipants.setVisibility(View.GONE);
        }

        if (lessThanSevenParticipants()) {
            destroyAdapter();
            removePeerSelectedFragment();

            peerSelectedCameraLayout.setVisibility(View.GONE);
            bigRecyclerView.setAdapter(null);
            bigRecyclerView.setVisibility(View.GONE);
            bigRecyclerViewLayout.setVisibility(View.GONE);
            recyclerViewLayout.setVisibility(View.VISIBLE);
            recyclerView.setVisibility(View.VISIBLE);

            updateRecyclerView();

            if (adapterGrid == null) {
                logDebug("Need to create the adapter");
                recyclerView.setAdapter(null);
                adapterGrid = new GroupCallAdapter(this, recyclerView, peersOnCall, chatId);
                recyclerView.setAdapter(adapterGrid);
            } else {
                logDebug("Notify of changes");
                recyclerView.getRecycledViewPool().clear();
                adapterGrid.notifyDataSetChanged();
                adapterGrid.updateAvatarsPosition();
            }

            if (statusCallInProgress(callChat.getStatus())) {
                adapterGrid.updateMuteIcon();
            }
        } else {

            destroyAdapter();
            recyclerView.setAdapter(null);
            recyclerView.setVisibility(View.GONE);
            recyclerViewLayout.setVisibility(View.GONE);
            bigRecyclerViewLayout.setVisibility(View.VISIBLE);
            bigRecyclerView.setVisibility(View.VISIBLE);

            if (adapterList == null) {
                logDebug("Need to create the adapter");
                bigRecyclerView.setAdapter(null);
                adapterList = new GroupCallAdapter(this, bigRecyclerView, peersOnCall, chatId);
                bigRecyclerView.setAdapter(adapterList);
            } else {
                logDebug("Notify of changes");
                bigRecyclerView.getRecycledViewPool().clear();
                adapterList.notifyDataSetChanged();
                adapterList.updateAvatarsPosition();
            }

            if (statusCallInProgress(callChat.getStatus())) {
                adapterList.updateMuteIcon();
            }

            updateParticipantSelected();
        }
    }

    /**
     * Method for updating the UI when a user joined in the group call.
     *
     * @param userPeerId   Peer ID.
     * @param userClientId Client ID.
     */
    private void userJoined(long userPeerId, long userClientId) {
        logDebug("Participant joined the group call");

        if (peersOnCall.isEmpty()) {
            addContactIntoArray(userPeerId, userClientId);
            return;
        }

        boolean containsUser = false;
        for (InfoPeerGroupCall peer : peersOnCall) {
            if (peer.getPeerId() == userPeerId && peer.getClientId() == userClientId) {
                containsUser = true;
                break;
            }
        }

        if (!containsUser) {
            addContactIntoArray(userPeerId, userClientId);
            int callStatus = callChat.getStatus();
            if ((statusCallInProgress(callStatus) && callStatus != MegaChatCall.CALL_STATUS_RECONNECTING) && (userPeerId != megaChatApi.getMyUserHandle() || userClientId != megaChatApi.getMyClientidHandle(chatId))) {
                updateInfoUsersBar(getString(R.string.contact_joined_the_call, getName(userPeerId)));
            }

            checkParticipantChanges(true, -1, (peersOnCall.size() == 0 ? 0 : (peersOnCall.size() - 1)));

            if (statusCallInProgress(callStatus)) {
                updateRemoteAV(callChat.getMegaChatSession(userPeerId, userClientId));
            }
        }
    }

    /**
     * Method for updating the UI when a user leaves the group call.
     *
     * @param userPeerId   Peer ID.
     * @param userClientId Client ID.
     */
    private void userLeft(long userPeerId, long userClientId) {
        logDebug("Participant left the group call");

        if (peersOnCall.isEmpty())
            return;

        for (InfoPeerGroupCall peer : peersOnCall) {
            if (peer.getPeerId() == userPeerId && peer.getClientId() == userClientId) {
                int callStatus = callChat.getStatus();

                if ((statusCallInProgress(callStatus) && callStatus != MegaChatCall.CALL_STATUS_RECONNECTING) && (userPeerId != megaChatApi.getMyUserHandle() || userClientId != megaChatApi.getMyClientidHandle(chatId))) {
                    updateInfoUsersBar(getString(R.string.contact_left_the_call, getName(userPeerId)));
                }

                int position = peersOnCall.indexOf(peer);
                removeContact(peer);
                checkParticipantChanges(false, position, -1);
                break;

            }
        }
    }

    /**
     * Method for adding a participant to the array.
     *
     * @param userPeerid   Peer ID.
     * @param userClientid Client ID.
     */
    private void addContactIntoArray(long userPeerid, long userClientid) {
        if (getCall() == null) return;

        if (isItMe(chatId, userPeerid, userClientid)) {
            InfoPeerGroupCall myPeer = new InfoPeerGroupCall(userPeerid, userClientid, getName(userPeerid), getEmail(userPeerid), callChat.hasLocalVideo(), callChat.hasLocalAudio(), false, true, null);
            peersOnCall.add(myPeer);
            logDebug("I've been added to the array");
        } else {
            InfoPeerGroupCall userPeer = new InfoPeerGroupCall(userPeerid, userClientid, getName(userPeerid), getEmail(userPeerid));
            peersOnCall.add((peersOnCall.size() == 0 ? 0 : (peersOnCall.size() - 1)), userPeer);
            logDebug("Participant has been added to the array");
        }

        checkAudioLevelMonitor();
    }

    /**
     * Method for Removing a Participant from the Array.
     *
     * @param peer The participant.
     */
    private void removeContact(InfoPeerGroupCall peer) {
        if (isItMe(chatId, peer.getPeerId(), peer.getClientId()))
            return;

        logDebug("Participant has been removed from the array");
        peersOnCall.remove(peer);
        checkAudioLevelMonitor();
    }

    /**
     * Method to enable or disable the audio level monitor.
     */
    private void checkAudioLevelMonitor() {
        if (peersOnCall.size() >= MIN_PEERS_LIST) {
            if (!megaChatApi.isAudioLevelMonitorEnabled(chatId)) {
                megaChatApi.enableAudioLevelMonitor(true, chatId);
            }
        } else if (megaChatApi.isAudioLevelMonitorEnabled(chatId)) {
            megaChatApi.enableAudioLevelMonitor(false, chatId);
        }
    }

    /**
     * Stop the countdown timer.
     */
    private void stopCountDownTimer() {
        if (countDownTimer != null) {
            countDownTimer.cancel();
            countDownTimer = null;
        }
    }
}<|MERGE_RESOLUTION|>--- conflicted
+++ resolved
@@ -74,11 +74,8 @@
 import static mega.privacy.android.app.utils.CallUtil.*;
 import static mega.privacy.android.app.utils.ChatUtil.*;
 import static mega.privacy.android.app.utils.Constants.*;
-<<<<<<< HEAD
-=======
 import static mega.privacy.android.app.utils.ContactUtil.*;
 import static mega.privacy.android.app.utils.FileUtil.*;
->>>>>>> 706de889
 import static mega.privacy.android.app.utils.IncomingCallNotification.*;
 import static mega.privacy.android.app.utils.LogUtil.*;
 import static mega.privacy.android.app.utils.TextUtil.*;
@@ -876,10 +873,7 @@
         filterCall.addAction(ACTION_CALL_STATUS_UPDATE);
         filterCall.addAction(ACTION_CHANGE_LOCAL_AVFLAGS);
         filterCall.addAction(ACTION_CHANGE_COMPOSITION);
-<<<<<<< HEAD
         filterCall.addAction(ACTION_CHANGE_CALL_ON_HOLD);
-=======
->>>>>>> 706de889
         registerReceiver(chatCallUpdateReceiver, filterCall);
 
         IntentFilter filterSession = new IntentFilter(ACTION_UPDATE_CALL);
@@ -887,10 +881,7 @@
         filterSession.addAction(ACTION_CHANGE_REMOTE_AVFLAGS);
         filterSession.addAction(ACTION_CHANGE_AUDIO_LEVEL);
         filterSession.addAction(ACTION_CHANGE_NETWORK_QUALITY);
-<<<<<<< HEAD
         filterSession.addAction(ACTION_CHANGE_SESSION_ON_HOLD);
-=======
->>>>>>> 706de889
         registerReceiver(chatSessionUpdateReceiver, filterSession);
 
         IntentFilter filterProximitySensor = new IntentFilter(BROADCAST_ACTION_INTENT_PROXIMITY_SENSOR);
@@ -1091,11 +1082,7 @@
 
         unregisterReceiver(chatCallUpdateReceiver);
         unregisterReceiver(chatSessionUpdateReceiver);
-<<<<<<< HEAD
-        LocalBroadcastManager.getInstance(this).unregisterReceiver(proximitySensorReceiver);
-=======
         unregisterReceiver(proximitySensorReceiver);
->>>>>>> 706de889
 
         super.onDestroy();
     }
