--- conflicted
+++ resolved
@@ -80,19 +80,16 @@
 import nz.mega.sdk.MegaHandleList;
 import nz.mega.sdk.MegaRequest;
 import nz.mega.sdk.MegaRequestListenerInterface;
-<<<<<<< HEAD
 
 import static mega.privacy.android.app.utils.CacheFolderManager.buildAvatarFile;
 import static mega.privacy.android.app.utils.ChatUtil.showErrorAlertDialogGroupCall;
 import static mega.privacy.android.app.utils.FileUtils.isFileAvailable;
-=======
 import static mega.privacy.android.app.utils.CacheFolderManager.*;
 import static mega.privacy.android.app.utils.ChatUtil.*;
 import static mega.privacy.android.app.utils.Constants.*;
 import static mega.privacy.android.app.utils.FileUtils.*;
 import static mega.privacy.android.app.utils.LogUtil.*;
 import static mega.privacy.android.app.utils.Util.*;
->>>>>>> 094d50ad
 
 public class ChatCallActivity extends BaseActivity implements MegaChatRequestListenerInterface, MegaChatCallListenerInterface, MegaRequestListenerInterface, View.OnClickListener, SensorEventListener, KeyEvent.Callback {
 
@@ -685,55 +682,6 @@
         }
     }
 
-<<<<<<< HEAD
-=======
-    @Override
-    public boolean onKeyDown(int keyCode, KeyEvent event) {
-        logDebug("onKeyDown");
-        ((MegaApplication) getApplication()).checkAudioManager();
-        if (getCall() == null) return true;
-        int value;
-
-        switch (keyCode) {
-            case KeyEvent.KEYCODE_VOLUME_UP: {
-                try {
-                    if (callChat.getStatus() == MegaChatCall.CALL_STATUS_RING_IN) {
-                        value = AudioManager.STREAM_RING;
-                    } else if (callChat.getStatus() == MegaChatCall.CALL_STATUS_REQUEST_SENT) {
-                        value = AudioManager.STREAM_MUSIC;
-                    } else {
-                        value = AudioManager.STREAM_VOICE_CALL;
-                    }
-                    ((MegaApplication) getApplication()).setAudioManagerValues(value, AudioManager.ADJUST_RAISE, AudioManager.FLAG_SHOW_UI);
-                    return true;
-
-                } catch (SecurityException e) {
-                    return super.onKeyDown(keyCode, event);
-                }
-
-            }
-            case KeyEvent.KEYCODE_VOLUME_DOWN: {
-                try {
-                    if (callChat.getStatus() == MegaChatCall.CALL_STATUS_RING_IN) {
-                        value = AudioManager.STREAM_RING;
-                    } else if (callChat.getStatus() == MegaChatCall.CALL_STATUS_REQUEST_SENT) {
-                        value = AudioManager.STREAM_MUSIC;
-                    } else {
-                        value = AudioManager.STREAM_VOICE_CALL;
-                    }
-                    ((MegaApplication) getApplication()).setAudioManagerValues(value, AudioManager.ADJUST_LOWER, AudioManager.FLAG_SHOW_UI);
-                    return true;
-
-                } catch (SecurityException e) {
-                    return super.onKeyDown(keyCode, event);
-                }
-            }
-            default: {
-                return super.onKeyDown(keyCode, event);
-            }
-        }
-    }
->>>>>>> 094d50ad
     private void setAvatarLayout() {
         logDebug("setAvatarLayout");
         setProfileAvatar(megaChatApi.getMyUserHandle());
@@ -1023,13 +971,8 @@
     }
 
     private void restoreHeightAndWidth() {
-<<<<<<< HEAD
         if (peersOnCall == null || peersOnCall.isEmpty()) return;
-        log("restoreHeightAndWidth");
-=======
-        if (peersOnCall.isEmpty()) return;
         logDebug("restoreHeightAndWidth");
->>>>>>> 094d50ad
         for (InfoPeerGroupCall peer : peersOnCall) {
             if (peer.getListener() == null) break;
             if (peer.getListener().getHeight() != 0) {
@@ -1633,11 +1576,8 @@
 
     private void statusButton(FloatingActionButton button, int visibility) {
         if (button.getVisibility() == visibility) return;
-<<<<<<< HEAD
-=======
         logDebug("statusButton");
 
->>>>>>> 094d50ad
         if (visibility == View.VISIBLE) {
             button.show();
         }
@@ -1736,17 +1676,9 @@
                         animationButtons(false);
                     }
                 });
-
-            }
-
-<<<<<<< HEAD
+            }
         } else if (callChat.getStatus() == MegaChatCall.CALL_STATUS_REQUEST_SENT || callChat.getStatus() == MegaChatCall.CALL_STATUS_IN_PROGRESS || callChat.getStatus() == MegaChatCall.CALL_STATUS_JOINING) {
-            log("showInitialFABConfiguration:REQUEST_SENT || IN_PROGRESS || JOINING");
-=======
-        } else if (callChat.getStatus() == MegaChatCall.CALL_STATUS_REQUEST_SENT || callChat.getStatus() == MegaChatCall.CALL_STATUS_IN_PROGRESS) {
             logDebug("REQUEST_SENT || IN_PROGRESS");
->>>>>>> 094d50ad
-
             relativeVideo.setVisibility(View.VISIBLE);
             statusButton(speakerFAB, View.VISIBLE);
             statusButton(microFAB, View.VISIBLE);
@@ -2350,11 +2282,7 @@
         }
 
         if (callChat.getStatus() == MegaChatCall.CALL_STATUS_RING_IN) {
-<<<<<<< HEAD
-            log("updateSubTitle:RING_IN");
-=======
             logDebug("RING_IN");
->>>>>>> 094d50ad
             subtitleToobar.setVisibility(View.VISIBLE);
             activateChrono(false, callInProgressChrono, callChat);
             subtitleToobar.setText(getString(R.string.incoming_call_starting));
@@ -2362,11 +2290,7 @@
 
         }
         if (callChat.getStatus() == MegaChatCall.CALL_STATUS_IN_PROGRESS || callChat.getStatus() == MegaChatCall.CALL_STATUS_JOINING) {
-<<<<<<< HEAD
-            log("updateSubTitle:IN_PROGRESS || JOINING");
-=======
             logDebug("IN_PROGRESS || JOINING -- " + callChat.getStatus());
->>>>>>> 094d50ad
             if (chat.isGroup()) {
                 boolean isInProgress = false;
                 MegaHandleList listPeerids = callChat.getSessionsPeerid();
