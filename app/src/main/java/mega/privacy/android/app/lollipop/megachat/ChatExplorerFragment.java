package mega.privacy.android.app.lollipop.megachat;

import android.app.Activity;
import android.content.Context;
import android.os.AsyncTask;
import android.os.Bundle;
import android.os.Parcelable;
import android.support.design.widget.AppBarLayout;
import android.support.v4.app.Fragment;
import android.support.v7.app.ActionBar;
import android.support.v7.app.AppCompatActivity;
import android.support.v7.widget.DefaultItemAnimator;
import android.support.v7.widget.LinearLayoutManager;
import android.support.v7.widget.RecyclerView;
import android.text.Html;
import android.text.Spanned;
import android.util.DisplayMetrics;
import android.util.SparseBooleanArray;
import android.view.Display;
import android.view.LayoutInflater;
import android.view.View;
import android.view.ViewGroup;
import android.widget.Button;
import android.widget.ImageView;
import android.widget.LinearLayout;
import android.widget.ProgressBar;
import android.widget.RelativeLayout;
import android.widget.TextView;

import java.util.ArrayList;
import java.util.Collections;
import java.util.Comparator;
import java.util.ListIterator;

import mega.privacy.android.app.DatabaseHandler;
import mega.privacy.android.app.MegaApplication;
import mega.privacy.android.app.MegaContactAdapter;
import mega.privacy.android.app.MegaContactDB;
import mega.privacy.android.app.R;
import mega.privacy.android.app.components.PositionDividerItemDecoration;
import mega.privacy.android.app.components.SimpleDividerItemDecoration;
import mega.privacy.android.app.lollipop.FileExplorerActivityLollipop;
import mega.privacy.android.app.lollipop.controllers.ContactController;
import mega.privacy.android.app.lollipop.megachat.chatAdapters.MegaChipChatExplorerAdapter;
import mega.privacy.android.app.lollipop.megachat.chatAdapters.MegaListChatExplorerAdapter;
import nz.mega.sdk.MegaApiAndroid;
import nz.mega.sdk.MegaChatApi;
import nz.mega.sdk.MegaChatApiAndroid;
import nz.mega.sdk.MegaChatApiJava;
import nz.mega.sdk.MegaChatError;
import nz.mega.sdk.MegaChatListItem;
import nz.mega.sdk.MegaChatRequest;
import nz.mega.sdk.MegaChatRequestListenerInterface;
import nz.mega.sdk.MegaChatRoom;
import nz.mega.sdk.MegaUser;

import static mega.privacy.android.app.utils.LogUtil.*;
import static mega.privacy.android.app.utils.Util.*;

public class ChatExplorerFragment extends Fragment {

    private static final int RECENTS_MAX_SIZE = 6;
    private static final String BUNDLE_RECYCLER_LAYOUT = "classname.recycler.layout";

    private ChatExplorerFragment chatExplorerFragment;

    private MegaApiAndroid megaApi;
    private MegaChatApiAndroid megaChatApi;

    private DatabaseHandler dbH;

    private Context context;
    private ActionBar aB;
    private RecyclerView listView;
    private MegaListChatExplorerAdapter adapterList;
    private RelativeLayout mainRelativeLayout;

    private LinearLayoutManager mLayoutManager;

    private ArrayList<ChatExplorerListItem> recents;
    private ArrayList<MegaChatListItem> chats;
    private ArrayList<MegaChatListItem> archievedChats;
    private ArrayList<MegaContactAdapter> contacts;
    private ArrayList<ChatExplorerListItem> items;
    private ArrayList<ChatExplorerListItem> addedItems;
    private ArrayList<String> addedItemsSaved;

    private int lastFirstVisiblePosition;

    //Empty screen
    private TextView emptyTextView;
    private LinearLayout emptyLayout;
    private TextView emptyTextViewInvite;
    private ImageView emptyImageView;
    private Button inviteButton;
    private RelativeLayout contentLayout;
    private ProgressBar progressBar;

    private boolean chatEnabled = true;
    private float density;
    private DisplayMetrics outMetrics;
    private Display display;

    private AppBarLayout addLayout;
    private Button newGroupButton;
    private RecyclerView addedList;
    private MegaChipChatExplorerAdapter adapterAdded;
    private LinearLayoutManager addedLayoutManager;

    private SearchTask searchTask;

    private PositionDividerItemDecoration positionDividerItemDecoration;
    private SimpleDividerItemDecoration simpleDividerItemDecoration;

    @Override
    public void onCreate(Bundle savedInstanceState) {
        super.onCreate(savedInstanceState);
        logDebug("onCreate");

        if (megaApi == null){
            megaApi = ((MegaApplication) ((Activity)context).getApplication()).getMegaApi();
        }

        dbH = DatabaseHandler.getDbHandler(getActivity());

        if(isChatEnabled()){
            chatEnabled=true;
            if (megaChatApi == null){
                megaChatApi = ((MegaApplication) ((Activity)context).getApplication()).getMegaChatApi();
                if (context instanceof ChatExplorerActivity) {
                    megaChatApi.addChatListener((ChatExplorerActivity) context);
                }
                else if (context instanceof FileExplorerActivityLollipop) {
                    megaChatApi.addChatListener((FileExplorerActivityLollipop) context);
                }
            }
        }
        else{
            logWarning("Chat not enabled!");
            chatEnabled=false;
        }

        chatExplorerFragment = this;
    }


    public static ChatExplorerFragment newInstance() {
        logDebug("newInstance");
        ChatExplorerFragment fragment = new ChatExplorerFragment();
        return fragment;
    }

    @Override
    public View onCreateView(LayoutInflater inflater, ViewGroup container, Bundle savedInstanceState) {
        logDebug("onCreateView");

        display = ((Activity) context).getWindowManager().getDefaultDisplay();
        outMetrics = new DisplayMetrics();
        display.getMetrics(outMetrics);
        density = getResources().getDisplayMetrics().density;

        View v = inflater.inflate(R.layout.chat_recent_explore, container, false);

        contentLayout = v.findViewById(R.id.content_layout_chat_explorer);
        progressBar = v.findViewById(R.id.progressbar_chat_explorer);

        addLayout = v.findViewById(R.id.linear_layout_add);
        addedList = v.findViewById(R.id.contact_adds_recycler_view);
        newGroupButton = v.findViewById(R.id.new_group_button);
        if (context instanceof ChatExplorerActivity || context instanceof FileExplorerActivityLollipop) {
            addLayout.setVisibility(View.VISIBLE);
            addedLayoutManager = new LinearLayoutManager(context, LinearLayoutManager.HORIZONTAL, false);
            addedList.setLayoutManager(addedLayoutManager);
            addedList.setHasFixedSize(true);
            addedList.setItemAnimator(new DefaultItemAnimator());
            addedList.setClipToPadding(false);

            if (context instanceof ChatExplorerActivity) {
                newGroupButton.setOnClickListener((ChatExplorerActivity) context);
            }
            else if (context instanceof FileExplorerActivityLollipop) {
                newGroupButton.setOnClickListener((FileExplorerActivityLollipop) context);
            }
            setFirstLayoutVisibility(View.VISIBLE);
        }
        else {
            addLayout.setVisibility(View.GONE);
        }

        listView = v.findViewById(R.id.chat_recent_list_view);

        mLayoutManager = new LinearLayoutManager(context);
        listView.setLayoutManager(mLayoutManager);
        listView.setHasFixedSize(true);
        listView.setItemAnimator(new DefaultItemAnimator());
        listView.setClipToPadding(false);
        listView.setPadding(0,scaleHeightPx(8, outMetrics),0, 0);
        listView.addOnScrollListener(new RecyclerView.OnScrollListener() {
            @Override
            public void onScrolled(RecyclerView recyclerView, int dx, int dy) {
                super.onScrolled(recyclerView, dx, dy);
                if (context instanceof FileExplorerActivityLollipop) {
                    if (listView.canScrollVertically(-1)) {
                        ((FileExplorerActivityLollipop) context).changeActionBarElevation(true);
                        if (addLayout.getVisibility() == View.VISIBLE) {
                            addLayout.setElevation(px2dp(4, outMetrics));
                        }
                    } else {
                        ((FileExplorerActivityLollipop) context).changeActionBarElevation(false);
                        if (addLayout.getVisibility() == View.VISIBLE) {
                            addLayout.setElevation(0);
                        }
                    }
                }
                else if (context instanceof ChatExplorerActivity && addLayout != null && addLayout.getVisibility() == View.VISIBLE) {
                    if (listView.canScrollVertically(-1)) {
                        addLayout.setElevation(px2dp(4, outMetrics));
                    } else {
                        addLayout.setElevation(0);
                    }
                }
            }
        });

        emptyLayout = v.findViewById(R.id.linear_empty_layout_chat_recent);
        emptyTextViewInvite = v.findViewById(R.id.empty_text_chat_recent_invite);
        emptyTextViewInvite.setWidth(scaleWidthPx(236, outMetrics));
        emptyTextView = v.findViewById(R.id.empty_text_chat_recent);

        String textToShow = String.format(context.getString(R.string.chat_explorer_empty));
        try{
            textToShow = textToShow.replace("[A]", "<font color=\'#7a7a7a\'>");
            textToShow = textToShow.replace("[/A]", "</font>");
            textToShow = textToShow.replace("[B]", "<font color=\'#000000\'>");
            textToShow = textToShow.replace("[/B]", "</font>");
        }
        catch (Exception e){}
        Spanned resultB = null;
        if (android.os.Build.VERSION.SDK_INT >= android.os.Build.VERSION_CODES.N) {
            resultB = Html.fromHtml(textToShow,Html.FROM_HTML_MODE_LEGACY);
        } else {
            resultB = Html.fromHtml(textToShow);
        }
        emptyTextView.setText(resultB);

        LinearLayout.LayoutParams emptyTextViewParams1 = (LinearLayout.LayoutParams)emptyTextViewInvite.getLayoutParams();
        emptyTextViewParams1.setMargins(0, scaleHeightPx(50, outMetrics), 0, scaleHeightPx(24, outMetrics));
        emptyTextViewInvite.setLayoutParams(emptyTextViewParams1);

        LinearLayout.LayoutParams emptyTextViewParams2 = (LinearLayout.LayoutParams)emptyTextView.getLayoutParams();
        emptyTextViewParams2.setMargins(scaleWidthPx(20, outMetrics), scaleHeightPx(20, outMetrics), scaleWidthPx(20, outMetrics), scaleHeightPx(20, outMetrics));
        emptyTextView.setLayoutParams(emptyTextViewParams2);

        emptyImageView = v.findViewById(R.id.empty_image_view_recent);
        emptyImageView.setImageResource(R.drawable.ic_empty_chat_list);

        mainRelativeLayout = v.findViewById(R.id.main_relative_layout);
        inviteButton = v.findViewById(R.id.invite_button);
        inviteButton.setVisibility(View.GONE);

        if(megaChatApi.isSignalActivityRequired()){
            megaChatApi.signalPresenceActivity();
        }

        if (savedInstanceState != null) {
            addedItemsSaved = savedInstanceState.getStringArrayList("addedItemsSaved");
        }
        else {
            addedItemsSaved = new ArrayList<>();
        }

        int connectionState = megaChatApi.getConnectionState();
        log("connection state: " + connectionState);
        //need to reconnect to load the chat rooms list room properly.
        if(connectionState == MegaChatApi.DISCONNECTED) {
            megaChatApi.connect(new MegaChatRequestListenerInterface() {

                @Override
                public void onRequestStart(MegaChatApiJava api, MegaChatRequest request) {
                    showConnecting();
                }

                @Override
                public void onRequestUpdate(MegaChatApiJava api, MegaChatRequest request) {

                }

                @Override
                public void onRequestFinish(MegaChatApiJava api, MegaChatRequest request, MegaChatError e) {
                    if (e.getErrorCode() == MegaChatError.ERROR_OK) {
                        emptyTextView.setVisibility(View.GONE);
                        log("Connected to chat!");
                        setChats();
                    } else {
                        log("ERROR WHEN CONNECTING " + e.getErrorString());
                    }
                }

                @Override
                public void onRequestTemporaryError(MegaChatApiJava api, MegaChatRequest request, MegaChatError e) {

                }
            });
        } else {
            setChats();
        }

        return v;
    }

<<<<<<< HEAD
    private void showConnecting() {
        String textToShow = String.format(context.getString(R.string.chat_connecting));
        emptyTextView.setText(textToShow);
    }

    void setFirstLayoutVisibility (int visibility) {
=======
    private void setFirstLayoutVisibility (int visibility) {
>>>>>>> 06a50058
        newGroupButton.setVisibility(visibility);
        if (visibility == View.VISIBLE) {
            addedList.setVisibility(View.GONE);
        }
        else if (visibility == View.GONE) {
            addedList.setVisibility(View.VISIBLE);
        }
    }

    private MegaContactAdapter getContact(MegaChatListItem chat) {
        long handle = chat.getPeerHandle();
        String userHandleEncoded = MegaApiAndroid.userHandleToBase64(handle);
        MegaUser user = megaApi.getContact(userHandleEncoded);

//        Maybe the contact is not my contact already
        if (user == null) {
            logDebug("Chat ID " + chat.getChatId() + " with PeerHandle: " + handle + " is NULL");
            return null;
        }

        MegaContactDB contactDB = dbH.findContactByHandle(String.valueOf(handle+""));
        String fullName = "";
        if(contactDB!=null){
            ContactController cC = new ContactController(context);
            fullName = cC.getFullName(contactDB.getName(), contactDB.getLastName(), user.getEmail());
        }
        else{
            fullName = user.getEmail();
        }

        if (handle != -1) {
            int userStatus = megaChatApi.getUserOnlineStatus(handle);
            if (userStatus != MegaChatApi.STATUS_ONLINE && userStatus != MegaChatApi.STATUS_BUSY && userStatus != MegaChatApi.STATUS_INVALID) {
                logDebug("Request last green for user");
                megaChatApi.requestLastGreen(handle, null);
            }
        }

        return new MegaContactAdapter(contactDB, user, fullName);
    }

    @Override
    public void onDestroy() {
        super.onDestroy();

        if (megaChatApi != null) {
            if (context instanceof ChatExplorerActivity) {
                megaChatApi.removeChatListener((ChatExplorerActivity) context);
            }
            else if (context instanceof FileExplorerActivityLollipop) {
                megaChatApi.removeChatListener((FileExplorerActivityLollipop) context);
            }
        }
    }

    private void sortByAlphabetical ( ) {
        Collections.sort(items, new Comparator<ChatExplorerListItem> (){

            public int compare(ChatExplorerListItem c1, ChatExplorerListItem c2) {
                String n1 = c1.getTitle();
                String n2 = c2.getTitle();

                int res = String.CASE_INSENSITIVE_ORDER.compare(n1, n2);
                if (res == 0) {
                    res = n1.compareTo(n2);
                }
                return res;
            }
        });
    }

    public void setChats(){
        logDebug("setChats");

        contentLayout.setVisibility(View.GONE);
        progressBar.setVisibility(View.VISIBLE);
        new RecoverItemsTask().execute();
    }

    private void getVisibleMEGAContacts () {
        ArrayList<MegaUser> contactsMEGA = megaApi.getContacts();
        for (int i=0;i<contactsMEGA.size();i++){
            logDebug("Contact: " + contactsMEGA.get(i).getEmail() + "_" + contactsMEGA.get(i).getVisibility());
            if (contactsMEGA.get(i).getVisibility() == MegaUser.VISIBILITY_VISIBLE){

                MegaContactDB contactDB = dbH.findContactByHandle(String.valueOf(contactsMEGA.get(i).getHandle()+""));
                String fullName = "";
                if(contactDB!=null){
                    ContactController cC = new ContactController(context);
                    fullName = cC.getFullName(contactDB.getName(), contactDB.getLastName(), contactsMEGA.get(i).getEmail());
                }
                else{
                    fullName = contactsMEGA.get(i).getEmail();
                }

                MegaContactAdapter megaContactAdapter = new MegaContactAdapter(contactDB, contactsMEGA.get(i), fullName);
                contacts.add(megaContactAdapter);
            }
        }
    }

    public ArrayList<ChatExplorerListItem> getAddedChats () {

        if (addedItems != null) {
            return addedItems;
        }

        return null;
    }

    public void itemClick(int position) {
        logDebug("Position: " + position);
        if(megaChatApi.isSignalActivityRequired()){
            megaChatApi.signalPresenceActivity();
        }

        if (adapterList == null || adapterList.getItemCount() <= 0) {
            return;
        }

        ChatExplorerListItem item = adapterList.getItem(position);

        if (adapterList.isSearchEnabled()) {
            if (context instanceof ChatExplorerActivity) {
                ((ChatExplorerActivity) context).collapseSearchView();
            }
            else if (context instanceof FileExplorerActivityLollipop){
                ((FileExplorerActivityLollipop) context).collapseSearchView();
            }
            if (!adapterList.getItems().equals(items)) {
                adapterList.setItems(items);
            }
            int togglePossition = adapterList.getPosition(item);
            adapterList.toggleSelection(togglePossition);
        }
        else {
            adapterList.toggleSelection(position);
        }


        if (item != null && !addedItems.contains(item)) {
            addedItems.add(item);
            adapterAdded.setItems(addedItems);
            setFirstLayoutVisibility(View.GONE);

            if(context instanceof  ChatExplorerActivity){
                ((ChatExplorerActivity)context).showFabButton(true);
                ((ChatExplorerActivity)context).setToolbarSubtitle(getString(R.string.selected_items, addedItems.size()));
            }
            else if (context instanceof FileExplorerActivityLollipop){
                ((FileExplorerActivityLollipop)context).showFabButton(true);
                ((FileExplorerActivityLollipop)context).setToolbarSubtitle(getString(R.string.selected_items, addedItems.size()));
            }
        }
        else if (addedItems.contains(item)) {
            deleteItem(item);
        }
    }

    @Override
    public void onAttach(Activity activity) {
        super.onAttach(activity);
        context = activity;
        aB = ((AppCompatActivity)activity).getSupportActionBar();
    }


    @Override
    public void onAttach(Context context) {
        super.onAttach(context);
        this.context = context;
        aB = ((AppCompatActivity)context).getSupportActionBar();
    }


    @Override
    public void onSaveInstanceState(Bundle outState) {
        logDebug("onSaveInstanceState");
        super.onSaveInstanceState(outState);
        if(listView.getLayoutManager()!=null){
            outState.putParcelable(BUNDLE_RECYCLER_LAYOUT, listView.getLayoutManager().onSaveInstanceState());
        }

        if (addedItems != null && !addedItems.isEmpty()) {
            if (addedItemsSaved == null) {
                addedItemsSaved = new ArrayList<>();
            }
            else {
                addedItemsSaved.clear();
            }
            for (ChatExplorerListItem item : addedItems) {
                addedItemsSaved.add(item.getId());
            }
            outState.putStringArrayList("addedItemsSaved", addedItemsSaved);
        }
    }

    @Override
    public void onPause() {
        logDebug("onPause");
        lastFirstVisiblePosition = ((LinearLayoutManager)listView.getLayoutManager()).findFirstCompletelyVisibleItemPosition();
        super.onPause();
    }

    @Override
    public void onResume() {
        logDebug("lastFirstVisiblePosition: " + lastFirstVisiblePosition);
        if(lastFirstVisiblePosition>0){
            (listView.getLayoutManager()).scrollToPosition(lastFirstVisiblePosition);
        }else{
            (listView.getLayoutManager()).scrollToPosition(0);
        }
        lastFirstVisiblePosition=0;
        super.onResume();
    }

    @Override
    public void onActivityCreated(Bundle savedInstanceState) {
        logDebug("onActivityCreated");
        super.onActivityCreated(savedInstanceState);

        if (savedInstanceState != null) {
            Parcelable savedRecyclerLayoutState = savedInstanceState.getParcelable(BUNDLE_RECYCLER_LAYOUT);
            listView.getLayoutManager().onRestoreInstanceState(savedRecyclerLayoutState);
        }
    }

    private long getMegaContactHandle (MegaContactAdapter contact) {
        long handle = -1;
        if (contact != null) {
            if (contact.getMegaUser() != null && contact.getMegaUser().getHandle() != -1) {
                handle = contact.getMegaUser().getHandle();
            }
            else if (contact.getMegaContactDB() != null && contact.getMegaContactDB().getMail() != null) {
                handle = Long.parseLong(contact.getMegaContactDB().getHandle());
            }
        }
        return handle;
    }

    public void updateLastGreenContact (long userhandle, String formattedDate) {

        if(adapterList!=null && adapterList.getItems() != null){
            ListIterator<ChatExplorerListItem> itrReplace = adapterList.getItems().listIterator();
            while (itrReplace.hasNext()) {
                ChatExplorerListItem itemToUpdate = itrReplace.next();
                if (itemToUpdate != null) {
                    if (itemToUpdate.getContact() != null) {
                        if (getMegaContactHandle(itemToUpdate.getContact()) == userhandle) {
                            itemToUpdate.getContact().setLastGreen(formattedDate);
                            adapterList.updateItemContactStatus(itrReplace.nextIndex());
                            items = adapterList.getItems();
                            break;
                        }
                    }
                    else {
                        continue;
                    }
                } else {
                    break;
                }
            }
        }

        if(adapterAdded!=null && adapterAdded.getItems() != null){
            ListIterator<ChatExplorerListItem> itrReplace = adapterAdded.getItems().listIterator();
            while (itrReplace.hasNext()) {
                ChatExplorerListItem itemToUpdate = itrReplace.next();
                if (itemToUpdate != null) {
                    if (itemToUpdate.getContact() != null) {
                        if (getMegaContactHandle(itemToUpdate.getContact()) == userhandle) {
                            itemToUpdate.getContact().setLastGreen(formattedDate);
                            items = adapterAdded.getItems();
                            break;
                        }
                    }
                    else {
                        continue;
                    }
                } else {
                    break;
                }
            }
        }
    }

    public void deleteItemPosition(int position) {
        ChatExplorerListItem item = adapterAdded.getItem(position);
        if (adapterList != null) {
            int positionItem = adapterList.getPosition(item);
            if (positionItem != -1) {
                adapterList.toggleSelection(positionItem);
            }
        }
        deleteItem(item);
    }

    private void deleteItem(ChatExplorerListItem item) {
        if (item != null) {
            addedItems.remove(item);
            adapterAdded.setItems(addedItems);

            if (addedItems.size() > 0) {
                setFirstLayoutVisibility(View.GONE);
                if(context instanceof  ChatExplorerActivity){
                    ((ChatExplorerActivity)context).showFabButton(true);
                    ((ChatExplorerActivity)context).setToolbarSubtitle(getString(R.string.selected_items, addedItems.size()));
                }
                else if (context instanceof FileExplorerActivityLollipop){
                    ((FileExplorerActivityLollipop)context).showFabButton(true);
                    ((FileExplorerActivityLollipop)context).setToolbarSubtitle(getString(R.string.selected_items, addedItems.size()));
                }
            }
            else {
                setFirstLayoutVisibility(View.VISIBLE);
                if(context instanceof  ChatExplorerActivity){
                    ((ChatExplorerActivity)context).showFabButton(false);
                    ((ChatExplorerActivity)context).setToolbarSubtitle(null);
                }
                else if (context instanceof FileExplorerActivityLollipop){
                    ((FileExplorerActivityLollipop)context).showFabButton(false);
                    ((FileExplorerActivityLollipop)context).setToolbarSubtitle(null);
                }
            }
        }
    }

    private class RecoverItemsTask extends AsyncTask<Void, Void, Void> {

        @Override
        protected Void doInBackground(Void... voids) {
            if(isAdded()){
                if (items != null) {
                    items.clear();
                }
                else {
                    items = new ArrayList<>();
                }

                if (addedItems != null) {
                    addedItems.clear();
                }
                else {
                    addedItems = new ArrayList<>();
                }

                if(chats!=null){
                    chats.clear();
                }
                else{
                    chats = new ArrayList<>();
                }

                if (archievedChats != null) {
                    archievedChats.clear();
                }
                else {
                    archievedChats =  new ArrayList<>();
                }

                if (contacts != null) {
                    contacts.clear();
                }
                else {
                    contacts = new ArrayList<>();
                }

                chats = megaChatApi.getActiveChatListItems();

                if (!chats.isEmpty()) {
                    Collections.sort(chats, new Comparator<MegaChatListItem>() {

                        public int compare(MegaChatListItem c1, MegaChatListItem c2) {
                            long timestamp1 = c1.getLastTimestamp();
                            long timestamp2 = c2.getLastTimestamp();

                            long result = timestamp2 - timestamp1;
                            return (int) result;
                        }
                    });

                    recents = new ArrayList<>();
                    recents.add(new ChatExplorerListItem(true, true));
                    ArrayList<MegaChatListItem> removeChats = new ArrayList<>();
                    for (MegaChatListItem chat : chats) {
                        if (chat.getOwnPrivilege() < MegaChatRoom.PRIV_STANDARD) {
                            continue;
                        }
                        ChatExplorerListItem item;
                        if (chat.isGroup()) {
                            item = new ChatExplorerListItem(chat);
                        }
                        else {
                            item = new ChatExplorerListItem(chat, getContact(chat));
                        }
                        item.setRecent(true);
                        recents.add(item);
                        removeChats.add(chat);
                        if (recents.size() == RECENTS_MAX_SIZE) {
                            break;
                        }
                    }
                    for (MegaChatListItem remove: removeChats) {
                        chats.remove(remove);
                    }
                }

                archievedChats = megaChatApi.getArchivedChatListItems();
                getVisibleMEGAContacts();

                for (MegaChatListItem chat : chats) {
                    if (chat.getOwnPrivilege() < MegaChatRoom.PRIV_STANDARD) {
                        continue;
                    }
                    if (chat.isGroup()) {
                        items.add(new ChatExplorerListItem(chat));
                    }
                    else {
                        items.add(new ChatExplorerListItem(chat, getContact(chat)));
                    }
                }

                for (MegaChatListItem archieved : archievedChats) {
                    if (archieved.getOwnPrivilege() < MegaChatRoom.PRIV_STANDARD) {
                        continue;
                    }
                    if (archieved.isGroup()) {
                        items.add(new ChatExplorerListItem(archieved));
                    }
                    else {
                        items.add(new ChatExplorerListItem(archieved, getContact(archieved)));
                    }
                }

                for (MegaContactAdapter contact : contacts) {
                    if (contact.getMegaUser() != null) {
                        MegaChatRoom chat = megaChatApi.getChatRoomByUser(contact.getMegaUser().getHandle());
                        if (chat == null) {
                            if (contact.getMegaUser() != null) {
                                long handle = contact.getMegaUser().getHandle();
                                if (handle != -1) {
                                    int userStatus = megaChatApi.getUserOnlineStatus(handle);
                                    if (userStatus != MegaChatApi.STATUS_ONLINE && userStatus != MegaChatApi.STATUS_BUSY && userStatus != MegaChatApi.STATUS_INVALID) {
                                        logDebug("Request last green for user");
                                        if (context instanceof ChatExplorerActivity) {
                                            megaChatApi.requestLastGreen(handle, (ChatExplorerActivity) context);
                                        }
                                        else if (context instanceof FileExplorerActivityLollipop) {
                                            megaChatApi.requestLastGreen(handle, (FileExplorerActivityLollipop) context);
                                        }
                                    }
                                }
                            }
                            items.add(new ChatExplorerListItem(contact));
                        }
                    }
                }

                logDebug("Items number: " + items.size());

                //Order by title
                sortByAlphabetical();
                if (!items.isEmpty()) {
                    items.add(0, new ChatExplorerListItem(true, false));
                }

                if (recents != null) {
                    for (int i = 0; i < recents.size(); i++) {
                        items.add(i, recents.get(i));
                    }
                }
            }

            return null;
        }

        @Override
        protected void onPostExecute(Void aVoid) {
            if (adapterList == null){
                logWarning("AdapterList is NULL");
                adapterList = new MegaListChatExplorerAdapter(context, chatExplorerFragment, items, listView);
            }
            else{
                adapterList.setItems(items);
            }

            if (adapterAdded == null) {
                adapterAdded = new MegaChipChatExplorerAdapter(context, chatExplorerFragment, addedItems);
            }
            else {
                adapterAdded.setItems(addedItems);
            }

            addedList.setAdapter(adapterAdded);

            if (addedItemsSaved != null && !addedItemsSaved.isEmpty()) {
                new RecoverSavedItemsTask().execute();
                return;
            }

            setFinalViews();
        }
    }

    private void setFinalViews() {
        int position;
        if (recents != null && !recents.isEmpty()) {
            position = recents.size();
        }
        else {
            position = -1;
        }
        positionDividerItemDecoration = new PositionDividerItemDecoration(context, outMetrics, position);
        simpleDividerItemDecoration = new SimpleDividerItemDecoration(context, outMetrics);
        listView.addItemDecoration(positionDividerItemDecoration);
        listView.setAdapter(adapterList);

        if (adapterAdded.getItemCount() == 0) {
            setFirstLayoutVisibility(View.VISIBLE);

            if(context instanceof  ChatExplorerActivity){
                ((ChatExplorerActivity)context).setToolbarSubtitle(null);
            }
            else if (context instanceof FileExplorerActivityLollipop){
                ((FileExplorerActivityLollipop)context).setToolbarSubtitle(null);
            }
        }
        else {
            setFirstLayoutVisibility(View.GONE);

            if(context instanceof  ChatExplorerActivity){
                ((ChatExplorerActivity)context).showFabButton(true);
                ((ChatExplorerActivity)context).setToolbarSubtitle(getString(R.string.selected_items, addedItems.size()));
            }
            else if (context instanceof FileExplorerActivityLollipop){
                ((FileExplorerActivityLollipop) context).showFabButton(true);
                ((FileExplorerActivityLollipop) context).setToolbarSubtitle(getString(R.string.selected_items, addedItems.size()));
            }
        }

        if (context instanceof ChatExplorerActivity) {
            ((ChatExplorerActivity) context).isPendingToOpenSearchView();
        }
        else if (context instanceof FileExplorerActivityLollipop) {
            ((FileExplorerActivityLollipop) context).isPendingToOpenSearchView();
        }
        contentLayout.setVisibility(View.VISIBLE);
        progressBar.setVisibility(View.GONE);
        setListVisibility();
    }

    private class RecoverSavedItemsTask extends AsyncTask<Void, Void, Void> {

        @Override
        protected Void doInBackground(Void... voids) {
            for (String id : addedItemsSaved) {
                for (ChatExplorerListItem item : items) {
                    if (!item.isHeader() && item.getId().equals(id)) {
                        addedItems.add(item);
                        int position = adapterList.getPosition(item);
                        if (position != -1) {
                            adapterList.toggleSelection(position);
                        }
                        break;
                    }
                }
            }

            return null;
        }

        @Override
        protected void onPostExecute(Void aVoid) {
            setFinalViews();
        }
    }

    private void setListVisibility () {
        if (adapterList.getItemCount() == 0){
            logDebug("adapterList.getItemCount() == 0");
            listView.setVisibility(View.GONE);
            addLayout.setVisibility(View.GONE);
            emptyLayout.setVisibility(View.VISIBLE);
        }
        else{
            logDebug("adapterList.getItemCount() NOT = 0");
            listView.setVisibility(View.VISIBLE);
            if (!adapterList.isSearchEnabled()) {
                addLayout.setVisibility(View.VISIBLE);
            }
            emptyLayout.setVisibility(View.GONE);
        }
    }

    private class SearchTask extends AsyncTask<String, Void, Void> {

        ArrayList<ChatExplorerListItem> searchItems = new ArrayList<>();
        SparseBooleanArray searchSelectedItems = new SparseBooleanArray();

        @Override
        protected Void doInBackground(String... strings) {
            String s = strings[0];
            boolean areAddedItems = false;

            if (addedItems != null && !addedItems.isEmpty()) {
                areAddedItems = true;
            }
            ArrayList<ChatExplorerListItem> copiedItems = items;
            for (ChatExplorerListItem item : copiedItems) {
                if (!item.isHeader() && item.getTitle().toLowerCase().contains(s.toLowerCase())) {
                    searchItems.add(item);
                    if (areAddedItems && addedItems.contains(item)) {
                        searchSelectedItems.put(searchItems.indexOf(item), true);
                    }
                }
            }

            adapterList.setSearchSelectedItems(searchSelectedItems);
            return null;
        }

        @Override
        protected void onPostExecute(Void aVoid) {
            if (!adapterList.isSearchEnabled()) {
                return;
            }
            adapterList.setItems(searchItems);
            setListVisibility();
        }
    }

    public void search (String s) {
        if (searchTask != null && searchTask.getStatus() != AsyncTask.Status.FINISHED) {
            searchTask.cancel(true);
        }
        searchTask = new SearchTask();
        searchTask.execute(s);
    }

    public void enableSearch(boolean enable) {
        if (enable) {
            listView.removeItemDecoration(positionDividerItemDecoration);
            listView.addItemDecoration(simpleDividerItemDecoration);
            listView.invalidateItemDecorations();
            search("");
            if (addLayout.getVisibility() == View.VISIBLE) {
                addLayout.setVisibility(View.GONE);
            }
            if (adapterList != null && !adapterList.isSearchEnabled()) {
                adapterList.setSearchEnabled(enable);
            }
            if(context instanceof  ChatExplorerActivity){
                ((ChatExplorerActivity)context).showFabButton(false);
            }
            else if (context instanceof FileExplorerActivityLollipop){
                ((FileExplorerActivityLollipop)context).showFabButton(false);
            }
        }
        else{
            listView.removeItemDecoration(simpleDividerItemDecoration);
            listView.addItemDecoration(positionDividerItemDecoration);
            listView.invalidateItemDecorations();

            if (addLayout.getVisibility() == View.GONE) {
                addLayout.setVisibility(View.VISIBLE);
            }

            if (adapterList != null && adapterList.isSearchEnabled()) {
                adapterList.setSearchEnabled(enable);
                if (!adapterList.getItems().equals(items)) {
                    adapterList.setItems(items);
                }
            }

            if (adapterAdded != null && adapterAdded.getItemCount() == 0) {
                setFirstLayoutVisibility(View.VISIBLE);
            }
            else {
                setFirstLayoutVisibility(View.GONE);

                if(context instanceof  ChatExplorerActivity){
                    ((ChatExplorerActivity)context).showFabButton(true);
                }
                else if (context instanceof FileExplorerActivityLollipop){
                    ((FileExplorerActivityLollipop)context).showFabButton(true);
                }
            }
        }
        setListVisibility();
    }
}<|MERGE_RESOLUTION|>--- conflicted
+++ resolved
@@ -308,16 +308,12 @@
         return v;
     }
 
-<<<<<<< HEAD
     private void showConnecting() {
         String textToShow = String.format(context.getString(R.string.chat_connecting));
         emptyTextView.setText(textToShow);
     }
 
-    void setFirstLayoutVisibility (int visibility) {
-=======
     private void setFirstLayoutVisibility (int visibility) {
->>>>>>> 06a50058
         newGroupButton.setVisibility(visibility);
         if (visibility == View.VISIBLE) {
             addedList.setVisibility(View.GONE);
