--- conflicted
+++ resolved
@@ -33,7 +33,7 @@
 
 public class DatabaseHandler extends SQLiteOpenHelper {
 
-	private static final int DATABASE_VERSION = 53;
+	private static final int DATABASE_VERSION = 54;
     private static final String DATABASE_NAME = "megapreferences";
     private static final String TABLE_PREFERENCES = "preferences";
     private static final String TABLE_CREDENTIALS = "credentials";
@@ -766,12 +766,6 @@
 			db.execSQL("ALTER TABLE " + TABLE_ATTRIBUTES + " ADD COLUMN " + KEY_LAST_PUBLIC_HANDLE_TYPE + " INTEGER;");
 			db.execSQL("UPDATE " + TABLE_ATTRIBUTES + " SET " + KEY_LAST_PUBLIC_HANDLE_TYPE + " = '" + encrypt(String.valueOf(MegaApiJava.AFFILIATE_TYPE_INVALID)) + "';");
 		}
-<<<<<<< HEAD
-        if (oldVersion <= 52) {
-            db.execSQL("ALTER TABLE " + TABLE_CONTACTS + " ADD COLUMN " + KEY_CONTACT_NICKNAME + " TEXT;");
-        }
-
-=======
 
 		if (oldVersion <= 52) {
 			ChatSettings chatSettings = getChatSettingsFromDBv52(db);
@@ -779,7 +773,10 @@
 			onCreate(db);
 			setChatSettings(db, chatSettings);
 		}
->>>>>>> 09413ab7
+
+		if (oldVersion <= 53) {
+			db.execSQL("ALTER TABLE " + TABLE_CONTACTS + " ADD COLUMN " + KEY_CONTACT_NICKNAME + " TEXT;");
+		}
 	}
 
 //	public MegaOffline encrypt(MegaOffline off){
