--- conflicted
+++ resolved
@@ -31,15 +31,9 @@
 
 
 public class DatabaseHandler extends SQLiteOpenHelper {
-<<<<<<< HEAD
 	
 	private static final int DATABASE_VERSION = 46;
     private static final String DATABASE_NAME = "megapreferences"; 
-=======
-
-	private static final int DATABASE_VERSION = 45;
-    private static final String DATABASE_NAME = "megapreferences";
->>>>>>> 094d50ad
     private static final String TABLE_PREFERENCES = "preferences";
     private static final String TABLE_CREDENTIALS = "credentials";
     private static final String TABLE_ATTRIBUTES = "attributes";
@@ -2707,7 +2701,7 @@
         if (cursor.moveToFirst()){
             String UPDATE_PREFERENCES_TABLE = "UPDATE " + TABLE_PREFERENCES + " SET " + KEY_SD_CARD_URI + "= '" + encrypt(sdCardUri) + "' WHERE " + KEY_ID + " = '1'";
             db.execSQL(UPDATE_PREFERENCES_TABLE);
-            log("KEY_URI_EXTERNAL_SD_CARD URI: " + UPDATE_PREFERENCES_TABLE);
+            logDebug("KEY_URI_EXTERNAL_SD_CARD URI: " + UPDATE_PREFERENCES_TABLE);
         }
         else{
             values.put(KEY_SD_CARD_URI, encrypt(sdCardUri));
