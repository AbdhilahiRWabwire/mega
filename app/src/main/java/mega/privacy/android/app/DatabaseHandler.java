package mega.privacy.android.app;

import android.content.ContentValues;
import android.content.Context;
import android.database.Cursor;
import android.database.sqlite.SQLiteDatabase;
import android.database.sqlite.SQLiteException;
import android.database.sqlite.SQLiteOpenHelper;
import android.provider.Settings;
import android.text.TextUtils;
import android.util.Base64;

import java.util.ArrayList;
import java.util.Arrays;
import java.util.Collections;
import java.util.Comparator;
import java.util.List;

import mega.privacy.android.app.jobservices.SyncRecord;
import mega.privacy.android.app.lollipop.megachat.AndroidMegaChatMessage;
import mega.privacy.android.app.lollipop.megachat.ChatItemPreferences;
import mega.privacy.android.app.lollipop.megachat.ChatSettings;
import mega.privacy.android.app.lollipop.megachat.NonContactInfo;
import mega.privacy.android.app.lollipop.megachat.PendingMessageSingle;
import mega.privacy.android.app.utils.contacts.MegaContactGetter;
import nz.mega.sdk.MegaApiJava;
import nz.mega.sdk.MegaChatApi;

import static mega.privacy.android.app.utils.Constants.*;
import static mega.privacy.android.app.utils.LogUtil.*;
import static mega.privacy.android.app.utils.Util.*;


public class DatabaseHandler extends SQLiteOpenHelper {

	private static final int DATABASE_VERSION = 51;
    private static final String DATABASE_NAME = "megapreferences";
    private static final String TABLE_PREFERENCES = "preferences";
    private static final String TABLE_CREDENTIALS = "credentials";
    private static final String TABLE_ATTRIBUTES = "attributes";
    private static final String TABLE_OFFLINE = "offline";
    private static final String TABLE_CONTACTS = "contacts";
	private static final String TABLE_CHAT_ITEMS = "chat";
	private static final String TABLE_NON_CONTACTS = "noncontacts";
	private static final String TABLE_CHAT_SETTINGS = "chatsettings";
	private static final String TABLE_COMPLETED_TRANSFERS = "completedtransfers";
	private static final String TABLE_EPHEMERAL = "ephemeral";
	private static final String TABLE_PENDING_MSG = "pendingmsg";
	private static final String TABLE_MSG_NODES = "msgnodes";
	private static final String TABLE_NODE_ATTACHMENTS = "nodeattachments";
	private static final String TABLE_PENDING_MSG_SINGLE = "pendingmsgsingle";
	private static final String TABLE_SYNC_RECORDS = "syncrecords";
	private static final String TABLE_MEGA_CONTACTS = "megacontacts";

    private static final String KEY_ID = "id";
    private static final String KEY_EMAIL = "email";
	private static final String KEY_PASSWORD = "password";
    private static final String KEY_SESSION= "session";
	private static final String KEY_FIRST_NAME= "firstname";
	private static final String KEY_LAST_NAME= "lastname";
	private static final String KEY_MY_HANDLE= "myhandle";

    private static final String KEY_FIRST_LOGIN = "firstlogin";
    private static final String KEY_CAM_SYNC_ENABLED = "camsyncenabled";
    private static final String KEY_SEC_FOLDER_ENABLED = "secondarymediafolderenabled";
    private static final String KEY_SEC_FOLDER_HANDLE = "secondarymediafolderhandle";
    private static final String KEY_SEC_FOLDER_LOCAL_PATH = "secondarymediafolderlocalpath";
    private static final String KEY_CAM_SYNC_HANDLE = "camsynchandle";
    private static final String KEY_CAM_SYNC_WIFI = "wifi";
    private static final String KEY_CAM_SYNC_LOCAL_PATH = "camsynclocalpath";
    private static final String KEY_CAM_SYNC_FILE_UPLOAD = "fileUpload";
    private static final String KEY_CAM_SYNC_TIMESTAMP = "camSyncTimeStamp";
    private static final String KEY_CAM_VIDEO_SYNC_TIMESTAMP = "camVideoSyncTimeStamp";
    private static final String KEY_CAM_SYNC_CHARGING = "camSyncCharging";
    private static final String KEY_UPLOAD_VIDEO_QUALITY = "uploadVideoQuality";
    private static final String KEY_CONVERSION_ON_CHARGING = "conversionOnCharging";
    private static final String KEY_REMOVE_GPS = "removeGPS";
    private static final String KEY_CHARGING_ON_SIZE = "chargingOnSize";
    private static final String KEY_SHOULD_CLEAR_CAMSYNC_RECORDS = "shouldclearcamsyncrecords";
    private static final String KEY_KEEP_FILE_NAMES = "keepFileNames";
    private static final String KEY_SHOW_INVITE_BANNER = "showinvitebanner";
    private static final String KEY_ASK_FOR_DISPLAY_OVER = "askfordisplayover";
    private static final String KEY_PIN_LOCK_ENABLED = "pinlockenabled";
    private static final String KEY_PIN_LOCK_TYPE = "pinlocktype";
    private static final String KEY_PIN_LOCK_CODE = "pinlockcode";
    private static final String KEY_STORAGE_ASK_ALWAYS = "storageaskalways";
    private static final String KEY_STORAGE_DOWNLOAD_LOCATION = "storagedownloadlocation";
    private static final String KEY_LAST_UPLOAD_FOLDER = "lastuploadfolder";
    private static final String KEY_LAST_CLOUD_FOLDER_HANDLE = "lastcloudfolder";
    private static final String KEY_ATTR_ONLINE = "online";
    private static final String KEY_ATTR_INTENTS = "intents";
    private static final String KEY_ATTR_ASK_SIZE_DOWNLOAD = "asksizedownload";
    private static final String KEY_ATTR_ASK_NOAPP_DOWNLOAD = "asknoappdownload";
    private static final String KEY_OFF_HANDLE = "handle";
    private static final String KEY_OFF_PATH = "path";
    private static final String KEY_OFF_NAME = "name";
    private static final String KEY_OFF_PARENT = "parentId";
    private static final String KEY_OFF_TYPE = "type";
    private static final String KEY_OFF_INCOMING = "incoming";
    private static final String KEY_OFF_HANDLE_INCOMING = "incomingHandle";
    private static final String KEY_SEC_SYNC_TIMESTAMP = "secondarySyncTimeStamp";
    private static final String KEY_SEC_VIDEO_SYNC_TIMESTAMP = "secondaryVideoSyncTimeStamp";
    private static final String KEY_STORAGE_ADVANCED_DEVICES = "storageadvanceddevices";
    private static final String KEY_PREFERRED_VIEW_LIST = "preferredviewlist";
    private static final String KEY_PREFERRED_VIEW_LIST_CAMERA = "preferredviewlistcamera";
    private static final String KEY_URI_EXTERNAL_SD_CARD = "uriexternalsdcard";
    private static final String KEY_SD_CARD_URI = "sdcarduri";
    private static final String KEY_CAMERA_FOLDER_EXTERNAL_SD_CARD = "camerafolderexternalsdcard";
    private static final String KEY_CONTACT_HANDLE = "handle";
    private static final String KEY_CONTACT_MAIL = "mail";
    private static final String KEY_CONTACT_NAME = "name";
    private static final String KEY_CONTACT_LAST_NAME = "lastname";
	private static final String KEY_PREFERRED_SORT_CLOUD = "preferredsortcloud";
	private static final String KEY_PREFERRED_SORT_CONTACTS = "preferredsortcontacts";
	private static final String KEY_PREFERRED_SORT_CAMERA_UPLOAD = "preferredsortcameraupload";
	private static final String KEY_PREFERRED_SORT_OTHERS = "preferredsortothers";
	private static final String KEY_FILE_LOGGER_SDK = "filelogger";
	private static final String KEY_FILE_LOGGER_KARERE = "fileloggerkarere";
	private static final String KEY_USE_HTTPS_ONLY = "usehttpsonly";
	private static final String KEY_SHOW_COPYRIGHT = "showcopyright";
	private static final String KEY_SHOW_NOTIF_OFF = "shownotifoff";
	private static final String KEY_STAGING = "staging";

	private static final String KEY_ACCOUNT_DETAILS_TIMESTAMP = "accountdetailstimestamp";
	private static final String KEY_PAYMENT_METHODS_TIMESTAMP = "paymentmethodsstimestamp";
	private static final String KEY_PRICING_TIMESTAMP = "pricingtimestamp";
	private static final String KEY_EXTENDED_ACCOUNT_DETAILS_TIMESTAMP = "extendedaccountdetailstimestamp";

	private static final String KEY_CHAT_HANDLE = "chathandle";
	private static final String KEY_CHAT_ITEM_NOTIFICATIONS = "chatitemnotifications";
	private static final String KEY_CHAT_ITEM_RINGTONE = "chatitemringtone";
	private static final String KEY_CHAT_ITEM_SOUND_NOTIFICATIONS = "chatitemnotificationsound";
	private static final String KEY_CHAT_ITEM_WRITTEN_TEXT = "chatitemwrittentext";

	private static final String KEY_NONCONTACT_HANDLE = "noncontacthandle";
	private static final String KEY_NONCONTACT_FULLNAME = "noncontactfullname";
	private static final String KEY_NONCONTACT_FIRSTNAME = "noncontactfirstname";
	private static final String KEY_NONCONTACT_LASTNAME = "noncontactlastname";
	private static final String KEY_NONCONTACT_EMAIL = "noncontactemail";

	private static final String KEY_CHAT_ENABLED = "chatenabled";
	private static final String KEY_CHAT_NOTIFICATIONS_ENABLED = "chatnotifications";
	private static final String KEY_CHAT_SOUND_NOTIFICATIONS = "chatnotificationsound";
	private static final String KEY_CHAT_VIBRATION_ENABLED = "chatvibrationenabled";
	private static final String KEY_CHAT_STATUS = "chatstatus";
	private static final String KEY_CHAT_SEND_ORIGINALS = "sendoriginalsattachments";

	private static final String KEY_INVALIDATE_SDK_CACHE = "invalidatesdkcache";

	private static final String KEY_TRANSFER_FILENAME = "transferfilename";
	private static final String KEY_TRANSFER_TYPE = "transfertype";
	private static final String KEY_TRANSFER_STATE = "transferstate";
	private static final String KEY_TRANSFER_SIZE = "transfersize";
	private static final String KEY_TRANSFER_HANDLE = "transferhandle";

	private static final String KEY_FIRST_LOGIN_CHAT = "firstloginchat";
	private static final String KEY_SMALL_GRID_CAMERA = "smallgridcamera";
    private static final String KEY_AUTO_PLAY = "autoplay";

	private static final String KEY_ID_CHAT = "idchat";
	private static final String KEY_MSG_TIMESTAMP = "timestamp";
	private static final String KEY_ID_TEMP_KARERE = "idtempkarere";
	private static final String KEY_STATE = "state";

	private static final String KEY_ID_PENDING_MSG = "idpendingmsg";
	private static final String KEY_ID_NODE = "idnode";

	private static final String KEY_FILE_PATH = "filepath";
	private static final String KEY_FILE_NAME = "filename";
	private static final String KEY_FILE_FINGERPRINT = "filefingerprint";
	private static final String KEY_NODE_HANDLE = "nodehandle";

	//columns for table sync records
    private static final String KEY_SYNC_FILEPATH_ORI = "sync_filepath_origin";
    private static final String KEY_SYNC_FILEPATH_NEW = "sync_filepath_new";
    private static final String KEY_SYNC_FP_ORI = "sync_fingerprint_origin";
    private static final String KEY_SYNC_FP_NEW = "sync_fingerprint_new";
    private static final String KEY_SYNC_TIMESTAMP = "sync_timestamp";
    private static final String KEY_SYNC_STATE = "sync_state";
    private static final String KEY_SYNC_FILENAME = "sync_filename";
    private static final String KEY_SYNC_HANDLE = "sync_handle";
    private static final String KEY_SYNC_COPYONLY = "sync_copyonly";
    private static final String KEY_SYNC_SECONDARY = "sync_secondary";
    private static final String KEY_SYNC_TYPE = "sync_type";
    private static final String KEY_SYNC_LONGITUDE = "sync_longitude";
    private static final String KEY_SYNC_LATITUDE = "sync_latitude";
    private static final String CREATE_SYNC_RECORDS_TABLE = "CREATE TABLE IF NOT EXISTS " + TABLE_SYNC_RECORDS + "("
            + KEY_ID + " INTEGER PRIMARY KEY, "
            + KEY_SYNC_FILEPATH_ORI + " TEXT,"
            + KEY_SYNC_FILEPATH_NEW + " TEXT,"
            + KEY_SYNC_FP_ORI + " TEXT,"
            + KEY_SYNC_FP_NEW + " TEXT,"
            + KEY_SYNC_TIMESTAMP + " TEXT,"
            + KEY_SYNC_FILENAME + " TEXT,"
            + KEY_SYNC_LONGITUDE + " TEXT,"
            + KEY_SYNC_LATITUDE + " TEXT,"
            + KEY_SYNC_STATE + " INTEGER,"
            + KEY_SYNC_TYPE + " INTEGER,"
            + KEY_SYNC_HANDLE + " TEXT,"
            + KEY_SYNC_COPYONLY + " BOOLEAN,"
            + KEY_SYNC_SECONDARY + " BOOLEAN"+ ")";

	private static final String KEY_LAST_PUBLIC_HANDLE = "lastpublichandle";
	private static final String KEY_LAST_PUBLIC_HANDLE_TIMESTAMP = "lastpublichandletimestamp";
	private static final String KEY_LAST_PUBLIC_HANDLE_TYPE = "lastpublichandletype";
	private static final String KEY_STORAGE_STATE = "storagestate";

	private static final String KEY_PENDING_MSG_ID_CHAT = "idchat";
	private static final String KEY_PENDING_MSG_TIMESTAMP = "timestamp";
	private static final String KEY_PENDING_MSG_TEMP_KARERE = "idtempkarere";
	private static final String KEY_PENDING_MSG_FILE_PATH = "filePath";
	private static final String KEY_PENDING_MSG_NAME = "filename";
	private static final String KEY_PENDING_MSG_NODE_HANDLE = "nodehandle";
	private static final String KEY_PENDING_MSG_FINGERPRINT = "filefingerprint";
	private static final String KEY_PENDING_MSG_TRANSFER_TAG = "transfertag";
	private static final String KEY_PENDING_MSG_STATE = "state";

	private static final String KEY_MEGA_CONTACTS_ID = "userid";
	private static final String KEY_MEGA_CONTACTS_HANDLE = "handle";
	private static final String KEY_MEGA_CONTACTS_LOCAL_NAME = "localname";
	private static final String KEY_MEGA_CONTACTS_EMAIL = "email";
	private static final String KEY_MEGA_CONTACTS_PHONE_NUMBER = "phonenumber";
    private static final String CREATE_MEGA_CONTACTS_TABLE = "CREATE TABLE IF NOT EXISTS " + TABLE_MEGA_CONTACTS + "("
            + KEY_ID + " INTEGER PRIMARY KEY, "
            + KEY_MEGA_CONTACTS_ID + " TEXT,"
            + KEY_MEGA_CONTACTS_HANDLE + " TEXT,"
            + KEY_MEGA_CONTACTS_LOCAL_NAME + " TEXT,"
            + KEY_MEGA_CONTACTS_EMAIL + " TEXT,"
            + KEY_MEGA_CONTACTS_PHONE_NUMBER + " TEXT)";

    private static DatabaseHandler instance;

    private static SQLiteDatabase db;

    public static synchronized DatabaseHandler getDbHandler(Context context){

        logDebug("getDbHandler");

    	if (instance == null){
            logDebug("INSTANCE IS NULL");
    		instance = new DatabaseHandler(context);
    	}

    	return instance;
    }

	public DatabaseHandler(Context context) {
        super(context, DATABASE_NAME, null, DATABASE_VERSION);
        db = this.getWritableDatabase();
    }

	@Override
	public void onCreate(SQLiteDatabase db) {

        logDebug("onCreate");
        String CREATE_OFFLINE_TABLE = "CREATE TABLE IF NOT EXISTS " + TABLE_OFFLINE + "("
        		+ KEY_ID + " INTEGER PRIMARY KEY, " + KEY_OFF_HANDLE + " TEXT," + KEY_OFF_PATH + " TEXT," + KEY_OFF_NAME + " TEXT," +
        		KEY_OFF_PARENT + " INTEGER," + KEY_OFF_TYPE + " INTEGER, " + KEY_OFF_INCOMING + " INTEGER, " + KEY_OFF_HANDLE_INCOMING + " INTEGER "+")";
        db.execSQL(CREATE_OFFLINE_TABLE);

		String CREATE_CREDENTIALS_TABLE = "CREATE TABLE IF NOT EXISTS " + TABLE_CREDENTIALS + "("
                + KEY_ID + " INTEGER PRIMARY KEY," + KEY_EMAIL + " TEXT, "
                + KEY_SESSION + " TEXT, " + KEY_FIRST_NAME + " TEXT, " +  KEY_LAST_NAME + " TEXT, " + KEY_MY_HANDLE + " TEXT" + ")";
        db.execSQL(CREATE_CREDENTIALS_TABLE);

        String CREATE_PREFERENCES_TABLE = "CREATE TABLE IF NOT EXISTS " + TABLE_PREFERENCES + "("
                + KEY_ID + " INTEGER PRIMARY KEY,"                  //0
                + KEY_FIRST_LOGIN + " BOOLEAN, "                    //1
                + KEY_CAM_SYNC_ENABLED + " BOOLEAN, "               //2
                + KEY_CAM_SYNC_HANDLE + " TEXT, "                   //3
                + KEY_CAM_SYNC_LOCAL_PATH + " TEXT, "               //4
                + KEY_CAM_SYNC_WIFI + " BOOLEAN, "                  //5
                + KEY_CAM_SYNC_FILE_UPLOAD + " TEXT, "              //6
                + KEY_PIN_LOCK_ENABLED + " TEXT, "                  //7
                + KEY_PIN_LOCK_CODE + " TEXT, "                     //8
                + KEY_STORAGE_ASK_ALWAYS + " TEXT, "                //9
                + KEY_STORAGE_DOWNLOAD_LOCATION + " TEXT, "         //10
                + KEY_CAM_SYNC_TIMESTAMP + " TEXT, "                //11
                + KEY_CAM_SYNC_CHARGING + " BOOLEAN, "              //12
                + KEY_LAST_UPLOAD_FOLDER + " TEXT, "                //13
                + KEY_LAST_CLOUD_FOLDER_HANDLE + " TEXT, "          //14
                + KEY_SEC_FOLDER_ENABLED + " TEXT, "                //15
                + KEY_SEC_FOLDER_LOCAL_PATH + " TEXT, "             //16
                + KEY_SEC_FOLDER_HANDLE + " TEXT, "                 //17
                + KEY_SEC_SYNC_TIMESTAMP + " TEXT, "                //18
                + KEY_KEEP_FILE_NAMES + " BOOLEAN, "                //19
                + KEY_STORAGE_ADVANCED_DEVICES + " BOOLEAN, "       //20
                + KEY_PREFERRED_VIEW_LIST + " BOOLEAN, "            //21
                + KEY_PREFERRED_VIEW_LIST_CAMERA + " BOOLEAN, "     //22
                + KEY_URI_EXTERNAL_SD_CARD + " TEXT, "              //23
                + KEY_CAMERA_FOLDER_EXTERNAL_SD_CARD + " BOOLEAN, " //24
                + KEY_PIN_LOCK_TYPE + " TEXT, "                     //25
                + KEY_PREFERRED_SORT_CLOUD + " TEXT, "              //26
                + KEY_PREFERRED_SORT_CONTACTS + " TEXT, "           //27
                + KEY_PREFERRED_SORT_OTHERS + " TEXT,"              //28
                + KEY_FIRST_LOGIN_CHAT + " BOOLEAN, "               //29
                + KEY_SMALL_GRID_CAMERA + " BOOLEAN,"               //30
                + KEY_AUTO_PLAY + " BOOLEAN,"                       //31
                + KEY_UPLOAD_VIDEO_QUALITY + " TEXT,"               //32
                + KEY_CONVERSION_ON_CHARGING + " BOOLEAN,"          //33
                + KEY_CHARGING_ON_SIZE + " TEXT,"                   //34
                + KEY_SHOULD_CLEAR_CAMSYNC_RECORDS + " TEXT,"       //35
                + KEY_CAM_VIDEO_SYNC_TIMESTAMP + " TEXT,"           //36
                + KEY_SEC_VIDEO_SYNC_TIMESTAMP + " TEXT,"           //37
                + KEY_REMOVE_GPS + " TEXT,"                         //38
                + KEY_SHOW_INVITE_BANNER + " TEXT,"                 //39
                + KEY_PREFERRED_SORT_CAMERA_UPLOAD + " TEXT,"       //40
				+ KEY_SD_CARD_URI + " TEXT,"                        //41
                + KEY_ASK_FOR_DISPLAY_OVER  + " TEXT" + ")";        //42

        db.execSQL(CREATE_PREFERENCES_TABLE);

		String CREATE_ATTRIBUTES_TABLE = "CREATE TABLE IF NOT EXISTS " + TABLE_ATTRIBUTES + "("
				+ KEY_ID + " INTEGER PRIMARY KEY, "                                                                                      //0
				+ KEY_ATTR_ONLINE + " TEXT, "                                                                                            //1
				+ KEY_ATTR_INTENTS + " TEXT, "                                                                                           //2
				+ KEY_ATTR_ASK_SIZE_DOWNLOAD + " BOOLEAN, "                                                                              //3
				+ KEY_ATTR_ASK_NOAPP_DOWNLOAD + " BOOLEAN, "                                                                             //4
				+ KEY_FILE_LOGGER_SDK + " TEXT, "                                                                                        //5
				+ KEY_ACCOUNT_DETAILS_TIMESTAMP + " TEXT, "                                                                              //6
				+ KEY_PAYMENT_METHODS_TIMESTAMP + " TEXT, "                                                                              //7
				+ KEY_PRICING_TIMESTAMP + " TEXT, "                                                                                      //8
				+ KEY_EXTENDED_ACCOUNT_DETAILS_TIMESTAMP + " TEXT, "                                                                     //9
				+ KEY_INVALIDATE_SDK_CACHE + " TEXT, "                                                                                   //10
				+ KEY_FILE_LOGGER_KARERE + " TEXT, "                                                                                     //11
				+ KEY_USE_HTTPS_ONLY + " TEXT, "                                                                                         //12
				+ KEY_SHOW_COPYRIGHT + " TEXT, "                                                                                         //13
				+ KEY_SHOW_NOTIF_OFF + " TEXT, "                                                                                         //14
				+ KEY_STAGING + " TEXT, "                                                                                                //15
				+ KEY_LAST_PUBLIC_HANDLE + " TEXT, "                                                                                     //16
				+ KEY_LAST_PUBLIC_HANDLE_TIMESTAMP + " TEXT, "                                                                           //17
				+ KEY_STORAGE_STATE + " INTEGER DEFAULT '" + encrypt(String.valueOf(MegaApiJava.STORAGE_STATE_UNKNOWN)) + "',"           //18
				+ KEY_LAST_PUBLIC_HANDLE_TYPE + " INTEGER DEFAULT '" + encrypt(String.valueOf(MegaApiJava.AFFILIATE_TYPE_INVALID)) + "'" //19
				+ ")";
		db.execSQL(CREATE_ATTRIBUTES_TABLE);

        String CREATE_CONTACTS_TABLE = "CREATE TABLE IF NOT EXISTS " + TABLE_CONTACTS + "("
        		+ KEY_ID + " INTEGER PRIMARY KEY, " + KEY_CONTACT_HANDLE + " TEXT, " + KEY_CONTACT_MAIL + " TEXT, " +
        		KEY_CONTACT_NAME+ " TEXT, "+KEY_CONTACT_LAST_NAME+ " TEXT"+")";
        db.execSQL(CREATE_CONTACTS_TABLE);

		String CREATE_CHAT_ITEM_TABLE = "CREATE TABLE IF NOT EXISTS " + TABLE_CHAT_ITEMS + "("
				+ KEY_ID + " INTEGER PRIMARY KEY, " + KEY_CHAT_HANDLE + " TEXT, " + KEY_CHAT_ITEM_NOTIFICATIONS + " BOOLEAN, " +
				KEY_CHAT_ITEM_RINGTONE+ " TEXT, "+KEY_CHAT_ITEM_SOUND_NOTIFICATIONS+ " TEXT, "+KEY_CHAT_ITEM_WRITTEN_TEXT+ " TEXT"+")";
		db.execSQL(CREATE_CHAT_ITEM_TABLE);

		String CREATE_NONCONTACT_TABLE = "CREATE TABLE IF NOT EXISTS " + TABLE_NON_CONTACTS + "("
				+ KEY_ID + " INTEGER PRIMARY KEY, " + KEY_NONCONTACT_HANDLE + " TEXT, " + KEY_NONCONTACT_FULLNAME + " TEXT, " +
				KEY_NONCONTACT_FIRSTNAME+ " TEXT, "+KEY_NONCONTACT_LASTNAME+ " TEXT, "+ KEY_NONCONTACT_EMAIL + " TEXT"+")";
		db.execSQL(CREATE_NONCONTACT_TABLE);

		String CREATE_CHAT_TABLE = "CREATE TABLE IF NOT EXISTS " + TABLE_CHAT_SETTINGS + "("
				+ KEY_ID + " INTEGER PRIMARY KEY, " + KEY_CHAT_ENABLED + " BOOLEAN, " + KEY_CHAT_NOTIFICATIONS_ENABLED + " BOOLEAN, " +
				KEY_CHAT_SOUND_NOTIFICATIONS+ " TEXT, "+KEY_CHAT_VIBRATION_ENABLED+ " BOOLEAN, "+ KEY_CHAT_STATUS + " TEXT, "+ KEY_CHAT_SEND_ORIGINALS + " BOOLEAN"+")";
		db.execSQL(CREATE_CHAT_TABLE);

		String CREATE_COMPLETED_TRANSFER_TABLE = "CREATE TABLE IF NOT EXISTS " + TABLE_COMPLETED_TRANSFERS + "("
				+ KEY_ID + " INTEGER PRIMARY KEY, " + KEY_TRANSFER_FILENAME + " TEXT, " + KEY_TRANSFER_TYPE + " TEXT, " +
				KEY_TRANSFER_STATE+ " TEXT, "+ KEY_TRANSFER_SIZE+ " TEXT, " + KEY_TRANSFER_HANDLE + " TEXT"+")";
		db.execSQL(CREATE_COMPLETED_TRANSFER_TABLE);

		String CREATE_EPHEMERAL = "CREATE TABLE IF NOT EXISTS " + TABLE_EPHEMERAL + "("
				+ KEY_ID + " INTEGER PRIMARY KEY, " +  KEY_EMAIL + " TEXT, "
				+ KEY_PASSWORD + " TEXT, " + KEY_SESSION + " TEXT, " +  KEY_FIRST_NAME + " TEXT, " + KEY_LAST_NAME + " TEXT" + ")";
		db.execSQL(CREATE_EPHEMERAL);

		String CREATE_PENDING_MSG_TABLE = "CREATE TABLE IF NOT EXISTS " + TABLE_PENDING_MSG + "("
				+ KEY_ID + " INTEGER PRIMARY KEY," + KEY_ID_CHAT + " TEXT, " + KEY_MSG_TIMESTAMP + " TEXT, " +KEY_ID_TEMP_KARERE + " TEXT, " + KEY_STATE + " INTEGER" +")";
		db.execSQL(CREATE_PENDING_MSG_TABLE);

		String CREATE_MSG_NODE_TABLE = "CREATE TABLE IF NOT EXISTS " + TABLE_MSG_NODES + "("
				+ KEY_ID + " INTEGER PRIMARY KEY," + KEY_ID_PENDING_MSG+ " INTEGER, " + KEY_ID_NODE + " INTEGER" + ")";
		db.execSQL(CREATE_MSG_NODE_TABLE);

		String CREATE_NODE_ATTACHMENTS_TABLE = "CREATE TABLE IF NOT EXISTS " + TABLE_NODE_ATTACHMENTS + "("
				+ KEY_ID + " INTEGER PRIMARY KEY," + KEY_FILE_PATH + " TEXT, " + KEY_FILE_NAME + " TEXT, " + KEY_FILE_FINGERPRINT + " TEXT, " + KEY_NODE_HANDLE + " TEXT" + ")";
		db.execSQL(CREATE_NODE_ATTACHMENTS_TABLE);

		String CREATE_NEW_PENDING_MSG_TABLE = "CREATE TABLE IF NOT EXISTS " + TABLE_PENDING_MSG_SINGLE + "("
				+ KEY_ID + " INTEGER PRIMARY KEY," + KEY_PENDING_MSG_ID_CHAT + " TEXT, " + KEY_PENDING_MSG_TIMESTAMP + " TEXT, " +KEY_PENDING_MSG_TEMP_KARERE + " TEXT, " + KEY_PENDING_MSG_FILE_PATH + " TEXT, " + KEY_PENDING_MSG_NAME + " TEXT, " +KEY_PENDING_MSG_NODE_HANDLE + " TEXT, " +KEY_PENDING_MSG_FINGERPRINT + " TEXT, " + KEY_PENDING_MSG_TRANSFER_TAG + " INTEGER, " + KEY_PENDING_MSG_STATE + " INTEGER" +")";
		db.execSQL(CREATE_NEW_PENDING_MSG_TABLE);

        db.execSQL(CREATE_SYNC_RECORDS_TABLE);

        db.execSQL(CREATE_MEGA_CONTACTS_TABLE);
	}

	@Override
	public void onUpgrade(SQLiteDatabase db, int oldVersion, int newVersion) {
        logDebug("onUpgrade");

//		UserCredentials userCredentials = null;
//
//		String selectQueryCredentials = "SELECT  * FROM " + TABLE_CREDENTIALS;
//		Cursor cursorCredentials = db.rawQuery(selectQueryCredentials, null);
//		if (cursorCredentials.moveToFirst()) {
//			int id = Integer.parseInt(cursorCredentials.getString(0));
//			String email = decrypt(cursorCredentials.getString(1));
//			String session = decrypt(cursorCredentials.getString(2));
//			userCredentials = new UserCredentials(email, session);
//		}
//		cursorCredentials.close();
//
//		MegaPreferences prefs = null;
//		String selectQueryPref = "SELECT * FROM " + TABLE_PREFERENCES;
//		Cursor cursorPref = db.rawQuery(selectQueryPref, null);
//		if (cursorPref.moveToFirst()){
//			int id = Integer.parseInt(cursorPref.getString(0));
//			String firstTime = decrypt(cursorPref.getString(1));
//			String camSyncEnabled = decrypt(cursorPref.getString(2));
//			String camSyncHandle = decrypt(cursorPref.getString(3));
//			String camSyncLocalPath = decrypt(cursorPref.getString(4));
//			String wifi = decrypt(cursorPref.getString(5));
//			String fileUpload = decrypt(cursorPref.getString(6));
//			String pinLockEnabled = decrypt(cursorPref.getString(7));
//			String pinLockCode = decrypt(cursorPref.getString(8));
//			String askAlways = decrypt(cursorPref.getString(9));
//			String downloadLocation = decrypt(cursorPref.getString(10));
//			String camSyncTimeStamp = decrypt(cursorPref.getString(11));
//			prefs = new MegaPreferences(firstTime, wifi, camSyncEnabled, camSyncHandle, camSyncLocalPath, fileUpload, camSyncTimeStamp, pinLockEnabled, pinLockCode, askAlways, downloadLocation);
//		}
//		cursorPref.close();
//
//		db.execSQL("DROP TABLE IF EXISTS " + TABLE_CREDENTIALS);
//		db.execSQL("DROP TABLE IF EXISTS " + TABLE_PREFERENCES);
//		db.execSQL("DROP TABLE IF EXISTS " + TABLE_ATTRIBUTES);
//		db.execSQL("DROP TABLE IF EXISTS " + TABLE_OFFLINE);
//        onCreate(db);
//
//        ContentValues valuesCredentials = new ContentValues();
//        valuesCredentials.put(KEY_EMAIL, encrypt(userCredentials.getEmail()));
//        valuesCredentials.put(KEY_SESSION, encrypt(userCredentials.getSession()));
//        db.insert(TABLE_CREDENTIALS, null, valuesCredentials);
//
//        ContentValues valuesPref = new ContentValues();
//        valuesPref.put(KEY_FIRST_LO30GIN, encrypt(prefs.getFirstTime()));
//        valuesPref.put(KEY_CAM_SYNC_WIFI, encrypt(prefs.getCamSyncWifi()));
//        valuesPref.put(KEY_CAM_SYNC_ENABLED, encrypt(prefs.getCamSyncEnabled()));
//        valuesPref.put(KEY_CAM_SYNC_HANDLE, encrypt(prefs.getCamSyncHandle()));
//        valuesPref.put(KEY_CAM_SYNC_LOCAL_PATH, encrypt(prefs.getCamSyncLocalPath()));
//        valuesPref.put(KEY_CAM_SYNC_FILE_UPLOAD, encrypt(prefs.getCamSyncFileUpload()));
//        valuesPref.put(KEY_PIN_LOCK_ENABLED, encrypt(prefs.getPinLockEnabled()));
//        valuesPref.put(KEY_PIN_LOCK_CODE, encrypt(prefs.getPinLockCode()));
//        valuesPref.put(KEY_STORAGE_ASK_ALWAYS, encrypt(prefs.getStorageAskAlways()));
//        valuesPref.put(KEY_STORAGE_DOWNLOAD_LOCATION, encrypt(prefs.getStorageDownloadLocation()));
//        valuesPref.put(KEY_CAM_SYNC_TIMESTAMP, encrypt(prefs.getCamSyncTimeStamp()));
//        valuesPref.put(KEY_CAM_SYNC_CHARGING, encrypt("false"));
//        db.insert(TABLE_PREFERENCES, null, valuesPref);

		if (oldVersion <= 7){
			db.execSQL("ALTER TABLE " + TABLE_PREFERENCES + " ADD COLUMN " + KEY_CAM_SYNC_CHARGING + " BOOLEAN;");
			db.execSQL("UPDATE " + TABLE_PREFERENCES + " SET " + KEY_CAM_SYNC_CHARGING + " = '" + encrypt("false") + "';");
			db.execSQL("ALTER TABLE " + TABLE_OFFLINE + " ADD COLUMN " + KEY_OFF_INCOMING + " INTEGER;");
			db.execSQL("ALTER TABLE " + TABLE_OFFLINE + " ADD COLUMN " + KEY_OFF_HANDLE_INCOMING + " INTEGER;");
			db.execSQL("UPDATE " + TABLE_OFFLINE + " SET " + KEY_OFF_INCOMING + " = '0';");
		}

		if (oldVersion <=8){
			db.execSQL("ALTER TABLE " + TABLE_PREFERENCES + " ADD COLUMN " + KEY_LAST_UPLOAD_FOLDER + " TEXT;");
			db.execSQL("UPDATE " + TABLE_PREFERENCES + " SET " + KEY_LAST_UPLOAD_FOLDER + " = '" + encrypt("") + "';");
		}

		if (oldVersion <=9){
			db.execSQL("ALTER TABLE " + TABLE_PREFERENCES + " ADD COLUMN " + KEY_LAST_CLOUD_FOLDER_HANDLE + " TEXT;");
			db.execSQL("UPDATE " + TABLE_PREFERENCES + " SET " + KEY_LAST_CLOUD_FOLDER_HANDLE + " = '" + encrypt("") + "';");
		}

		if (oldVersion <=12){
			db.execSQL("ALTER TABLE " + TABLE_PREFERENCES + " ADD COLUMN " + KEY_SEC_FOLDER_ENABLED + " TEXT;");
			db.execSQL("ALTER TABLE " + TABLE_PREFERENCES + " ADD COLUMN " + KEY_SEC_FOLDER_LOCAL_PATH + " TEXT;");
			db.execSQL("ALTER TABLE " + TABLE_PREFERENCES + " ADD COLUMN " + KEY_SEC_FOLDER_HANDLE + " TEXT;");
			db.execSQL("ALTER TABLE " + TABLE_PREFERENCES + " ADD COLUMN " + KEY_SEC_SYNC_TIMESTAMP + " TEXT;");
			db.execSQL("ALTER TABLE " + TABLE_PREFERENCES + " ADD COLUMN " + KEY_KEEP_FILE_NAMES + " TEXT;");
			db.execSQL("UPDATE " + TABLE_PREFERENCES + " SET " + KEY_SEC_FOLDER_ENABLED + " = '" + encrypt("false") + "';");
			db.execSQL("UPDATE " + TABLE_PREFERENCES + " SET " + KEY_SEC_FOLDER_LOCAL_PATH + " = '" + encrypt("-1") + "';");
			db.execSQL("UPDATE " + TABLE_PREFERENCES + " SET " + KEY_SEC_FOLDER_HANDLE + " = '" + encrypt("-1") + "';");
			db.execSQL("UPDATE " + TABLE_PREFERENCES + " SET " + KEY_SEC_SYNC_TIMESTAMP + " = '" + encrypt("0") + "';");
			db.execSQL("UPDATE " + TABLE_PREFERENCES + " SET " + KEY_KEEP_FILE_NAMES + " = '" + encrypt("false") + "';");
		}

		if (oldVersion <=13){
			db.execSQL("ALTER TABLE " + TABLE_PREFERENCES + " ADD COLUMN " + KEY_STORAGE_ADVANCED_DEVICES + " BOOLEAN;");
			db.execSQL("UPDATE " + TABLE_PREFERENCES + " SET " + KEY_STORAGE_ADVANCED_DEVICES + " = '" + encrypt("false") + "';");
		}

		if (oldVersion <=14){
			db.execSQL("ALTER TABLE " + TABLE_ATTRIBUTES + " ADD COLUMN " + KEY_ATTR_INTENTS + " TEXT;");
			db.execSQL("UPDATE " + TABLE_ATTRIBUTES + " SET " + KEY_ATTR_INTENTS + " = '" + encrypt("0") + "';");
		}

		if (oldVersion <=15){
			db.execSQL("ALTER TABLE " + TABLE_PREFERENCES + " ADD COLUMN " + KEY_PREFERRED_VIEW_LIST + " BOOLEAN;");
			db.execSQL("UPDATE " + TABLE_PREFERENCES + " SET " + KEY_PREFERRED_VIEW_LIST + " = '" + encrypt("true") + "';");
			db.execSQL("ALTER TABLE " + TABLE_PREFERENCES + " ADD COLUMN " + KEY_PREFERRED_VIEW_LIST_CAMERA + " BOOLEAN;");
			db.execSQL("UPDATE " + TABLE_PREFERENCES + " SET " + KEY_PREFERRED_VIEW_LIST_CAMERA + " = '" + encrypt("false") + "';");
		}

		if (oldVersion <=16){
			db.execSQL("ALTER TABLE " + TABLE_ATTRIBUTES + " ADD COLUMN " + KEY_ATTR_ASK_SIZE_DOWNLOAD + " BOOLEAN;");
			db.execSQL("UPDATE " + TABLE_ATTRIBUTES + " SET " + KEY_ATTR_ASK_SIZE_DOWNLOAD + " = '" + encrypt("true") + "';");
			db.execSQL("ALTER TABLE " + TABLE_ATTRIBUTES + " ADD COLUMN " + KEY_ATTR_ASK_NOAPP_DOWNLOAD + " BOOLEAN;");
			db.execSQL("UPDATE " + TABLE_ATTRIBUTES + " SET " + KEY_ATTR_ASK_NOAPP_DOWNLOAD + " = '" + encrypt("true") + "';");

			db.execSQL("ALTER TABLE " + TABLE_PREFERENCES + " ADD COLUMN " + KEY_URI_EXTERNAL_SD_CARD + " TEXT;");
			db.execSQL("UPDATE " + TABLE_PREFERENCES + " SET " + KEY_URI_EXTERNAL_SD_CARD + " = '" + encrypt("") + "';");
			db.execSQL("ALTER TABLE " + TABLE_PREFERENCES + " ADD COLUMN " + KEY_CAMERA_FOLDER_EXTERNAL_SD_CARD + " BOOLEAN;");
			db.execSQL("UPDATE " + TABLE_PREFERENCES + " SET " + KEY_CAMERA_FOLDER_EXTERNAL_SD_CARD + " = '" + encrypt("false") + "';");
		}

		if (oldVersion <=17){
			String CREATE_CONTACTS_TABLE = "CREATE TABLE IF NOT EXISTS " + TABLE_CONTACTS + "("
	        		+ KEY_ID + " INTEGER PRIMARY KEY, " + KEY_CONTACT_HANDLE + " TEXT, " + KEY_CONTACT_MAIL + " TEXT, " +
	        		KEY_CONTACT_NAME+ " TEXT, " + KEY_CONTACT_LAST_NAME + " TEXT"+")";
	        db.execSQL(CREATE_CONTACTS_TABLE);
		}

		if(oldVersion <= 18){
			//Changes to encrypt the Offline table
			ArrayList<MegaOffline> offlinesOld = this.getOfflineFilesOld(db);

            logDebug("Clear the table offline");
			this.clearOffline(db);

			for(int i=0; i<offlinesOld.size();i++){
				MegaOffline offline = offlinesOld.get(i);

				if(offline.getType()==null||offline.getType().equals("0")||offline.getType().equals("1")){
                    logDebug("Not encrypted: " + offline.getName());
					this.setOfflineFile(offline, db);	//using the method that encrypts
				}
				else{
                    logDebug("Encrypted: " + offline.getName());
					this.setOfflineFileOld(offline, db);	//using the OLD method that doesn't encrypt
				}
			}
		}

		if(oldVersion <= 19){

			db.execSQL("ALTER TABLE " + TABLE_PREFERENCES + " ADD COLUMN " + KEY_PIN_LOCK_TYPE + " TEXT;");

			if(this.isPinLockEnabled(db)){
                logDebug("PIN enabled!");
				db.execSQL("UPDATE " + TABLE_PREFERENCES + " SET " + KEY_PIN_LOCK_TYPE + " = '" + encrypt(PIN_4) + "';");
			}
			else{
                logDebug("PIN NOT enabled!");
				db.execSQL("UPDATE " + TABLE_PREFERENCES + " SET " + KEY_PIN_LOCK_TYPE + " = '" + encrypt("") + "';");
			}
		}

		if(oldVersion <= 20){
			db.execSQL("ALTER TABLE " + TABLE_PREFERENCES + " ADD COLUMN " + KEY_PREFERRED_SORT_CLOUD + " TEXT;");
			db.execSQL("ALTER TABLE " + TABLE_PREFERENCES + " ADD COLUMN " + KEY_PREFERRED_SORT_CONTACTS + " TEXT;");
			db.execSQL("ALTER TABLE " + TABLE_PREFERENCES + " ADD COLUMN " + KEY_PREFERRED_SORT_OTHERS + " TEXT;");
			db.execSQL("UPDATE " + TABLE_PREFERENCES + " SET " + KEY_PREFERRED_SORT_CLOUD + " = '" + encrypt(String.valueOf(MegaApiJava.ORDER_DEFAULT_ASC)) + "';");
			db.execSQL("UPDATE " + TABLE_PREFERENCES + " SET " + KEY_PREFERRED_SORT_CONTACTS + " = '" + encrypt(String.valueOf(MegaApiJava.ORDER_DEFAULT_ASC)) + "';");
			db.execSQL("UPDATE " + TABLE_PREFERENCES + " SET " + KEY_PREFERRED_SORT_OTHERS + " = '" + encrypt(String.valueOf(MegaApiJava.ORDER_DEFAULT_ASC)) + "';");

			db.execSQL("ALTER TABLE " + TABLE_ATTRIBUTES + " ADD COLUMN " + KEY_FILE_LOGGER_SDK + " TEXT;");
			db.execSQL("UPDATE " + TABLE_ATTRIBUTES + " SET " + KEY_FILE_LOGGER_SDK + " = '" + encrypt("false") + "';");
		}

		if(oldVersion <= 21){
			db.execSQL("ALTER TABLE " + TABLE_ATTRIBUTES + " ADD COLUMN " + KEY_ACCOUNT_DETAILS_TIMESTAMP + " TEXT;");
			db.execSQL("UPDATE " + TABLE_ATTRIBUTES + " SET " + KEY_ACCOUNT_DETAILS_TIMESTAMP + " = '" + encrypt("") + "';");

			db.execSQL("ALTER TABLE " + TABLE_ATTRIBUTES + " ADD COLUMN " + KEY_PAYMENT_METHODS_TIMESTAMP + " TEXT;");
			db.execSQL("UPDATE " + TABLE_ATTRIBUTES + " SET " + KEY_PAYMENT_METHODS_TIMESTAMP + " = '" + encrypt("") + "';");

			db.execSQL("ALTER TABLE " + TABLE_ATTRIBUTES + " ADD COLUMN " + KEY_PRICING_TIMESTAMP + " TEXT;");
			db.execSQL("UPDATE " + TABLE_ATTRIBUTES + " SET " + KEY_PRICING_TIMESTAMP + " = '" + encrypt("") + "';");

			db.execSQL("ALTER TABLE " + TABLE_ATTRIBUTES + " ADD COLUMN " + KEY_EXTENDED_ACCOUNT_DETAILS_TIMESTAMP + " TEXT;");
			db.execSQL("UPDATE " + TABLE_ATTRIBUTES + " SET " + KEY_EXTENDED_ACCOUNT_DETAILS_TIMESTAMP + " = '" + encrypt("") + "';");
		}

		if(oldVersion <= 22) {
			String CREATE_CHAT_ITEM_TABLE = "CREATE TABLE IF NOT EXISTS " + TABLE_CHAT_ITEMS + "("
					+ KEY_ID + " INTEGER PRIMARY KEY, " + KEY_CHAT_HANDLE + " TEXT, " + KEY_CHAT_ITEM_NOTIFICATIONS + " BOOLEAN, " +
					KEY_CHAT_ITEM_RINGTONE + " TEXT, " + KEY_CHAT_ITEM_SOUND_NOTIFICATIONS + " TEXT" + ")";
			db.execSQL(CREATE_CHAT_ITEM_TABLE);

			String CREATE_NONCONTACT_TABLE = "CREATE TABLE IF NOT EXISTS " + TABLE_NON_CONTACTS + "("
					+ KEY_ID + " INTEGER PRIMARY KEY, " + KEY_NONCONTACT_HANDLE + " TEXT, " + KEY_NONCONTACT_FULLNAME + " TEXT"+")";
			db.execSQL(CREATE_NONCONTACT_TABLE);

			String CREATE_CHAT_TABLE = "CREATE TABLE IF NOT EXISTS " + TABLE_CHAT_SETTINGS + "("
					+ KEY_ID + " INTEGER PRIMARY KEY, " + KEY_CHAT_ENABLED + " BOOLEAN, " + KEY_CHAT_NOTIFICATIONS_ENABLED + " BOOLEAN, " +
					KEY_CHAT_SOUND_NOTIFICATIONS+ " TEXT, "+KEY_CHAT_VIBRATION_ENABLED+ " BOOLEAN"+")";
			db.execSQL(CREATE_CHAT_TABLE);
		}

		if (oldVersion <= 23){
			db.execSQL("ALTER TABLE " + TABLE_CREDENTIALS + " ADD COLUMN " + KEY_FIRST_NAME + " TEXT;");
			db.execSQL("UPDATE " + TABLE_CREDENTIALS + " SET " + KEY_FIRST_NAME + " = '" + encrypt("") + "';");

			db.execSQL("ALTER TABLE " + TABLE_CREDENTIALS + " ADD COLUMN " + KEY_LAST_NAME + " TEXT;");
			db.execSQL("UPDATE " + TABLE_CREDENTIALS + " SET " + KEY_LAST_NAME + " = '" + encrypt("") + "';");
		}

		if (oldVersion <= 24){
			db.execSQL("ALTER TABLE " + TABLE_CHAT_SETTINGS + " ADD COLUMN " + KEY_CHAT_STATUS + " TEXT;");
			db.execSQL("UPDATE " + TABLE_CHAT_SETTINGS + " SET " + KEY_CHAT_STATUS + " = '" + encrypt(MegaChatApi.STATUS_ONLINE+"") + "';");
		}

		if (oldVersion <= 25){
			db.execSQL("ALTER TABLE " + TABLE_NON_CONTACTS + " ADD COLUMN " + KEY_NONCONTACT_FIRSTNAME + " TEXT;");
			db.execSQL("UPDATE " + TABLE_NON_CONTACTS + " SET " + KEY_NONCONTACT_FIRSTNAME + " = '" + encrypt("") + "';");

			db.execSQL("ALTER TABLE " + TABLE_NON_CONTACTS + " ADD COLUMN " + KEY_NONCONTACT_LASTNAME + " TEXT;");
			db.execSQL("UPDATE " + TABLE_NON_CONTACTS + " SET " + KEY_NONCONTACT_LASTNAME + " = '" + encrypt("") + "';");

		}

		if (oldVersion <= 26){
			db.execSQL("ALTER TABLE " + TABLE_ATTRIBUTES + " ADD COLUMN " + KEY_INVALIDATE_SDK_CACHE + " TEXT;");
			db.execSQL("UPDATE " + TABLE_ATTRIBUTES + " SET " + KEY_INVALIDATE_SDK_CACHE + " = '" + encrypt("true") + "';");
		}

		if (oldVersion <= 27){
			db.execSQL("ALTER TABLE " + TABLE_NON_CONTACTS + " ADD COLUMN " + KEY_NONCONTACT_EMAIL + " TEXT;");
			db.execSQL("UPDATE " + TABLE_NON_CONTACTS + " SET " + KEY_NONCONTACT_EMAIL + " = '" + encrypt("") + "';");
		}

		if (oldVersion <= 28){
			db.execSQL("ALTER TABLE " + TABLE_CREDENTIALS + " ADD COLUMN " + KEY_MY_HANDLE + " TEXT;");
			db.execSQL("UPDATE " + TABLE_CREDENTIALS + " SET " + KEY_MY_HANDLE + " = '" + encrypt("") + "';");
		}

		if (oldVersion <= 29) {
			String CREATE_COMPLETED_TRANSFER_TABLE = "CREATE TABLE IF NOT EXISTS " + TABLE_COMPLETED_TRANSFERS + "("
					+ KEY_ID + " INTEGER PRIMARY KEY, " + KEY_TRANSFER_FILENAME + " TEXT, " + KEY_TRANSFER_TYPE + " TEXT, " +
					KEY_TRANSFER_STATE+ " TEXT, "+ KEY_TRANSFER_SIZE+ " TEXT, " + KEY_TRANSFER_HANDLE + " TEXT"+")";
			db.execSQL(CREATE_COMPLETED_TRANSFER_TABLE);

		}

		if (oldVersion <= 30){
			db.execSQL("ALTER TABLE " + TABLE_PREFERENCES + " ADD COLUMN " + KEY_FIRST_LOGIN_CHAT + " BOOLEAN;");
			db.execSQL("UPDATE " + TABLE_PREFERENCES + " SET " + KEY_FIRST_LOGIN_CHAT + " = '" + encrypt("true") + "';");
		}

		if (oldVersion <= 31){
			String CREATE_EPHEMERAL = "CREATE TABLE IF NOT EXISTS " + TABLE_EPHEMERAL + "("
					+ KEY_ID + " INTEGER PRIMARY KEY, " +  KEY_EMAIL + " TEXT, "
					+ KEY_PASSWORD + " TEXT, " + KEY_SESSION + " TEXT, " +  KEY_FIRST_NAME + " TEXT, " + KEY_LAST_NAME + " TEXT" + ")";
			db.execSQL(CREATE_EPHEMERAL);
		}

		if (oldVersion <= 32){
			String CREATE_PENDING_MSG_TABLE = "CREATE TABLE IF NOT EXISTS " + TABLE_PENDING_MSG + "("
					+ KEY_ID + " INTEGER PRIMARY KEY," + KEY_ID_CHAT + " TEXT, " + KEY_MSG_TIMESTAMP + " TEXT, " +KEY_ID_TEMP_KARERE + " TEXT, " + KEY_STATE + " INTEGER" +")";
			db.execSQL(CREATE_PENDING_MSG_TABLE);

			String CREATE_MSG_NODE_TABLE = "CREATE TABLE IF NOT EXISTS " + TABLE_MSG_NODES + "("
					+ KEY_ID + " INTEGER PRIMARY KEY," + KEY_ID_PENDING_MSG+ " INTEGER, " + KEY_ID_NODE + " INTEGER" + ")";
			db.execSQL(CREATE_MSG_NODE_TABLE);

			String CREATE_NODE_ATTACHMENTS_TABLE = "CREATE TABLE IF NOT EXISTS " + TABLE_NODE_ATTACHMENTS + "("
					+ KEY_ID + " INTEGER PRIMARY KEY," + KEY_FILE_PATH + " TEXT, " + KEY_FILE_NAME + " TEXT, " + KEY_FILE_FINGERPRINT + " TEXT, " + KEY_NODE_HANDLE + " TEXT" + ")";
			db.execSQL(CREATE_NODE_ATTACHMENTS_TABLE);
		}

		if (oldVersion <= 33){
			db.execSQL("ALTER TABLE " + TABLE_ATTRIBUTES + " ADD COLUMN " + KEY_FILE_LOGGER_KARERE + " TEXT;");
			db.execSQL("UPDATE " + TABLE_ATTRIBUTES + " SET " + KEY_FILE_LOGGER_KARERE + " = '" + encrypt("false") + "';");
		}

		if (oldVersion <= 34){
			db.execSQL("ALTER TABLE " + TABLE_ATTRIBUTES + " ADD COLUMN " + KEY_USE_HTTPS_ONLY + " TEXT;");
			db.execSQL("UPDATE " + TABLE_ATTRIBUTES + " SET " + KEY_USE_HTTPS_ONLY + " = '" + encrypt("false") + "';");
		}

		if (oldVersion <= 35){
			db.execSQL("ALTER TABLE " + TABLE_ATTRIBUTES + " ADD COLUMN " + KEY_SHOW_COPYRIGHT + " TEXT;");
			db.execSQL("UPDATE " + TABLE_ATTRIBUTES + " SET " + KEY_SHOW_COPYRIGHT + " = '" + encrypt("true") + "';");
		}

		if (oldVersion <= 36){
			db.execSQL("ALTER TABLE " + TABLE_CHAT_SETTINGS + " ADD COLUMN " + KEY_CHAT_SEND_ORIGINALS + " BOOLEAN;");
			db.execSQL("UPDATE " + TABLE_CHAT_SETTINGS + " SET " + KEY_CHAT_SEND_ORIGINALS + " = '" + encrypt("false") + "';");
		}

		if (oldVersion <= 37){
			db.execSQL("ALTER TABLE " + TABLE_CHAT_ITEMS + " ADD COLUMN " + KEY_CHAT_ITEM_WRITTEN_TEXT + " TEXT;");
			db.execSQL("UPDATE " + TABLE_CHAT_ITEMS + " SET " + KEY_CHAT_ITEM_WRITTEN_TEXT + " = '" + "" + "';");
		}

		if (oldVersion <= 38){
			db.execSQL("ALTER TABLE " + TABLE_ATTRIBUTES + " ADD COLUMN " + KEY_SHOW_NOTIF_OFF + " TEXT;");
			db.execSQL("UPDATE " + TABLE_ATTRIBUTES + " SET " + KEY_SHOW_NOTIF_OFF + " = '" + encrypt("true") + "';");
		}

		if (oldVersion <= 39){
			db.execSQL("ALTER TABLE " + TABLE_PREFERENCES + " ADD COLUMN " + KEY_SMALL_GRID_CAMERA + " BOOLEAN;");
			db.execSQL("UPDATE " + TABLE_PREFERENCES + " SET " + KEY_SMALL_GRID_CAMERA + " = '" + encrypt("false") + "';");
		}

		if (oldVersion <= 40){
			db.execSQL("ALTER TABLE " + TABLE_ATTRIBUTES + " ADD COLUMN " + KEY_STAGING + " TEXT;");
			db.execSQL("UPDATE " + TABLE_ATTRIBUTES + " SET " + KEY_STAGING + " = '" + encrypt("false") + "';");
		}

		if (oldVersion <= 41){
			db.execSQL("ALTER TABLE " + TABLE_ATTRIBUTES + " ADD COLUMN " + KEY_LAST_PUBLIC_HANDLE + " TEXT;");
			db.execSQL("UPDATE " + TABLE_ATTRIBUTES + " SET " + KEY_LAST_PUBLIC_HANDLE + " = '" + encrypt("-1") + "';");
			db.execSQL("ALTER TABLE " + TABLE_ATTRIBUTES + " ADD COLUMN " + KEY_LAST_PUBLIC_HANDLE_TIMESTAMP + " TEXT;");
			db.execSQL("UPDATE " + TABLE_ATTRIBUTES + " SET " + KEY_LAST_PUBLIC_HANDLE_TIMESTAMP + " = '" + encrypt("-1") + "';");
		}

		if (oldVersion <= 42){
			String CREATE_NEW_PENDING_MSG_TABLE = "CREATE TABLE IF NOT EXISTS " + TABLE_PENDING_MSG_SINGLE + "("
					+ KEY_ID + " INTEGER PRIMARY KEY," + KEY_PENDING_MSG_ID_CHAT + " TEXT, " + KEY_PENDING_MSG_TIMESTAMP + " TEXT, " +KEY_PENDING_MSG_TEMP_KARERE + " TEXT, " + KEY_PENDING_MSG_FILE_PATH + " TEXT, " + KEY_PENDING_MSG_NAME + " TEXT, " +KEY_PENDING_MSG_NODE_HANDLE + " TEXT, " +KEY_PENDING_MSG_FINGERPRINT + " TEXT, " + KEY_PENDING_MSG_TRANSFER_TAG + " INTEGER, " + KEY_PENDING_MSG_STATE + " INTEGER" +")";

			db.execSQL(CREATE_NEW_PENDING_MSG_TABLE);
		}

        if (oldVersion <= 43){
            db.execSQL("ALTER TABLE " + TABLE_PREFERENCES + " ADD COLUMN " + KEY_AUTO_PLAY + " BOOLEAN;");
            db.execSQL("UPDATE " + TABLE_PREFERENCES + " SET " + KEY_AUTO_PLAY + " = '" + encrypt("false") + "';");
        }

		if(oldVersion <= 44) {
		    db.execSQL(CREATE_SYNC_RECORDS_TABLE);

            db.execSQL("ALTER TABLE " + TABLE_PREFERENCES + " ADD COLUMN " + KEY_UPLOAD_VIDEO_QUALITY + " TEXT;");
            db.execSQL("ALTER TABLE " + TABLE_PREFERENCES + " ADD COLUMN " + KEY_CONVERSION_ON_CHARGING + " BOOLEAN;");
            db.execSQL("ALTER TABLE " + TABLE_PREFERENCES + " ADD COLUMN " + KEY_CHARGING_ON_SIZE + " TEXT;");
            db.execSQL("ALTER TABLE " + TABLE_PREFERENCES + " ADD COLUMN " + KEY_SHOULD_CLEAR_CAMSYNC_RECORDS + " TEXT;");
            db.execSQL("ALTER TABLE " + TABLE_PREFERENCES + " ADD COLUMN " + KEY_CAM_VIDEO_SYNC_TIMESTAMP + " TEXT;");
            db.execSQL("ALTER TABLE " + TABLE_PREFERENCES + " ADD COLUMN " + KEY_SEC_VIDEO_SYNC_TIMESTAMP + " TEXT;");
		}

        if(oldVersion <= 45) {
            db.execSQL("ALTER TABLE " + TABLE_PREFERENCES + " ADD COLUMN " + KEY_REMOVE_GPS + " TEXT;");
            db.execSQL("UPDATE " + TABLE_PREFERENCES + " SET " + KEY_REMOVE_GPS + " = '" + encrypt("true") + "';");
        }

		if (oldVersion <= 46) {
			db.execSQL("ALTER TABLE " + TABLE_ATTRIBUTES + " ADD COLUMN " + KEY_STORAGE_STATE + " INTEGER;");
			db.execSQL("UPDATE " + TABLE_ATTRIBUTES + " SET " + KEY_STORAGE_STATE + " = '" + encrypt(String.valueOf(MegaApiJava.STORAGE_STATE_UNKNOWN)) + "';");
		}

        if(oldVersion <= 47) {
            db.execSQL(CREATE_MEGA_CONTACTS_TABLE);

            db.execSQL("ALTER TABLE " + TABLE_PREFERENCES + " ADD COLUMN " + KEY_SHOW_INVITE_BANNER + " TEXT;");
            db.execSQL("UPDATE " + TABLE_PREFERENCES + " SET " + KEY_SHOW_INVITE_BANNER + " = '" + encrypt("true") + "';");
        }

		if(oldVersion <= 48) {
            db.execSQL("ALTER TABLE " + TABLE_PREFERENCES + " ADD COLUMN " + KEY_PREFERRED_SORT_CAMERA_UPLOAD + " TEXT;");
            db.execSQL("UPDATE " + TABLE_PREFERENCES + " SET " + KEY_PREFERRED_SORT_CAMERA_UPLOAD + " = '" + encrypt(String.valueOf(MegaApiJava.ORDER_MODIFICATION_DESC)) + "';");
        }

<<<<<<< HEAD
        if (oldVersion <= 49) {
            db.execSQL("ALTER TABLE " + TABLE_PREFERENCES + " ADD COLUMN " + KEY_SD_CARD_URI + " TEXT;");
        }

		if (oldVersion <= 50) {
			db.execSQL("ALTER TABLE " + TABLE_ATTRIBUTES + " ADD COLUMN " + KEY_LAST_PUBLIC_HANDLE_TYPE + " INTEGER;");
			db.execSQL("UPDATE " + TABLE_ATTRIBUTES + " SET " + KEY_LAST_PUBLIC_HANDLE_TYPE + " = '" + encrypt(String.valueOf(MegaApiJava.AFFILIATE_TYPE_INVALID)) + "';");
=======
		if (oldVersion <= 49) {
			db.execSQL("ALTER TABLE " + TABLE_PREFERENCES + " ADD COLUMN " + KEY_SD_CARD_URI + " TEXT;");
		}

        if(oldVersion <= 50) {
			db.execSQL("ALTER TABLE " + TABLE_PREFERENCES + " ADD COLUMN " + KEY_ASK_FOR_DISPLAY_OVER + " TEXT;");
			db.execSQL("UPDATE " + TABLE_PREFERENCES + " SET " + KEY_ASK_FOR_DISPLAY_OVER + " = '" + encrypt("true") + "';");
>>>>>>> 9ac627cf
		}
	}

//	public MegaOffline encrypt(MegaOffline off){
//
//		off.setHandle(encrypt(off.getHandle()));
//		off.setPath(encrypt(off.getPath()));
//		off.setName(encrypt(off.getName()));
//		//Parent id no encrypted
//		off.setType(encrypt(off.getType()));
//		//incoming not encrypted
//		off.setHandleIncoming(encrypt(off.getHandleIncoming()));
//
//		return off;
//	}

	public static String encrypt(String original) {
		if (original == null) {
			return null;
		}
		try {
			byte[] encrypted = aes_encrypt(getAesKey(),original.getBytes());
			return Base64.encodeToString(encrypted, Base64.DEFAULT);
		} catch (Exception e) {
            logError("Error encrypting DB field", e);
			e.printStackTrace();
			return null;
		}
	}

	private static byte[] getAesKey() {
		String key = Settings.Secure.ANDROID_ID + "fkvn8 w4y*(NC$G*(G($*GR*(#)*huio4h389$G";
		return Arrays.copyOfRange(key.getBytes(), 0, 32);
	}

	public void saveCredentials(UserCredentials userCredentials) {
		ContentValues values = new ContentValues();
        if (userCredentials.getEmail() != null){
        	values.put(KEY_EMAIL, encrypt(userCredentials.getEmail()));
        }
        if (userCredentials.getSession() != null){
           	values.put(KEY_SESSION, encrypt(userCredentials.getSession()));
        }
		if (userCredentials.getMyHandle() != null){
			values.put(KEY_MY_HANDLE, encrypt(userCredentials.getMyHandle()+""));
		}
        db.insert(TABLE_CREDENTIALS, null, values);
    }

    public void saveSyncRecord(SyncRecord record) {
        ContentValues values = new ContentValues();
        if (record.getLocalPath() != null) {
            values.put(KEY_SYNC_FILEPATH_ORI,encrypt(record.getLocalPath()));
        }
        if (record.getNewPath() != null) {
            values.put(KEY_SYNC_FILEPATH_NEW,encrypt(record.getNewPath()));
        }
        if (record.getOriginFingerprint() != null) {
            values.put(KEY_SYNC_FP_ORI,encrypt(record.getOriginFingerprint()));
        }
        if (record.getNewFingerprint() != null) {
            values.put(KEY_SYNC_FP_NEW,encrypt(record.getNewFingerprint()));
        }
        if (record.getFileName() != null) {
            values.put(KEY_SYNC_FILENAME,encrypt(record.getFileName()));
        }
        if (record.getNodeHandle() != null) {
            values.put(KEY_SYNC_HANDLE,encrypt(String.valueOf(record.getNodeHandle())));
        }
        if (record.getTimestamp() != null) {
            values.put(KEY_SYNC_TIMESTAMP,encrypt(String.valueOf(record.getTimestamp())));
        }
        if (record.isCopyOnly() != null) {
            values.put(KEY_SYNC_COPYONLY,encrypt(String.valueOf(record.isCopyOnly())));
        }
        if (record.isSecondary() != null) {
            values.put(KEY_SYNC_SECONDARY,encrypt(String.valueOf(record.isSecondary())));
        }
        if (record.getLongitude() != null) {
            values.put(KEY_SYNC_LONGITUDE,encrypt(String.valueOf(record.getLongitude())));
        }
        if (record.getLatitude() != null) {
            values.put(KEY_SYNC_LATITUDE,encrypt(String.valueOf(record.getLatitude())));
        }
        values.put(KEY_SYNC_STATE,record.getStatus());
        values.put(KEY_SYNC_TYPE,record.getType());
        db.insert(TABLE_SYNC_RECORDS,null,values);
    }

    public void updateVideoState(int state) {
        String sql = "UPDATE " + TABLE_SYNC_RECORDS + " SET " + KEY_SYNC_STATE + " = " + state + "  WHERE "
                + KEY_SYNC_TYPE + " = " + SyncRecord.TYPE_VIDEO;
        db.execSQL(sql);
    }

    public boolean fileNameExists(String name,boolean isSecondary,int fileType) {
        String selectQuery = "SELECT * FROM " + TABLE_SYNC_RECORDS + " WHERE "
                + KEY_SYNC_FILENAME + " ='" + encrypt(name) + "' AND "
                + KEY_SYNC_SECONDARY + " = '" + encrypt(String.valueOf(isSecondary)) + "'";
        if (fileType != SyncRecord.TYPE_ANY) {
            selectQuery += " AND " + KEY_SYNC_TYPE + " = " + fileType;
        }
        try (Cursor cursor = db.rawQuery(selectQuery,null)) {
            return cursor != null && cursor.getCount() == 1;
        }
    }

    public boolean localPathExists(String localPath,boolean isSecondary,int fileType) {
        String selectQuery = "SELECT * FROM " + TABLE_SYNC_RECORDS + " WHERE "
                + KEY_SYNC_FILEPATH_ORI + " ='" + encrypt(localPath) + "' AND "
                + KEY_SYNC_SECONDARY + " = '" + encrypt(String.valueOf(isSecondary)) + "'";
        if (fileType != SyncRecord.TYPE_ANY) {
            selectQuery += " AND " + KEY_SYNC_TYPE + " = " + fileType;
        }
        try (Cursor cursor = db.rawQuery(selectQuery,null)) {
            return cursor != null && cursor.getCount() == 1;
        }
    }

    public SyncRecord recordExists(String originalFingerprint,boolean isSecondary,boolean isCopyOnly) {
        String selectQuery = "SELECT * FROM " + TABLE_SYNC_RECORDS + " WHERE "
                + KEY_SYNC_FP_ORI + " ='" + encrypt(originalFingerprint) + "' AND "
                + KEY_SYNC_SECONDARY + " = '" + encrypt(String.valueOf(isSecondary)) + "' AND "
                + KEY_SYNC_COPYONLY + " = '" + encrypt(String.valueOf(isCopyOnly)) + "'";
        Cursor cursor = db.rawQuery(selectQuery,null );
        if (cursor != null && cursor.moveToFirst()) {
            SyncRecord exist = extractSyncRecord(cursor);
            cursor.close();
            return exist;
        }
        return null;
    }

    public List<SyncRecord> findAllPendingSyncRecords() {
        String selectQuery = "SELECT * FROM " + TABLE_SYNC_RECORDS + " WHERE "
                + KEY_SYNC_STATE + " = " + SyncRecord.STATUS_PENDING;
        Cursor cursor = db.rawQuery(selectQuery,null);
        List<SyncRecord> records = new ArrayList<>();
        if (cursor != null && cursor.moveToFirst()) {
            do {
                SyncRecord record = extractSyncRecord(cursor);
                records.add(record);
            } while (cursor.moveToNext());
            cursor.close();
        }
        return records;
    }

    public List<SyncRecord> findVideoSyncRecordsByState(int state) {
        String selectQuery = "SELECT * FROM " + TABLE_SYNC_RECORDS + " WHERE "
                + KEY_SYNC_STATE + " = " + state + " AND "
                + KEY_SYNC_TYPE + " = " + SyncRecord.TYPE_VIDEO ;
        Cursor cursor = db.rawQuery(selectQuery,null);

        List<SyncRecord> records = new ArrayList<>();
        if (cursor != null && cursor.moveToFirst()) {
            do {
                SyncRecord record = extractSyncRecord(cursor);
                records.add(record);
            } while (cursor.moveToNext());
            cursor.close();
        }
        return records;
    }

    public void deleteAllSyncRecords(int type){
        String sql = "DELETE FROM " + TABLE_SYNC_RECORDS;
        if(type != SyncRecord.TYPE_ANY) {
            sql += " WHERE " + KEY_SYNC_TYPE + " = " + type;
        }
        db.execSQL(sql);
    }

    public void deleteAllSecondarySyncRecords(int type){
        String sql = "DELETE FROM " + TABLE_SYNC_RECORDS +" WHERE " + KEY_SYNC_SECONDARY + " ='" + encrypt("true") + "'";
        if(type != SyncRecord.TYPE_ANY) {
            sql += " AND " + KEY_SYNC_TYPE + " = " + type;
        }
        db.execSQL(sql);
    }

    public void deleteVideoRecordsByState(int state){
        String sql = "DELETE FROM " + TABLE_SYNC_RECORDS + " WHERE "
                + KEY_SYNC_STATE + " = " + state + " AND "
                + KEY_SYNC_TYPE + " = " + SyncRecord.TYPE_VIDEO ;
        db.execSQL(sql);
    }

    private SyncRecord extractSyncRecord(Cursor cursor) {
        SyncRecord record = new SyncRecord();
        record.setId(cursor.getInt(0));
        record.setLocalPath(decrypt(cursor.getString(1)));
        record.setNewPath(decrypt(cursor.getString(2)));
        record.setOriginFingerprint(decrypt(cursor.getString(3)));
        record.setNewFingerprint(decrypt(cursor.getString(4)));
        String timestamp = decrypt(cursor.getString(5));
        if (!TextUtils.isEmpty(timestamp)) {
            record.setTimestamp(Long.valueOf(timestamp));
        }
        record.setFileName(decrypt(cursor.getString(6)));
        String longitude = decrypt(cursor.getString(7));
        if(!TextUtils.isEmpty(longitude)) {
            record.setLongitude(Float.valueOf(longitude));
        }
        String latitude = decrypt(cursor.getString(8));
        if(!TextUtils.isEmpty(latitude)) {
            record.setLatitude(Float.valueOf(latitude));
        }
        record.setStatus(cursor.getInt(9));
        record.setType(cursor.getInt(10));
        String nodeHandle = decrypt(cursor.getString(11));
        if (!TextUtils.isEmpty(nodeHandle)) {
            record.setNodeHandle(Long.valueOf(nodeHandle));
        }
        record.setCopyOnly(Boolean.valueOf(decrypt(cursor.getString(12))));
        record.setSecondary(Boolean.valueOf(decrypt(cursor.getString(13))));
        return record;
    }

    public SyncRecord findSyncRecordByLocalPath(String localPath,boolean isSecondary) {
        String selectQuery = "SELECT * FROM " + TABLE_SYNC_RECORDS + " WHERE "
                + KEY_SYNC_FILEPATH_ORI + " ='" + encrypt(localPath) + "' AND "
                + KEY_SYNC_SECONDARY + " ='" + encrypt(String.valueOf(isSecondary)) + "'";
        Cursor cursor = db.rawQuery(selectQuery,null);
        if (cursor != null && cursor.moveToFirst()) {
            SyncRecord record = extractSyncRecord(cursor);
            cursor.close();
            return record;
        }
        return null;
    }

    public void deleteSyncRecordByPath(String path,boolean isSecondary) {
        String sql = "DELETE FROM " + TABLE_SYNC_RECORDS + "  WHERE ("
                + KEY_SYNC_FILEPATH_ORI + " ='" + encrypt(path) + "' OR "
                + KEY_SYNC_FILEPATH_NEW + " ='" + encrypt(path) + "') AND "
                + KEY_SYNC_SECONDARY + " ='" + encrypt(String.valueOf(isSecondary)) + "'";
        db.execSQL(sql);
    }

    public void deleteSyncRecordByLocalPath(String localPath,boolean isSecondary) {
        String sql = "DELETE FROM " + TABLE_SYNC_RECORDS + "  WHERE "
                + KEY_SYNC_FILEPATH_ORI + " ='" + encrypt(localPath) + "' AND "
                + KEY_SYNC_SECONDARY + " ='" + encrypt(String.valueOf(isSecondary)) + "'";
        db.execSQL(sql);
    }

    public void deleteSyncRecordByNewPath(String newPath) {
        String sql = "DELETE FROM " + TABLE_SYNC_RECORDS + "  WHERE " + KEY_SYNC_FILEPATH_NEW + " ='" + encrypt(newPath) + "'";
        db.execSQL(sql);
    }

    public void deleteSyncRecordByFileName(String fileName) {
        String sql = "DELETE FROM " + TABLE_SYNC_RECORDS + "  WHERE "
                + KEY_SYNC_FILENAME + " = '" + encrypt(fileName) + "'" + " OR "
                + KEY_SYNC_FILEPATH_ORI +  " LIKE '%" + encrypt(fileName) + "'";
        db.execSQL(sql);
    }

    public void deleteSyncRecordByFingerprint(String oriFingerprint,String newFingerprint,boolean isSecondary) {
        String sql = "DELETE FROM " + TABLE_SYNC_RECORDS + "  WHERE "
                + KEY_SYNC_FP_ORI + " = '" + encrypt(oriFingerprint) + "' OR "
                + KEY_SYNC_FP_NEW + " = '" + encrypt(newFingerprint) + "' AND "
                + KEY_SYNC_SECONDARY + " ='" + encrypt(String.valueOf(isSecondary)) + "'";
        db.execSQL(sql);
    }

    public void updateSyncRecordStatusByLocalPath(int status,String localPath,boolean isSecondary) {
        String sql = "UPDATE " + TABLE_SYNC_RECORDS + " SET " + KEY_SYNC_STATE + " = " + status + "  WHERE "
                + KEY_SYNC_FILEPATH_ORI + " = '" + encrypt(localPath) + "' AND "
                + KEY_SYNC_SECONDARY + " ='" + encrypt(String.valueOf(isSecondary)) + "'";
        db.execSQL(sql);
    }

    public SyncRecord findSyncRecordByNewPath(String newPath) {
        String selectQuery = "SELECT * FROM " + TABLE_SYNC_RECORDS + " WHERE "
                + KEY_SYNC_FILEPATH_NEW + " ='" + encrypt(newPath) + "'";
        Cursor cursor = db.rawQuery(selectQuery,null);
        if (cursor != null && cursor.moveToFirst()) {
            SyncRecord record = extractSyncRecord(cursor);
            cursor.close();
            return record;
        }
        return null;
    }

    public boolean shouldClearCamsyncRecords() {
        String selectQuery = "SELECT " + KEY_SHOULD_CLEAR_CAMSYNC_RECORDS + " FROM " + TABLE_PREFERENCES;
        Cursor cursor = db.rawQuery(selectQuery,null);
        if (cursor != null && cursor.moveToFirst()) {
            String should = cursor.getString(cursor.getColumnIndex(KEY_SHOULD_CLEAR_CAMSYNC_RECORDS));
            should = decrypt(should);
            if(TextUtils.isEmpty(should)) {
                return false;
            } else {
                return Boolean.valueOf(should);
            }
        }
        return false;
    }

    public void saveShouldClearCamsyncRecords(boolean should) {
        String sql = "UPDATE " + TABLE_PREFERENCES + " SET " + KEY_SHOULD_CLEAR_CAMSYNC_RECORDS +" = '" + encrypt(String.valueOf(should)) + "'";
        db.execSQL(sql);
    }

    public Long findMaxTimestamp(Boolean isSecondary,int type) {
        String selectQuery = "SELECT " + KEY_SYNC_TIMESTAMP + " FROM " + TABLE_SYNC_RECORDS + "  WHERE "
                + KEY_SYNC_SECONDARY + " = '" + encrypt(String.valueOf(isSecondary)) + "' AND "
                + KEY_SYNC_TYPE + " = " + type;
        Cursor cursor = db.rawQuery(selectQuery,null);
        if (cursor != null && cursor.moveToFirst()) {
            List<Long> timestamps = new ArrayList<>(cursor.getCount());
            do {
                String timestamp = decrypt(cursor.getString(0));
                if(timestamp == null) {
                    timestamps.add(0L);
                }else{
                    timestamps.add(Long.valueOf(timestamp));
                }
            } while (cursor.moveToNext());
            cursor.close();

            if(timestamps.isEmpty()) {
                return null;
            }
            Collections.sort(timestamps,new Comparator<Long>() {

                @Override
                public int compare(Long o1,Long o2) {
                    if(o1.equals(o2)) {
                        return 0;
                    }
                    return (o1 > o2) ? -1 : 1;
                }
            });
            return timestamps.get(0);
        }
        return null;
    }

    public void setCameraUploadVideoQuality(int quality){
        String selectQuery = "SELECT * FROM " + TABLE_PREFERENCES;
        ContentValues values = new ContentValues();
        Cursor cursor = db.rawQuery(selectQuery, null);
        if (cursor.moveToFirst()){
            String UPDATE_PREFERENCES_TABLE = "UPDATE " + TABLE_PREFERENCES + " SET " + KEY_UPLOAD_VIDEO_QUALITY + "= '" + encrypt(String.valueOf(quality)) + "' WHERE " + KEY_ID + " = '1'";
            db.execSQL(UPDATE_PREFERENCES_TABLE);
        }
        else{
            values.put(KEY_UPLOAD_VIDEO_QUALITY, encrypt(String.valueOf(quality)));
            db.insert(TABLE_PREFERENCES, null, values);
        }
        cursor.close();
    }

    public void setConversionOnCharging (boolean onCharging){
        String selectQuery = "SELECT * FROM " + TABLE_PREFERENCES;
        ContentValues values = new ContentValues();
        Cursor cursor = db.rawQuery(selectQuery, null);
        if (cursor.moveToFirst()){
            String UPDATE_PREFERENCES_TABLE = "UPDATE " + TABLE_PREFERENCES + " SET " + KEY_CONVERSION_ON_CHARGING + "= '" + encrypt(String.valueOf(onCharging)) + "' WHERE " + KEY_ID + " = '1'";
            db.execSQL(UPDATE_PREFERENCES_TABLE);
        }
        else{
            values.put(KEY_CONVERSION_ON_CHARGING, encrypt(String.valueOf(onCharging)));
            db.insert(TABLE_PREFERENCES, null, values);
        }
        cursor.close();
    }

    public void setChargingOnSize (int size){
        String selectQuery = "SELECT * FROM " + TABLE_PREFERENCES;
        ContentValues values = new ContentValues();
        Cursor cursor = db.rawQuery(selectQuery, null);
        if (cursor.moveToFirst()){
            String UPDATE_PREFERENCES_TABLE = "UPDATE " + TABLE_PREFERENCES + " SET " + KEY_CHARGING_ON_SIZE + "= '" + encrypt(String.valueOf(size)) + "' WHERE " + KEY_ID + " = '1'";
            db.execSQL(UPDATE_PREFERENCES_TABLE);
        }
        else{
            values.put(KEY_CHARGING_ON_SIZE, encrypt(String.valueOf(size)));
            db.insert(TABLE_PREFERENCES, null, values);
        }
        cursor.close();
    }

    public void setRemoveGPS (boolean removeGPS){
        String selectQuery = "SELECT * FROM " + TABLE_PREFERENCES;
        ContentValues values = new ContentValues();
        Cursor cursor = db.rawQuery(selectQuery, null);
        if (cursor.moveToFirst()){
            String UPDATE_PREFERENCES_TABLE = "UPDATE " + TABLE_PREFERENCES + " SET " + KEY_REMOVE_GPS + "= '" + encrypt(String.valueOf(removeGPS)) + "' WHERE " + KEY_ID + " = '1'";
            db.execSQL(UPDATE_PREFERENCES_TABLE);
        }
        else{
            values.put(KEY_REMOVE_GPS, encrypt(String.valueOf(removeGPS)));
            db.insert(TABLE_PREFERENCES, null, values);
        }
        cursor.close();
    }

	public void saveEphemeral(EphemeralCredentials ephemeralCredentials) {
		ContentValues values = new ContentValues();
		if (ephemeralCredentials.getEmail() != null){
			values.put(KEY_EMAIL, encrypt(ephemeralCredentials.getEmail()));
		}
		if (ephemeralCredentials.getPassword() != null){
			values.put(KEY_PASSWORD, encrypt(ephemeralCredentials.getPassword()));
		}
		if (ephemeralCredentials.getSession() != null){
			values.put(KEY_SESSION, encrypt(ephemeralCredentials.getSession()));
		}
		if (ephemeralCredentials.getFirstName() != null){
			values.put(KEY_FIRST_NAME, encrypt(ephemeralCredentials.getFirstName()));
		}
		if (ephemeralCredentials.getLastName() != null){
			values.put(KEY_LAST_NAME, encrypt(ephemeralCredentials.getLastName()));
		}
		db.insert(TABLE_EPHEMERAL, null, values);
	}

	public void saveMyEmail(String email) {
        logDebug("saveEmail: " + email);
		String selectQuery = "SELECT * FROM " + TABLE_CREDENTIALS;
		ContentValues values = new ContentValues();
		Cursor cursor = db.rawQuery(selectQuery, null);
		if (cursor.moveToFirst()){
			String UPDATE_CREDENTIALS_TABLE = "UPDATE " + TABLE_CREDENTIALS + " SET " + KEY_EMAIL + "= '" + encrypt(email) + "' WHERE " + KEY_ID + " = '1'";
			db.execSQL(UPDATE_CREDENTIALS_TABLE);
		}
		else{
			values.put(KEY_EMAIL, encrypt(email));
			db.insert(TABLE_CREDENTIALS, null, values);
		}
		cursor.close();
	}

	public void saveMyFirstName(String firstName) {

		String selectQuery = "SELECT * FROM " + TABLE_CREDENTIALS;
		ContentValues values = new ContentValues();
		Cursor cursor = db.rawQuery(selectQuery, null);
		if (cursor.moveToFirst()){
			String UPDATE_CREDENTIALS_TABLE = "UPDATE " + TABLE_CREDENTIALS + " SET " + KEY_FIRST_NAME + "= '" + encrypt(firstName) + "' WHERE " + KEY_ID + " = '1'";
			db.execSQL(UPDATE_CREDENTIALS_TABLE);
		}
		else{
			values.put(KEY_FIRST_NAME, encrypt(firstName));
			db.insert(TABLE_CREDENTIALS, null, values);
		}
		cursor.close();
	}

	public void saveMyLastName(String lastName) {
		String selectQuery = "SELECT * FROM " + TABLE_CREDENTIALS;
		ContentValues values = new ContentValues();
		Cursor cursor = db.rawQuery(selectQuery, null);
		if (cursor.moveToFirst()){
			String UPDATE_CREDENTIALS_TABLE = "UPDATE " + TABLE_CREDENTIALS + " SET " + KEY_LAST_NAME + "= '" + encrypt(lastName) + "' WHERE " + KEY_ID + " = '1'";
			db.execSQL(UPDATE_CREDENTIALS_TABLE);
		}
		else{
			values.put(KEY_LAST_NAME, encrypt(lastName));
			db.insert(TABLE_CREDENTIALS, null, values);
		}
		cursor.close();
	}

	public String getMyEmail() {
		String selectQuery = "SELECT "+KEY_EMAIL+" FROM " + TABLE_CREDENTIALS;
		ContentValues values = new ContentValues();
		Cursor cursor = db.rawQuery(selectQuery, null);
		String email = null;
		if (cursor!= null && cursor.moveToFirst()){
			email = decrypt(cursor.getString(0));
		}

		cursor.close();
		return email;
	}

	public static String decrypt(String encodedString) {
		if (encodedString == null) {
			return null;
		}
		try {
			byte[] encoded = Base64.decode(encodedString, Base64.DEFAULT);
			byte[] original = aes_decrypt(getAesKey(), encoded);
			return new String(original);
		} catch (Exception e) {
            logError("Error decrypting DB field", e);
            e.printStackTrace();
			return null;
		}
	}

	public UserCredentials getCredentials(){
		UserCredentials userCredentials = null;

		String selectQuery = "SELECT  * FROM " + TABLE_CREDENTIALS;
		try{
			Cursor cursor = db.rawQuery(selectQuery, null);
			//get the credential of last login
			if (cursor.moveToLast()) {
				int id = Integer.parseInt(cursor.getString(0));
				String email = decrypt(cursor.getString(1));
				String session = decrypt(cursor.getString(2));
				String firstName = decrypt(cursor.getString(3));
				String lastName = decrypt(cursor.getString(4));
				String myHandle = decrypt(cursor.getString(5));
				userCredentials = new UserCredentials(email, session, firstName, lastName, myHandle);
			}
			cursor.close();
		}
		catch (SQLiteException e){
			if (db != null){
				onCreate(db);
			}
		}

        return userCredentials;
	}

    public void batchInsertMegaContacts(List<MegaContactGetter.MegaContact> contacts) {
        if (contacts == null || contacts.size() == 0) {
            logWarning("Empty MEGA contacts list.");
            return;
        }
        logDebug("Contacts size is: " + contacts.size());
        db.beginTransaction();
        try {
            ContentValues values;
            for (MegaContactGetter.MegaContact contact : contacts) {
                values = new ContentValues();
                values.put(KEY_MEGA_CONTACTS_ID, encrypt(contact.getId()));
                values.put(KEY_MEGA_CONTACTS_HANDLE, encrypt(String.valueOf(contact.getHandle())));
                values.put(KEY_MEGA_CONTACTS_LOCAL_NAME, encrypt(contact.getLocalName()));
                values.put(KEY_MEGA_CONTACTS_EMAIL, encrypt(contact.getEmail()));
                values.put(KEY_MEGA_CONTACTS_PHONE_NUMBER, encrypt(contact.getNormalizedPhoneNumber()));

                db.insert(TABLE_MEGA_CONTACTS, null, values);
            }
            db.setTransactionSuccessful();
        } finally {
            db.endTransaction();
        }
    }

    public ArrayList<MegaContactGetter.MegaContact> getMegaContacts() {
        String sql = "SELECT * FROM " + TABLE_MEGA_CONTACTS;
        Cursor cursor = db.rawQuery(sql, null);
        if (cursor != null) {
            ArrayList<MegaContactGetter.MegaContact> contacts = new ArrayList<>();
            try {
                MegaContactGetter.MegaContact contact;
                while(cursor.moveToNext()) {
                    contact = new MegaContactGetter.MegaContact();

                    String id = cursor.getString(cursor.getColumnIndex(KEY_MEGA_CONTACTS_ID));
                    contact.setId(decrypt(id));
                    String handle = cursor.getString(cursor.getColumnIndex(KEY_MEGA_CONTACTS_HANDLE));
                    contact.setHandle(Long.valueOf(decrypt(handle)));
                    String localName = cursor.getString(cursor.getColumnIndex(KEY_MEGA_CONTACTS_LOCAL_NAME));
                    contact.setLocalName(decrypt(localName));
                    String email = cursor.getString(cursor.getColumnIndex(KEY_MEGA_CONTACTS_EMAIL));
                    contact.setEmail(decrypt(email));
                    String phoneNumber = cursor.getString(cursor.getColumnIndex(KEY_MEGA_CONTACTS_PHONE_NUMBER));
                    contact.setNormalizedPhoneNumber(decrypt(phoneNumber));

                    contacts.add(contact);
                }
                return contacts;
            } finally {
                cursor.close();
            }
        }
        return null;
    }

    public void clearMegaContacts() {
        logDebug("delete table " + TABLE_MEGA_CONTACTS);
        db.execSQL("DELETE FROM " + TABLE_MEGA_CONTACTS);
    }

    public EphemeralCredentials getEphemeral(){
        EphemeralCredentials ephemeralCredentials = null;

        String selectQuery = "SELECT  * FROM " + TABLE_EPHEMERAL;
        try{
            Cursor cursor = db.rawQuery(selectQuery, null);
            if (cursor.moveToFirst()) {
                int id = Integer.parseInt(cursor.getString(0));
                String email = decrypt(cursor.getString(1));
                String password = decrypt(cursor.getString(2));
                String session = decrypt(cursor.getString(3));
                String firstName = decrypt(cursor.getString(4));
                String lastName = decrypt(cursor.getString(5));
                ephemeralCredentials = new EphemeralCredentials(email, password, session, firstName, lastName);
            }
            cursor.close();
        }
        catch (SQLiteException e){
            if (db != null){
                onCreate(db);
            }
        }

        return ephemeralCredentials;
    }

	public void setPreferences (MegaPreferences prefs){
        ContentValues values = new ContentValues();
        values.put(KEY_FIRST_LOGIN, encrypt(prefs.getFirstTime()));
        values.put(KEY_CAM_SYNC_WIFI, encrypt(prefs.getCamSyncWifi()));
        values.put(KEY_CAM_SYNC_ENABLED, encrypt(prefs.getCamSyncEnabled()));
        values.put(KEY_CAM_SYNC_HANDLE, encrypt(prefs.getCamSyncHandle()));
        values.put(KEY_CAM_SYNC_LOCAL_PATH, encrypt(prefs.getCamSyncLocalPath()));
        values.put(KEY_CAM_SYNC_FILE_UPLOAD, encrypt(prefs.getCamSyncFileUpload()));
        values.put(KEY_PIN_LOCK_ENABLED, encrypt(prefs.getPinLockEnabled()));
        values.put(KEY_PIN_LOCK_CODE, encrypt(prefs.getPinLockCode()));
        values.put(KEY_STORAGE_ASK_ALWAYS, encrypt(prefs.getStorageAskAlways()));
        values.put(KEY_STORAGE_DOWNLOAD_LOCATION, encrypt(prefs.getStorageDownloadLocation()));
        values.put(KEY_CAM_SYNC_TIMESTAMP, encrypt(prefs.getCamSyncTimeStamp()));
        values.put(KEY_CAM_VIDEO_SYNC_TIMESTAMP, encrypt(prefs.getCamVideoSyncTimeStamp()));
        values.put(KEY_LAST_UPLOAD_FOLDER, encrypt(prefs.getLastFolderUpload()));
        values.put(KEY_LAST_CLOUD_FOLDER_HANDLE, encrypt(prefs.getLastFolderCloud()));
        values.put(KEY_SEC_FOLDER_ENABLED, encrypt(prefs.getSecondaryMediaFolderEnabled()));
        values.put(KEY_SEC_FOLDER_LOCAL_PATH, encrypt(prefs.getLocalPathSecondaryFolder()));
        values.put(KEY_SEC_FOLDER_HANDLE, encrypt(prefs.getMegaHandleSecondaryFolder()));
        values.put(KEY_SEC_SYNC_TIMESTAMP, encrypt(prefs.getSecSyncTimeStamp()));
        values.put(KEY_SEC_VIDEO_SYNC_TIMESTAMP, encrypt(prefs.getSecVideoSyncTimeStamp()));
        values.put(KEY_STORAGE_ADVANCED_DEVICES, encrypt(prefs.getStorageAdvancedDevices()));
        values.put(KEY_PREFERRED_VIEW_LIST, encrypt(prefs.getPreferredViewList()));
        values.put(KEY_PREFERRED_VIEW_LIST_CAMERA, encrypt(prefs.getPreferredViewListCameraUploads()));
        values.put(KEY_URI_EXTERNAL_SD_CARD, encrypt(prefs.getUriExternalSDCard()));
        values.put(KEY_CAMERA_FOLDER_EXTERNAL_SD_CARD, encrypt(prefs.getCameraFolderExternalSDCard()));
        values.put(KEY_PIN_LOCK_TYPE, encrypt(prefs.getPinLockType()));
		values.put(KEY_PREFERRED_SORT_CLOUD, encrypt(prefs.getPreferredSortCloud()));
		values.put(KEY_PREFERRED_SORT_CONTACTS, encrypt(prefs.getPreferredSortContacts()));
		values.put(KEY_PREFERRED_SORT_CAMERA_UPLOAD, encrypt(prefs.getPreferredSortCameraUpload()));
		values.put(KEY_PREFERRED_SORT_OTHERS, encrypt(prefs.getPreferredSortOthers()));
		values.put(KEY_FIRST_LOGIN_CHAT, encrypt(prefs.getFirstTimeChat()));
		values.put(KEY_SMALL_GRID_CAMERA, encrypt(prefs.getSmallGridCamera()));
		values.put(KEY_REMOVE_GPS, encrypt(prefs.getRemoveGPS()));
        db.insert(TABLE_PREFERENCES, null, values);
	}

	public boolean shouldAskForDisplayOver() {
        boolean should = true;
        String text = getStringValue(TABLE_PREFERENCES, KEY_ASK_FOR_DISPLAY_OVER, "");
        if (!TextUtils.isEmpty(text)) {
            should = Boolean.parseBoolean(text);
        }
        return should;
    }

    public void dontAskForDisplayOver() {
        db.execSQL("UPDATE " + TABLE_PREFERENCES + " SET " + KEY_ASK_FOR_DISPLAY_OVER + " = '" + encrypt("false") + "';");
    }

	public MegaPreferences getPreferences(){
        logDebug("getPreferences");
		MegaPreferences prefs = null;

		String selectQuery = "SELECT * FROM " + TABLE_PREFERENCES;
		Cursor cursor = db.rawQuery(selectQuery, null);
		if (cursor.moveToFirst()){
			int id = Integer.parseInt(cursor.getString(0));
			String firstTime = decrypt(cursor.getString(1));
			String camSyncEnabled = decrypt(cursor.getString(2));
			String camSyncHandle = decrypt(cursor.getString(3));
			String camSyncLocalPath = decrypt(cursor.getString(4));
			String wifi = decrypt(cursor.getString(5));
			String fileUpload = decrypt(cursor.getString(6));
			String pinLockEnabled = decrypt(cursor.getString(7));
			String pinLockCode = decrypt(cursor.getString(8));
			String askAlways = decrypt(cursor.getString(9));
			String downloadLocation = decrypt(cursor.getString(10));
			String camSyncTimeStamp = decrypt(cursor.getString(11));
			String camSyncCharging = decrypt(cursor.getString(12));
			String lastFolderUpload = decrypt(cursor.getString(13));
			String lastFolderCloud = decrypt(cursor.getString(14));
			String secondaryFolderEnabled = decrypt(cursor.getString(15));
			String secondaryPath = decrypt(cursor.getString(16));
			String secondaryHandle = decrypt(cursor.getString(17));
			String secSyncTimeStamp = decrypt(cursor.getString(18));
			String keepFileNames = decrypt(cursor.getString(19));
			String storageAdvancedDevices= decrypt(cursor.getString(20));
			String preferredViewList = decrypt(cursor.getString(21));
			String preferredViewListCamera = decrypt(cursor.getString(22));
			String uriExternalSDCard = decrypt(cursor.getString(23));
			String cameraFolderExternalSDCard = decrypt(cursor.getString(24));
			String pinLockType = decrypt(cursor.getString(25));
			String preferredSortCloud = decrypt(cursor.getString(26));
			String preferredSortContacts = decrypt(cursor.getString(27));
			String preferredSortOthers = decrypt(cursor.getString(28));
			String firstTimeChat = decrypt(cursor.getString(29));
			String smallGridCamera = decrypt(cursor.getString(30));
			String isAutoPlayEnabled = decrypt(cursor.getString(31));
			String uploadVideoQuality = decrypt(cursor.getString(32));
			String conversionOnCharging = decrypt(cursor.getString(33));
			String chargingOnSize = decrypt(cursor.getString(34));
			String shouldClearCameraSyncRecords = decrypt(cursor.getString(35));
			String camVideoSyncTimeStamp = decrypt(cursor.getString(36));
			String secVideoSyncTimeStamp = decrypt(cursor.getString(37));
			String removeGPS = decrypt(cursor.getString(38));
			String closeInviteBanner = decrypt(cursor.getString(39));
			String preferredSortCameraUpload = decrypt(cursor.getString(40));
			String sdCardUri = decrypt(cursor.getString(41));

			prefs = new MegaPreferences(firstTime, wifi, camSyncEnabled, camSyncHandle, camSyncLocalPath, fileUpload, camSyncTimeStamp, pinLockEnabled,
					pinLockCode, askAlways, downloadLocation, camSyncCharging, lastFolderUpload, lastFolderCloud, secondaryFolderEnabled, secondaryPath, secondaryHandle,
					secSyncTimeStamp, keepFileNames, storageAdvancedDevices, preferredViewList, preferredViewListCamera, uriExternalSDCard, cameraFolderExternalSDCard,
					pinLockType, preferredSortCloud, preferredSortContacts, preferredSortOthers, firstTimeChat, smallGridCamera,uploadVideoQuality,conversionOnCharging,chargingOnSize,shouldClearCameraSyncRecords,camVideoSyncTimeStamp,
                    secVideoSyncTimeStamp,isAutoPlayEnabled,removeGPS,closeInviteBanner,preferredSortCameraUpload,sdCardUri);
		}
		cursor.close();

		return prefs;
	}

	public ChatSettings getChatSettings(){
        logDebug("getChatSettings");
		ChatSettings chatSettings = null;

		String selectQuery = "SELECT * FROM " + TABLE_CHAT_SETTINGS;
		Cursor cursor = db.rawQuery(selectQuery, null);
		if (cursor.moveToFirst()){
			int id = Integer.parseInt(cursor.getString(0));
			String enabled = decrypt(cursor.getString(1));
			String notificationsEnabled = decrypt(cursor.getString(2));
			String notificationSound = decrypt(cursor.getString(3));
			String vibrationEnabled = decrypt(cursor.getString(4));
			String chatStatus = decrypt(cursor.getString(5));
			String sendOriginalAttachments = decrypt(cursor.getString(6));
			chatSettings = new ChatSettings(enabled, notificationsEnabled, notificationSound, vibrationEnabled, sendOriginalAttachments);
		}
		cursor.close();

		return chatSettings;
	}

	public void setChatSettings(ChatSettings chatSettings){
        logDebug("setChatSettings");

        db.execSQL("DELETE FROM " + TABLE_CHAT_SETTINGS);

		ContentValues values = new ContentValues();
		values.put(KEY_CHAT_ENABLED, encrypt(chatSettings.getEnabled()));
		values.put(KEY_CHAT_NOTIFICATIONS_ENABLED, encrypt(chatSettings.getNotificationsEnabled()));
		values.put(KEY_CHAT_SOUND_NOTIFICATIONS, encrypt(chatSettings.getNotificationsSound()));
		values.put(KEY_CHAT_VIBRATION_ENABLED, encrypt(chatSettings.getVibrationEnabled()));

		values.put(KEY_CHAT_SEND_ORIGINALS, encrypt(chatSettings.getSendOriginalAttachments()));

		db.insert(TABLE_CHAT_SETTINGS, null, values);
	}

	public void setEnabledChat(String enabled){
        logDebug("setEnabledChat");

		String selectQuery = "SELECT * FROM " + TABLE_CHAT_SETTINGS;
		ContentValues values = new ContentValues();
		Cursor cursor = db.rawQuery(selectQuery, null);
		if (cursor.moveToFirst()){
			String UPDATE_PREFERENCES_TABLE = "UPDATE " + TABLE_CHAT_SETTINGS + " SET " + KEY_CHAT_ENABLED + "= '" + encrypt(enabled) + "' WHERE " + KEY_ID + " = '1'";
			db.execSQL(UPDATE_PREFERENCES_TABLE);
//			log("UPDATE_PREFERENCES_TABLE SYNC WIFI: " + UPDATE_PREFERENCES_TABLE);
		}
		else{
			values.put(KEY_CHAT_ENABLED, encrypt(enabled));
			db.insert(TABLE_CHAT_SETTINGS, null, values);
		}
		cursor.close();
	}

	public void setSendOriginalAttachments(String originalAttachments){
        logDebug("setEnabledChat");

		String selectQuery = "SELECT * FROM " + TABLE_CHAT_SETTINGS;
		ContentValues values = new ContentValues();
		Cursor cursor = db.rawQuery(selectQuery, null);
		if (cursor.moveToFirst()){
			String UPDATE_CHAT_TABLE = "UPDATE " + TABLE_CHAT_SETTINGS + " SET " + KEY_CHAT_SEND_ORIGINALS + "= '" + encrypt(originalAttachments) + "' WHERE " + KEY_ID + " = '1'";
			db.execSQL(UPDATE_CHAT_TABLE);
		}
		else{
			values.put(KEY_CHAT_SEND_ORIGINALS, encrypt(originalAttachments));
			db.insert(TABLE_CHAT_SETTINGS, null, values);
		}
		cursor.close();
	}

	public void setNotificationEnabledChat(String enabled){

		String selectQuery = "SELECT * FROM " + TABLE_CHAT_SETTINGS;
		ContentValues values = new ContentValues();
		Cursor cursor = db.rawQuery(selectQuery, null);
		if (cursor.moveToFirst()){
			String UPDATE_PREFERENCES_TABLE = "UPDATE " + TABLE_CHAT_SETTINGS + " SET " + KEY_CHAT_NOTIFICATIONS_ENABLED + "= '" + encrypt(enabled) + "' WHERE " + KEY_ID + " = '1'";
			db.execSQL(UPDATE_PREFERENCES_TABLE);
//			log("UPDATE_PREFERENCES_TABLE SYNC WIFI: " + UPDATE_PREFERENCES_TABLE);
		}
		else{
			values.put(KEY_CHAT_NOTIFICATIONS_ENABLED, encrypt(enabled));
			db.insert(TABLE_CHAT_SETTINGS, null, values);
		}
		cursor.close();
	}

	public void setNotificationSoundChat(String sound){
		String selectQuery = "SELECT * FROM " + TABLE_CHAT_SETTINGS;
		ContentValues values = new ContentValues();
		Cursor cursor = db.rawQuery(selectQuery, null);
		if (cursor.moveToFirst()){
			String UPDATE_PREFERENCES_TABLE = "UPDATE " + TABLE_CHAT_SETTINGS + " SET " + KEY_CHAT_SOUND_NOTIFICATIONS + "= '" + encrypt(sound) + "' WHERE " + KEY_ID + " = '1'";
			db.execSQL(UPDATE_PREFERENCES_TABLE);
//			log("UPDATE_PREFERENCES_TABLE SYNC WIFI: " + UPDATE_PREFERENCES_TABLE);
		}
		else{
			values.put(KEY_CHAT_SOUND_NOTIFICATIONS, encrypt(sound));
			db.insert(TABLE_CHAT_SETTINGS, null, values);
		}
		cursor.close();
	}

	public void setVibrationEnabledChat(String enabled){
		String selectQuery = "SELECT * FROM " + TABLE_CHAT_SETTINGS;
		ContentValues values = new ContentValues();
		Cursor cursor = db.rawQuery(selectQuery, null);
		if (cursor.moveToFirst()){
			String UPDATE_PREFERENCES_TABLE = "UPDATE " + TABLE_CHAT_SETTINGS + " SET " + KEY_CHAT_VIBRATION_ENABLED + "= '" + encrypt(enabled) + "' WHERE " + KEY_ID + " = '1'";
			db.execSQL(UPDATE_PREFERENCES_TABLE);
//			log("UPDATE_PREFERENCES_TABLE SYNC WIFI: " + UPDATE_PREFERENCES_TABLE);
		}
		else{
			values.put(KEY_CHAT_VIBRATION_ENABLED, encrypt(enabled));
			db.insert(TABLE_CHAT_SETTINGS, null, values);
		}
		cursor.close();
	}

	public void setChatItemPreferences(ChatItemPreferences chatPrefs){
		ContentValues values = new ContentValues();
		values.put(KEY_CHAT_HANDLE, encrypt(chatPrefs.getChatHandle()));
		values.put(KEY_CHAT_ITEM_NOTIFICATIONS, encrypt(chatPrefs.getNotificationsEnabled()));
		values.put(KEY_CHAT_ITEM_RINGTONE, "");
		values.put(KEY_CHAT_ITEM_SOUND_NOTIFICATIONS, "");
		values.put(KEY_CHAT_ITEM_WRITTEN_TEXT, encrypt(chatPrefs.getWrittenText()));

		db.insert(TABLE_CHAT_ITEMS, null, values);
	}

	public int setWrittenTextItem(String handle, String text){
        logDebug("setWrittenTextItem: "+ text + " " + handle);

		ContentValues values = new ContentValues();
		values.put(KEY_CHAT_ITEM_WRITTEN_TEXT, encrypt(text));
		return db.update(TABLE_CHAT_ITEMS, values, KEY_CHAT_HANDLE + " = '" + encrypt(handle) + "'", null);
	}

//	public int setRingtoneChatItem(String ringtone, String handle){
//		log("setRingtoneChatItem: "+ringtone+" "+handle);
//
//		ContentValues values = new ContentValues();
//		values.put(KEY_CHAT_ITEM_RINGTONE, encrypt(ringtone));
//		return db.update(TABLE_CHAT_ITEMS, values, KEY_CHAT_HANDLE + " = '" + encrypt(handle) + "'", null);
//	}
//
//	public int setNotificationSoundChatItem(String sound, String handle){
//		log("setNotificationSoundChatItem: "+sound+" "+handle);
//
//		ContentValues values = new ContentValues();
//		values.put(KEY_CHAT_ITEM_SOUND_NOTIFICATIONS, encrypt(sound));
//		return db.update(TABLE_CHAT_ITEMS, values, KEY_CHAT_HANDLE + " = '" + encrypt(handle) + "'", null);
//	}

	public int setNotificationEnabledChatItem(String enabled, String handle){
        logDebug("setNotificationEnabledChatItem: " + enabled + " " + handle);

		ContentValues values = new ContentValues();
		values.put(KEY_CHAT_ITEM_NOTIFICATIONS, encrypt(enabled));
		return db.update(TABLE_CHAT_ITEMS, values, KEY_CHAT_HANDLE + " = '" + encrypt(handle) + "'", null);
	}

	public ChatItemPreferences findChatPreferencesByHandle (String handle){
        logDebug("findChatPreferencesByHandle: " + handle);
		ChatItemPreferences prefs = null;

		String selectQuery = "SELECT * FROM " + TABLE_CHAT_ITEMS + " WHERE " + KEY_CHAT_HANDLE + " = '" + encrypt(handle) + "'";
        logDebug("QUERY: " + selectQuery);
		Cursor cursor = db.rawQuery(selectQuery, null);

		if (!cursor.equals(null)){
			if (cursor.moveToFirst()){

				int id = Integer.parseInt(cursor.getString(0));
				String chatHandle = decrypt(cursor.getString(1));
				String notificationsEnabled = decrypt(cursor.getString(2));
                logDebug("notificationsEnabled: " + notificationsEnabled);
				String ringtone = decrypt(cursor.getString(3));
				String notificationsSound = decrypt(cursor.getString(4));
				String writtenText = decrypt(cursor.getString(5));

				prefs = new ChatItemPreferences(chatHandle, notificationsEnabled, writtenText);
				cursor.close();
				return prefs;
			}
		}
		cursor.close();
		return null;
	}

	public boolean areNotificationsEnabled (String handle){
        logDebug("areNotificationsEnabled: " + handle);

		String selectQuery = "SELECT * FROM " + TABLE_CHAT_ITEMS + " WHERE " + KEY_CHAT_HANDLE + " = '" + encrypt(handle) + "'";
		Cursor cursor = db.rawQuery(selectQuery, null);
		boolean result = true;
		if (!cursor.equals(null)){
			if (cursor.moveToFirst()){

				String notificationsEnabled = decrypt(cursor.getString(2));
				boolean muteB = Boolean.parseBoolean(notificationsEnabled);
				if(muteB==true){
					result = true;
				}
				else{
					result = false;
				}
			}
		}

		cursor.close();
		return result;
	}

	public void setCompletedTransfer(AndroidCompletedTransfer transfer){
		ContentValues values = new ContentValues();
		values.put(KEY_TRANSFER_FILENAME, encrypt(transfer.getFileName()));
		values.put(KEY_TRANSFER_TYPE, encrypt(transfer.getType()+""));
		values.put(KEY_TRANSFER_STATE, encrypt(transfer.getState()+""));
		values.put(KEY_TRANSFER_SIZE, encrypt(transfer.getSize()));
		values.put(KEY_TRANSFER_HANDLE, encrypt(transfer.getNodeHandle()));

		db.insert(TABLE_COMPLETED_TRANSFERS, null, values);
	}

	public void emptyCompletedTransfers(){
		db.delete(TABLE_COMPLETED_TRANSFERS, null,null);
	}

	public ArrayList<AndroidCompletedTransfer> getCompletedTransfers(){
		ArrayList<AndroidCompletedTransfer> cTs = new ArrayList<AndroidCompletedTransfer> ();

		String selectQuery = "SELECT * FROM " + TABLE_COMPLETED_TRANSFERS;
		Cursor cursor = db.rawQuery(selectQuery, null);
		try {
			if (cursor.moveToLast()){

				do {
					int id = Integer.parseInt(cursor.getString(0));
					String filename = decrypt(cursor.getString(1));
					String type =  decrypt(cursor.getString(2));
					int typeInt = Integer.parseInt(type);
					String state = decrypt(cursor.getString(3));
					int stateInt = Integer.parseInt(state);
					String size = decrypt(cursor.getString(4));
					String nodeHandle = decrypt(cursor.getString(5));

					AndroidCompletedTransfer cT = new AndroidCompletedTransfer(filename, typeInt, stateInt, size, nodeHandle);
					cTs.add(cT);
				} while (cursor.moveToPrevious());
			}

		} finally {
			try { cursor.close(); } catch (Exception ignore) {}
		}

		return cTs;
	}


	public boolean isPinLockEnabled(SQLiteDatabase db){
        logDebug("getPinLockEnabled");

		String selectQuery = "SELECT * FROM " + TABLE_PREFERENCES;
		Cursor cursor = db.rawQuery(selectQuery, null);
		String pinLockEnabled = null;
		boolean result = false;
		if (cursor.moveToFirst()){
			//get pinLockEnabled
			pinLockEnabled = decrypt(cursor.getString(7));
			if (pinLockEnabled == null){
				result = false;
			}
			else{
				if(pinLockEnabled.equals("true")){
					result = true;
				}
				else{
					result = false;
				}
			}
		}
		cursor.close();

		return result;
	}

	public void setSmallGridCamera (boolean smallGridCamera){
        logDebug("setSmallGridCamera");

		String selectQuery = "SELECT * FROM " + TABLE_PREFERENCES;
		ContentValues values = new ContentValues();
		Cursor cursor = db.rawQuery(selectQuery, null);
		if (cursor.moveToFirst()){
			String UPDATE_ATTRIBUTES_TABLE = "UPDATE " + TABLE_PREFERENCES + " SET " + KEY_SMALL_GRID_CAMERA + "='" + encrypt(smallGridCamera + "") + "' WHERE " + KEY_ID + " ='1'";
			db.execSQL(UPDATE_ATTRIBUTES_TABLE);
		}
		else{
			values.put(KEY_SMALL_GRID_CAMERA, encrypt(smallGridCamera + ""));
			db.insert(TABLE_PREFERENCES, null, values);
		}
		cursor.close();
	}


	public boolean isSmallGridCamera (){
        logDebug("isSmallGridCamera");

		String selectQuery = "SELECT " + KEY_SMALL_GRID_CAMERA + " FROM " + TABLE_PREFERENCES + " WHERE " + KEY_ID + " = '1'";
		Cursor cursor = db.rawQuery(selectQuery, null);
		boolean result = false;
		if (cursor.moveToFirst()){

			String smallGrid = decrypt(cursor.getString(0));

			if (smallGrid == null){
				result = false;
			}
			else{
				if(smallGrid.equals("true")){
					result = true;
				}
				else{
					result = false;
				}
			}
		}
		cursor.close();

		return result;
	}

	public void setAttributes (MegaAttributes attr){
        logDebug("setAttributes");
        ContentValues values = new ContentValues();
        values.put(KEY_ATTR_ONLINE, encrypt(attr.getOnline()));
        values.put(KEY_ATTR_INTENTS, encrypt(Integer.toString(attr.getAttemps())));
        values.put(KEY_ATTR_ASK_SIZE_DOWNLOAD, encrypt(attr.getAskSizeDownload()));
        values.put(KEY_ATTR_ASK_NOAPP_DOWNLOAD, encrypt(attr.getAskNoAppDownload()));
		values.put(KEY_FILE_LOGGER_SDK, encrypt(attr.getFileLoggerSDK()));
		values.put(KEY_ACCOUNT_DETAILS_TIMESTAMP, encrypt(attr.getAccountDetailsTimeStamp()));
		values.put(KEY_PAYMENT_METHODS_TIMESTAMP, encrypt(attr.getPaymentMethodsTimeStamp()));
		values.put(KEY_PRICING_TIMESTAMP, encrypt(attr.getPricingTimeStamp()));
		values.put(KEY_EXTENDED_ACCOUNT_DETAILS_TIMESTAMP, encrypt(attr.getExtendedAccountDetailsTimeStamp()));
		values.put(KEY_INVALIDATE_SDK_CACHE, encrypt(attr.getInvalidateSdkCache()));
		values.put(KEY_FILE_LOGGER_KARERE, encrypt(attr.getFileLoggerKarere()));
		values.put(KEY_USE_HTTPS_ONLY, encrypt(attr.getUseHttpsOnly()));
		values.put(KEY_USE_HTTPS_ONLY, encrypt(attr.getUseHttpsOnly()));
		values.put(KEY_SHOW_COPYRIGHT, encrypt(attr.getShowCopyright()));
		values.put(KEY_SHOW_NOTIF_OFF, encrypt(attr.getShowNotifOff()));
		values.put(KEY_STAGING, encrypt(attr.getStaging()));
		values.put(KEY_LAST_PUBLIC_HANDLE, encrypt(Long.toString(attr.getLastPublicHandle())));
		values.put(KEY_LAST_PUBLIC_HANDLE_TIMESTAMP, encrypt(Long.toString(attr.getLastPublicHandleTimeStamp())));
		values.put(KEY_STORAGE_STATE, encrypt(Integer.toString(attr.getStorageState())));
		values.put(KEY_LAST_PUBLIC_HANDLE_TYPE, encrypt(Integer.toString(attr.getLastPublicHandleType())));
		db.insert(TABLE_ATTRIBUTES, null, values);
	}

	public MegaAttributes getAttributes(){
		MegaAttributes attr = null;

		String selectQuery = "SELECT * FROM " + TABLE_ATTRIBUTES;
		Cursor cursor = db.rawQuery(selectQuery, null);
		if (cursor.moveToFirst()){
			int id = Integer.parseInt(cursor.getString(0));
			String online = decrypt(cursor.getString(1));
			String intents = decrypt(cursor.getString(2));
			String askSizeDownload = decrypt(cursor.getString(3));
			String askNoAppDownload = decrypt(cursor.getString(4));
			String fileLoggerSDK = decrypt(cursor.getString(5));
			String accountDetailsTimeStamp = decrypt(cursor.getString(6));
			String paymentMethodsTimeStamp = decrypt(cursor.getString(7));
			String pricingTimeStamp = decrypt(cursor.getString(8));
			String extendedAccountDetailsTimeStamp = decrypt(cursor.getString(9));
			String invalidateSdkCache = decrypt(cursor.getString(10));
			String fileLoggerKarere = decrypt(cursor.getString(11));
			String useHttpsOnly = decrypt(cursor.getString(12));
			String showCopyright = decrypt(cursor.getString(13));
			String showNotifOff = decrypt(cursor.getString(14));
			String staging = decrypt(cursor.getString(15));
			String lastPublicHandle = decrypt(cursor.getString(16));
			String lastPublicHandleTimeStamp = decrypt(cursor.getString(17));
			String storageState = decrypt(cursor.getString(18));
			String lastPublicHandleType = decrypt(cursor.getString(19));

			attr = new MegaAttributes(online,
					intents != null && !intents.isEmpty() ? Integer.parseInt(intents) : 0,
					askSizeDownload, askNoAppDownload, fileLoggerSDK, accountDetailsTimeStamp,
					paymentMethodsTimeStamp, pricingTimeStamp, extendedAccountDetailsTimeStamp,
					invalidateSdkCache, fileLoggerKarere, useHttpsOnly, showCopyright, showNotifOff,
					staging, lastPublicHandle, lastPublicHandleTimeStamp,
					lastPublicHandleType != null && !lastPublicHandleType.isEmpty() ? Integer.parseInt(lastPublicHandleType) : MegaApiJava.AFFILIATE_TYPE_INVALID,
					storageState != null && !storageState.isEmpty() ? Integer.parseInt(storageState) : MegaApiJava.STORAGE_STATE_UNKNOWN);
		}
		cursor.close();

		return attr;
	}

//	public void setNonContact (NonContactInfo nonContact){
//		log("setNonContact: "+nonContact.getHandle());
//
//		ContentValues values = new ContentValues();
//		values.put(KEY_NONCONTACT_HANDLE,  encrypt(nonContact.getHandle()));
//		values.put(KEY_NONCONTACT_FULLNAME, encrypt(nonContact.getFullName()));
//		values.put(KEY_NONCONTACT_FIRSTNAME, encrypt(nonContact.getFirstName()));
//		values.put(KEY_NONCONTACT_LASTNAME, encrypt(nonContact.getLastName()));
//
//		NonContactInfo check = findNonContactByHandle(nonContact.getHandle()+"");
//
//		if(check==null){
//			db.insert(TABLE_NON_CONTACTS, null, values);
//		}
//		else{
//			int id = (int) db.insertWithOnConflict(TABLE_NON_CONTACTS, null, values, SQLiteDatabase.CONFLICT_REPLACE);
//			log("setNonContact: Final value: "+id);
//		}
//	}

	public int setNonContactFirstName (String name, String handle){
        logDebug("setContactName: " + name + " " + handle);

		ContentValues values = new ContentValues();
		values.put(KEY_NONCONTACT_FIRSTNAME, encrypt(name));
		int rows = db.update(TABLE_NON_CONTACTS, values, KEY_NONCONTACT_HANDLE + " = '" + encrypt(handle) + "'", null);
		if(rows==0){
			values.put(KEY_NONCONTACT_HANDLE, encrypt(handle));
			db.insert(TABLE_NON_CONTACTS, null, values);
		}
		return rows;
	}

	public int setNonContactLastName (String lastName, String handle){

		ContentValues values = new ContentValues();
		values.put(KEY_NONCONTACT_LASTNAME, encrypt(lastName));
		int rows = db.update(TABLE_NON_CONTACTS, values, KEY_NONCONTACT_HANDLE + " = '" + encrypt(handle) + "'", null);
		if(rows==0){
			values.put(KEY_NONCONTACT_HANDLE, encrypt(handle));
			db.insert(TABLE_NON_CONTACTS, null, values);
		}
		return rows;
	}

	public int setNonContactEmail (String email, String handle){

		ContentValues values = new ContentValues();
		values.put(KEY_NONCONTACT_EMAIL, encrypt(email));
		int rows = db.update(TABLE_NON_CONTACTS, values, KEY_NONCONTACT_HANDLE + " = '" + encrypt(handle) + "'", null);
		if(rows==0){
			values.put(KEY_NONCONTACT_HANDLE, encrypt(handle));
			db.insert(TABLE_NON_CONTACTS, null, values);
		}
		return rows;
	}

//	public int setNonContactFullName (String fullName, String handle){
//		log("setNonContactFullName: "+fullName);
//
//		ContentValues values = new ContentValues();
//		values.put(KEY_NONCONTACT_FULLNAME, encrypt(fullName));
//		return db.update(TABLE_NON_CONTACTS, values, KEY_NONCONTACT_FULLNAME + " = '" + encrypt(handle) + "'", null);
//	}

	public NonContactInfo findNonContactByHandle(String handle){
        logDebug("findNONContactByHandle: " + handle);
		NonContactInfo noncontact = null;

		String selectQuery = "SELECT * FROM " + TABLE_NON_CONTACTS + " WHERE " + KEY_NONCONTACT_HANDLE + " = '" + encrypt(handle)+ "'";
        logDebug("QUERY: " + selectQuery);
		Cursor cursor = db.rawQuery(selectQuery, null);

		if (!cursor.equals(null)){
			if (cursor.moveToFirst()){

				int _id = Integer.parseInt(cursor.getString(0));
				String _handle = decrypt(cursor.getString(1));
				String _fullName = decrypt(cursor.getString(2));
				String _firstName = decrypt(cursor.getString(3));
				String _lastName = decrypt(cursor.getString(4));
				String _email = decrypt(cursor.getString(5));

				noncontact = new NonContactInfo(handle, _fullName, _firstName, _lastName, _email);
				cursor.close();
				return noncontact;
			}
		}
		cursor.close();
		return null;
	}

	public void setContact (MegaContactDB contact){
        logDebug("setContacts: " + contact.getMail());
        ContentValues values = new ContentValues();
        values.put(KEY_CONTACT_HANDLE, encrypt(contact.getHandle()));
        values.put(KEY_CONTACT_MAIL, encrypt(contact.getMail()));
        values.put(KEY_CONTACT_NAME, encrypt(contact.getName()));
        values.put(KEY_CONTACT_LAST_NAME, encrypt(contact.getLastName()));
//        values.put(KEY_CONTACT_HANDLE, (contacts.getHandle()));
//        values.put(KEY_CONTACT_MAIL, (contacts.getMail()));
//        values.put(KEY_CONTACT_NAME, (contacts.getName()));
//        values.put(KEY_CONTACT_LAST_NAME, (contacts.getLastName()));
		db.insert(TABLE_CONTACTS, null, values);
	}

	public int setContactName (String name, String mail){
        logDebug("setContactName: " + name + " " + mail);

		ContentValues values = new ContentValues();
	    values.put(KEY_CONTACT_NAME, encrypt(name));
	    return db.update(TABLE_CONTACTS, values, KEY_CONTACT_MAIL + " = '" + encrypt(mail) + "'", null);
	}

	public int setContactLastName (String lastName, String mail){

		ContentValues values = new ContentValues();
	    values.put(KEY_CONTACT_LAST_NAME, encrypt(lastName));
	    return db.update(TABLE_CONTACTS, values, KEY_CONTACT_MAIL + " = '" + encrypt(mail) + "'", null);
	}

	public int getContactsSize(){
		String selectQuery = "SELECT * FROM " + TABLE_CONTACTS;
		Cursor cursor = db.rawQuery(selectQuery, null);
		if (cursor != null){
			return cursor.getCount();
		}
		else{
			return 0;
		}
	}

	public int setContactMail (long handle, String mail){
        logDebug("setContactMail: " + handle + " " + mail);

		ContentValues values = new ContentValues();
		values.put(KEY_CONTACT_MAIL, encrypt(mail));
		return db.update(TABLE_CONTACTS, values, KEY_CONTACT_HANDLE + " = '" + encrypt(String.valueOf(handle)) + "'", null);
	}

	public MegaContactDB findContactByHandle(String handle){
        logDebug("findContactByHandle: " + handle);
		MegaContactDB contacts = null;

		String selectQuery = "SELECT * FROM " + TABLE_CONTACTS + " WHERE " + KEY_CONTACT_HANDLE + " = '" + encrypt(handle) + "'";
        logDebug("QUERY: " + selectQuery);
		Cursor cursor = db.rawQuery(selectQuery, null);

		if (!cursor.equals(null)){
			if (cursor.moveToFirst()){

				int _id = -1;
				String _handle = null;
				String _mail = null;
				String _name = null;
				String _lastName = null;

				_id = Integer.parseInt(cursor.getString(0));
				_handle = decrypt(cursor.getString(1));
				_mail = decrypt(cursor.getString(2));
				_name = decrypt(cursor.getString(3));
				_lastName = decrypt(cursor.getString(4));

				contacts = new MegaContactDB(handle, _mail, _name, _lastName);
				cursor.close();
				return contacts;
			}
		}
		cursor.close();
		return null;
	}

	public MegaContactDB findContactByEmail(String mail){
        logDebug("findContactByEmail: " + mail);
		MegaContactDB contacts = null;

		String selectQuery = "SELECT * FROM " + TABLE_CONTACTS + " WHERE " + KEY_CONTACT_MAIL + " = '" + encrypt(mail) + "'";
        logDebug("QUERY: " + selectQuery);
		Cursor cursor = db.rawQuery(selectQuery, null);

		if (!cursor.equals(null)){
			if (cursor.moveToFirst()){

				int _id = -1;
				String _handle = null;
				String _mail = null;
				String _name = null;
				String _lastName = null;

				_id = Integer.parseInt(cursor.getString(0));
				_handle = decrypt(cursor.getString(1));
				_mail = decrypt(cursor.getString(2));
				_name = decrypt(cursor.getString(3));
				_lastName = decrypt(cursor.getString(4));

				contacts = new MegaContactDB(_handle, mail, _name, _lastName);
				cursor.close();
				return contacts;
			}
		}
		cursor.close();
		return null;
	}

	public long setOfflineFile (MegaOffline offline){
        logDebug("setOfflineFile: " + offline.getHandle());
        ContentValues values = new ContentValues();

        MegaOffline checkInsert = null;
        checkInsert=findByHandle(offline.getHandle());

        if(checkInsert==null){
        	String nullColumnHack = null;

            values.put(KEY_OFF_HANDLE, encrypt(offline.getHandle()));
            values.put(KEY_OFF_PATH, encrypt(offline.getPath()));
            values.put(KEY_OFF_NAME, encrypt(offline.getName()));
            values.put(KEY_OFF_PARENT, offline.getParentId());
            values.put(KEY_OFF_TYPE, encrypt(offline.getType()));
            values.put(KEY_OFF_INCOMING, offline.getOrigin());
            values.put(KEY_OFF_HANDLE_INCOMING, encrypt(offline.getHandleIncoming()));

            long ret = db.insert(TABLE_OFFLINE, nullColumnHack, values);

            return ret;
        }
        return -1;
	}

	public long setOfflineFile (MegaOffline offline, SQLiteDatabase db){

        ContentValues values = new ContentValues();

        MegaOffline checkInsert = null;
        checkInsert=findByHandle(offline.getHandle(),db);

        if(checkInsert==null){
        	String nullColumnHack = null;

            values.put(KEY_OFF_HANDLE, encrypt(offline.getHandle()));
            values.put(KEY_OFF_PATH, encrypt(offline.getPath()));
            values.put(KEY_OFF_NAME, encrypt(offline.getName()));
            values.put(KEY_OFF_PARENT, offline.getParentId());
            values.put(KEY_OFF_TYPE, encrypt(offline.getType()));
            values.put(KEY_OFF_INCOMING, offline.getOrigin());
            values.put(KEY_OFF_HANDLE_INCOMING, encrypt(offline.getHandleIncoming()));

            long ret = db.insert(TABLE_OFFLINE, nullColumnHack, values);

            return ret;
        }
        return -1;
	}

	public long setOfflineFileOld (MegaOffline offline){

        ContentValues values = new ContentValues();

        MegaOffline checkInsert = null;
        checkInsert=findByHandle(offline.getHandle(),db);

        if(checkInsert==null){
        	String nullColumnHack = null;

            values.put(KEY_OFF_HANDLE, (offline.getHandle()));
            values.put(KEY_OFF_PATH, (offline.getPath()));
            values.put(KEY_OFF_NAME, (offline.getName()));
            values.put(KEY_OFF_PARENT, offline.getParentId());
            values.put(KEY_OFF_TYPE, (offline.getType()));
            values.put(KEY_OFF_INCOMING, offline.getOrigin());
            values.put(KEY_OFF_HANDLE_INCOMING, (offline.getHandleIncoming()));

            long ret = db.insert(TABLE_OFFLINE, nullColumnHack, values);

            return ret;
        }
        return -1;
	}

	public long setOfflineFileOld (MegaOffline offline, SQLiteDatabase db){

        ContentValues values = new ContentValues();

        MegaOffline checkInsert = null;
        checkInsert=findByHandle(offline.getHandle(), db);

        if(checkInsert==null){
        	String nullColumnHack = null;

            values.put(KEY_OFF_HANDLE, (offline.getHandle()));
            values.put(KEY_OFF_PATH, (offline.getPath()));
            values.put(KEY_OFF_NAME, (offline.getName()));
            values.put(KEY_OFF_PARENT, offline.getParentId());
            values.put(KEY_OFF_TYPE, (offline.getType()));
            values.put(KEY_OFF_INCOMING, offline.getOrigin());
            values.put(KEY_OFF_HANDLE_INCOMING, (offline.getHandleIncoming()));

            long ret = db.insert(TABLE_OFFLINE, nullColumnHack, values);

            return ret;
        }
        return -1;
	}

	public ArrayList<MegaOffline> getOfflineFiles (){

		ArrayList<MegaOffline> listOffline = new ArrayList<MegaOffline>();

		String selectQuery = "SELECT * FROM " + TABLE_OFFLINE;
		Cursor cursor = db.rawQuery(selectQuery, null);
		if (cursor.moveToFirst()){
			do{

				int id = Integer.parseInt(cursor.getString(0));
				String handle = decrypt(cursor.getString(1));
				String path = decrypt(cursor.getString(2));
				String name = decrypt(cursor.getString(3));
				int parent = cursor.getInt(4);
				String type = decrypt(cursor.getString(5));
				int incoming = cursor.getInt(6);
				String handleIncoming = decrypt(cursor.getString(7));
				MegaOffline offline = new MegaOffline(id,handle, path, name, parent, type, incoming, handleIncoming);
				listOffline.add(offline);
			} while (cursor.moveToNext());
		}
		cursor.close();

		return listOffline;
	}

	public ArrayList<MegaOffline> getOfflineFilesOld (SQLiteDatabase db){

		ArrayList<MegaOffline> listOffline = new ArrayList<MegaOffline>();

		String selectQuery = "SELECT * FROM " + TABLE_OFFLINE;
		Cursor cursor = db.rawQuery(selectQuery, null);
		if (cursor.moveToFirst()){
			do{

				int id = Integer.parseInt(cursor.getString(0));
				String handle = (cursor.getString(1));
				String path = (cursor.getString(2));
				String name = (cursor.getString(3));
				int parent = cursor.getInt(4);
				String type = (cursor.getString(5));
				int incoming = cursor.getInt(6);
				String handleIncoming = (cursor.getString(7));
				MegaOffline offline = new MegaOffline(id,handle, path, name, parent, type, incoming, handleIncoming);
				listOffline.add(offline);
			} while (cursor.moveToNext());
		}
		cursor.close();

		return listOffline;
	}

	public boolean exists(long handle){

		//Get the foreign key of the node
		String selectQuery = "SELECT * FROM " + TABLE_OFFLINE + " WHERE " + KEY_OFF_HANDLE + " = '" + encrypt(Long.toString(handle)) + "'";

		Cursor cursor = db.rawQuery(selectQuery, null);

		if (!cursor.equals(null)){

			boolean r = cursor.moveToFirst();
			cursor.close();

			return r;
		}

		cursor.close();

		return false;
	}

	public MegaOffline findByHandle(long handle){
        logDebug("findByHandle: " + handle);

		MegaOffline offline = null;

		//Get the foreign key of the node
		String selectQuery = "SELECT * FROM " + TABLE_OFFLINE + " WHERE " + KEY_OFF_HANDLE + " = '" + encrypt(String.valueOf(handle)) + "'";

		Cursor cursor = db.rawQuery(selectQuery, null);

		if (!cursor.equals(null)){
			if (cursor.moveToFirst()){

				int _id = -1;
				int _parent = -1;
				String _handle = null;
				String _path = null;
				String _name = null;
				String _type = null;
				int _incoming = 0;
				String _handleIncoming = null;

				_id = Integer.parseInt(cursor.getString(0));
				_handle = decrypt(cursor.getString(1));
				_path = decrypt(cursor.getString(2));
				_name = decrypt(cursor.getString(3));
				_parent = cursor.getInt(4);
				_type = decrypt(cursor.getString(5));
				_incoming = cursor.getInt(6);
				_handleIncoming = decrypt(cursor.getString(7));
				offline = new MegaOffline(_id,_handle, _path, _name, _parent, _type, _incoming, _handleIncoming);
				cursor.close();
				return offline;
			}
		}
		cursor.close();
		return null;
	}

	public MegaOffline findByHandle(String handle){

		MegaOffline offline = null;
		//Get the foreign key of the node
		String selectQuery = "SELECT * FROM " + TABLE_OFFLINE + " WHERE " + KEY_OFF_HANDLE + " = '" + encrypt(handle) + "'";

		Cursor cursor = db.rawQuery(selectQuery, null);

		if (!cursor.equals(null)){
			if (cursor.moveToFirst()){

				int _id = -1;
				int _parent = -1;
				String _handle = null;
				String _path = null;
				String _name = null;
				String _type = null;
				int _incoming = 0;
				String _handleIncoming = null;

				_id = Integer.parseInt(cursor.getString(0));
				_handle = decrypt(cursor.getString(1));
				_path = decrypt(cursor.getString(2));
				_name = decrypt(cursor.getString(3));
				_parent = cursor.getInt(4);
				_type = decrypt(cursor.getString(5));
				_incoming = cursor.getInt(6);
				_handleIncoming = decrypt(cursor.getString(7));

				offline = new MegaOffline(_id,_handle, _path, _name, _parent, _type,  _incoming, _handleIncoming);
				cursor.close();
				return offline;
			}
		}
		cursor.close();
		return null;

	}

	public MegaOffline findByHandle(String handle, SQLiteDatabase db){

		MegaOffline offline = null;
		//Get the foreign key of the node
		String selectQuery = "SELECT * FROM " + TABLE_OFFLINE + " WHERE " + KEY_OFF_HANDLE + " = '" + encrypt(handle) + "'";

		Cursor cursor = db.rawQuery(selectQuery, null);

		if (!cursor.equals(null)){
			if (cursor.moveToFirst()){

				int _id = -1;
				int _parent = -1;
				String _handle = null;
				String _path = null;
				String _name = null;
				String _type = null;
				int _incoming = 0;
				String _handleIncoming = null;

				_id = Integer.parseInt(cursor.getString(0));
				_handle = decrypt(cursor.getString(1));
				_path = decrypt(cursor.getString(2));
				_name = decrypt(cursor.getString(3));
				_parent = cursor.getInt(4);
				_type = decrypt(cursor.getString(5));
				_incoming = cursor.getInt(6);
				_handleIncoming = decrypt(cursor.getString(7));

				offline = new MegaOffline(_id,_handle, _path, _name, _parent, _type,  _incoming, _handleIncoming);
				cursor.close();
				return offline;
			}
		}
		cursor.close();
		return null;

	}

	public ArrayList<MegaOffline> findByParentId(int parentId){

		ArrayList<MegaOffline> listOffline = new ArrayList<MegaOffline>();
		//Get the foreign key of the node
		String selectQuery = "SELECT * FROM " + TABLE_OFFLINE + " WHERE " + KEY_OFF_PARENT + " = '" + parentId + "'";

		Cursor cursor = db.rawQuery(selectQuery, null);

		if (!cursor.equals(null)){
			if (cursor.moveToFirst()){
				do{
					int _id = -1;
					int _parent = -1;
					String _handle = null;
					String _path = null;
					String _name = null;
					String _type = null;
					int _incoming = 0;
					String _handleIncoming = null;

					_id = Integer.parseInt(cursor.getString(0));
					_handle = decrypt(cursor.getString(1));
					_path = decrypt(cursor.getString(2));
					_name = decrypt(cursor.getString(3));
					_parent = cursor.getInt(4);
					_type = decrypt(cursor.getString(5));
					_incoming = cursor.getInt(6);
					_handleIncoming = decrypt(cursor.getString(7));

					listOffline.add(new MegaOffline(_id,_handle, _path, _name, _parent, _type, _incoming, _handleIncoming));
				} while (cursor.moveToNext());
			}
		}

		cursor.close();
		return listOffline;
	}

	public MegaOffline findById(int id){

		String selectQuery = "SELECT * FROM " + TABLE_OFFLINE + " WHERE " + KEY_ID + " = '" + id + "'";
		MegaOffline mOffline = null;
		Cursor cursor = db.rawQuery(selectQuery, null);

		if (!cursor.equals(null)){
			if (cursor.moveToFirst()){
				do{
					int _id = -1;
					int _parent = -1;
					String _handle = null;
					String _path = null;
					String _name = null;
					String _type = null;
					int _incoming = 0;
					String _handleIncoming = null;

					_id = Integer.parseInt(cursor.getString(0));
					_handle = decrypt(cursor.getString(1));
					_path = decrypt(cursor.getString(2));
					_name = decrypt(cursor.getString(3));
					_parent = cursor.getInt(4);
					_type = decrypt(cursor.getString(5));
					_incoming = cursor.getInt(6);
					_handleIncoming = decrypt(cursor.getString(7));

					mOffline = new MegaOffline (_id,_handle, _path, _name, _parent, _type, _incoming, _handleIncoming);

				} while (cursor.moveToNext());
			}
		}

		cursor.close();

		return mOffline;
	}

	public int removeById(int id){

		return db.delete(TABLE_OFFLINE, KEY_ID + "="+id, null);

	}

	public ArrayList<MegaOffline> findByPath(String path){

		ArrayList<MegaOffline> listOffline = new ArrayList<MegaOffline>();
		//Get the foreign key of the node
		String selectQuery = "SELECT * FROM " + TABLE_OFFLINE + " WHERE " + KEY_OFF_PATH + " = '" + encrypt(path) + "'";

		Cursor cursor = db.rawQuery(selectQuery, null);

		if (!cursor.equals(null)){
			if (cursor.moveToFirst()){
				do{
					int _id = -1;
					int _parent = -1;
					String _handle = null;
					String _path = null;
					String _name = null;
					String _type = null;
					int _incoming = 0;
					String _handleIncoming = null;

					_id = Integer.parseInt(cursor.getString(0));
					_handle = decrypt(cursor.getString(1));
					_path = decrypt(cursor.getString(2));
					_name = decrypt(cursor.getString(3));
					_parent = cursor.getInt(4);
					_type = decrypt(cursor.getString(5));
					_incoming = cursor.getInt(6);
					_handleIncoming = decrypt(cursor.getString(7));

					listOffline.add(new MegaOffline(_id,_handle, _path, _name, _parent, _type, _incoming, _handleIncoming));
				} while (cursor.moveToNext());
			}
		}
		cursor.close();
		return listOffline;
	}

	public MegaOffline findbyPathAndName(String path, String name){

		String selectQuery = "SELECT * FROM " + TABLE_OFFLINE + " WHERE " + KEY_OFF_PATH + " = '" + encrypt(path) + "'" + "AND " + KEY_OFF_NAME + " = '" + encrypt(name) + "'"  ;

		MegaOffline mOffline = null;
		Cursor cursor = db.rawQuery(selectQuery, null);

		if (!cursor.equals(null)){
			if (cursor.moveToFirst()){
				do{
					int _id = -1;
					int _parent = -1;
					String _handle = null;
					String _path = null;
					String _name = null;
					String _type = null;
					int _incoming = 0;
					String _handleIncoming = null;

					_id = Integer.parseInt(cursor.getString(0));
					_handle = decrypt(cursor.getString(1));
					_path = decrypt(cursor.getString(2));
					_name = decrypt(cursor.getString(3));
					_parent = cursor.getInt(4);
					_type = decrypt(cursor.getString(5));
					_incoming = cursor.getInt(6);
					_handleIncoming = decrypt(cursor.getString(7));

					mOffline = new MegaOffline (_id,_handle, _path, _name, _parent, _type, _incoming, _handleIncoming);

				} while (cursor.moveToNext());
			}
		}
		cursor.close();
		return mOffline;
	}

	public ArrayList<MegaOffline> getNodesSameParentOffline (String path, String name){

		int _id = -1;
		int _parent = -1;
		String _handle = null;
		String _path = null;
		String _name = null;
		String _type = null;
		int _incoming = 0;
		String _handleIncoming = null;

		//Get the foreign key of the node
		String selectQuery = "SELECT * FROM " + TABLE_OFFLINE + " WHERE " + KEY_OFF_PATH + " = '" + encrypt(path) + "'" + "AND" + KEY_OFF_NAME + " = '" + encrypt(name) + "'"  ;

		Cursor cursor = db.rawQuery(selectQuery, null);

		if (cursor.moveToFirst()){

			_id = Integer.parseInt(cursor.getString(0));
			_handle = decrypt(cursor.getString(1));
			_path = decrypt(cursor.getString(2));
			_name = decrypt(cursor.getString(3));
			_parent = cursor.getInt(4);
			_type = decrypt(cursor.getString(5));
			_incoming = cursor.getInt(6);
			_handleIncoming = cursor.getString(7);
		}

		ArrayList<MegaOffline> listOffline = new ArrayList<MegaOffline>();

		//Get the rest of nodes with the same parent (if there be)
		if(_parent!=-1){

			selectQuery = "SELECT * FROM " + TABLE_OFFLINE + " WHERE " + KEY_OFF_PARENT + " = '" + _parent + "'";

			cursor = db.rawQuery(selectQuery, null);
			if (cursor.moveToFirst()){
				do{

					_id = Integer.parseInt(cursor.getString(0));
					_handle = decrypt(cursor.getString(1));
					_path = decrypt(cursor.getString(2));
					_name = decrypt(cursor.getString(3));
					_parent = cursor.getInt(4);
					_type = decrypt(cursor.getString(5));
					_incoming = cursor.getInt(6);
					_handleIncoming = cursor.getString(7);

					MegaOffline offline = new MegaOffline(_handle, _path, _name, _parent, _type, _incoming, _handleIncoming);
					listOffline.add(offline);
				} while (cursor.moveToNext());
			}
			cursor.close();
		}

		return listOffline;
	}

	public int deleteOfflineFile (MegaOffline mOff) {
	    SQLiteDatabase db = this.getWritableDatabase();

	    return db.delete(TABLE_OFFLINE, KEY_OFF_HANDLE + " = ?",
	            new String[] { encrypt(String.valueOf(mOff.getHandle())) });

	}

	public void setFirstTime (boolean firstTime){
		String selectQuery = "SELECT * FROM " + TABLE_PREFERENCES;
        ContentValues values = new ContentValues();
		Cursor cursor = db.rawQuery(selectQuery, null);
		if (cursor.moveToFirst()){
			String UPDATE_PREFERENCES_TABLE = "UPDATE " + TABLE_PREFERENCES + " SET " + KEY_FIRST_LOGIN + "= '" + encrypt(firstTime + "") + "' WHERE " + KEY_ID + " = '1'";
			db.execSQL(UPDATE_PREFERENCES_TABLE);
//			log("UPDATE_PREFERENCES_TABLE: " + UPDATE_PREFERENCES_TABLE);
		}
		else{
	        values.put(KEY_FIRST_LOGIN, encrypt(firstTime + ""));
	        db.insert(TABLE_PREFERENCES, null, values);
		}
		cursor.close();
	}

//	public void setFirstTimeChat (boolean firstTimeChat){
//		String selectQuery = "SELECT * FROM " + TABLE_PREFERENCES;
//		ContentValues values = new ContentValues();
//		Cursor cursor = db.rawQuery(selectQuery, null);
//		if (cursor.moveToFirst()){
//			String UPDATE_PREFERENCES_TABLE = "UPDATE " + TABLE_PREFERENCES + " SET " + KEY_FIRST_LOGIN_CHAT + "= '" + encrypt(firstTimeChat + "") + "' WHERE " + KEY_ID + " = '1'";
//			db.execSQL(UPDATE_PREFERENCES_TABLE);
////			log("UPDATE_PREFERENCES_TABLE: " + UPDATE_PREFERENCES_TABLE);
//		}
//		else{
//			values.put(KEY_FIRST_LOGIN_CHAT, encrypt(firstTimeChat + ""));
//			db.insert(TABLE_PREFERENCES, null, values);
//		}
//		cursor.close();
//	}
//

	public void setCamSyncWifi (boolean wifi){
		String selectQuery = "SELECT * FROM " + TABLE_PREFERENCES;
        ContentValues values = new ContentValues();
		Cursor cursor = db.rawQuery(selectQuery, null);
		if (cursor.moveToFirst()){
			String UPDATE_PREFERENCES_TABLE = "UPDATE " + TABLE_PREFERENCES + " SET " + KEY_CAM_SYNC_WIFI + "= '" + encrypt(wifi + "") + "' WHERE " + KEY_ID + " = '1'";
			db.execSQL(UPDATE_PREFERENCES_TABLE);
//			log("UPDATE_PREFERENCES_TABLE SYNC WIFI: " + UPDATE_PREFERENCES_TABLE);
		}
		else{
	        values.put(KEY_CAM_SYNC_WIFI, encrypt(wifi + ""));
	        db.insert(TABLE_PREFERENCES, null, values);
		}
		cursor.close();
	}

	public void setPreferredViewList (boolean list){
		String selectQuery = "SELECT * FROM " + TABLE_PREFERENCES;
        ContentValues values = new ContentValues();
		Cursor cursor = db.rawQuery(selectQuery, null);
		if (cursor.moveToFirst()){
			String UPDATE_PREFERENCES_TABLE = "UPDATE " + TABLE_PREFERENCES + " SET " + KEY_PREFERRED_VIEW_LIST + "= '" + encrypt(list + "") + "' WHERE " + KEY_ID + " = '1'";
			db.execSQL(UPDATE_PREFERENCES_TABLE);
//			log("UPDATE_PREFERENCES_TABLE SYNC WIFI: " + UPDATE_PREFERENCES_TABLE);
		}
		else{
	        values.put(KEY_PREFERRED_VIEW_LIST, encrypt(list + ""));
	        db.insert(TABLE_PREFERENCES, null, values);
		}
		cursor.close();
	}

	public void setPreferredViewListCamera (boolean list){
		String selectQuery = "SELECT * FROM " + TABLE_PREFERENCES;
        ContentValues values = new ContentValues();
		Cursor cursor = db.rawQuery(selectQuery, null);
		if (cursor.moveToFirst()){
			String UPDATE_PREFERENCES_TABLE = "UPDATE " + TABLE_PREFERENCES + " SET " + KEY_PREFERRED_VIEW_LIST_CAMERA + "= '" + encrypt(list + "") + "' WHERE " + KEY_ID + " = '1'";
			db.execSQL(UPDATE_PREFERENCES_TABLE);
//			log("UPDATE_PREFERENCES_TABLE SYNC WIFI: " + UPDATE_PREFERENCES_TABLE);
		}
		else{
	        values.put(KEY_PREFERRED_VIEW_LIST_CAMERA, encrypt(list + ""));
	        db.insert(TABLE_PREFERENCES, null, values);
		}
		cursor.close();
	}

	public void setPreferredSortCloud (String order){
		String selectQuery = "SELECT * FROM " + TABLE_PREFERENCES;
		ContentValues values = new ContentValues();
		Cursor cursor = db.rawQuery(selectQuery, null);
		if (cursor.moveToFirst()){
			String UPDATE_PREFERENCES_TABLE = "UPDATE " + TABLE_PREFERENCES + " SET " + KEY_PREFERRED_SORT_CLOUD + "= '" + encrypt(order) + "' WHERE " + KEY_ID + " = '1'";
			db.execSQL(UPDATE_PREFERENCES_TABLE);
//			log("UPDATE_PREFERENCES_TABLE SYNC WIFI: " + UPDATE_PREFERENCES_TABLE);
		}
		else{
			values.put(KEY_PREFERRED_SORT_CLOUD, encrypt(order));
			db.insert(TABLE_PREFERENCES, null, values);
		}
		cursor.close();
	}

	public void setPreferredSortContacts (String order){
		String selectQuery = "SELECT * FROM " + TABLE_PREFERENCES;
		ContentValues values = new ContentValues();
		Cursor cursor = db.rawQuery(selectQuery, null);
		if (cursor.moveToFirst()){
			String UPDATE_PREFERENCES_TABLE = "UPDATE " + TABLE_PREFERENCES + " SET " + KEY_PREFERRED_SORT_CONTACTS + "= '" + encrypt(order) + "' WHERE " + KEY_ID + " = '1'";
			db.execSQL(UPDATE_PREFERENCES_TABLE);
//			log("UPDATE_PREFERENCES_TABLE SYNC WIFI: " + UPDATE_PREFERENCES_TABLE);
		}
		else{
			values.put(KEY_PREFERRED_SORT_CONTACTS, encrypt(order));
			db.insert(TABLE_PREFERENCES, null, values);
		}
		cursor.close();
	}

    public void setPreferredSortCameraUpload(String order) {
        logDebug("set sort camera upload order: " + order);
        setStringValue(TABLE_PREFERENCES, KEY_PREFERRED_SORT_CAMERA_UPLOAD, order);
    }

	public void setPreferredSortOthers (String order){
		String selectQuery = "SELECT * FROM " + TABLE_PREFERENCES;
		ContentValues values = new ContentValues();
		Cursor cursor = db.rawQuery(selectQuery, null);
		if (cursor.moveToFirst()){
			String UPDATE_PREFERENCES_TABLE = "UPDATE " + TABLE_PREFERENCES + " SET " + KEY_PREFERRED_SORT_OTHERS + "= '" + encrypt(order) + "' WHERE " + KEY_ID + " = '1'";
			db.execSQL(UPDATE_PREFERENCES_TABLE);
//			log("UPDATE_PREFERENCES_TABLE SYNC WIFI: " + UPDATE_PREFERENCES_TABLE);
		}
		else{
			values.put(KEY_PREFERRED_SORT_OTHERS, encrypt(order));
			db.insert(TABLE_PREFERENCES, null, values);
		}
		cursor.close();
	}

	public void setLastUploadFolder (String folderPath){
		String selectQuery = "SELECT * FROM " + TABLE_PREFERENCES;
        ContentValues values = new ContentValues();
		Cursor cursor = db.rawQuery(selectQuery, null);
		if (cursor.moveToFirst()){
			String UPDATE_PREFERENCES_TABLE = "UPDATE " + TABLE_PREFERENCES + " SET " + KEY_LAST_UPLOAD_FOLDER + "= '" + encrypt(folderPath + "") + "' WHERE " + KEY_ID + " = '1'";
			db.execSQL(UPDATE_PREFERENCES_TABLE);
//			log("UPDATE_PREFERENCES_TABLE UPLOAD FOLDER: " + UPDATE_PREFERENCES_TABLE);
		}
		else{
	        values.put(KEY_LAST_UPLOAD_FOLDER, encrypt(folderPath + ""));
	        db.insert(TABLE_PREFERENCES, null, values);
		}
		cursor.close();
	}

	public void setLastCloudFolder (String folderHandle){
		String selectQuery = "SELECT * FROM " + TABLE_PREFERENCES;
        ContentValues values = new ContentValues();
		Cursor cursor = db.rawQuery(selectQuery, null);
		if (cursor.moveToFirst()){
			String UPDATE_PREFERENCES_TABLE = "UPDATE " + TABLE_PREFERENCES + " SET " + KEY_LAST_CLOUD_FOLDER_HANDLE + "= '" + encrypt(folderHandle + "") + "' WHERE " + KEY_ID + " = '1'";
			db.execSQL(UPDATE_PREFERENCES_TABLE);
            logDebug("KEY_LAST_CLOUD_FOLDER_HANDLE UPLOAD FOLDER: " + UPDATE_PREFERENCES_TABLE);
		}
		else{
	        values.put(KEY_LAST_CLOUD_FOLDER_HANDLE, encrypt(folderHandle + ""));
	        db.insert(TABLE_PREFERENCES, null, values);
		}
		cursor.close();
	}


//	public void setCamSyncCharging (boolean charging){
//		String selectQuery = "SELECT * FROM " + TABLE_PREFERENCES;
//        ContentValues values = new ContentValues();
//		Cursor cursor = db.rawQuery(selectQuery, null);
//		if (cursor.moveToFirst()){
//			String UPDATE_PREFERENCES_TABLE = "UPDATE " + TABLE_PREFERENCES + " SET " + KEY_CAM_SYNC_CHARGING + "= '" + encrypt(charging + "") + "' WHERE " + KEY_ID + " = '1'";
//			db.execSQL(UPDATE_PREFERENCES_TABLE);
////			log("UPDATE_PREFERENCES_TABLE SYNC CHARGING: " + UPDATE_PREFERENCES_TABLE);
//		}
//		else{
//	        values.put(KEY_CAM_SYNC_CHARGING, encrypt(charging + ""));
//	        db.insert(TABLE_PREFERENCES, null, values);
//		}
//		cursor.close();
//	}

	public void setKeepFileNames (boolean charging){
		String selectQuery = "SELECT * FROM " + TABLE_PREFERENCES;
        ContentValues values = new ContentValues();
		Cursor cursor = db.rawQuery(selectQuery, null);
		if (cursor.moveToFirst()){
			String UPDATE_PREFERENCES_TABLE = "UPDATE " + TABLE_PREFERENCES + " SET " + KEY_KEEP_FILE_NAMES + "= '" + encrypt(charging + "") + "' WHERE " + KEY_ID + " = '1'";
			db.execSQL(UPDATE_PREFERENCES_TABLE);
//			log("UPDATE_PREFERENCES_TABLE SYNC KEEP_FILES: " + UPDATE_PREFERENCES_TABLE);
		}
		else{
	        values.put(KEY_KEEP_FILE_NAMES, encrypt(charging + ""));
	        db.insert(TABLE_PREFERENCES, null, values);
		}
		cursor.close();
	}

	public void setCamSyncEnabled (boolean enabled){
        logDebug("setCamSyncEnabled: " + enabled);
		String selectQuery = "SELECT * FROM " + TABLE_PREFERENCES;
        ContentValues values = new ContentValues();
		Cursor cursor = db.rawQuery(selectQuery, null);
		if (cursor.moveToFirst()){
			String UPDATE_PREFERENCES_TABLE = "UPDATE " + TABLE_PREFERENCES + " SET " + KEY_CAM_SYNC_ENABLED + "= '" + encrypt(enabled + "") + "' WHERE " + KEY_ID + " = '1'";
			db.execSQL(UPDATE_PREFERENCES_TABLE);
//			log("UPDATE_PREFERENCES_TABLE SYNC ENABLED: " + UPDATE_PREFERENCES_TABLE);
		}
		else{
	        values.put(KEY_CAM_SYNC_ENABLED, encrypt(enabled + ""));
	        db.insert(TABLE_PREFERENCES, null, values);
		}
		cursor.close();
	}

	public void setSecondaryUploadEnabled (boolean enabled){
        logDebug("setSecondaryUploadEnabled: " + enabled);
		String selectQuery = "SELECT * FROM " + TABLE_PREFERENCES;
        ContentValues values = new ContentValues();
		Cursor cursor = db.rawQuery(selectQuery, null);
		if (cursor.moveToFirst()){
			String UPDATE_PREFERENCES_TABLE = "UPDATE " + TABLE_PREFERENCES + " SET " + KEY_SEC_FOLDER_ENABLED + "= '" + encrypt(enabled + "") + "' WHERE " + KEY_ID + " = '1'";
			db.execSQL(UPDATE_PREFERENCES_TABLE);
		}
		else{
	        values.put(KEY_SEC_FOLDER_ENABLED, encrypt(enabled + ""));
	        db.insert(TABLE_PREFERENCES, null, values);
		}
		cursor.close();
	}

	public void setCamSyncHandle (long handle){
		String selectQuery = "SELECT * FROM " + TABLE_PREFERENCES;
        ContentValues values = new ContentValues();
		Cursor cursor = db.rawQuery(selectQuery, null);
		if (cursor.moveToFirst()){
			String UPDATE_PREFERENCES_TABLE = "UPDATE " + TABLE_PREFERENCES + " SET " + KEY_CAM_SYNC_HANDLE + "= '" + encrypt(handle + "") + "' WHERE " + KEY_ID + " = '1'";
			db.execSQL(UPDATE_PREFERENCES_TABLE);
//			log("UPDATE_PREFERENCES_TABLE SYNC ENABLED: " + UPDATE_PREFERENCES_TABLE);
		}
		else{
	        values.put(KEY_CAM_SYNC_HANDLE, encrypt(handle + ""));
	        db.insert(TABLE_PREFERENCES, null, values);
		}
		cursor.close();
	}

	public void setSecondaryFolderHandle (long handle){
        logDebug("setSecondaryFolderHandle: " + handle);
		String selectQuery = "SELECT * FROM " + TABLE_PREFERENCES;
        ContentValues values = new ContentValues();
		Cursor cursor = db.rawQuery(selectQuery, null);
		if (cursor.moveToFirst()){
			String UPDATE_PREFERENCES_TABLE = "UPDATE " + TABLE_PREFERENCES + " SET " + KEY_SEC_FOLDER_HANDLE + "= '" + encrypt(handle + "") + "' WHERE " + KEY_ID + " = '1'";
			db.execSQL(UPDATE_PREFERENCES_TABLE);
//			log("UPDATE_PREFERENCES_TABLE SYNC ENABLED: " + UPDATE_PREFERENCES_TABLE);
		}
		else{
	        values.put(KEY_SEC_FOLDER_HANDLE, encrypt(handle + ""));
	        db.insert(TABLE_PREFERENCES, null, values);
		}
		cursor.close();
	}

	public void setCamSyncLocalPath (String localPath){
		String selectQuery = "SELECT * FROM " + TABLE_PREFERENCES;
        ContentValues values = new ContentValues();
		Cursor cursor = db.rawQuery(selectQuery, null);
		if (cursor.moveToFirst()){
			String UPDATE_PREFERENCES_TABLE = "UPDATE " + TABLE_PREFERENCES + " SET " + KEY_CAM_SYNC_LOCAL_PATH + "= '" + encrypt(localPath + "") + "' WHERE " + KEY_ID + " = '1'";
			db.execSQL(UPDATE_PREFERENCES_TABLE);
//			log("UPDATE_PREFERENCES_TABLE SYNC ENABLED: " + UPDATE_PREFERENCES_TABLE);
		}
		else{
	        values.put(KEY_CAM_SYNC_LOCAL_PATH, encrypt(localPath + ""));
	        db.insert(TABLE_PREFERENCES, null, values);
		}
		cursor.close();
	}

	public void setUriExternalSDCard (String uriExternalSDCard){
		String selectQuery = "SELECT * FROM " + TABLE_PREFERENCES;
        ContentValues values = new ContentValues();
		Cursor cursor = db.rawQuery(selectQuery, null);
		if (cursor.moveToFirst()){
			String UPDATE_PREFERENCES_TABLE = "UPDATE " + TABLE_PREFERENCES + " SET " + KEY_URI_EXTERNAL_SD_CARD + "= '" + encrypt(uriExternalSDCard) + "' WHERE " + KEY_ID + " = '1'";
			db.execSQL(UPDATE_PREFERENCES_TABLE);
            logDebug("KEY_URI_EXTERNAL_SD_CARD URI: " + UPDATE_PREFERENCES_TABLE);
		}
		else{
	        values.put(KEY_URI_EXTERNAL_SD_CARD, encrypt(uriExternalSDCard));
	        db.insert(TABLE_PREFERENCES, null, values);
		}
		cursor.close();
	}

    public void setSDCardUri (String sdCardUri){
        setStringValue(TABLE_PREFERENCES, KEY_SD_CARD_URI, sdCardUri);
    }

	public void setCameraFolderExternalSDCard (boolean cameraFolderExternalSDCard){
		String selectQuery = "SELECT * FROM " + TABLE_PREFERENCES;
        ContentValues values = new ContentValues();
		Cursor cursor = db.rawQuery(selectQuery, null);
		if (cursor.moveToFirst()){
			String UPDATE_PREFERENCES_TABLE = "UPDATE " + TABLE_PREFERENCES + " SET " + KEY_CAMERA_FOLDER_EXTERNAL_SD_CARD + "= '" + encrypt(cameraFolderExternalSDCard + "") + "' WHERE " + KEY_ID + " = '1'";
			db.execSQL(UPDATE_PREFERENCES_TABLE);
//			log("UPDATE_PREFERENCES_TABLE SYNC WIFI: " + UPDATE_PREFERENCES_TABLE);
		}
		else{
	        values.put(KEY_CAMERA_FOLDER_EXTERNAL_SD_CARD, encrypt(cameraFolderExternalSDCard + ""));
	        db.insert(TABLE_PREFERENCES, null, values);
		}
		cursor.close();
	}

	public void setPinLockType (String pinLockType){
        logDebug("setPinLockType");
		String selectQuery = "SELECT * FROM " + TABLE_PREFERENCES;
        ContentValues values = new ContentValues();
		Cursor cursor = db.rawQuery(selectQuery, null);
		if (cursor.moveToFirst()){
			String UPDATE_PREFERENCES_TABLE = "UPDATE " + TABLE_PREFERENCES + " SET " + KEY_PIN_LOCK_TYPE + "= '" + encrypt(pinLockType) + "' WHERE " + KEY_ID + " = '1'";
			db.execSQL(UPDATE_PREFERENCES_TABLE);
//			log("UPDATE_PREFERENCES_TABLE SYNC WIFI: " + UPDATE_PREFERENCES_TABLE);
		}
		else{
	        values.put(KEY_PIN_LOCK_TYPE, encrypt(pinLockType));
	        db.insert(TABLE_PREFERENCES, null, values);
		}
		cursor.close();
	}

	public void setSecondaryFolderPath (String localPath){
        logDebug("setSecondaryFolderPath: " + localPath);
		String selectQuery = "SELECT * FROM " + TABLE_PREFERENCES;
        ContentValues values = new ContentValues();
		Cursor cursor = db.rawQuery(selectQuery, null);
		if (cursor.moveToFirst()){
			String UPDATE_PREFERENCES_TABLE = "UPDATE " + TABLE_PREFERENCES + " SET " + KEY_SEC_FOLDER_LOCAL_PATH + "= '" + encrypt(localPath + "") + "' WHERE " + KEY_ID + " = '1'";
			db.execSQL(UPDATE_PREFERENCES_TABLE);
//			log("UPDATE_PREFERENCES_TABLE SYNC ENABLED: " + UPDATE_PREFERENCES_TABLE);
		}
		else{
	        values.put(KEY_SEC_FOLDER_LOCAL_PATH, encrypt(localPath + ""));
	        db.insert(TABLE_PREFERENCES, null, values);
		}
		cursor.close();
	}

	public void setCamSyncFileUpload (int fileUpload){
		String selectQuery = "SELECT * FROM " + TABLE_PREFERENCES;
        ContentValues values = new ContentValues();
		Cursor cursor = db.rawQuery(selectQuery, null);
		if (cursor.moveToFirst()){
			String UPDATE_PREFERENCES_TABLE = "UPDATE " + TABLE_PREFERENCES + " SET " + KEY_CAM_SYNC_FILE_UPLOAD + "= '" + encrypt(fileUpload + "") + "' WHERE " + KEY_ID + " = '1'";
			db.execSQL(UPDATE_PREFERENCES_TABLE);
//			log("UPDATE_PREFERENCES_TABLE SYNC ENABLED: " + UPDATE_PREFERENCES_TABLE);
		}
		else{
	        values.put(KEY_CAM_SYNC_FILE_UPLOAD, encrypt(fileUpload + ""));
	        db.insert(TABLE_PREFERENCES, null, values);
		}
		cursor.close();
	}

	public void setAccountDetailsTimeStamp (){
		setAccountDetailsTimeStamp(System.currentTimeMillis()/1000);
	}

	public void resetAccountDetailsTimeStamp (){
		setAccountDetailsTimeStamp(-1);
	}

	private void setAccountDetailsTimeStamp (long accountDetailsTimeStamp){
        logDebug("setAccountDetailsTimeStamp");

		String selectQuery = "SELECT * FROM " + TABLE_ATTRIBUTES;
		ContentValues values = new ContentValues();
		Cursor cursor = db.rawQuery(selectQuery, null);
		if (cursor.moveToFirst()){
			String UPDATE_ATTRIBUTE_TABLE = "UPDATE " + TABLE_ATTRIBUTES + " SET " + KEY_ACCOUNT_DETAILS_TIMESTAMP + "= '" + encrypt(accountDetailsTimeStamp + "") + "' WHERE " + KEY_ID + " = '1'";
			db.execSQL(UPDATE_ATTRIBUTE_TABLE);
//			log("UPDATE_PREFERENCES_TABLE SYNC ENABLED: " + UPDATE_PREFERENCES_TABLE);
		}
		else{
			values.put(KEY_ACCOUNT_DETAILS_TIMESTAMP, encrypt(accountDetailsTimeStamp + ""));
			db.insert(TABLE_ATTRIBUTES, null, values);
		}
		cursor.close();
	}

	public void setPaymentMethodsTimeStamp (){
        logDebug("setPaymentMethodsTimeStamp");
		long paymentMethodsTimeStamp = System.currentTimeMillis()/1000;

		String selectQuery = "SELECT * FROM " + TABLE_ATTRIBUTES;
		ContentValues values = new ContentValues();
		Cursor cursor = db.rawQuery(selectQuery, null);
		if (cursor.moveToFirst()){
			String UPDATE_ATTRIBUTE_TABLE = "UPDATE " + TABLE_ATTRIBUTES + " SET " + KEY_PAYMENT_METHODS_TIMESTAMP + "= '" + encrypt(paymentMethodsTimeStamp + "") + "' WHERE " + KEY_ID + " = '1'";
			db.execSQL(UPDATE_ATTRIBUTE_TABLE);
//			log("UPDATE_PREFERENCES_TABLE SYNC ENABLED: " + UPDATE_PREFERENCES_TABLE);
		}
		else{
			values.put(KEY_PAYMENT_METHODS_TIMESTAMP, encrypt(paymentMethodsTimeStamp + ""));
			db.insert(TABLE_ATTRIBUTES, null, values);
		}
		cursor.close();
	}

	public void setPricingTimestamp (){
        logDebug("setPricingTimestamp");
		long creditCardTimestamp = System.currentTimeMillis()/1000;

		String selectQuery = "SELECT * FROM " + TABLE_ATTRIBUTES;
		ContentValues values = new ContentValues();
		Cursor cursor = db.rawQuery(selectQuery, null);
		if (cursor.moveToFirst()){
			String UPDATE_ATTRIBUTE_TABLE = "UPDATE " + TABLE_ATTRIBUTES + " SET " + KEY_PRICING_TIMESTAMP + "= '" + encrypt(creditCardTimestamp + "") + "' WHERE " + KEY_ID + " = '1'";
			db.execSQL(UPDATE_ATTRIBUTE_TABLE);
//			log("UPDATE_PREFERENCES_TABLE SYNC ENABLED: " + UPDATE_PREFERENCES_TABLE);
		}
		else{
			values.put(KEY_PRICING_TIMESTAMP, encrypt(creditCardTimestamp + ""));
			db.insert(TABLE_ATTRIBUTES, null, values);
		}
		cursor.close();
	}

	public void setExtendedAccountDetailsTimestamp (){
        logDebug("setExtendedAccountDetailsTimestamp");
		long extendedAccountDetailsTimestamp = System.currentTimeMillis()/1000;

		String selectQuery = "SELECT * FROM " + TABLE_ATTRIBUTES;
		ContentValues values = new ContentValues();
		Cursor cursor = db.rawQuery(selectQuery, null);
		if (cursor.moveToFirst()){
			String UPDATE_ATTRIBUTE_TABLE = "UPDATE " + TABLE_ATTRIBUTES + " SET " + KEY_EXTENDED_ACCOUNT_DETAILS_TIMESTAMP + "= '" + encrypt(extendedAccountDetailsTimestamp + "") + "' WHERE " + KEY_ID + " = '1'";
			db.execSQL(UPDATE_ATTRIBUTE_TABLE);
//			log("UPDATE_PREFERENCES_TABLE SYNC ENABLED: " + UPDATE_PREFERENCES_TABLE);
		}
		else{
			values.put(KEY_EXTENDED_ACCOUNT_DETAILS_TIMESTAMP, encrypt(extendedAccountDetailsTimestamp + ""));
			db.insert(TABLE_ATTRIBUTES, null, values);
		}
		cursor.close();
	}

	public void resetExtendedAccountDetailsTimestamp (){
        logDebug("resetExtendedAccountDetailsTimestamp");
		long extendedAccountDetailsTimestamp = -1;

		String selectQuery = "SELECT * FROM " + TABLE_ATTRIBUTES;
		ContentValues values = new ContentValues();
		Cursor cursor = db.rawQuery(selectQuery, null);
		if (cursor.moveToFirst()){
			String UPDATE_ATTRIBUTE_TABLE = "UPDATE " + TABLE_ATTRIBUTES + " SET " + KEY_EXTENDED_ACCOUNT_DETAILS_TIMESTAMP + "= '" + encrypt(extendedAccountDetailsTimestamp + "") + "' WHERE " + KEY_ID + " = '1'";
			db.execSQL(UPDATE_ATTRIBUTE_TABLE);
//			log("UPDATE_PREFERENCES_TABLE SYNC ENABLED: " + UPDATE_PREFERENCES_TABLE);
		}
		else{
			values.put(KEY_EXTENDED_ACCOUNT_DETAILS_TIMESTAMP, encrypt(extendedAccountDetailsTimestamp + ""));
			db.insert(TABLE_ATTRIBUTES, null, values);
		}
		cursor.close();
	}

    public void setCamSyncTimeStamp(long camSyncTimeStamp) {
        logDebug("setCamSyncTimeStamp: " + camSyncTimeStamp);
        setLongValue(TABLE_PREFERENCES, KEY_CAM_SYNC_TIMESTAMP, camSyncTimeStamp);
    }

    public void setCamVideoSyncTimeStamp(long camVideoSyncTimeStamp) {
        logDebug("setCamVideoSyncTimeStamp: " + camVideoSyncTimeStamp);
        setLongValue(TABLE_PREFERENCES, KEY_CAM_VIDEO_SYNC_TIMESTAMP, camVideoSyncTimeStamp);
    }

    public void setSecSyncTimeStamp(long secSyncTimeStamp) {
        logDebug("setSecSyncTimeStamp: " + secSyncTimeStamp);
        setLongValue(TABLE_PREFERENCES, KEY_SEC_SYNC_TIMESTAMP, secSyncTimeStamp);
    }

    public void setSecVideoSyncTimeStamp (long secVideoSyncTimeStamp){
        logDebug("setSecVideoSyncTimeStamp: " + secVideoSyncTimeStamp);
        setLongValue(TABLE_PREFERENCES,KEY_SEC_VIDEO_SYNC_TIMESTAMP,secVideoSyncTimeStamp);
    }

	/**
	 * Set an integer value into the database.
	 *
	 * @param tableName  Name of the database's table.
	 * @param columnName Name of the table's column.
	 * @param value      Value to set.
	 */
    private void setIntValue(String tableName, String columnName, int value) {
    	setStringValue(tableName, columnName, Integer.toString(value));
	}

	/**
	 * Get an integer value from the database.
	 *
	 * @param tableName    Name of the database's table.
	 * @param columnName   Name of the table's column.
	 * @param defaultValue Default value to return if no result found.
	 * @return Integer value selected from the database.
	 */
	private int getIntValue(String tableName, String columnName, int defaultValue) {
		try {
			String value = getStringValue(tableName, columnName, Integer.toString(defaultValue));
			if (value != null && !value.isEmpty()) {
				return Integer.valueOf(value);
			}
		} catch (Exception e) {
			logWarning("EXCEPTION - Return default value: " + defaultValue, e);
		}

    	return defaultValue;
	}

	/**
	 * Set a long value into the database.
	 *
	 * @param tableName  Name of the database's table.
	 * @param columnName Name of the table's column.
	 * @param value      Value to set.
	 */
    private void setLongValue(String tableName, String columnName, long value) {
		setStringValue(tableName, columnName, Long.toString(value));
    }

	/**
	 * Set a String value into the database.
	 *
	 * @param tableName  Name of the database's table.
	 * @param columnName Name of the table's column.
	 * @param value      Value to set.
	 */
	private void setStringValue(String tableName, String columnName, String value) {
		String selectQuery = "SELECT * FROM " + tableName;
		Cursor cursor = db.rawQuery(selectQuery, null);
		if (cursor.moveToFirst()) {
			String UPDATE_TABLE = "UPDATE " + tableName + " SET " + columnName + "= '" + encrypt(value) + "' WHERE " + KEY_ID + " = '1'";
			db.execSQL(UPDATE_TABLE);
		} else {
			ContentValues values = new ContentValues();
			values.put(columnName, encrypt(value));
			db.insert(tableName, null, values);
		}
		cursor.close();
	}

	/**
	 * Get a String value from the database.
	 *
	 * @param tableName    Name of the database's table.
	 * @param columnName   Name of the table's column.
	 * @param defaultValue Default value to return if no result found.
	 * @return String value selected from the database.
	 */
	private String getStringValue(String tableName, String columnName, String defaultValue) {
		String value = defaultValue;
		String selectQuery = "SELECT " + columnName + " FROM " + tableName + " WHERE " + KEY_ID + " = '1'";
		Cursor cursor = db.rawQuery(selectQuery, null);
		if (cursor.moveToFirst()) {
			value = decrypt(cursor.getString(0));
			logDebug("Value: " + value);
		} else {
			logWarning("No value found, setting default");
			ContentValues values = new ContentValues();
			values.put(columnName, encrypt(defaultValue));
			db.insert(tableName, null, values);
			logDebug("Default value: " + defaultValue);
		}
		cursor.close();
		return value;
	}

	public void setPinLockEnabled (boolean pinLockEnabled){
		String selectQuery = "SELECT * FROM " + TABLE_PREFERENCES;
        ContentValues values = new ContentValues();
		Cursor cursor = db.rawQuery(selectQuery, null);
		if (cursor.moveToFirst()){
			String UPDATE_PREFERENCES_TABLE = "UPDATE " + TABLE_PREFERENCES + " SET " + KEY_PIN_LOCK_ENABLED + "= '" + encrypt(pinLockEnabled + "") + "' WHERE " + KEY_ID + " = '1'";
			db.execSQL(UPDATE_PREFERENCES_TABLE);
//			log("UPDATE_PREFERENCES_TABLE SYNC ENABLED: " + UPDATE_PREFERENCES_TABLE);
		}
		else{
	        values.put(KEY_PIN_LOCK_ENABLED, encrypt(pinLockEnabled + ""));
	        db.insert(TABLE_PREFERENCES, null, values);
		}
		cursor.close();
	}

	public void setPinLockCode (String pinLockCode){
		String selectQuery = "SELECT * FROM " + TABLE_PREFERENCES;
        ContentValues values = new ContentValues();
		Cursor cursor = db.rawQuery(selectQuery, null);
		if (cursor.moveToFirst()){
			String UPDATE_PREFERENCES_TABLE = "UPDATE " + TABLE_PREFERENCES + " SET " + KEY_PIN_LOCK_CODE + "= '" + encrypt(pinLockCode + "") + "' WHERE " + KEY_ID + " = '1'";
			db.execSQL(UPDATE_PREFERENCES_TABLE);
//			log("UPDATE_PREFERENCES_TABLE SYNC ENABLED: " + UPDATE_PREFERENCES_TABLE);
		}
		else{
	        values.put(KEY_PIN_LOCK_CODE, encrypt(pinLockCode + ""));
	        db.insert(TABLE_PREFERENCES, null, values);
		}
		cursor.close();
	}

	public void setStorageAskAlways (boolean storageAskAlways){
		String selectQuery = "SELECT * FROM " + TABLE_PREFERENCES;
        ContentValues values = new ContentValues();
		Cursor cursor = db.rawQuery(selectQuery, null);
		if (cursor.moveToFirst()){
			String UPDATE_PREFERENCES_TABLE = "UPDATE " + TABLE_PREFERENCES + " SET " + KEY_STORAGE_ASK_ALWAYS + "= '" + encrypt(storageAskAlways + "") + "' WHERE " + KEY_ID + " = '1'";
			db.execSQL(UPDATE_PREFERENCES_TABLE);
//			log("UPDATE_PREFERENCES_TABLE SYNC ENABLED: " + UPDATE_PREFERENCES_TABLE);
		}
		else{
	        values.put(KEY_STORAGE_ASK_ALWAYS, encrypt(storageAskAlways + ""));
	        db.insert(TABLE_PREFERENCES, null, values);
		}
		cursor.close();
	}

	public void setStorageAdvancedDevices (boolean storageAdvancedDevices){
		String selectQuery = "SELECT * FROM " + TABLE_PREFERENCES;
        ContentValues values = new ContentValues();
		Cursor cursor = db.rawQuery(selectQuery, null);
		if (cursor.moveToFirst()){
			String UPDATE_PREFERENCES_TABLE = "UPDATE " + TABLE_PREFERENCES + " SET " + KEY_STORAGE_ADVANCED_DEVICES + "= '" + encrypt(storageAdvancedDevices + "") + "' WHERE " + KEY_ID + " = '1'";
			db.execSQL(UPDATE_PREFERENCES_TABLE);
//			log("UPDATE_PREFERENCES_TABLE SYNC ENABLED: " + UPDATE_PREFERENCES_TABLE);
		}
		else{
	        values.put(KEY_STORAGE_ADVANCED_DEVICES, encrypt(storageAdvancedDevices + ""));
	        db.insert(TABLE_PREFERENCES, null, values);
		}
		cursor.close();
	}

	public void setStorageDownloadLocation (String storageDownloadLocation){
		String selectQuery = "SELECT * FROM " + TABLE_PREFERENCES;
        ContentValues values = new ContentValues();
		Cursor cursor = db.rawQuery(selectQuery, null);
		if (cursor.moveToFirst()){
			String UPDATE_PREFERENCES_TABLE = "UPDATE " + TABLE_PREFERENCES + " SET " + KEY_STORAGE_DOWNLOAD_LOCATION + "= '" + encrypt(storageDownloadLocation + "") + "' WHERE " + KEY_ID + " = '1'";
			db.execSQL(UPDATE_PREFERENCES_TABLE);
//			log("UPDATE_PREFERENCES_TABLE SYNC ENABLED: " + UPDATE_PREFERENCES_TABLE);
		}
		else{
	        values.put(KEY_STORAGE_DOWNLOAD_LOCATION, encrypt(storageDownloadLocation + ""));
	        db.insert(TABLE_PREFERENCES, null, values);
		}
		cursor.close();
	}

//	public void setAttrOnline (boolean online){
//		String selectQuery = "SELECT * FROM " + TABLE_ATTRIBUTES;
//		ContentValues values = new ContentValues();
//		Cursor cursor = db.rawQuery(selectQuery, null);
//		if (cursor.moveToFirst()){
//			String UPDATE_ATTRIBUTES_TABLE = "UPDATE " + TABLE_ATTRIBUTES + " SET " + KEY_ATTR_ONLINE + "='" + encrypt(online + "") + "' WHERE " + KEY_ID + " ='1'";
//			db.execSQL(UPDATE_ATTRIBUTES_TABLE);
//		}
//		else{
//			values.put(KEY_ATTR_ONLINE, encrypt(online + ""));
//			db.insert(TABLE_ATTRIBUTES, null, values);
//		}
//		cursor.close();
//	}
//
	public void setAttrAskSizeDownload (String askSizeDownload){
		String selectQuery = "SELECT * FROM " + TABLE_ATTRIBUTES;
		ContentValues values = new ContentValues();
		Cursor cursor = db.rawQuery(selectQuery, null);
		if (cursor.moveToFirst()){
			String UPDATE_ATTRIBUTES_TABLE = "UPDATE " + TABLE_ATTRIBUTES + " SET " + KEY_ATTR_ASK_SIZE_DOWNLOAD + "='" + encrypt(askSizeDownload) + "' WHERE " + KEY_ID + " ='1'";
			db.execSQL(UPDATE_ATTRIBUTES_TABLE);
            logDebug("UPDATE_ATTRIBUTES_TABLE : " + UPDATE_ATTRIBUTES_TABLE);
		}
		else{
			values.put(KEY_ATTR_ASK_SIZE_DOWNLOAD, encrypt(askSizeDownload));
			db.insert(TABLE_ATTRIBUTES, null, values);
		}
		cursor.close();
	}

	public void setAttrAskNoAppDownload (String askNoAppDownload){
		String selectQuery = "SELECT * FROM " + TABLE_ATTRIBUTES;
		ContentValues values = new ContentValues();
		Cursor cursor = db.rawQuery(selectQuery, null);
		if (cursor.moveToFirst()){
			String UPDATE_ATTRIBUTES_TABLE = "UPDATE " + TABLE_ATTRIBUTES + " SET " + KEY_ATTR_ASK_NOAPP_DOWNLOAD + "='" + encrypt(askNoAppDownload) + "' WHERE " + KEY_ID + " ='1'";
			db.execSQL(UPDATE_ATTRIBUTES_TABLE);
            logDebug("UPDATE_ATTRIBUTES_TABLE : " + UPDATE_ATTRIBUTES_TABLE);
		}
		else{
			values.put(KEY_ATTR_ASK_NOAPP_DOWNLOAD, encrypt(askNoAppDownload));
			db.insert(TABLE_ATTRIBUTES, null, values);
		}
		cursor.close();
	}

	public void setAttrAttemps (int attemp){
		String selectQuery = "SELECT * FROM " + TABLE_ATTRIBUTES;
		ContentValues values = new ContentValues();
		Cursor cursor = db.rawQuery(selectQuery, null);
		if (cursor.moveToFirst()){
			String UPDATE_ATTRIBUTES_TABLE = "UPDATE " + TABLE_ATTRIBUTES + " SET " + KEY_ATTR_INTENTS + "='" + encrypt(Integer.toString(attemp) + "") + "' WHERE " + KEY_ID + " ='1'";
			db.execSQL(UPDATE_ATTRIBUTES_TABLE);
            logDebug("UPDATE_ATTRIBUTES_TABLE : " + UPDATE_ATTRIBUTES_TABLE);
		}
		else{
			values.put(KEY_ATTR_INTENTS, encrypt(Integer.toString(attemp) + ""));
			db.insert(TABLE_ATTRIBUTES, null, values);
		}
		cursor.close();
	}

	public void setFileLoggerSDK (boolean fileLoggerSDK){
		String selectQuery = "SELECT * FROM " + TABLE_ATTRIBUTES;
		ContentValues values = new ContentValues();
		Cursor cursor = db.rawQuery(selectQuery, null);
		if (cursor.moveToFirst()){
			String UPDATE_ATTRIBUTES_TABLE = "UPDATE " + TABLE_ATTRIBUTES + " SET " + KEY_FILE_LOGGER_SDK + "='" + encrypt(fileLoggerSDK + "") + "' WHERE " + KEY_ID + " ='1'";
			db.execSQL(UPDATE_ATTRIBUTES_TABLE);
            logDebug("UPDATE_ATTRIBUTES_TABLE : " + UPDATE_ATTRIBUTES_TABLE);
		}
		else{
			values.put(KEY_FILE_LOGGER_SDK, encrypt(fileLoggerSDK + ""));
			db.insert(TABLE_ATTRIBUTES, null, values);
		}
		cursor.close();
	}

	public void setFileLoggerKarere (boolean fileLoggerKarere){
		String selectQuery = "SELECT * FROM " + TABLE_ATTRIBUTES;
		ContentValues values = new ContentValues();
		Cursor cursor = db.rawQuery(selectQuery, null);
		if (cursor.moveToFirst()){
			String UPDATE_ATTRIBUTES_TABLE = "UPDATE " + TABLE_ATTRIBUTES + " SET " + KEY_FILE_LOGGER_KARERE + "='" + encrypt(fileLoggerKarere + "") + "' WHERE " + KEY_ID + " ='1'";
			db.execSQL(UPDATE_ATTRIBUTES_TABLE);
            logDebug("UPDATE_ATTRIBUTES_TABLE : " + UPDATE_ATTRIBUTES_TABLE);
		}
		else{
			values.put(KEY_FILE_LOGGER_KARERE, encrypt(fileLoggerKarere + ""));
			db.insert(TABLE_ATTRIBUTES, null, values);
		}
		cursor.close();
	}

	public void setUseHttpsOnly (boolean useHttpsOnly){
		String selectQuery = "SELECT * FROM " + TABLE_ATTRIBUTES;
		ContentValues values = new ContentValues();
		Cursor cursor = db.rawQuery(selectQuery, null);
		if (cursor.moveToFirst()){
			String UPDATE_ATTRIBUTES_TABLE = "UPDATE " + TABLE_ATTRIBUTES + " SET " + KEY_USE_HTTPS_ONLY + "='" + encrypt(useHttpsOnly + "") + "' WHERE " + KEY_ID + " ='1'";
			db.execSQL(UPDATE_ATTRIBUTES_TABLE);
            logDebug("UPDATE_ATTRIBUTES_TABLE : " + UPDATE_ATTRIBUTES_TABLE);
		}
		else{
			values.put(KEY_USE_HTTPS_ONLY, encrypt(useHttpsOnly + ""));
			db.insert(TABLE_ATTRIBUTES, null, values);
		}
		cursor.close();
	}


	public String getUseHttpsOnly(){

		String selectQuery = "SELECT " + KEY_USE_HTTPS_ONLY + " FROM " + TABLE_ATTRIBUTES + " WHERE " + KEY_ID + " = '1'";
		Cursor cursor = db.rawQuery(selectQuery, null);
		if (cursor.moveToFirst()){

			String useHttpsOnly = decrypt(cursor.getString(0));
			return useHttpsOnly;
		}
		cursor.close();

		return "false";
	}

	public void setShowCopyright (boolean showCopyright){
		String selectQuery = "SELECT * FROM " + TABLE_ATTRIBUTES;
		ContentValues values = new ContentValues();
		Cursor cursor = db.rawQuery(selectQuery, null);
		if (cursor.moveToFirst()){
			String UPDATE_ATTRIBUTES_TABLE = "UPDATE " + TABLE_ATTRIBUTES + " SET " + KEY_SHOW_COPYRIGHT + "='" + encrypt(showCopyright + "") + "' WHERE " + KEY_ID + " ='1'";
			db.execSQL(UPDATE_ATTRIBUTES_TABLE);
		}
		else{
			values.put(KEY_SHOW_COPYRIGHT, encrypt(showCopyright + ""));
			db.insert(TABLE_ATTRIBUTES, null, values);
		}
		cursor.close();
	}


	public String getShowCopyright (){

		String selectQuery = "SELECT " + KEY_SHOW_COPYRIGHT + " FROM " + TABLE_ATTRIBUTES + " WHERE " + KEY_ID + " = '1'";
		Cursor cursor = db.rawQuery(selectQuery, null);
		if (cursor.moveToFirst()){

			String show = decrypt(cursor.getString(0));
			return show;
		}
		cursor.close();

		return "true";
	}

	public void setShowNotifOff (boolean showNotifOff){
		String selectQuery = "SELECT * FROM " + TABLE_ATTRIBUTES;
		ContentValues values = new ContentValues();
		Cursor cursor = db.rawQuery(selectQuery, null);
		if (cursor.moveToFirst()){
			String UPDATE_ATTRIBUTES_TABLE = "UPDATE " + TABLE_ATTRIBUTES + " SET " + KEY_SHOW_NOTIF_OFF + "='" + encrypt(showNotifOff + "") + "' WHERE " + KEY_ID + " ='1'";
			db.execSQL(UPDATE_ATTRIBUTES_TABLE);
		}
		else{
			values.put(KEY_SHOW_NOTIF_OFF, encrypt(showNotifOff + ""));
			db.insert(TABLE_ATTRIBUTES, null, values);
		}
		cursor.close();
	}

	public void setLastPublicHandle (long handle){
		String selectQuery = "SELECT * FROM " + TABLE_ATTRIBUTES;
		ContentValues values = new ContentValues();
		Cursor cursor = db.rawQuery(selectQuery, null);
		if (cursor.moveToFirst()){
			String UPDATE_ATTRIBUTES_TABLE = "UPDATE " + TABLE_ATTRIBUTES + " SET " + KEY_LAST_PUBLIC_HANDLE + "= '" + encrypt(handle + "") + "' WHERE " + KEY_ID + " = '1'";
			db.execSQL(UPDATE_ATTRIBUTES_TABLE);
//			log("UPDATE_PREFERENCES_TABLE SYNC ENABLED: " + UPDATE_PREFERENCES_TABLE);
		}
		else{
			values.put(KEY_LAST_PUBLIC_HANDLE, encrypt(handle + ""));
			db.insert(TABLE_ATTRIBUTES, null, values);
		}
		cursor.close();
	}

	public void setLastPublicHandleTimeStamp(long lastPublicHandleTimeStamp){
        String selectQuery = "SELECT * FROM " + TABLE_ATTRIBUTES;
        ContentValues values = new ContentValues();
        Cursor cursor = db.rawQuery(selectQuery, null);
        if (cursor.moveToFirst()){
            String UPDATE_ATTRIBUTE_TABLE = "UPDATE " + TABLE_ATTRIBUTES + " SET " + KEY_LAST_PUBLIC_HANDLE_TIMESTAMP + "= '" + encrypt(lastPublicHandleTimeStamp + "") + "' WHERE " + KEY_ID + " = '1'";
            db.execSQL(UPDATE_ATTRIBUTE_TABLE);
//			log("UPDATE_PREFERENCES_TABLE SYNC ENABLED: " + UPDATE_PREFERENCES_TABLE);
        }
        else{
            values.put(KEY_LAST_PUBLIC_HANDLE_TIMESTAMP, encrypt(lastPublicHandleTimeStamp + ""));
            db.insert(TABLE_ATTRIBUTES, null, values);
        }
        cursor.close();
    }

	public void setLastPublicHandleTimeStamp (){
        logDebug("setLastPublicHandleTimeStamp");
		long lastPublicHandleTimeStamp = System.currentTimeMillis()/1000;

		setLastPublicHandleTimeStamp(lastPublicHandleTimeStamp);
	}

	/**
	 * Get the last public handle type value from the database.
	 *
	 * @return Last public handle type value.
	 */
	public int getLastPublicHandleType() {
		logInfo("Getting the last public handle type from DB");
		return getIntValue(TABLE_ATTRIBUTES, KEY_LAST_PUBLIC_HANDLE_TYPE, MegaApiJava.AFFILIATE_TYPE_INVALID);
	}

	/**
	 * Set the last public handle type value into the database.
	 *
	 * @param lastPublicHandleType Last public handle type value.
	 */
	public void setLastPublicHandleType(int lastPublicHandleType) {
		logInfo("Setting the last public handle type in the DB");
		setIntValue(TABLE_ATTRIBUTES, KEY_LAST_PUBLIC_HANDLE_TYPE, lastPublicHandleType);
	}

	/**
	 * Get the storage state value from the database.
	 *
	 * @return Storage state value.
	 */
	public int getStorageState() {
		logInfo("Getting the storage state from DB");
		return getIntValue(TABLE_ATTRIBUTES, KEY_STORAGE_STATE, MegaApiJava.STORAGE_STATE_UNKNOWN);
	}

	/**
	 * Set the storage state value into the database.
	 *
	 * @param storageState Storage state value.
	 */
	public void setStorageState(int storageState) {
		logInfo("Setting the storage state in the DB");
		setIntValue(TABLE_ATTRIBUTES, KEY_STORAGE_STATE, storageState);
	}

	public String getShowNotifOff (){

		String selectQuery = "SELECT " + KEY_SHOW_NOTIF_OFF + " FROM " + TABLE_ATTRIBUTES + " WHERE " + KEY_ID + " = '1'";
		Cursor cursor = db.rawQuery(selectQuery, null);
		if (cursor.moveToFirst()){

			String show = decrypt(cursor.getString(0));
			return show;
		}
		cursor.close();

		return "true";
	}

	public void setStaging (boolean staging){
		String selectQuery = "SELECT * FROM " + TABLE_ATTRIBUTES;
		ContentValues values = new ContentValues();
		Cursor cursor = db.rawQuery(selectQuery, null);
		if (cursor.moveToFirst()){
			String UPDATE_ATTRIBUTES_TABLE = "UPDATE " + TABLE_ATTRIBUTES + " SET " + KEY_STAGING + "='" + encrypt(staging + "") + "' WHERE " + KEY_ID + " ='1'";
			db.execSQL(UPDATE_ATTRIBUTES_TABLE);
		}
		else{
			values.put(KEY_STAGING, encrypt(staging + ""));
			db.insert(TABLE_ATTRIBUTES, null, values);
		}
		cursor.close();
	}

	public String getStaging (){

		String selectQuery = "SELECT " + KEY_STAGING + " FROM " + TABLE_ATTRIBUTES + " WHERE " + KEY_ID + " = '1'";
		Cursor cursor = db.rawQuery(selectQuery, null);
		if (cursor.moveToFirst()){

			String staging = decrypt(cursor.getString(0));
			return staging;
		}
		cursor.close();

		return "false";
	}

	public void setInvalidateSdkCache(boolean invalidateSdkCache){
		String selectQuery = "SELECT * FROM " + TABLE_ATTRIBUTES;
		ContentValues values = new ContentValues();
		Cursor cursor = db.rawQuery(selectQuery, null);
		if (cursor.moveToFirst()){
			String UPDATE_ATTRIBUTES_TABLE = "UPDATE " + TABLE_ATTRIBUTES + " SET " + KEY_INVALIDATE_SDK_CACHE + "='" + encrypt(invalidateSdkCache + "") + "' WHERE " + KEY_ID + " ='1'";
			db.execSQL(UPDATE_ATTRIBUTES_TABLE);
            logDebug("UPDATE_ATTRIBUTES_TABLE : " + UPDATE_ATTRIBUTES_TABLE);
		}
		else{
			values.put(KEY_INVALIDATE_SDK_CACHE, encrypt(invalidateSdkCache + ""));
			db.insert(TABLE_ATTRIBUTES, null, values);
		}
		cursor.close();
	}

	public void clearCredentials(){
		db.execSQL("DROP TABLE IF EXISTS " + TABLE_CREDENTIALS);
        onCreate(db);
	}

	public void clearEphemeral(){
		db.execSQL("DROP TABLE IF EXISTS " + TABLE_EPHEMERAL);
		onCreate(db);
	}

	public void clearPreferences(){
		db.execSQL("DROP TABLE IF EXISTS " + TABLE_PREFERENCES);
        onCreate(db);
	}

//	public void clearOffline(){
//		log("clearOffline");
//		db.execSQL("DROP TABLE IF EXISTS " + TABLE_OFFLINE);
//		onCreate(db);
//	}

	public void clearAttributes(){
        long lastPublicHandle;
        long lastPublicHandleTimeStamp = -1;
        int lastPublicHandleType = MegaApiJava.AFFILIATE_TYPE_INVALID;
        try {
            MegaAttributes attributes = getAttributes();
            lastPublicHandle = attributes.getLastPublicHandle();
            lastPublicHandleTimeStamp = attributes.getLastPublicHandleTimeStamp();
            lastPublicHandleType = attributes.getLastPublicHandleType();
        }
        catch(Exception e){
            lastPublicHandle = MegaApiJava.INVALID_HANDLE;
        }
		db.execSQL("DROP TABLE IF EXISTS " + TABLE_ATTRIBUTES);
		onCreate(db);
		if (lastPublicHandle != MegaApiJava.INVALID_HANDLE) {
		    try{
		        setLastPublicHandle(lastPublicHandle);
		        setLastPublicHandleTimeStamp(lastPublicHandleTimeStamp);
				setLastPublicHandleType(lastPublicHandleType);
            }
            catch (Exception e){}
        }
	}

	public void clearContacts(){
		db.execSQL("DELETE FROM " + TABLE_CONTACTS);
	}

	public void clearNonContacts(){
		db.execSQL("DROP TABLE IF EXISTS " + TABLE_NON_CONTACTS);
		onCreate(db);
	}

	public void clearChatItems(){
		db.execSQL("DROP TABLE IF EXISTS " + TABLE_CHAT_ITEMS);
		onCreate(db);
	}

	public void clearChatSettings(){
		db.execSQL("DROP TABLE IF EXISTS " + TABLE_CHAT_SETTINGS);
		onCreate(db);
	}

	public void clearOffline(SQLiteDatabase db){
		db.execSQL("DROP TABLE IF EXISTS " + TABLE_OFFLINE);
		onCreate(db);
	}

	public void clearOffline(){
		db.execSQL("DROP TABLE IF EXISTS " + TABLE_OFFLINE);
		onCreate(db);
	}

    public void clearCompletedTransfers(){
        db.execSQL("DROP TABLE IF EXISTS " + TABLE_COMPLETED_TRANSFERS);
        onCreate(db);
    }

	public void clearPendingMessage(){
		db.execSQL("DROP TABLE IF EXISTS " + TABLE_PENDING_MSG);
		onCreate(db);
	}

	//New management of pending messages
	public long addPendingMessage(String idChat, String timestamp, String filePath, String fingerprint, String name){
		ContentValues values = new ContentValues();
		values.put(KEY_PENDING_MSG_ID_CHAT, encrypt(idChat));
		values.put(KEY_PENDING_MSG_TIMESTAMP, encrypt(timestamp));
		values.put(KEY_PENDING_MSG_FILE_PATH, encrypt(filePath));
		values.put(KEY_PENDING_MSG_FINGERPRINT, encrypt(fingerprint));
		values.put(KEY_PENDING_MSG_NAME, encrypt(name));
		values.put(KEY_PENDING_MSG_STATE, PendingMessageSingle.STATE_PREPARING);

		long id = db.insert(TABLE_PENDING_MSG_SINGLE, null, values);
		return id;
	}

	public long addPendingMessage(PendingMessageSingle message){
		ContentValues values = new ContentValues();
		values.put(KEY_PENDING_MSG_ID_CHAT, encrypt(message.getChatId()+""));
		values.put(KEY_PENDING_MSG_TIMESTAMP, encrypt(message.getUploadTimestamp()+""));
		values.put(KEY_PENDING_MSG_FILE_PATH, encrypt(message.getFilePath()));
		values.put(KEY_PENDING_MSG_FINGERPRINT, encrypt(message.getFingerprint()));
		values.put(KEY_PENDING_MSG_NAME, encrypt(message.getName()));
		values.put(KEY_PENDING_MSG_STATE, PendingMessageSingle.STATE_PREPARING);

		long id = db.insert(TABLE_PENDING_MSG_SINGLE, null, values);
		return id;
	}

	public long addPendingMessageFromExplorer(PendingMessageSingle message){
		ContentValues values = new ContentValues();
		values.put(KEY_PENDING_MSG_ID_CHAT, encrypt(message.getChatId()+""));
		values.put(KEY_PENDING_MSG_TIMESTAMP, encrypt(message.getUploadTimestamp()+""));
		values.put(KEY_PENDING_MSG_FILE_PATH, encrypt(message.getFilePath()));
		values.put(KEY_PENDING_MSG_FINGERPRINT, encrypt(message.getFingerprint()));
		values.put(KEY_PENDING_MSG_NAME, encrypt(message.getName()));
		values.put(KEY_PENDING_MSG_STATE, PendingMessageSingle.STATE_PREPARING_FROM_EXPLORER);

		long id = db.insert(TABLE_PENDING_MSG_SINGLE, null, values);
		return id;
	}

	public PendingMessageSingle findPendingMessageById(long messageId){
        logDebug("findPendingMessageById");
//		String id = messageId+"";
		PendingMessageSingle pendMsg = null;
		String selectQuery = "SELECT * FROM " + TABLE_PENDING_MSG_SINGLE + " WHERE " +KEY_ID + " ='"+ messageId+"'";
        logDebug("QUERY: " + selectQuery);
		Cursor cursor = db.rawQuery(selectQuery, null);

		if (!cursor.equals(null)){
			if (cursor.moveToFirst()) {
//				long id = Integer.parseInt(cursor.getString(0));
				long chatId = Long. parseLong(decrypt(cursor.getString(1)));
				long timestamp = Long. parseLong(decrypt(cursor.getString(2)));
				String idKarereString = decrypt(cursor.getString(3));
				long idTempKarere = -1;
				if(idKarereString!=null && (!idKarereString.isEmpty())){
					idTempKarere = Long. parseLong(idKarereString);
				}
				String filePath = decrypt(cursor.getString(4));
				String name = decrypt(cursor.getString(5));

				String nodeHandleString = decrypt(cursor.getString(6));
				long nodeHandle = -1;
				if(nodeHandleString!=null && (!nodeHandleString.isEmpty())){
					nodeHandle = Long. parseLong(nodeHandleString);
				}

				String fingerPrint = decrypt(cursor.getString(7));
				int transferTag = cursor.getInt(8);
				int state = cursor.getInt(9);

				pendMsg = new PendingMessageSingle(messageId, chatId, timestamp, idTempKarere, filePath, fingerPrint, name, nodeHandle, transferTag, state);
			}
		}

		cursor.close();

		return pendMsg;
	}

	public void updatePendingMessageOnTransferStart(long idMessage, int transferTag) {

		ContentValues values = new ContentValues();
		values.put(KEY_PENDING_MSG_TRANSFER_TAG, transferTag);
		values.put(KEY_PENDING_MSG_STATE, PendingMessageSingle.STATE_UPLOADING);
		String where = KEY_ID + "=" +idMessage;

		int rows = db.update(TABLE_PENDING_MSG_SINGLE, values, where, null);
        logDebug("Rows updated: " + rows);
	}

	public void updatePendingMessageOnTransferFinish(long idMessage, String nodeHandle, int state) {

		ContentValues values = new ContentValues();
		values.put(KEY_PENDING_MSG_NODE_HANDLE, encrypt(nodeHandle));
		values.put(KEY_PENDING_MSG_STATE, state);
		String where = KEY_ID + "=" +idMessage;

		int rows = db.update(TABLE_PENDING_MSG_SINGLE, values, where, null);
        logDebug("Rows updated: " + rows);
	}

	public void updatePendingMessageOnAttach(long idMessage, String temporalId, int state) {

		ContentValues values = new ContentValues();
        logDebug("ID of my pending message to update: " + temporalId);
		values.put(KEY_PENDING_MSG_TEMP_KARERE, encrypt(temporalId));
		values.put(KEY_PENDING_MSG_STATE, state);
		String where = KEY_ID + "=" +idMessage;

		int rows = db.update(TABLE_PENDING_MSG_SINGLE, values, where, null);
        logDebug("Rows updated: " + rows);
	}

	public ArrayList<AndroidMegaChatMessage> findPendingMessagesNotSent(long idChat) {
        logDebug("findPendingMessagesNotSent");
		ArrayList<AndroidMegaChatMessage> pendMsgs = new ArrayList<>();
		String chat = idChat + "";

		String selectQuery = "SELECT * FROM " + TABLE_PENDING_MSG_SINGLE + " WHERE " + KEY_PENDING_MSG_STATE + " < " + PendingMessageSingle.STATE_SENT + " AND " + KEY_ID_CHAT + " ='" + encrypt(chat) + "'";
        logDebug("QUERY: " + selectQuery);
		Cursor cursor = db.rawQuery(selectQuery, null);
		if (!cursor.equals(null)) {
			if (cursor.moveToFirst()) {
				do {
					long id = cursor.getLong(0);
					long chatId = Long. parseLong(decrypt(cursor.getString(1)));
					long timestamp = Long. parseLong(decrypt(cursor.getString(2)));
					String idKarereString = decrypt(cursor.getString(3));
					long idTempKarere = -1;
					if(idKarereString!=null && (!idKarereString.isEmpty())){
						idTempKarere = Long. parseLong(idKarereString);
					}
					String filePath = decrypt(cursor.getString(4));
					String name = decrypt(cursor.getString(5));

					String nodeHandleString = decrypt(cursor.getString(6));
					long nodeHandle = -1;
					if(nodeHandleString!=null && (!nodeHandleString.isEmpty())){
						nodeHandle = Long. parseLong(nodeHandleString);
					}

					String fingerPrint = decrypt(cursor.getString(7));
					int transferTag = cursor.getInt(8);
					int state = cursor.getInt(9);

					PendingMessageSingle pendMsg = new PendingMessageSingle(id, chatId, timestamp, idTempKarere, filePath, fingerPrint, name, nodeHandle, transferTag, state);

					AndroidMegaChatMessage aPMsg = new AndroidMegaChatMessage(pendMsg, true);
					pendMsgs.add(aPMsg);

				} while (cursor.moveToNext());
			}
		}
		cursor.close();
        logDebug("Found: " + pendMsgs.size());
		return pendMsgs;
	}

	public long findPendingMessageByIdTempKarere(long idTemp){
        logDebug("findPendingMessageById: " + idTemp);
		String idPend = idTemp+"";
		long id = -1;

		String selectQuery = "SELECT * FROM " + TABLE_PENDING_MSG_SINGLE + " WHERE " + KEY_PENDING_MSG_TEMP_KARERE + " = '" + encrypt(idPend) + "'";
		logDebug("QUERY: "+selectQuery);
		Cursor cursor = db.rawQuery(selectQuery, null);

		if (!cursor.equals(null)){
			if (cursor.moveToFirst()){

				id = cursor.getLong(0);
			}
		}
		cursor.close();
		return id;
	}

	public void removeSentPendingMessages(){
		logDebug("removeSentPendingMessages");
		int rows = db.delete(TABLE_PENDING_MSG_SINGLE, KEY_PENDING_MSG_STATE + "="+PendingMessageSingle.STATE_SENT, null);
	}

	public void removePendingMessageByChatId(long idChat){
		logDebug("removePendingMessageByChatId");
		int rows = db.delete(TABLE_PENDING_MSG_SINGLE, KEY_PENDING_MSG_ID_CHAT + "="+idChat, null);
	}

	public void removePendingMessageById(long idMsg){
		int rows = db.delete(TABLE_PENDING_MSG_SINGLE, KEY_ID + "="+idMsg, null);
	}

    public String getAutoPlayEnabled(){

        String selectQuery = "SELECT " + KEY_AUTO_PLAY + " FROM " + TABLE_PREFERENCES + " WHERE " + KEY_ID + " = '1'";
        Cursor cursor = db.rawQuery(selectQuery, null);
        if (cursor.moveToFirst()){

            String enabled = decrypt(cursor.getString(0));
            return enabled;
        }
        cursor.close();

        return "false";
    }

    public String getSDCardUri(){
        return getStringValue(TABLE_PREFERENCES, KEY_SD_CARD_URI, "");
    }

    public void setAutoPlayEnabled(String enabled){
		logDebug("setAutoPlayEnabled");

        String selectQuery = "SELECT * FROM " + TABLE_PREFERENCES;
        ContentValues values = new ContentValues();
        Cursor cursor = db.rawQuery(selectQuery, null);
        if (cursor.moveToFirst()){
            String UPDATE_ATTRIBUTES_TABLE = "UPDATE " + TABLE_PREFERENCES + " SET " + KEY_AUTO_PLAY + "='" + encrypt(enabled + "") + "' WHERE " + KEY_ID + " ='1'";
            db.execSQL(UPDATE_ATTRIBUTES_TABLE);
        }
        else{
            values.put(KEY_AUTO_PLAY, encrypt(enabled + ""));
            db.insert(TABLE_PREFERENCES, null, values);
        }
        cursor.close();
    }

    public void setShowInviteBanner(String show){
        logDebug("setCloseInviteBanner");

        String selectQuery = "SELECT * FROM " + TABLE_PREFERENCES;
        ContentValues values = new ContentValues();
        Cursor cursor = db.rawQuery(selectQuery, null);
        if (cursor.moveToFirst()){
            String UPDATE_ATTRIBUTES_TABLE = "UPDATE " + TABLE_PREFERENCES + " SET " + KEY_SHOW_INVITE_BANNER + "='" + encrypt(show + "") + "' WHERE " + KEY_ID + " ='1'";
            db.execSQL(UPDATE_ATTRIBUTES_TABLE);
        }
        else{
            values.put(KEY_SHOW_INVITE_BANNER, encrypt(show + ""));
            db.insert(TABLE_PREFERENCES, null, values);
        }
        cursor.close();
    }
}<|MERGE_RESOLUTION|>--- conflicted
+++ resolved
@@ -33,7 +33,7 @@
 
 public class DatabaseHandler extends SQLiteOpenHelper {
 
-	private static final int DATABASE_VERSION = 51;
+	private static final int DATABASE_VERSION = 52;
     private static final String DATABASE_NAME = "megapreferences";
     private static final String TABLE_PREFERENCES = "preferences";
     private static final String TABLE_CREDENTIALS = "credentials";
@@ -754,23 +754,18 @@
             db.execSQL("UPDATE " + TABLE_PREFERENCES + " SET " + KEY_PREFERRED_SORT_CAMERA_UPLOAD + " = '" + encrypt(String.valueOf(MegaApiJava.ORDER_MODIFICATION_DESC)) + "';");
         }
 
-<<<<<<< HEAD
         if (oldVersion <= 49) {
             db.execSQL("ALTER TABLE " + TABLE_PREFERENCES + " ADD COLUMN " + KEY_SD_CARD_URI + " TEXT;");
         }
 
 		if (oldVersion <= 50) {
+			db.execSQL("ALTER TABLE " + TABLE_PREFERENCES + " ADD COLUMN " + KEY_ASK_FOR_DISPLAY_OVER + " TEXT;");
+			db.execSQL("UPDATE " + TABLE_PREFERENCES + " SET " + KEY_ASK_FOR_DISPLAY_OVER + " = '" + encrypt("true") + "';");
+		}
+
+		if (oldVersion <= 51) {
 			db.execSQL("ALTER TABLE " + TABLE_ATTRIBUTES + " ADD COLUMN " + KEY_LAST_PUBLIC_HANDLE_TYPE + " INTEGER;");
 			db.execSQL("UPDATE " + TABLE_ATTRIBUTES + " SET " + KEY_LAST_PUBLIC_HANDLE_TYPE + " = '" + encrypt(String.valueOf(MegaApiJava.AFFILIATE_TYPE_INVALID)) + "';");
-=======
-		if (oldVersion <= 49) {
-			db.execSQL("ALTER TABLE " + TABLE_PREFERENCES + " ADD COLUMN " + KEY_SD_CARD_URI + " TEXT;");
-		}
-
-        if(oldVersion <= 50) {
-			db.execSQL("ALTER TABLE " + TABLE_PREFERENCES + " ADD COLUMN " + KEY_ASK_FOR_DISPLAY_OVER + " TEXT;");
-			db.execSQL("UPDATE " + TABLE_PREFERENCES + " SET " + KEY_ASK_FOR_DISPLAY_OVER + " = '" + encrypt("true") + "';");
->>>>>>> 9ac627cf
 		}
 	}
 
