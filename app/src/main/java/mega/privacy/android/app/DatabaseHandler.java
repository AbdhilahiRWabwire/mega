--- conflicted
+++ resolved
@@ -507,10 +507,9 @@
 		}
 
 		if (oldVersion <= 32){
-<<<<<<< HEAD
 			db.execSQL("ALTER TABLE " + TABLE_ATTRIBUTES + " ADD COLUMN " + KEY_FILE_LOGGER_KARERE + " TEXT;");
 			db.execSQL("UPDATE " + TABLE_ATTRIBUTES + " SET " + KEY_FILE_LOGGER_KARERE + " = '" + encrypt("false") + "';");
-=======
+
 			String CREATE_PENDING_MSG_TABLE = "CREATE TABLE IF NOT EXISTS " + TABLE_PENDING_MSG + "("
 					+ KEY_ID + " INTEGER PRIMARY KEY," + KEY_ID_CHAT + " TEXT, " + KEY_MSG_TIMESTAMP + " TEXT, " +KEY_ID_TEMP_KARERE + " TEXT, " + KEY_STATE + " INTEGER" +")";
 			db.execSQL(CREATE_PENDING_MSG_TABLE);
@@ -522,7 +521,6 @@
 			String CREATE_NODE_ATTACHMENTS_TABLE = "CREATE TABLE IF NOT EXISTS " + TABLE_NODE_ATTACHMENTS + "("
 					+ KEY_ID + " INTEGER PRIMARY KEY," + KEY_FILE_PATH + " TEXT, " + KEY_FILE_NAME + " TEXT, " + KEY_FILE_FINGERPRINT + " TEXT, " + KEY_NODE_HANDLE + " TEXT" + ")";
 			db.execSQL(CREATE_NODE_ATTACHMENTS_TABLE);
->>>>>>> b6f8ad5e
 		}
 	} 
 	
