package mega.privacy.android.app;

import android.content.ContentValues;
import android.content.Context;
import android.database.Cursor;
import android.database.DatabaseUtils;
import android.database.sqlite.SQLiteDatabase;
import android.database.sqlite.SQLiteException;
import android.database.sqlite.SQLiteOpenHelper;
import android.provider.Settings;
import android.text.TextUtils;
import android.util.Base64;

import java.util.ArrayList;
import java.util.Arrays;
import java.util.Collections;
import java.util.Comparator;
import java.util.List;

import mega.privacy.android.app.jobservices.SyncRecord;
import mega.privacy.android.app.lollipop.megachat.AndroidMegaChatMessage;
import mega.privacy.android.app.lollipop.megachat.ChatItemPreferences;
import mega.privacy.android.app.lollipop.megachat.ChatSettings;
import mega.privacy.android.app.lollipop.megachat.NonContactInfo;
import mega.privacy.android.app.lollipop.megachat.PendingMessageSingle;
import mega.privacy.android.app.objects.SDTransfer;
import mega.privacy.android.app.sync.Backup;
import mega.privacy.android.app.sync.BackupToolsKt;
import mega.privacy.android.app.sync.cusync.CuSyncManager;
import mega.privacy.android.app.utils.contacts.MegaContactGetter;
import nz.mega.sdk.MegaApiJava;
import nz.mega.sdk.MegaTransfer;

import static mega.privacy.android.app.constants.SettingsConstants.VIDEO_QUALITY_MEDIUM;
import static mega.privacy.android.app.constants.SettingsConstants.VIDEO_QUALITY_ORIGINAL;
import static mega.privacy.android.app.utils.Constants.*;
import static mega.privacy.android.app.utils.LogUtil.*;
import static mega.privacy.android.app.utils.PasscodeUtil.REQUIRE_PASSCODE_IMMEDIATE;
import static mega.privacy.android.app.utils.TextUtil.*;
import static mega.privacy.android.app.utils.Util.aes_decrypt;
import static mega.privacy.android.app.utils.Util.aes_encrypt;
import static nz.mega.sdk.MegaApiJava.*;

public class DatabaseHandler extends SQLiteOpenHelper {

	private static final int DATABASE_VERSION = 64;
    private static final String DATABASE_NAME = "megapreferences";
    private static final String TABLE_PREFERENCES = "preferences";
    private static final String TABLE_CREDENTIALS = "credentials";
    private static final String TABLE_ATTRIBUTES = "attributes";
    private static final String TABLE_OFFLINE = "offline";
    private static final String TABLE_CONTACTS = "contacts";
	private static final String TABLE_CHAT_ITEMS = "chat";
	private static final String TABLE_NON_CONTACTS = "noncontacts";
	private static final String TABLE_CHAT_SETTINGS = "chatsettings";
	private static final String TABLE_COMPLETED_TRANSFERS = "completedtransfers";
	private static final String TABLE_EPHEMERAL = "ephemeral";
	private static final String TABLE_PENDING_MSG = "pendingmsg";
	private static final String TABLE_MSG_NODES = "msgnodes";
	private static final String TABLE_NODE_ATTACHMENTS = "nodeattachments";
	private static final String TABLE_PENDING_MSG_SINGLE = "pendingmsgsingle";
	private static final String TABLE_SYNC_RECORDS = "syncrecords";
	private static final String TABLE_MEGA_CONTACTS = "megacontacts";
	private static final String TABLE_SD_TRANSFERS = "sdtransfers";
    public static final String TABLE_BACKUPS = "backups";

    private static final String KEY_ID = "id";
    private static final String KEY_EMAIL = "email";
	private static final String KEY_PASSWORD = "password";
    private static final String KEY_SESSION= "session";
	private static final String KEY_FIRST_NAME= "firstname";
	private static final String KEY_LAST_NAME= "lastname";
	private static final String KEY_MY_HANDLE= "myhandle";

    private static final String KEY_FIRST_LOGIN = "firstlogin";
    private static final String KEY_CAM_SYNC_ENABLED = "camsyncenabled";
    private static final String KEY_SEC_FOLDER_ENABLED = "secondarymediafolderenabled";
    private static final String KEY_SEC_FOLDER_HANDLE = "secondarymediafolderhandle";
    private static final String KEY_SEC_FOLDER_LOCAL_PATH = "secondarymediafolderlocalpath";
    private static final String KEY_CAM_SYNC_HANDLE = "camsynchandle";
    private static final String KEY_CAM_SYNC_WIFI = "wifi";
    private static final String KEY_CAM_SYNC_LOCAL_PATH = "camsynclocalpath";
    private static final String KEY_CAM_SYNC_FILE_UPLOAD = "fileUpload";
    private static final String KEY_CAM_SYNC_TIMESTAMP = "camSyncTimeStamp";
    private static final String KEY_CAM_VIDEO_SYNC_TIMESTAMP = "camVideoSyncTimeStamp";
    private static final String KEY_CAM_SYNC_CHARGING = "camSyncCharging";
    private static final String KEY_UPLOAD_VIDEO_QUALITY = "uploadVideoQuality";
    private static final String KEY_CONVERSION_ON_CHARGING = "conversionOnCharging";
    private static final String KEY_REMOVE_GPS = "removeGPS";
    private static final String KEY_CHARGING_ON_SIZE = "chargingOnSize";
    private static final String KEY_SHOULD_CLEAR_CAMSYNC_RECORDS = "shouldclearcamsyncrecords";
    private static final String KEY_KEEP_FILE_NAMES = "keepFileNames";
    private static final String KEY_SHOW_INVITE_BANNER = "showinvitebanner";
    private static final String KEY_ASK_FOR_DISPLAY_OVER = "askfordisplayover";
    private static final String KEY_PASSCODE_LOCK_ENABLED = "pinlockenabled";
    private static final String KEY_PASSCODE_LOCK_TYPE = "pinlocktype";
    private static final String KEY_PASSCODE_LOCK_CODE = "pinlockcode";
	private static final String KEY_PASSCODE_LOCK_REQUIRE_TIME = "passcodelockrequiretime";
    private static final String KEY_STORAGE_ASK_ALWAYS = "storageaskalways";
    private static final String KEY_STORAGE_DOWNLOAD_LOCATION = "storagedownloadlocation";
    private static final String KEY_LAST_UPLOAD_FOLDER = "lastuploadfolder";
    private static final String KEY_LAST_CLOUD_FOLDER_HANDLE = "lastcloudfolder";
    private static final String KEY_ATTR_ONLINE = "online";
    private static final String KEY_ATTR_INTENTS = "intents";
    private static final String KEY_ATTR_ASK_SIZE_DOWNLOAD = "asksizedownload";
    private static final String KEY_ATTR_ASK_NOAPP_DOWNLOAD = "asknoappdownload";
    private static final String KEY_OFF_HANDLE = "handle";
    private static final String KEY_OFF_PATH = "path";
    private static final String KEY_OFF_NAME = "name";
    private static final String KEY_OFF_PARENT = "parentId";
    private static final String KEY_OFF_TYPE = "type";
    private static final String KEY_OFF_INCOMING = "incoming";
    private static final String KEY_OFF_HANDLE_INCOMING = "incomingHandle";
    private static final String KEY_SEC_SYNC_TIMESTAMP = "secondarySyncTimeStamp";
    private static final String KEY_SEC_VIDEO_SYNC_TIMESTAMP = "secondaryVideoSyncTimeStamp";
    private static final String KEY_STORAGE_ADVANCED_DEVICES = "storageadvanceddevices";
	private static final String KEY_ASK_SET_DOWNLOAD_LOCATION = "askSetDefaultDownloadLocation";
    private static final String KEY_PREFERRED_VIEW_LIST = "preferredviewlist";
    private static final String KEY_PREFERRED_VIEW_LIST_CAMERA = "preferredviewlistcamera";
    private static final String KEY_URI_EXTERNAL_SD_CARD = "uriexternalsdcard";
	private static final String KEY_URI_MEDIA_EXTERNAL_SD_CARD = "urimediaexternalsdcard";
    private static final String KEY_SD_CARD_URI = "sdcarduri";
    private static final String KEY_CAMERA_FOLDER_EXTERNAL_SD_CARD = "camerafolderexternalsdcard";
	private static final String KEY_MEDIA_FOLDER_EXTERNAL_SD_CARD = "mediafolderexternalsdcard";
    private static final String KEY_CONTACT_HANDLE = "handle";
    private static final String KEY_CONTACT_MAIL = "mail";
    private static final String KEY_CONTACT_NAME = "name";
    private static final String KEY_CONTACT_LAST_NAME = "lastname";
	private static final String KEY_CONTACT_NICKNAME = "nickname";
	private static final String KEY_PREFERRED_SORT_CLOUD = "preferredsortcloud";
	private static final String KEY_PREFERRED_SORT_CAMERA_UPLOAD = "preferredsortcameraupload";
	private static final String KEY_PREFERRED_SORT_OTHERS = "preferredsortothers";
	private static final String KEY_FILE_LOGGER_SDK = "filelogger";
	private static final String KEY_FILE_LOGGER_KARERE = "fileloggerkarere";
	private static final String KEY_USE_HTTPS_ONLY = "usehttpsonly";
	private static final String KEY_SHOW_COPYRIGHT = "showcopyright";
	private static final String KEY_SHOW_NOTIF_OFF = "shownotifoff";

	private static final String KEY_ACCOUNT_DETAILS_TIMESTAMP = "accountdetailstimestamp";
	private static final String KEY_PAYMENT_METHODS_TIMESTAMP = "paymentmethodsstimestamp";
	private static final String KEY_PRICING_TIMESTAMP = "pricingtimestamp";
	private static final String KEY_EXTENDED_ACCOUNT_DETAILS_TIMESTAMP = "extendedaccountdetailstimestamp";

	private static final String KEY_CHAT_HANDLE = "chathandle";
	private static final String KEY_CHAT_ITEM_NOTIFICATIONS = "chatitemnotifications";
	private static final String KEY_CHAT_ITEM_RINGTONE = "chatitemringtone";
	private static final String KEY_CHAT_ITEM_SOUND_NOTIFICATIONS = "chatitemnotificationsound";
	private static final String KEY_CHAT_ITEM_WRITTEN_TEXT = "chatitemwrittentext";
	private static final String KEY_CHAT_ITEM_EDITED_MSG_ID = "chatitemeditedmsgid";

	private static final String KEY_NONCONTACT_HANDLE = "noncontacthandle";
	private static final String KEY_NONCONTACT_FULLNAME = "noncontactfullname";
	private static final String KEY_NONCONTACT_FIRSTNAME = "noncontactfirstname";
	private static final String KEY_NONCONTACT_LASTNAME = "noncontactlastname";
	private static final String KEY_NONCONTACT_EMAIL = "noncontactemail";

	private static final String KEY_CHAT_NOTIFICATIONS_ENABLED = "chatnotifications";
	private static final String KEY_CHAT_SOUND_NOTIFICATIONS = "chatnotificationsound";
	private static final String KEY_CHAT_VIBRATION_ENABLED = "chatvibrationenabled";
	private static final String KEY_CHAT_VIDEO_QUALITY = "chatvideoQuality";

	private static final String KEY_INVALIDATE_SDK_CACHE = "invalidatesdkcache";

	private static final String KEY_TRANSFER_FILENAME = "transferfilename";
	private static final String KEY_TRANSFER_TYPE = "transfertype";
	private static final String KEY_TRANSFER_STATE = "transferstate";
	private static final String KEY_TRANSFER_SIZE = "transfersize";
	private static final String KEY_TRANSFER_HANDLE = "transferhandle";
	private static final String KEY_TRANSFER_PATH = "transferpath";
	private static final String KEY_TRANSFER_OFFLINE = "transferoffline";
	private static final String KEY_TRANSFER_TIMESTAMP = "transfertimestamp";
	private static final String KEY_TRANSFER_ERROR = "transfererror";
	private static final String KEY_TRANSFER_ORIGINAL_PATH = "transferoriginalpath";
	private static final String KEY_TRANSFER_PARENT_HANDLE = "transferparenthandle";
	public static final int MAX_TRANSFERS = 100;

	private static final String KEY_FIRST_LOGIN_CHAT = "firstloginchat";
	private static final String KEY_SMALL_GRID_CAMERA = "smallgridcamera";
    private static final String KEY_AUTO_PLAY = "autoplay";

	private static final String KEY_ID_CHAT = "idchat";
	private static final String KEY_MSG_TIMESTAMP = "timestamp";
	private static final String KEY_ID_TEMP_KARERE = "idtempkarere";
	private static final String KEY_STATE = "state";

	private static final String KEY_ID_PENDING_MSG = "idpendingmsg";
	private static final String KEY_ID_NODE = "idnode";

	private static final String KEY_FILE_PATH = "filepath";
	private static final String KEY_FILE_NAME = "filename";
	private static final String KEY_FILE_FINGERPRINT = "filefingerprint";
	private static final String KEY_NODE_HANDLE = "nodehandle";

	//columns for table sync records
    private static final String KEY_SYNC_FILEPATH_ORI = "sync_filepath_origin";
    private static final String KEY_SYNC_FILEPATH_NEW = "sync_filepath_new";
    private static final String KEY_SYNC_FP_ORI = "sync_fingerprint_origin";
    private static final String KEY_SYNC_FP_NEW = "sync_fingerprint_new";
    private static final String KEY_SYNC_TIMESTAMP = "sync_timestamp";
    private static final String KEY_SYNC_STATE = "sync_state";
    private static final String KEY_SYNC_FILENAME = "sync_filename";
    private static final String KEY_SYNC_HANDLE = "sync_handle";
    private static final String KEY_SYNC_COPYONLY = "sync_copyonly";
    private static final String KEY_SYNC_SECONDARY = "sync_secondary";
    private static final String KEY_SYNC_TYPE = "sync_type";
    private static final String KEY_SYNC_LONGITUDE = "sync_longitude";
    private static final String KEY_SYNC_LATITUDE = "sync_latitude";
    private static final String CREATE_SYNC_RECORDS_TABLE = "CREATE TABLE IF NOT EXISTS " + TABLE_SYNC_RECORDS + "("
            + KEY_ID + " INTEGER PRIMARY KEY, "
            + KEY_SYNC_FILEPATH_ORI + " TEXT,"
            + KEY_SYNC_FILEPATH_NEW + " TEXT,"
            + KEY_SYNC_FP_ORI + " TEXT,"
            + KEY_SYNC_FP_NEW + " TEXT,"
            + KEY_SYNC_TIMESTAMP + " TEXT,"
            + KEY_SYNC_FILENAME + " TEXT,"
            + KEY_SYNC_LONGITUDE + " TEXT,"
            + KEY_SYNC_LATITUDE + " TEXT,"
            + KEY_SYNC_STATE + " INTEGER,"
            + KEY_SYNC_TYPE + " INTEGER,"
            + KEY_SYNC_HANDLE + " TEXT,"
            + KEY_SYNC_COPYONLY + " BOOLEAN,"
            + KEY_SYNC_SECONDARY + " BOOLEAN"+ ")";

	private static final String KEY_LAST_PUBLIC_HANDLE = "lastpublichandle";
	private static final String KEY_LAST_PUBLIC_HANDLE_TIMESTAMP = "lastpublichandletimestamp";
	private static final String KEY_LAST_PUBLIC_HANDLE_TYPE = "lastpublichandletype";
	private static final String KEY_STORAGE_STATE = "storagestate";
	private static final String KEY_MY_CHAT_FILES_FOLDER_HANDLE = "mychatfilesfolderhandle";
	private static final String KEY_TRANSFER_QUEUE_STATUS = "transferqueuestatus";

	private static final String KEY_PENDING_MSG_ID_CHAT = "idchat";
	private static final String KEY_PENDING_MSG_TIMESTAMP = "timestamp";
	private static final String KEY_PENDING_MSG_TEMP_KARERE = "idtempkarere";
	private static final String KEY_PENDING_MSG_FILE_PATH = "filePath";
	private static final String KEY_PENDING_MSG_NAME = "filename";
	private static final String KEY_PENDING_MSG_NODE_HANDLE = "nodehandle";
	private static final String KEY_PENDING_MSG_FINGERPRINT = "filefingerprint";
	private static final String KEY_PENDING_MSG_TRANSFER_TAG = "transfertag";
	private static final String KEY_PENDING_MSG_STATE = "state";

	private static final String KEY_MEGA_CONTACTS_ID = "userid";
	private static final String KEY_MEGA_CONTACTS_HANDLE = "handle";
	private static final String KEY_MEGA_CONTACTS_LOCAL_NAME = "localname";
	private static final String KEY_MEGA_CONTACTS_EMAIL = "email";
	private static final String KEY_MEGA_CONTACTS_PHONE_NUMBER = "phonenumber";
    private static final String CREATE_MEGA_CONTACTS_TABLE = "CREATE TABLE IF NOT EXISTS " + TABLE_MEGA_CONTACTS + "("
            + KEY_ID + " INTEGER PRIMARY KEY, "
            + KEY_MEGA_CONTACTS_ID + " TEXT,"
            + KEY_MEGA_CONTACTS_HANDLE + " TEXT,"
            + KEY_MEGA_CONTACTS_LOCAL_NAME + " TEXT,"
            + KEY_MEGA_CONTACTS_EMAIL + " TEXT,"
            + KEY_MEGA_CONTACTS_PHONE_NUMBER + " TEXT)";

	private static final String KEY_SD_TRANSFERS_TAG = "sdtransfertag";
	private static final String KEY_SD_TRANSFERS_NAME = "sdtransfername";
	private static final String KEY_SD_TRANSFERS_SIZE = "sdtransfersize";
	private static final String KEY_SD_TRANSFERS_HANDLE = "sdtransferhandle";
	private static final String KEY_SD_TRANSFERS_APP_DATA = "sdtransferappdata";
    private static final String KEY_SD_TRANSFERS_PATH = "sdtransferpath";
	private static final String CREATE_SD_TRANSFERS_TABLE = "CREATE TABLE IF NOT EXISTS "
			+ TABLE_SD_TRANSFERS + "("
			+ KEY_ID + " INTEGER PRIMARY KEY, " 	//0
			+ KEY_SD_TRANSFERS_TAG + " INTEGER, "	//1
			+ KEY_SD_TRANSFERS_NAME + " TEXT, "		//2
			+ KEY_SD_TRANSFERS_SIZE + " TEXT, "		//3
			+ KEY_SD_TRANSFERS_HANDLE + " TEXT, "	//4
			+ KEY_SD_TRANSFERS_PATH + " TEXT, "		//5
			+ KEY_SD_TRANSFERS_APP_DATA + " TEXT)";	//6

    public static final String KEY_BACKUP_ID = "backup_id";
    public static final String KEY_BACKUP_TYPE = "backup_type";
    public static final String KEY_BACKUP_TARGET_NODE = "target_node";
    public static final String KEY_BACKUP_LOCAL_FOLDER = "local_folder";
    public static final String KEY_BACKUP_NAME = "backup_name";
    public static final String KEY_BACKUP_STATE = "state";
    public static final String KEY_BACKUP_SUB_STATE = "sub_state";
    public static final String KEY_BACKUP_EXTRA_DATA = "extra_data";
    public static final String KEY_BACKUP_START_TIME = "start_timestamp";
    public static final String KEY_BACKUP_LAST_TIME = "last_sync_timestamp";
    public static final String KEY_BACKUP_TARGET_NODE_PATH = "target_folder_path";
    public static final String KEY_BACKUP_EX = "exclude_subolders";
    public static final String KEY_BACKUP_DEL = "delete_empty_subolders";
    public static final String KEY_BACKUP_OUTDATED = "outdated";

    private static final String CREATE_BACKUP_TABLE = "CREATE TABLE IF NOT EXISTS " + TABLE_BACKUPS + "("
            + KEY_ID + " INTEGER PRIMARY KEY, "
            + KEY_BACKUP_ID + " TEXT, "
            + KEY_BACKUP_TYPE + " INTEGER,"
            + KEY_BACKUP_TARGET_NODE + " TEXT,"
            + KEY_BACKUP_LOCAL_FOLDER + " TEXT,"
            + KEY_BACKUP_NAME + " TEXT,"
            + KEY_BACKUP_STATE + " INTEGER,"
            + KEY_BACKUP_SUB_STATE + " INTEGER,"
            + KEY_BACKUP_EXTRA_DATA + " TEXT,"
            + KEY_BACKUP_START_TIME + " TEXT,"
            + KEY_BACKUP_LAST_TIME + " TEXT,"
            + KEY_BACKUP_TARGET_NODE_PATH + " TEXT,"
            + KEY_BACKUP_EX + " BOOLEAN,"
            + KEY_BACKUP_DEL + " BOOLEAN,"
            + KEY_BACKUP_OUTDATED + " BOOLEAN)";

    private static final int OLD_VIDEO_QUALITY_ORIGINAL = 0;

    private static DatabaseHandler instance;

    private SQLiteDatabase db;

    public static synchronized DatabaseHandler getDbHandler(Context context){

        logDebug("getDbHandler");

    	if (instance == null){
            logDebug("INSTANCE IS NULL");
    		instance = new DatabaseHandler(context);
    	}

    	return instance;
    }

	public DatabaseHandler(Context context) {
        super(context, DATABASE_NAME, null, DATABASE_VERSION);
        db = this.getWritableDatabase();
    }

	@Override
	public void onCreate(SQLiteDatabase db) {

        logDebug("onCreate");
        String CREATE_OFFLINE_TABLE = "CREATE TABLE IF NOT EXISTS " + TABLE_OFFLINE + "("
        		+ KEY_ID + " INTEGER PRIMARY KEY, " + KEY_OFF_HANDLE + " TEXT," + KEY_OFF_PATH + " TEXT," + KEY_OFF_NAME + " TEXT," +
        		KEY_OFF_PARENT + " INTEGER," + KEY_OFF_TYPE + " INTEGER, " + KEY_OFF_INCOMING + " INTEGER, " + KEY_OFF_HANDLE_INCOMING + " INTEGER "+")";
        db.execSQL(CREATE_OFFLINE_TABLE);

		String CREATE_CREDENTIALS_TABLE = "CREATE TABLE IF NOT EXISTS " + TABLE_CREDENTIALS + "("
                + KEY_ID + " INTEGER PRIMARY KEY," + KEY_EMAIL + " TEXT, "
                + KEY_SESSION + " TEXT, " + KEY_FIRST_NAME + " TEXT, " +  KEY_LAST_NAME + " TEXT, " + KEY_MY_HANDLE + " TEXT" + ")";
        db.execSQL(CREATE_CREDENTIALS_TABLE);

        String CREATE_PREFERENCES_TABLE = "CREATE TABLE IF NOT EXISTS " + TABLE_PREFERENCES + "("
                + KEY_ID + " INTEGER PRIMARY KEY,"                  															//0
                + KEY_FIRST_LOGIN + " BOOLEAN, "                    															//1
                + KEY_CAM_SYNC_ENABLED + " BOOLEAN, "               															//2
                + KEY_CAM_SYNC_HANDLE + " TEXT, "                   															//3
                + KEY_CAM_SYNC_LOCAL_PATH + " TEXT, "               															//4
                + KEY_CAM_SYNC_WIFI + " BOOLEAN, "                  															//5
                + KEY_CAM_SYNC_FILE_UPLOAD + " TEXT, "              															//6
                + KEY_PASSCODE_LOCK_ENABLED + " TEXT, "               														    //7
                + KEY_PASSCODE_LOCK_CODE + " TEXT, "                   														    //8
                + KEY_STORAGE_ASK_ALWAYS + " TEXT, "                															//9
                + KEY_STORAGE_DOWNLOAD_LOCATION + " TEXT, "         															//10
                + KEY_CAM_SYNC_TIMESTAMP + " TEXT, "                															//11
                + KEY_CAM_SYNC_CHARGING + " BOOLEAN, "              															//12
                + KEY_LAST_UPLOAD_FOLDER + " TEXT, "                															//13
                + KEY_LAST_CLOUD_FOLDER_HANDLE + " TEXT, "          															//14
                + KEY_SEC_FOLDER_ENABLED + " TEXT, "                															//15
                + KEY_SEC_FOLDER_LOCAL_PATH + " TEXT, "             															//16
                + KEY_SEC_FOLDER_HANDLE + " TEXT, "                 															//17
                + KEY_SEC_SYNC_TIMESTAMP + " TEXT, "                															//18
                + KEY_KEEP_FILE_NAMES + " BOOLEAN, "                															//19
                + KEY_STORAGE_ADVANCED_DEVICES + " BOOLEAN, "       															//20
                + KEY_PREFERRED_VIEW_LIST + " BOOLEAN, "            															//21
                + KEY_PREFERRED_VIEW_LIST_CAMERA + " BOOLEAN, "     															//22
                + KEY_URI_EXTERNAL_SD_CARD + " TEXT, "              															//23
                + KEY_CAMERA_FOLDER_EXTERNAL_SD_CARD + " BOOLEAN, " 															//24
                + KEY_PASSCODE_LOCK_TYPE + " TEXT, "                  														    //25
                + KEY_PREFERRED_SORT_CLOUD + " TEXT, "              															//26
                + KEY_PREFERRED_SORT_OTHERS + " TEXT,"              															//27
                + KEY_FIRST_LOGIN_CHAT + " BOOLEAN, "               															//28
                + KEY_SMALL_GRID_CAMERA + " BOOLEAN,"               															//29
                + KEY_AUTO_PLAY + " BOOLEAN,"                       															//30
                + KEY_UPLOAD_VIDEO_QUALITY + " TEXT DEFAULT '" + encrypt(String.valueOf(VIDEO_QUALITY_MEDIUM))+ "',"			//31
                + KEY_CONVERSION_ON_CHARGING + " BOOLEAN,"          															//32
                + KEY_CHARGING_ON_SIZE + " TEXT,"                   															//33
                + KEY_SHOULD_CLEAR_CAMSYNC_RECORDS + " TEXT,"       															//34
                + KEY_CAM_VIDEO_SYNC_TIMESTAMP + " TEXT,"           															//35
                + KEY_SEC_VIDEO_SYNC_TIMESTAMP + " TEXT,"           															//36
                + KEY_REMOVE_GPS + " TEXT,"                         															//37
                + KEY_SHOW_INVITE_BANNER + " TEXT,"                 															//38
                + KEY_PREFERRED_SORT_CAMERA_UPLOAD + " TEXT,"       															//39
				+ KEY_SD_CARD_URI + " TEXT,"                        															//40
                + KEY_ASK_FOR_DISPLAY_OVER  + " TEXT,"																			//41
				+ KEY_ASK_SET_DOWNLOAD_LOCATION + " BOOLEAN,"																	//42
				+ KEY_URI_MEDIA_EXTERNAL_SD_CARD + " TEXT,"																		//43
				+ KEY_MEDIA_FOLDER_EXTERNAL_SD_CARD + " BOOLEAN," 																//44
				+ KEY_PASSCODE_LOCK_REQUIRE_TIME + " TEXT DEFAULT '" + encrypt("" + (REQUIRE_PASSCODE_INVALID)) + "')";	//45

        db.execSQL(CREATE_PREFERENCES_TABLE);

		String CREATE_ATTRIBUTES_TABLE = "CREATE TABLE IF NOT EXISTS " + TABLE_ATTRIBUTES + "("
				+ KEY_ID + " INTEGER PRIMARY KEY, "                                                                                         //0
				+ KEY_ATTR_ONLINE + " TEXT, "                                                                                               //1
				+ KEY_ATTR_INTENTS + " TEXT, "                                                                                              //2
				+ KEY_ATTR_ASK_SIZE_DOWNLOAD + " BOOLEAN, "                                                                                 //3
				+ KEY_ATTR_ASK_NOAPP_DOWNLOAD + " BOOLEAN, "                                                                                //4
				+ KEY_FILE_LOGGER_SDK + " TEXT, "                                                                                           //5
				+ KEY_ACCOUNT_DETAILS_TIMESTAMP + " TEXT, "                                                                                 //6
				+ KEY_PAYMENT_METHODS_TIMESTAMP + " TEXT, "                                                                                 //7
				+ KEY_PRICING_TIMESTAMP + " TEXT, "                                                                                         //8
				+ KEY_EXTENDED_ACCOUNT_DETAILS_TIMESTAMP + " TEXT, "                                                                        //9
				+ KEY_INVALIDATE_SDK_CACHE + " TEXT, "                                                                                      //10
				+ KEY_FILE_LOGGER_KARERE + " TEXT, "                                                                                        //11
				+ KEY_USE_HTTPS_ONLY + " TEXT, "                                                                                            //12
				+ KEY_SHOW_COPYRIGHT + " TEXT, "                                                                                            //13
				+ KEY_SHOW_NOTIF_OFF + " TEXT, "                                                                                            //14
				+ KEY_LAST_PUBLIC_HANDLE + " TEXT, "                                                                                        //15
				+ KEY_LAST_PUBLIC_HANDLE_TIMESTAMP + " TEXT, "                                                                              //16
				+ KEY_STORAGE_STATE + " INTEGER DEFAULT '" + encrypt(String.valueOf(MegaApiJava.STORAGE_STATE_UNKNOWN)) + "',"              //17
				+ KEY_LAST_PUBLIC_HANDLE_TYPE + " INTEGER DEFAULT '" + encrypt(String.valueOf(MegaApiJava.AFFILIATE_TYPE_INVALID)) + "', "  //18
				+ KEY_MY_CHAT_FILES_FOLDER_HANDLE + " TEXT DEFAULT '" + encrypt(String.valueOf(MegaApiJava.INVALID_HANDLE)) + "', " 		//19
				+ KEY_TRANSFER_QUEUE_STATUS + " BOOLEAN DEFAULT '" + encrypt("false") + "'"                                          //20 - True if the queue is paused, false otherwise
				+ ")";
		db.execSQL(CREATE_ATTRIBUTES_TABLE);

        String CREATE_CONTACTS_TABLE = "CREATE TABLE IF NOT EXISTS " + TABLE_CONTACTS + "("
        		+ KEY_ID + " INTEGER PRIMARY KEY, "
				+ KEY_CONTACT_HANDLE + " TEXT, "
				+ KEY_CONTACT_MAIL + " TEXT, "
				+ KEY_CONTACT_NAME+ " TEXT, "
				+ KEY_CONTACT_LAST_NAME+ " TEXT, "
				+ KEY_CONTACT_NICKNAME+ " TEXT"+")";
        db.execSQL(CREATE_CONTACTS_TABLE);

		String CREATE_CHAT_ITEM_TABLE = "CREATE TABLE IF NOT EXISTS " + TABLE_CHAT_ITEMS + "("
				+ KEY_ID + " INTEGER PRIMARY KEY, " + KEY_CHAT_HANDLE + " TEXT, " + KEY_CHAT_ITEM_NOTIFICATIONS + " BOOLEAN, " +
				KEY_CHAT_ITEM_RINGTONE+ " TEXT, "+KEY_CHAT_ITEM_SOUND_NOTIFICATIONS+ " TEXT, "+KEY_CHAT_ITEM_WRITTEN_TEXT+ " TEXT, " +
				KEY_CHAT_ITEM_EDITED_MSG_ID + " TEXT"+")";
		db.execSQL(CREATE_CHAT_ITEM_TABLE);

		String CREATE_NONCONTACT_TABLE = "CREATE TABLE IF NOT EXISTS " + TABLE_NON_CONTACTS + "("
				+ KEY_ID + " INTEGER PRIMARY KEY, " + KEY_NONCONTACT_HANDLE + " TEXT, " + KEY_NONCONTACT_FULLNAME + " TEXT, " +
				KEY_NONCONTACT_FIRSTNAME+ " TEXT, "+KEY_NONCONTACT_LASTNAME+ " TEXT, "+ KEY_NONCONTACT_EMAIL + " TEXT"+")";
		db.execSQL(CREATE_NONCONTACT_TABLE);

		String CREATE_CHAT_TABLE = "CREATE TABLE IF NOT EXISTS " + TABLE_CHAT_SETTINGS + "("
				+ KEY_ID + " INTEGER PRIMARY KEY, " 																//0
				+ KEY_CHAT_NOTIFICATIONS_ENABLED + " BOOLEAN, " 													//1
				+ KEY_CHAT_SOUND_NOTIFICATIONS + " TEXT, "															//2
				+ KEY_CHAT_VIBRATION_ENABLED + " BOOLEAN, " 														//3
				+ KEY_CHAT_VIDEO_QUALITY + " TEXT DEFAULT '"  + encrypt(String.valueOf(VIDEO_QUALITY_MEDIUM)) + "'"	//4
				+ ")";
		db.execSQL(CREATE_CHAT_TABLE);

		String CREATE_COMPLETED_TRANSFER_TABLE = "CREATE TABLE IF NOT EXISTS " + TABLE_COMPLETED_TRANSFERS + "("
				+ KEY_ID + " INTEGER PRIMARY KEY, "						//0
				+ KEY_TRANSFER_FILENAME + " TEXT, "						//1
				+ KEY_TRANSFER_TYPE + " TEXT, "							//2
				+ KEY_TRANSFER_STATE + " TEXT, "						//3
				+ KEY_TRANSFER_SIZE + " TEXT, "							//4
				+ KEY_TRANSFER_HANDLE + " TEXT, "						//5
				+ KEY_TRANSFER_PATH + " TEXT, "							//6
				+ KEY_TRANSFER_OFFLINE + " BOOLEAN, "					//7
				+ KEY_TRANSFER_TIMESTAMP + " TEXT, "					//8
				+ KEY_TRANSFER_ERROR + " TEXT, "						//9
				+ KEY_TRANSFER_ORIGINAL_PATH + " TEXT, "				//10
				+ KEY_TRANSFER_PARENT_HANDLE + " TEXT"					//11
				+ ")";
		db.execSQL(CREATE_COMPLETED_TRANSFER_TABLE);

		String CREATE_EPHEMERAL = "CREATE TABLE IF NOT EXISTS " + TABLE_EPHEMERAL + "("
				+ KEY_ID + " INTEGER PRIMARY KEY, " +  KEY_EMAIL + " TEXT, "
				+ KEY_PASSWORD + " TEXT, " + KEY_SESSION + " TEXT, " +  KEY_FIRST_NAME + " TEXT, " + KEY_LAST_NAME + " TEXT" + ")";
		db.execSQL(CREATE_EPHEMERAL);

		String CREATE_PENDING_MSG_TABLE = "CREATE TABLE IF NOT EXISTS " + TABLE_PENDING_MSG + "("
				+ KEY_ID + " INTEGER PRIMARY KEY," + KEY_ID_CHAT + " TEXT, " + KEY_MSG_TIMESTAMP + " TEXT, " +KEY_ID_TEMP_KARERE + " TEXT, " + KEY_STATE + " INTEGER" +")";
		db.execSQL(CREATE_PENDING_MSG_TABLE);

		String CREATE_MSG_NODE_TABLE = "CREATE TABLE IF NOT EXISTS " + TABLE_MSG_NODES + "("
				+ KEY_ID + " INTEGER PRIMARY KEY," + KEY_ID_PENDING_MSG+ " INTEGER, " + KEY_ID_NODE + " INTEGER" + ")";
		db.execSQL(CREATE_MSG_NODE_TABLE);

		String CREATE_NODE_ATTACHMENTS_TABLE = "CREATE TABLE IF NOT EXISTS " + TABLE_NODE_ATTACHMENTS + "("
				+ KEY_ID + " INTEGER PRIMARY KEY," + KEY_FILE_PATH + " TEXT, " + KEY_FILE_NAME + " TEXT, " + KEY_FILE_FINGERPRINT + " TEXT, " + KEY_NODE_HANDLE + " TEXT" + ")";
		db.execSQL(CREATE_NODE_ATTACHMENTS_TABLE);

		String CREATE_NEW_PENDING_MSG_TABLE = "CREATE TABLE IF NOT EXISTS " + TABLE_PENDING_MSG_SINGLE + "("
				+ KEY_ID + " INTEGER PRIMARY KEY," + KEY_PENDING_MSG_ID_CHAT + " TEXT, " + KEY_PENDING_MSG_TIMESTAMP + " TEXT, " +KEY_PENDING_MSG_TEMP_KARERE + " TEXT, " + KEY_PENDING_MSG_FILE_PATH + " TEXT, " + KEY_PENDING_MSG_NAME + " TEXT, " +KEY_PENDING_MSG_NODE_HANDLE + " TEXT, " +KEY_PENDING_MSG_FINGERPRINT + " TEXT, " + KEY_PENDING_MSG_TRANSFER_TAG + " INTEGER, " + KEY_PENDING_MSG_STATE + " INTEGER" +")";
		db.execSQL(CREATE_NEW_PENDING_MSG_TABLE);

        db.execSQL(CREATE_SYNC_RECORDS_TABLE);

        db.execSQL(CREATE_MEGA_CONTACTS_TABLE);

        db.execSQL(CREATE_SD_TRANSFERS_TABLE);

        db.execSQL(CREATE_BACKUP_TABLE);
	}

	@Override
	public void onUpgrade(SQLiteDatabase db, int oldVersion, int newVersion) {
        logInfo("Database upgraded from " + oldVersion + " to " + newVersion);

        boolean chatSettingsAlreadyUpdated = false;
        boolean attributesAlreadyUpdated = false;
        boolean preferencesAlreadyUpdated = false;

		if (oldVersion <= 7){
			db.execSQL("ALTER TABLE " + TABLE_PREFERENCES + " ADD COLUMN " + KEY_CAM_SYNC_CHARGING + " BOOLEAN;");
			db.execSQL("UPDATE " + TABLE_PREFERENCES + " SET " + KEY_CAM_SYNC_CHARGING + " = '" + encrypt("false") + "';");
			db.execSQL("ALTER TABLE " + TABLE_OFFLINE + " ADD COLUMN " + KEY_OFF_INCOMING + " INTEGER;");
			db.execSQL("ALTER TABLE " + TABLE_OFFLINE + " ADD COLUMN " + KEY_OFF_HANDLE_INCOMING + " INTEGER;");
			db.execSQL("UPDATE " + TABLE_OFFLINE + " SET " + KEY_OFF_INCOMING + " = '0';");
		}

		if (oldVersion <=8){
			db.execSQL("ALTER TABLE " + TABLE_PREFERENCES + " ADD COLUMN " + KEY_LAST_UPLOAD_FOLDER + " TEXT;");
			db.execSQL("UPDATE " + TABLE_PREFERENCES + " SET " + KEY_LAST_UPLOAD_FOLDER + " = '" + encrypt("") + "';");
		}

		if (oldVersion <=9){
			db.execSQL("ALTER TABLE " + TABLE_PREFERENCES + " ADD COLUMN " + KEY_LAST_CLOUD_FOLDER_HANDLE + " TEXT;");
			db.execSQL("UPDATE " + TABLE_PREFERENCES + " SET " + KEY_LAST_CLOUD_FOLDER_HANDLE + " = '" + encrypt("") + "';");
		}

		if (oldVersion <=12){
			db.execSQL("ALTER TABLE " + TABLE_PREFERENCES + " ADD COLUMN " + KEY_SEC_FOLDER_ENABLED + " TEXT;");
			db.execSQL("ALTER TABLE " + TABLE_PREFERENCES + " ADD COLUMN " + KEY_SEC_FOLDER_LOCAL_PATH + " TEXT;");
			db.execSQL("ALTER TABLE " + TABLE_PREFERENCES + " ADD COLUMN " + KEY_SEC_FOLDER_HANDLE + " TEXT;");
			db.execSQL("ALTER TABLE " + TABLE_PREFERENCES + " ADD COLUMN " + KEY_SEC_SYNC_TIMESTAMP + " TEXT;");
			db.execSQL("ALTER TABLE " + TABLE_PREFERENCES + " ADD COLUMN " + KEY_KEEP_FILE_NAMES + " TEXT;");
			db.execSQL("UPDATE " + TABLE_PREFERENCES + " SET " + KEY_SEC_FOLDER_ENABLED + " = '" + encrypt("false") + "';");
			db.execSQL("UPDATE " + TABLE_PREFERENCES + " SET " + KEY_SEC_FOLDER_LOCAL_PATH + " = '" + encrypt("-1") + "';");
			db.execSQL("UPDATE " + TABLE_PREFERENCES + " SET " + KEY_SEC_FOLDER_HANDLE + " = '" + encrypt("-1") + "';");
			db.execSQL("UPDATE " + TABLE_PREFERENCES + " SET " + KEY_SEC_SYNC_TIMESTAMP + " = '" + encrypt("0") + "';");
			db.execSQL("UPDATE " + TABLE_PREFERENCES + " SET " + KEY_KEEP_FILE_NAMES + " = '" + encrypt("false") + "';");
		}

		if (oldVersion <=13){
			db.execSQL("ALTER TABLE " + TABLE_PREFERENCES + " ADD COLUMN " + KEY_STORAGE_ADVANCED_DEVICES + " BOOLEAN;");
			db.execSQL("UPDATE " + TABLE_PREFERENCES + " SET " + KEY_STORAGE_ADVANCED_DEVICES + " = '" + encrypt("false") + "';");
		}

		if (oldVersion <=14){
			db.execSQL("ALTER TABLE " + TABLE_ATTRIBUTES + " ADD COLUMN " + KEY_ATTR_INTENTS + " TEXT;");
			db.execSQL("UPDATE " + TABLE_ATTRIBUTES + " SET " + KEY_ATTR_INTENTS + " = '" + encrypt("0") + "';");
		}

		if (oldVersion <=15){
			db.execSQL("ALTER TABLE " + TABLE_PREFERENCES + " ADD COLUMN " + KEY_PREFERRED_VIEW_LIST + " BOOLEAN;");
			db.execSQL("UPDATE " + TABLE_PREFERENCES + " SET " + KEY_PREFERRED_VIEW_LIST + " = '" + encrypt("true") + "';");
			db.execSQL("ALTER TABLE " + TABLE_PREFERENCES + " ADD COLUMN " + KEY_PREFERRED_VIEW_LIST_CAMERA + " BOOLEAN;");
			db.execSQL("UPDATE " + TABLE_PREFERENCES + " SET " + KEY_PREFERRED_VIEW_LIST_CAMERA + " = '" + encrypt("false") + "';");
		}

		if (oldVersion <=16){
			db.execSQL("ALTER TABLE " + TABLE_ATTRIBUTES + " ADD COLUMN " + KEY_ATTR_ASK_SIZE_DOWNLOAD + " BOOLEAN;");
			db.execSQL("UPDATE " + TABLE_ATTRIBUTES + " SET " + KEY_ATTR_ASK_SIZE_DOWNLOAD + " = '" + encrypt("true") + "';");
			db.execSQL("ALTER TABLE " + TABLE_ATTRIBUTES + " ADD COLUMN " + KEY_ATTR_ASK_NOAPP_DOWNLOAD + " BOOLEAN;");
			db.execSQL("UPDATE " + TABLE_ATTRIBUTES + " SET " + KEY_ATTR_ASK_NOAPP_DOWNLOAD + " = '" + encrypt("true") + "';");

			db.execSQL("ALTER TABLE " + TABLE_PREFERENCES + " ADD COLUMN " + KEY_URI_EXTERNAL_SD_CARD + " TEXT;");
			db.execSQL("UPDATE " + TABLE_PREFERENCES + " SET " + KEY_URI_EXTERNAL_SD_CARD + " = '" + encrypt("") + "';");
			db.execSQL("ALTER TABLE " + TABLE_PREFERENCES + " ADD COLUMN " + KEY_CAMERA_FOLDER_EXTERNAL_SD_CARD + " BOOLEAN;");
			db.execSQL("UPDATE " + TABLE_PREFERENCES + " SET " + KEY_CAMERA_FOLDER_EXTERNAL_SD_CARD + " = '" + encrypt("false") + "';");
		}

		if (oldVersion <=17){
			String CREATE_CONTACTS_TABLE = "CREATE TABLE IF NOT EXISTS " + TABLE_CONTACTS + "("
	        		+ KEY_ID + " INTEGER PRIMARY KEY, " + KEY_CONTACT_HANDLE + " TEXT, " + KEY_CONTACT_MAIL + " TEXT, " +
	        		KEY_CONTACT_NAME+ " TEXT, " + KEY_CONTACT_LAST_NAME + " TEXT"+")";
	        db.execSQL(CREATE_CONTACTS_TABLE);
		}

		if(oldVersion <= 18){
			//Changes to encrypt the Offline table
			ArrayList<MegaOffline> offlinesOld = this.getOfflineFilesOld(db);

            logDebug("Clear the table offline");
			this.clearOffline(db);

			for(int i=0; i<offlinesOld.size();i++){
				MegaOffline offline = offlinesOld.get(i);

				if(offline.getType()==null||offline.getType().equals("0")||offline.getType().equals("1")){
                    logDebug("Not encrypted: " + offline.getName());
					this.setOfflineFile(offline, db);	//using the method that encrypts
				}
				else{
                    logDebug("Encrypted: " + offline.getName());
					this.setOfflineFileOld(offline, db);	//using the OLD method that doesn't encrypt
				}
			}
		}

		if(oldVersion <= 19){

			db.execSQL("ALTER TABLE " + TABLE_PREFERENCES + " ADD COLUMN " + KEY_PASSCODE_LOCK_TYPE + " TEXT;");

			if(isPasscodeLockEnabled(db)){
                logDebug("PIN enabled!");
				db.execSQL("UPDATE " + TABLE_PREFERENCES + " SET " + KEY_PASSCODE_LOCK_TYPE + " = '" + encrypt(PIN_4) + "';");
			}
			else{
                logDebug("PIN NOT enabled!");
				db.execSQL("UPDATE " + TABLE_PREFERENCES + " SET " + KEY_PASSCODE_LOCK_TYPE + " = '" + encrypt("") + "';");
			}
		}

		if(oldVersion <= 20){
			db.execSQL("ALTER TABLE " + TABLE_PREFERENCES + " ADD COLUMN " + KEY_PREFERRED_SORT_CLOUD + " TEXT;");
			db.execSQL("ALTER TABLE " + TABLE_PREFERENCES + " ADD COLUMN " + KEY_PREFERRED_SORT_OTHERS + " TEXT;");
			db.execSQL("UPDATE " + TABLE_PREFERENCES + " SET " + KEY_PREFERRED_SORT_CLOUD + " = '" + encrypt(String.valueOf(MegaApiJava.ORDER_DEFAULT_ASC)) + "';");
			db.execSQL("UPDATE " + TABLE_PREFERENCES + " SET " + KEY_PREFERRED_SORT_OTHERS + " = '" + encrypt(String.valueOf(MegaApiJava.ORDER_DEFAULT_ASC)) + "';");

			db.execSQL("ALTER TABLE " + TABLE_ATTRIBUTES + " ADD COLUMN " + KEY_FILE_LOGGER_SDK + " TEXT;");
			db.execSQL("UPDATE " + TABLE_ATTRIBUTES + " SET " + KEY_FILE_LOGGER_SDK + " = '" + encrypt("false") + "';");
		}

		if(oldVersion <= 21){
			db.execSQL("ALTER TABLE " + TABLE_ATTRIBUTES + " ADD COLUMN " + KEY_ACCOUNT_DETAILS_TIMESTAMP + " TEXT;");
			db.execSQL("UPDATE " + TABLE_ATTRIBUTES + " SET " + KEY_ACCOUNT_DETAILS_TIMESTAMP + " = '" + encrypt("") + "';");

			db.execSQL("ALTER TABLE " + TABLE_ATTRIBUTES + " ADD COLUMN " + KEY_PAYMENT_METHODS_TIMESTAMP + " TEXT;");
			db.execSQL("UPDATE " + TABLE_ATTRIBUTES + " SET " + KEY_PAYMENT_METHODS_TIMESTAMP + " = '" + encrypt("") + "';");

			db.execSQL("ALTER TABLE " + TABLE_ATTRIBUTES + " ADD COLUMN " + KEY_PRICING_TIMESTAMP + " TEXT;");
			db.execSQL("UPDATE " + TABLE_ATTRIBUTES + " SET " + KEY_PRICING_TIMESTAMP + " = '" + encrypt("") + "';");

			db.execSQL("ALTER TABLE " + TABLE_ATTRIBUTES + " ADD COLUMN " + KEY_EXTENDED_ACCOUNT_DETAILS_TIMESTAMP + " TEXT;");
			db.execSQL("UPDATE " + TABLE_ATTRIBUTES + " SET " + KEY_EXTENDED_ACCOUNT_DETAILS_TIMESTAMP + " = '" + encrypt("") + "';");
		}

		if(oldVersion <= 22) {
			String CREATE_CHAT_ITEM_TABLE = "CREATE TABLE IF NOT EXISTS " + TABLE_CHAT_ITEMS + "("
					+ KEY_ID + " INTEGER PRIMARY KEY, " + KEY_CHAT_HANDLE + " TEXT, " + KEY_CHAT_ITEM_NOTIFICATIONS + " BOOLEAN, " +
					KEY_CHAT_ITEM_RINGTONE + " TEXT, " + KEY_CHAT_ITEM_SOUND_NOTIFICATIONS + " TEXT" + ")";
			db.execSQL(CREATE_CHAT_ITEM_TABLE);

			String CREATE_NONCONTACT_TABLE = "CREATE TABLE IF NOT EXISTS " + TABLE_NON_CONTACTS + "("
					+ KEY_ID + " INTEGER PRIMARY KEY, " + KEY_NONCONTACT_HANDLE + " TEXT, " + KEY_NONCONTACT_FULLNAME + " TEXT"+")";
			db.execSQL(CREATE_NONCONTACT_TABLE);

			String CREATE_CHAT_TABLE = "CREATE TABLE IF NOT EXISTS " + TABLE_CHAT_SETTINGS + "("
					+ KEY_ID + " INTEGER PRIMARY KEY, " + KEY_CHAT_NOTIFICATIONS_ENABLED + " BOOLEAN, " +
					KEY_CHAT_SOUND_NOTIFICATIONS+ " TEXT, "+KEY_CHAT_VIBRATION_ENABLED+ " BOOLEAN"+")";
			db.execSQL(CREATE_CHAT_TABLE);
		}

		if (oldVersion <= 23){
			db.execSQL("ALTER TABLE " + TABLE_CREDENTIALS + " ADD COLUMN " + KEY_FIRST_NAME + " TEXT;");
			db.execSQL("UPDATE " + TABLE_CREDENTIALS + " SET " + KEY_FIRST_NAME + " = '" + encrypt("") + "';");

			db.execSQL("ALTER TABLE " + TABLE_CREDENTIALS + " ADD COLUMN " + KEY_LAST_NAME + " TEXT;");
			db.execSQL("UPDATE " + TABLE_CREDENTIALS + " SET " + KEY_LAST_NAME + " = '" + encrypt("") + "';");
		}

		if (oldVersion <= 25){
			db.execSQL("ALTER TABLE " + TABLE_NON_CONTACTS + " ADD COLUMN " + KEY_NONCONTACT_FIRSTNAME + " TEXT;");
			db.execSQL("UPDATE " + TABLE_NON_CONTACTS + " SET " + KEY_NONCONTACT_FIRSTNAME + " = '" + encrypt("") + "';");

			db.execSQL("ALTER TABLE " + TABLE_NON_CONTACTS + " ADD COLUMN " + KEY_NONCONTACT_LASTNAME + " TEXT;");
			db.execSQL("UPDATE " + TABLE_NON_CONTACTS + " SET " + KEY_NONCONTACT_LASTNAME + " = '" + encrypt("") + "';");

		}

		if (oldVersion <= 26){
			db.execSQL("ALTER TABLE " + TABLE_ATTRIBUTES + " ADD COLUMN " + KEY_INVALIDATE_SDK_CACHE + " TEXT;");
			db.execSQL("UPDATE " + TABLE_ATTRIBUTES + " SET " + KEY_INVALIDATE_SDK_CACHE + " = '" + encrypt("true") + "';");
		}

		if (oldVersion <= 27){
			db.execSQL("ALTER TABLE " + TABLE_NON_CONTACTS + " ADD COLUMN " + KEY_NONCONTACT_EMAIL + " TEXT;");
			db.execSQL("UPDATE " + TABLE_NON_CONTACTS + " SET " + KEY_NONCONTACT_EMAIL + " = '" + encrypt("") + "';");
		}

		if (oldVersion <= 28){
			db.execSQL("ALTER TABLE " + TABLE_CREDENTIALS + " ADD COLUMN " + KEY_MY_HANDLE + " TEXT;");
			db.execSQL("UPDATE " + TABLE_CREDENTIALS + " SET " + KEY_MY_HANDLE + " = '" + encrypt("") + "';");
		}

		if (oldVersion <= 29) {
			String CREATE_COMPLETED_TRANSFER_TABLE = "CREATE TABLE IF NOT EXISTS " + TABLE_COMPLETED_TRANSFERS + "("
					+ KEY_ID + " INTEGER PRIMARY KEY, " + KEY_TRANSFER_FILENAME + " TEXT, " + KEY_TRANSFER_TYPE + " TEXT, " +
					KEY_TRANSFER_STATE+ " TEXT, "+ KEY_TRANSFER_SIZE+ " TEXT, " + KEY_TRANSFER_HANDLE + " TEXT"+")";
			db.execSQL(CREATE_COMPLETED_TRANSFER_TABLE);

		}

		if (oldVersion <= 30){
			db.execSQL("ALTER TABLE " + TABLE_PREFERENCES + " ADD COLUMN " + KEY_FIRST_LOGIN_CHAT + " BOOLEAN;");
			db.execSQL("UPDATE " + TABLE_PREFERENCES + " SET " + KEY_FIRST_LOGIN_CHAT + " = '" + encrypt("true") + "';");
		}

		if (oldVersion <= 31){
			String CREATE_EPHEMERAL = "CREATE TABLE IF NOT EXISTS " + TABLE_EPHEMERAL + "("
					+ KEY_ID + " INTEGER PRIMARY KEY, " +  KEY_EMAIL + " TEXT, "
					+ KEY_PASSWORD + " TEXT, " + KEY_SESSION + " TEXT, " +  KEY_FIRST_NAME + " TEXT, " + KEY_LAST_NAME + " TEXT" + ")";
			db.execSQL(CREATE_EPHEMERAL);
		}

		if (oldVersion <= 32){
			String CREATE_PENDING_MSG_TABLE = "CREATE TABLE IF NOT EXISTS " + TABLE_PENDING_MSG + "("
					+ KEY_ID + " INTEGER PRIMARY KEY," + KEY_ID_CHAT + " TEXT, " + KEY_MSG_TIMESTAMP + " TEXT, " +KEY_ID_TEMP_KARERE + " TEXT, " + KEY_STATE + " INTEGER" +")";
			db.execSQL(CREATE_PENDING_MSG_TABLE);

			String CREATE_MSG_NODE_TABLE = "CREATE TABLE IF NOT EXISTS " + TABLE_MSG_NODES + "("
					+ KEY_ID + " INTEGER PRIMARY KEY," + KEY_ID_PENDING_MSG+ " INTEGER, " + KEY_ID_NODE + " INTEGER" + ")";
			db.execSQL(CREATE_MSG_NODE_TABLE);

			String CREATE_NODE_ATTACHMENTS_TABLE = "CREATE TABLE IF NOT EXISTS " + TABLE_NODE_ATTACHMENTS + "("
					+ KEY_ID + " INTEGER PRIMARY KEY," + KEY_FILE_PATH + " TEXT, " + KEY_FILE_NAME + " TEXT, " + KEY_FILE_FINGERPRINT + " TEXT, " + KEY_NODE_HANDLE + " TEXT" + ")";
			db.execSQL(CREATE_NODE_ATTACHMENTS_TABLE);
		}

		if (oldVersion <= 33){
			db.execSQL("ALTER TABLE " + TABLE_ATTRIBUTES + " ADD COLUMN " + KEY_FILE_LOGGER_KARERE + " TEXT;");
			db.execSQL("UPDATE " + TABLE_ATTRIBUTES + " SET " + KEY_FILE_LOGGER_KARERE + " = '" + encrypt("false") + "';");
		}

		if (oldVersion <= 34){
			db.execSQL("ALTER TABLE " + TABLE_ATTRIBUTES + " ADD COLUMN " + KEY_USE_HTTPS_ONLY + " TEXT;");
			db.execSQL("UPDATE " + TABLE_ATTRIBUTES + " SET " + KEY_USE_HTTPS_ONLY + " = '" + encrypt("false") + "';");
		}

		if (oldVersion <= 35){
			db.execSQL("ALTER TABLE " + TABLE_ATTRIBUTES + " ADD COLUMN " + KEY_SHOW_COPYRIGHT + " TEXT;");
			db.execSQL("UPDATE " + TABLE_ATTRIBUTES + " SET " + KEY_SHOW_COPYRIGHT + " = '" + encrypt("true") + "';");
		}

		if (oldVersion <= 37){
			db.execSQL("ALTER TABLE " + TABLE_CHAT_ITEMS + " ADD COLUMN " + KEY_CHAT_ITEM_WRITTEN_TEXT + " TEXT;");
			db.execSQL("UPDATE " + TABLE_CHAT_ITEMS + " SET " + KEY_CHAT_ITEM_WRITTEN_TEXT + " = '" + "" + "';");
		}

		if (oldVersion <= 38){
			db.execSQL("ALTER TABLE " + TABLE_ATTRIBUTES + " ADD COLUMN " + KEY_SHOW_NOTIF_OFF + " TEXT;");
			db.execSQL("UPDATE " + TABLE_ATTRIBUTES + " SET " + KEY_SHOW_NOTIF_OFF + " = '" + encrypt("true") + "';");
		}

		if (oldVersion <= 39){
			db.execSQL("ALTER TABLE " + TABLE_PREFERENCES + " ADD COLUMN " + KEY_SMALL_GRID_CAMERA + " BOOLEAN;");
			db.execSQL("UPDATE " + TABLE_PREFERENCES + " SET " + KEY_SMALL_GRID_CAMERA + " = '" + encrypt("false") + "';");
		}

		if (oldVersion <= 41){
			db.execSQL("ALTER TABLE " + TABLE_ATTRIBUTES + " ADD COLUMN " + KEY_LAST_PUBLIC_HANDLE + " TEXT;");
			db.execSQL("UPDATE " + TABLE_ATTRIBUTES + " SET " + KEY_LAST_PUBLIC_HANDLE + " = '" + encrypt("-1") + "';");
			db.execSQL("ALTER TABLE " + TABLE_ATTRIBUTES + " ADD COLUMN " + KEY_LAST_PUBLIC_HANDLE_TIMESTAMP + " TEXT;");
			db.execSQL("UPDATE " + TABLE_ATTRIBUTES + " SET " + KEY_LAST_PUBLIC_HANDLE_TIMESTAMP + " = '" + encrypt("-1") + "';");
		}

		if (oldVersion <= 42){
			String CREATE_NEW_PENDING_MSG_TABLE = "CREATE TABLE IF NOT EXISTS " + TABLE_PENDING_MSG_SINGLE + "("
					+ KEY_ID + " INTEGER PRIMARY KEY," + KEY_PENDING_MSG_ID_CHAT + " TEXT, " + KEY_PENDING_MSG_TIMESTAMP + " TEXT, " +KEY_PENDING_MSG_TEMP_KARERE + " TEXT, " + KEY_PENDING_MSG_FILE_PATH + " TEXT, " + KEY_PENDING_MSG_NAME + " TEXT, " +KEY_PENDING_MSG_NODE_HANDLE + " TEXT, " +KEY_PENDING_MSG_FINGERPRINT + " TEXT, " + KEY_PENDING_MSG_TRANSFER_TAG + " INTEGER, " + KEY_PENDING_MSG_STATE + " INTEGER" +")";

			db.execSQL(CREATE_NEW_PENDING_MSG_TABLE);
		}

        if (oldVersion <= 43){
            db.execSQL("ALTER TABLE " + TABLE_PREFERENCES + " ADD COLUMN " + KEY_AUTO_PLAY + " BOOLEAN;");
            db.execSQL("UPDATE " + TABLE_PREFERENCES + " SET " + KEY_AUTO_PLAY + " = '" + encrypt("false") + "';");
        }

		if(oldVersion <= 44) {
		    db.execSQL(CREATE_SYNC_RECORDS_TABLE);

            db.execSQL("ALTER TABLE " + TABLE_PREFERENCES + " ADD COLUMN " + KEY_UPLOAD_VIDEO_QUALITY + " TEXT;");
            db.execSQL("ALTER TABLE " + TABLE_PREFERENCES + " ADD COLUMN " + KEY_CONVERSION_ON_CHARGING + " BOOLEAN;");
            db.execSQL("ALTER TABLE " + TABLE_PREFERENCES + " ADD COLUMN " + KEY_CHARGING_ON_SIZE + " TEXT;");
            db.execSQL("ALTER TABLE " + TABLE_PREFERENCES + " ADD COLUMN " + KEY_SHOULD_CLEAR_CAMSYNC_RECORDS + " TEXT;");
            db.execSQL("ALTER TABLE " + TABLE_PREFERENCES + " ADD COLUMN " + KEY_CAM_VIDEO_SYNC_TIMESTAMP + " TEXT;");
            db.execSQL("ALTER TABLE " + TABLE_PREFERENCES + " ADD COLUMN " + KEY_SEC_VIDEO_SYNC_TIMESTAMP + " TEXT;");
		}

        if(oldVersion <= 45) {
            db.execSQL("ALTER TABLE " + TABLE_PREFERENCES + " ADD COLUMN " + KEY_REMOVE_GPS + " TEXT;");
            db.execSQL("UPDATE " + TABLE_PREFERENCES + " SET " + KEY_REMOVE_GPS + " = '" + encrypt("true") + "';");
        }

		if (oldVersion <= 46) {
			db.execSQL("ALTER TABLE " + TABLE_ATTRIBUTES + " ADD COLUMN " + KEY_STORAGE_STATE + " INTEGER;");
			db.execSQL("UPDATE " + TABLE_ATTRIBUTES + " SET " + KEY_STORAGE_STATE + " = '" + encrypt(String.valueOf(MegaApiJava.STORAGE_STATE_UNKNOWN)) + "';");
		}

        if(oldVersion <= 47) {
            db.execSQL(CREATE_MEGA_CONTACTS_TABLE);

            db.execSQL("ALTER TABLE " + TABLE_PREFERENCES + " ADD COLUMN " + KEY_SHOW_INVITE_BANNER + " TEXT;");
            db.execSQL("UPDATE " + TABLE_PREFERENCES + " SET " + KEY_SHOW_INVITE_BANNER + " = '" + encrypt("true") + "';");
        }

		if(oldVersion <= 48) {
            db.execSQL("ALTER TABLE " + TABLE_PREFERENCES + " ADD COLUMN " + KEY_PREFERRED_SORT_CAMERA_UPLOAD + " TEXT;");
            db.execSQL("UPDATE " + TABLE_PREFERENCES + " SET " + KEY_PREFERRED_SORT_CAMERA_UPLOAD + " = '" + encrypt(String.valueOf(MegaApiJava.ORDER_MODIFICATION_DESC)) + "';");
        }

        if (oldVersion <= 49) {
            db.execSQL("ALTER TABLE " + TABLE_PREFERENCES + " ADD COLUMN " + KEY_SD_CARD_URI + " TEXT;");
        }

		if (oldVersion <= 50) {
			db.execSQL("ALTER TABLE " + TABLE_PREFERENCES + " ADD COLUMN " + KEY_ASK_FOR_DISPLAY_OVER + " TEXT;");
			db.execSQL("UPDATE " + TABLE_PREFERENCES + " SET " + KEY_ASK_FOR_DISPLAY_OVER + " = '" + encrypt("true") + "';");
		}

		if (oldVersion <= 51) {
			db.execSQL("ALTER TABLE " + TABLE_ATTRIBUTES + " ADD COLUMN " + KEY_LAST_PUBLIC_HANDLE_TYPE + " INTEGER;");
			db.execSQL("UPDATE " + TABLE_ATTRIBUTES + " SET " + KEY_LAST_PUBLIC_HANDLE_TYPE + " = '" + encrypt(String.valueOf(MegaApiJava.AFFILIATE_TYPE_INVALID)) + "';");
		}

		if (oldVersion <= 52) {
			ChatSettings chatSettings = getChatSettingsFromDBv52(db);
			db.execSQL("DROP TABLE IF EXISTS " + TABLE_CHAT_SETTINGS);
			onCreate(db);
			setChatSettings(db, chatSettings);
			chatSettingsAlreadyUpdated = true;
		}

		if (oldVersion <= 53) {
			db.execSQL("ALTER TABLE " + TABLE_PREFERENCES + " ADD COLUMN " + KEY_ASK_SET_DOWNLOAD_LOCATION + " BOOLEAN;");
			db.execSQL("UPDATE " + TABLE_PREFERENCES + " SET " + KEY_ASK_SET_DOWNLOAD_LOCATION + " = '" + encrypt("true") + "';");
			db.execSQL("UPDATE " + TABLE_PREFERENCES + " SET " + KEY_STORAGE_ASK_ALWAYS + " = '" + encrypt("true") + "';");
			db.execSQL("ALTER TABLE " + TABLE_COMPLETED_TRANSFERS + " ADD COLUMN " + KEY_TRANSFER_PATH + " TEXT;");
		}

		if (oldVersion <= 54) {
			db.execSQL("ALTER TABLE " + TABLE_ATTRIBUTES + " ADD COLUMN " + KEY_MY_CHAT_FILES_FOLDER_HANDLE + " TEXT;");
			db.execSQL("UPDATE " + TABLE_ATTRIBUTES + " SET " + KEY_MY_CHAT_FILES_FOLDER_HANDLE + " = '" + encrypt(String.valueOf(INVALID_HANDLE)) + "';");
		}

		if (oldVersion <= 55) {
			db.execSQL("ALTER TABLE " + TABLE_CONTACTS + " ADD COLUMN " + KEY_CONTACT_NICKNAME + " TEXT;");
		}

		if (oldVersion <= 56){
			db.execSQL("ALTER TABLE " + TABLE_CHAT_ITEMS + " ADD COLUMN " + KEY_CHAT_ITEM_EDITED_MSG_ID + " TEXT;");
			db.execSQL("UPDATE " + TABLE_CHAT_ITEMS + " SET " + KEY_CHAT_ITEM_EDITED_MSG_ID + " = '" + "" + "';");
		}

		if (oldVersion <= 57) {
			db.execSQL("ALTER TABLE " + TABLE_PREFERENCES + " ADD COLUMN " + KEY_URI_MEDIA_EXTERNAL_SD_CARD + " TEXT;");
			db.execSQL("UPDATE " + TABLE_PREFERENCES + " SET " + KEY_URI_MEDIA_EXTERNAL_SD_CARD + " = '" + encrypt("") + "';");
			db.execSQL("ALTER TABLE " + TABLE_PREFERENCES + " ADD COLUMN " + KEY_MEDIA_FOLDER_EXTERNAL_SD_CARD + " BOOLEAN;");
			db.execSQL("UPDATE " + TABLE_PREFERENCES + " SET " + KEY_MEDIA_FOLDER_EXTERNAL_SD_CARD + " = '" + encrypt("false") + "';");

			db.execSQL("ALTER TABLE " + TABLE_COMPLETED_TRANSFERS + " ADD COLUMN " + KEY_TRANSFER_OFFLINE + " BOOLEAN;");
			db.execSQL("UPDATE " + TABLE_COMPLETED_TRANSFERS + " SET " + KEY_TRANSFER_OFFLINE + " = '" + encrypt("false") + "';");
			db.execSQL("ALTER TABLE " + TABLE_COMPLETED_TRANSFERS + " ADD COLUMN " + KEY_TRANSFER_TIMESTAMP + " TEXT;");
			db.execSQL("UPDATE " + TABLE_COMPLETED_TRANSFERS + " SET " + KEY_TRANSFER_TIMESTAMP + " = '" + encrypt(System.currentTimeMillis() + "") + "';");
			db.execSQL("ALTER TABLE " + TABLE_COMPLETED_TRANSFERS + " ADD COLUMN " + KEY_TRANSFER_ERROR + " TEXT;");
			db.execSQL("UPDATE " + TABLE_COMPLETED_TRANSFERS + " SET " + KEY_TRANSFER_ERROR + " = '" + encrypt("") + "';");
			db.execSQL("ALTER TABLE " + TABLE_COMPLETED_TRANSFERS + " ADD COLUMN " + KEY_TRANSFER_ORIGINAL_PATH + " TEXT;");
			db.execSQL("UPDATE " + TABLE_COMPLETED_TRANSFERS + " SET " + KEY_TRANSFER_ORIGINAL_PATH + " = '" + encrypt("") + "';");
			db.execSQL("ALTER TABLE " + TABLE_COMPLETED_TRANSFERS + " ADD COLUMN " + KEY_TRANSFER_PARENT_HANDLE + " TEXT;");
			db.execSQL("UPDATE " + TABLE_COMPLETED_TRANSFERS + " SET " + KEY_TRANSFER_PARENT_HANDLE + " = '" + encrypt(INVALID_HANDLE + "") + "';");
		}

		if (oldVersion <= 58) {
			db.execSQL("ALTER TABLE " + TABLE_ATTRIBUTES + " ADD COLUMN " + KEY_TRANSFER_QUEUE_STATUS + " BOOLEAN;");
			db.execSQL("UPDATE " + TABLE_ATTRIBUTES + " SET " + KEY_TRANSFER_QUEUE_STATUS + " = '" + encrypt("false") + "';");

			db.execSQL(CREATE_SD_TRANSFERS_TABLE);
		}

        if (oldVersion <= 59) {
            db.execSQL(CREATE_BACKUP_TABLE);
        }

		if (oldVersion <= 60) {
			db.execSQL("ALTER TABLE " + TABLE_PREFERENCES + " ADD COLUMN " + KEY_PASSCODE_LOCK_REQUIRE_TIME + " TEXT;");
			db.execSQL("UPDATE " + TABLE_PREFERENCES + " SET " + KEY_PASSCODE_LOCK_REQUIRE_TIME
					+ " = '" + encrypt("" + (isPasscodeLockEnabled(db) ? REQUIRE_PASSCODE_IMMEDIATE : REQUIRE_PASSCODE_INVALID)) + "';");
		}

		if (oldVersion <= 61) {
			MegaAttributes attr = getAttributesFromDBv61(db);
			db.execSQL("DROP TABLE IF EXISTS " + TABLE_ATTRIBUTES);
			onCreate(db);
			setAttributes(db, attr);
			attributesAlreadyUpdated = true;
		}

		if (oldVersion <= 62) {
			if (!chatSettingsAlreadyUpdated) {
				ChatSettings chatSettings = getChatSettingsFromDBv62(db);
				db.execSQL("DROP TABLE IF EXISTS " + TABLE_CHAT_SETTINGS);
				onCreate(db);
				setChatSettings(db, chatSettings);
			}

			MegaPreferences preferences = getPreferencesFromDBv62(db);
			db.execSQL("DROP TABLE IF EXISTS " + TABLE_PREFERENCES);
			onCreate(db);
			setPreferences(db, preferences);
			preferencesAlreadyUpdated = true;
		}

		if (oldVersion <= 63 && !preferencesAlreadyUpdated) {
			//KEY_PREFERRED_SORT_CONTACTS has been removed in DB v64, old 27 index
			MegaPreferences preferences =  getPreferences(db);
			db.execSQL("DROP TABLE IF EXISTS " + TABLE_PREFERENCES);
			onCreate(db);
			setPreferences(db, preferences);
		}

		this.db = db;
	}

	public static String encrypt(String original) {
		if (original == null) {
			return null;
		}
		try {
			byte[] encrypted = aes_encrypt(getAesKey(),original.getBytes());
			return Base64.encodeToString(encrypted, Base64.DEFAULT);
		} catch (Exception e) {
            logError("Error encrypting DB field", e);
			e.printStackTrace();
			return null;
		}
	}

	private static byte[] getAesKey() {
		String key = Settings.Secure.ANDROID_ID + "fkvn8 w4y*(NC$G*(G($*GR*(#)*huio4h389$G";
		return Arrays.copyOfRange(key.getBytes(), 0, 32);
	}

	public void saveCredentials(UserCredentials userCredentials) {
		ContentValues values = new ContentValues();
        if (userCredentials.getEmail() != null){
        	values.put(KEY_EMAIL, encrypt(userCredentials.getEmail()));
        }
        if (userCredentials.getSession() != null){
           	values.put(KEY_SESSION, encrypt(userCredentials.getSession()));
        }
		if (userCredentials.getMyHandle() != null){
			values.put(KEY_MY_HANDLE, encrypt(userCredentials.getMyHandle()+""));
		}
        db.insert(TABLE_CREDENTIALS, null, values);
    }

    public void saveSyncRecord(SyncRecord record) {
        ContentValues values = new ContentValues();
        if (record.getLocalPath() != null) {
            values.put(KEY_SYNC_FILEPATH_ORI,encrypt(record.getLocalPath()));
        }
        if (record.getNewPath() != null) {
            values.put(KEY_SYNC_FILEPATH_NEW,encrypt(record.getNewPath()));
        }
        if (record.getOriginFingerprint() != null) {
            values.put(KEY_SYNC_FP_ORI,encrypt(record.getOriginFingerprint()));
        }
        if (record.getNewFingerprint() != null) {
            values.put(KEY_SYNC_FP_NEW,encrypt(record.getNewFingerprint()));
        }
        if (record.getFileName() != null) {
            values.put(KEY_SYNC_FILENAME,encrypt(record.getFileName()));
        }
        if (record.getNodeHandle() != null) {
            values.put(KEY_SYNC_HANDLE,encrypt(String.valueOf(record.getNodeHandle())));
        }
        if (record.getTimestamp() != null) {
            values.put(KEY_SYNC_TIMESTAMP,encrypt(String.valueOf(record.getTimestamp())));
        }
        if (record.isCopyOnly() != null) {
            values.put(KEY_SYNC_COPYONLY,encrypt(String.valueOf(record.isCopyOnly())));
        }
        if (record.isSecondary() != null) {
            values.put(KEY_SYNC_SECONDARY,encrypt(String.valueOf(record.isSecondary())));
        }
        if (record.getLongitude() != null) {
            values.put(KEY_SYNC_LONGITUDE,encrypt(String.valueOf(record.getLongitude())));
        }
        if (record.getLatitude() != null) {
            values.put(KEY_SYNC_LATITUDE,encrypt(String.valueOf(record.getLatitude())));
        }
        values.put(KEY_SYNC_STATE,record.getStatus());
        values.put(KEY_SYNC_TYPE,record.getType());
        db.insert(TABLE_SYNC_RECORDS,null,values);
    }

    public void updateVideoState(int state) {
        String sql = "UPDATE " + TABLE_SYNC_RECORDS + " SET " + KEY_SYNC_STATE + " = " + state + "  WHERE "
                + KEY_SYNC_TYPE + " = " + SyncRecord.TYPE_VIDEO;
        db.execSQL(sql);
    }

    public boolean fileNameExists(String name,boolean isSecondary,int fileType) {
        String selectQuery = "SELECT * FROM " + TABLE_SYNC_RECORDS + " WHERE "
                + KEY_SYNC_FILENAME + " ='" + encrypt(name) + "' AND "
                + KEY_SYNC_SECONDARY + " = '" + encrypt(String.valueOf(isSecondary)) + "'";
        if (fileType != SyncRecord.TYPE_ANY) {
            selectQuery += " AND " + KEY_SYNC_TYPE + " = " + fileType;
        }
        try (Cursor cursor = db.rawQuery(selectQuery,null)) {
            return cursor != null && cursor.getCount() == 1;
        }
    }

    public boolean localPathExists(String localPath,boolean isSecondary,int fileType) {
        String selectQuery = "SELECT * FROM " + TABLE_SYNC_RECORDS + " WHERE "
                + KEY_SYNC_FILEPATH_ORI + " ='" + encrypt(localPath) + "' AND "
                + KEY_SYNC_SECONDARY + " = '" + encrypt(String.valueOf(isSecondary)) + "'";
        if (fileType != SyncRecord.TYPE_ANY) {
            selectQuery += " AND " + KEY_SYNC_TYPE + " = " + fileType;
        }
        try (Cursor cursor = db.rawQuery(selectQuery,null)) {
            return cursor != null && cursor.getCount() == 1;
        }
    }

    public SyncRecord recordExists(String originalFingerprint,boolean isSecondary,boolean isCopyOnly) {
        String selectQuery = "SELECT * FROM " + TABLE_SYNC_RECORDS + " WHERE "
                + KEY_SYNC_FP_ORI + " ='" + encrypt(originalFingerprint) + "' AND "
                + KEY_SYNC_SECONDARY + " = '" + encrypt(String.valueOf(isSecondary)) + "' AND "
                + KEY_SYNC_COPYONLY + " = '" + encrypt(String.valueOf(isCopyOnly)) + "'";
		try (Cursor cursor = db.rawQuery(selectQuery, null)){
			if (cursor != null && cursor.moveToFirst()) {
				return extractSyncRecord(cursor);
			}
		} catch (Exception e) {
			logError("Exception opening or managing DB cursor", e);
		}
        return null;
    }

    public List<SyncRecord> findAllPendingSyncRecords() {
        String selectQuery = "SELECT * FROM " + TABLE_SYNC_RECORDS + " WHERE "
                + KEY_SYNC_STATE + " = " + SyncRecord.STATUS_PENDING;
		List<SyncRecord> records = new ArrayList<>();
		try (Cursor cursor = db.rawQuery(selectQuery, null)) {
			if (cursor != null && cursor.moveToFirst()) {
				do {
					SyncRecord record = extractSyncRecord(cursor);
					records.add(record);
				} while (cursor.moveToNext());
			}
		} catch (Exception e) {
			logError("Exception opening or managing DB cursor", e);
		}
        return records;
    }

    public List<SyncRecord> findVideoSyncRecordsByState(int state) {
        String selectQuery = "SELECT * FROM " + TABLE_SYNC_RECORDS + " WHERE "
                + KEY_SYNC_STATE + " = " + state + " AND "
                + KEY_SYNC_TYPE + " = " + SyncRecord.TYPE_VIDEO ;
		List<SyncRecord> records = new ArrayList<>();
		try (Cursor cursor = db.rawQuery(selectQuery, null)) {
			if (cursor != null && cursor.moveToFirst()) {
				do {
					SyncRecord record = extractSyncRecord(cursor);
					records.add(record);
				} while (cursor.moveToNext());
			}
		} catch (Exception e) {
			logError("Exception opening or managing DB cursor", e);
		}
        return records;
    }

    public void deleteAllSyncRecords(int type){
        String sql = "DELETE FROM " + TABLE_SYNC_RECORDS;
        if(type != SyncRecord.TYPE_ANY) {
            sql += " WHERE " + KEY_SYNC_TYPE + " = " + type;
        }
        db.execSQL(sql);
    }

    public void deleteAllSecondarySyncRecords(int type){
        String sql = "DELETE FROM " + TABLE_SYNC_RECORDS +" WHERE " + KEY_SYNC_SECONDARY + " ='" + encrypt("true") + "'";
        if(type != SyncRecord.TYPE_ANY) {
            sql += " AND " + KEY_SYNC_TYPE + " = " + type;
        }
        db.execSQL(sql);
    }

	public void deleteAllPrimarySyncRecords(int type) {
		String sql = "DELETE FROM " + TABLE_SYNC_RECORDS + " WHERE " + KEY_SYNC_SECONDARY + " ='" + encrypt("false") + "'";
		if (type != SyncRecord.TYPE_ANY) {
			sql += " AND " + KEY_SYNC_TYPE + " = " + type;
		}
		db.execSQL(sql);
	}

    public void deleteVideoRecordsByState(int state){
        String sql = "DELETE FROM " + TABLE_SYNC_RECORDS + " WHERE "
                + KEY_SYNC_STATE + " = " + state + " AND "
                + KEY_SYNC_TYPE + " = " + SyncRecord.TYPE_VIDEO ;
        db.execSQL(sql);
    }

    private SyncRecord extractSyncRecord(Cursor cursor) {
        SyncRecord record = new SyncRecord();
        record.setId(cursor.getInt(0));
        record.setLocalPath(decrypt(cursor.getString(1)));
        record.setNewPath(decrypt(cursor.getString(2)));
        record.setOriginFingerprint(decrypt(cursor.getString(3)));
        record.setNewFingerprint(decrypt(cursor.getString(4)));
        String timestamp = decrypt(cursor.getString(5));
        if (!TextUtils.isEmpty(timestamp)) {
            record.setTimestamp(Long.valueOf(timestamp));
        }
        record.setFileName(decrypt(cursor.getString(6)));
        String longitude = decrypt(cursor.getString(7));
        if(!TextUtils.isEmpty(longitude)) {
            record.setLongitude(Float.valueOf(longitude));
        }
        String latitude = decrypt(cursor.getString(8));
        if(!TextUtils.isEmpty(latitude)) {
            record.setLatitude(Float.valueOf(latitude));
        }
        record.setStatus(cursor.getInt(9));
        record.setType(cursor.getInt(10));
        String nodeHandle = decrypt(cursor.getString(11));
        if (!TextUtils.isEmpty(nodeHandle)) {
            record.setNodeHandle(Long.valueOf(nodeHandle));
        }
        record.setCopyOnly(Boolean.valueOf(decrypt(cursor.getString(12))));
        record.setSecondary(Boolean.valueOf(decrypt(cursor.getString(13))));
        return record;
    }

    public SyncRecord findSyncRecordByLocalPath(String localPath,boolean isSecondary) {
        String selectQuery = "SELECT * FROM " + TABLE_SYNC_RECORDS + " WHERE "
                + KEY_SYNC_FILEPATH_ORI + " ='" + encrypt(localPath) + "' AND "
                + KEY_SYNC_SECONDARY + " ='" + encrypt(String.valueOf(isSecondary)) + "'";
		try (Cursor cursor = db.rawQuery(selectQuery, null)) {
			if (cursor != null && cursor.moveToFirst()) {
				return extractSyncRecord(cursor);
			}
		} catch (Exception e) {
			logError("Exception opening or managing DB cursor", e);
		}
        return null;
    }

    public void deleteSyncRecordByPath(String path,boolean isSecondary) {
        String sql = "DELETE FROM " + TABLE_SYNC_RECORDS + "  WHERE ("
                + KEY_SYNC_FILEPATH_ORI + " ='" + encrypt(path) + "' OR "
                + KEY_SYNC_FILEPATH_NEW + " ='" + encrypt(path) + "') AND "
                + KEY_SYNC_SECONDARY + " ='" + encrypt(String.valueOf(isSecondary)) + "'";
        db.execSQL(sql);
    }

    public void deleteSyncRecordByLocalPath(String localPath,boolean isSecondary) {
        String sql = "DELETE FROM " + TABLE_SYNC_RECORDS + "  WHERE "
                + KEY_SYNC_FILEPATH_ORI + " ='" + encrypt(localPath) + "' AND "
                + KEY_SYNC_SECONDARY + " ='" + encrypt(String.valueOf(isSecondary)) + "'";
        db.execSQL(sql);
    }

    public void deleteSyncRecordByNewPath(String newPath) {
        String sql = "DELETE FROM " + TABLE_SYNC_RECORDS + "  WHERE " + KEY_SYNC_FILEPATH_NEW + " ='" + encrypt(newPath) + "'";
        db.execSQL(sql);
    }

    public void deleteSyncRecordByFileName(String fileName) {
        String sql = "DELETE FROM " + TABLE_SYNC_RECORDS + "  WHERE "
                + KEY_SYNC_FILENAME + " = '" + encrypt(fileName) + "'" + " OR "
                + KEY_SYNC_FILEPATH_ORI +  " LIKE '%" + encrypt(fileName) + "'";
        db.execSQL(sql);
    }

    public void deleteSyncRecordByFingerprint(String oriFingerprint,String newFingerprint,boolean isSecondary) {
        String sql = "DELETE FROM " + TABLE_SYNC_RECORDS + "  WHERE "
                + KEY_SYNC_FP_ORI + " = '" + encrypt(oriFingerprint) + "' OR "
                + KEY_SYNC_FP_NEW + " = '" + encrypt(newFingerprint) + "' AND "
                + KEY_SYNC_SECONDARY + " ='" + encrypt(String.valueOf(isSecondary)) + "'";
        db.execSQL(sql);
    }

    public void updateSyncRecordStatusByLocalPath(int status,String localPath,boolean isSecondary) {
        String sql = "UPDATE " + TABLE_SYNC_RECORDS + " SET " + KEY_SYNC_STATE + " = " + status + "  WHERE "
                + KEY_SYNC_FILEPATH_ORI + " = '" + encrypt(localPath) + "' AND "
                + KEY_SYNC_SECONDARY + " ='" + encrypt(String.valueOf(isSecondary)) + "'";
        db.execSQL(sql);
    }

    public SyncRecord findSyncRecordByNewPath(String newPath) {
        String selectQuery = "SELECT * FROM " + TABLE_SYNC_RECORDS + " WHERE "
                + KEY_SYNC_FILEPATH_NEW + " ='" + encrypt(newPath) + "'";
		try (Cursor cursor = db.rawQuery(selectQuery, null)) {
			if (cursor != null && cursor.moveToFirst()) {
				return extractSyncRecord(cursor);
			}
		} catch (Exception e) {
			logError("Exception opening or managing DB cursor", e);
		}
        return null;
    }

    public boolean shouldClearCamsyncRecords() {
        String selectQuery = "SELECT " + KEY_SHOULD_CLEAR_CAMSYNC_RECORDS + " FROM " + TABLE_PREFERENCES;
		try (Cursor cursor = db.rawQuery(selectQuery, null)) {
			if (cursor != null && cursor.moveToFirst()) {
				String should = cursor.getString(cursor.getColumnIndex(KEY_SHOULD_CLEAR_CAMSYNC_RECORDS));
				should = decrypt(should);
				if (TextUtils.isEmpty(should)) {
					return false;
				} else {
					return Boolean.valueOf(should);
				}
			}
		} catch (Exception e) {
			logError("Exception opening or managing DB cursor", e);
		}
        return false;
    }

    public void saveShouldClearCamsyncRecords(boolean should) {
        String sql = "UPDATE " + TABLE_PREFERENCES + " SET " + KEY_SHOULD_CLEAR_CAMSYNC_RECORDS +" = '" + encrypt(String.valueOf(should)) + "'";
        db.execSQL(sql);
    }

    public Long findMaxTimestamp(Boolean isSecondary,int type) {
        String selectQuery = "SELECT " + KEY_SYNC_TIMESTAMP + " FROM " + TABLE_SYNC_RECORDS + "  WHERE "
                + KEY_SYNC_SECONDARY + " = '" + encrypt(String.valueOf(isSecondary)) + "' AND "
                + KEY_SYNC_TYPE + " = " + type;
		try (Cursor cursor = db.rawQuery(selectQuery, null)) {
			if (cursor != null && cursor.moveToFirst()) {
				List<Long> timestamps = new ArrayList<>(cursor.getCount());
				do {
					String timestamp = decrypt(cursor.getString(0));
					if (timestamp == null) {
						timestamps.add(0L);
					} else {
						timestamps.add(Long.valueOf(timestamp));
					}
				} while (cursor.moveToNext());

				if (timestamps.isEmpty()) {
					return null;
				}
				Collections.sort(timestamps, new Comparator<Long>() {

					@Override
					public int compare(Long o1, Long o2) {
						if (o1.equals(o2)) {
							return 0;
						}
						return (o1 > o2) ? -1 : 1;
					}
				});
				return timestamps.get(0);
			}
		} catch (Exception e) {
			logError("Exception opening or managing DB cursor", e);
		}
        return null;
    }

    public void setCameraUploadVideoQuality(int quality){
        String selectQuery = "SELECT * FROM " + TABLE_PREFERENCES;
        ContentValues values = new ContentValues();
		try (Cursor cursor = db.rawQuery(selectQuery, null)) {
			if (cursor != null && cursor.moveToFirst()) {
				String UPDATE_PREFERENCES_TABLE = "UPDATE " + TABLE_PREFERENCES + " SET " + KEY_UPLOAD_VIDEO_QUALITY + "= '" + encrypt(String.valueOf(quality)) + "' WHERE " + KEY_ID + " = '1'";
				db.execSQL(UPDATE_PREFERENCES_TABLE);
			} else {
				values.put(KEY_UPLOAD_VIDEO_QUALITY, encrypt(String.valueOf(quality)));
				db.insert(TABLE_PREFERENCES, null, values);
			}
		} catch (Exception e) {
			logError("Exception opening or managing DB cursor", e);
		}
    }

    public void setConversionOnCharging (boolean onCharging){
        String selectQuery = "SELECT * FROM " + TABLE_PREFERENCES;
        ContentValues values = new ContentValues();
		try (Cursor cursor = db.rawQuery(selectQuery, null)) {
			if (cursor != null && cursor.moveToFirst()) {
				String UPDATE_PREFERENCES_TABLE = "UPDATE " + TABLE_PREFERENCES + " SET " + KEY_CONVERSION_ON_CHARGING + "= '" + encrypt(String.valueOf(onCharging)) + "' WHERE " + KEY_ID + " = '1'";
				db.execSQL(UPDATE_PREFERENCES_TABLE);
			} else {
				values.put(KEY_CONVERSION_ON_CHARGING, encrypt(String.valueOf(onCharging)));
				db.insert(TABLE_PREFERENCES, null, values);
			}
		} catch (Exception e) {
			logError("Exception opening or managing DB cursor", e);
		}
    }

    public void setChargingOnSize (int size){
        String selectQuery = "SELECT * FROM " + TABLE_PREFERENCES;
        ContentValues values = new ContentValues();
		try (Cursor cursor = db.rawQuery(selectQuery, null)) {
			if (cursor != null && cursor.moveToFirst()) {
				String UPDATE_PREFERENCES_TABLE = "UPDATE " + TABLE_PREFERENCES + " SET " + KEY_CHARGING_ON_SIZE + "= '" + encrypt(String.valueOf(size)) + "' WHERE " + KEY_ID + " = '1'";
				db.execSQL(UPDATE_PREFERENCES_TABLE);
			} else {
				values.put(KEY_CHARGING_ON_SIZE, encrypt(String.valueOf(size)));
				db.insert(TABLE_PREFERENCES, null, values);
			}
		} catch (Exception e) {
			logError("Exception opening or managing DB cursor", e);
		}
    }

    public void setRemoveGPS (boolean removeGPS){
        String selectQuery = "SELECT * FROM " + TABLE_PREFERENCES;
        ContentValues values = new ContentValues();
		try (Cursor cursor = db.rawQuery(selectQuery, null)) {
			if (cursor != null && cursor.moveToFirst()) {
				String UPDATE_PREFERENCES_TABLE = "UPDATE " + TABLE_PREFERENCES + " SET " + KEY_REMOVE_GPS + "= '" + encrypt(String.valueOf(removeGPS)) + "' WHERE " + KEY_ID + " = '1'";
				db.execSQL(UPDATE_PREFERENCES_TABLE);
			} else {
				values.put(KEY_REMOVE_GPS, encrypt(String.valueOf(removeGPS)));
				db.insert(TABLE_PREFERENCES, null, values);
			}
		} catch (Exception e) {
			logError("Exception opening or managing DB cursor", e);
		}
    }

	public void saveEphemeral(EphemeralCredentials ephemeralCredentials) {
		ContentValues values = new ContentValues();
		if (ephemeralCredentials.getEmail() != null){
			values.put(KEY_EMAIL, encrypt(ephemeralCredentials.getEmail()));
		}
		if (ephemeralCredentials.getPassword() != null){
			values.put(KEY_PASSWORD, encrypt(ephemeralCredentials.getPassword()));
		}
		if (ephemeralCredentials.getSession() != null){
			values.put(KEY_SESSION, encrypt(ephemeralCredentials.getSession()));
		}
		if (ephemeralCredentials.getFirstName() != null){
			values.put(KEY_FIRST_NAME, encrypt(ephemeralCredentials.getFirstName()));
		}
		if (ephemeralCredentials.getLastName() != null){
			values.put(KEY_LAST_NAME, encrypt(ephemeralCredentials.getLastName()));
		}
		db.insert(TABLE_EPHEMERAL, null, values);
	}

	public void saveMyEmail(String email) {
        logDebug("saveEmail: " + email);
		String selectQuery = "SELECT * FROM " + TABLE_CREDENTIALS;
		ContentValues values = new ContentValues();
		try (Cursor cursor = db.rawQuery(selectQuery, null)) {
			if (cursor != null && cursor.moveToFirst()) {
				String UPDATE_CREDENTIALS_TABLE = "UPDATE " + TABLE_CREDENTIALS + " SET " + KEY_EMAIL + "= '" + encrypt(email) + "' WHERE " + KEY_ID + " = '1'";
				db.execSQL(UPDATE_CREDENTIALS_TABLE);
			} else {
				values.put(KEY_EMAIL, encrypt(email));
				db.insert(TABLE_CREDENTIALS, null, values);
			}
		} catch (Exception e) {
			logError("Exception opening or managing DB cursor", e);
		}
	}

	public void saveMyFirstName(String firstName) {

		String selectQuery = "SELECT * FROM " + TABLE_CREDENTIALS;
		ContentValues values = new ContentValues();
		try (Cursor cursor = db.rawQuery(selectQuery, null)) {
			if (cursor != null && cursor.moveToFirst()) {
				String UPDATE_CREDENTIALS_TABLE = "UPDATE " + TABLE_CREDENTIALS + " SET " + KEY_FIRST_NAME + "= '" + encrypt(firstName) + "' WHERE " + KEY_ID + " = '1'";
				db.execSQL(UPDATE_CREDENTIALS_TABLE);
			} else {
				values.put(KEY_FIRST_NAME, encrypt(firstName));
				db.insert(TABLE_CREDENTIALS, null, values);
			}
		} catch (Exception e) {
			logError("Exception opening or managing DB cursor", e);
		}
	}

	public void saveMyLastName(String lastName) {
		String selectQuery = "SELECT * FROM " + TABLE_CREDENTIALS;
		ContentValues values = new ContentValues();
		try (Cursor cursor = db.rawQuery(selectQuery, null)) {
			if (cursor != null && cursor.moveToFirst()) {
				String UPDATE_CREDENTIALS_TABLE = "UPDATE " + TABLE_CREDENTIALS + " SET " + KEY_LAST_NAME + "= '" + encrypt(lastName) + "' WHERE " + KEY_ID + " = '1'";
				db.execSQL(UPDATE_CREDENTIALS_TABLE);
			} else {
				values.put(KEY_LAST_NAME, encrypt(lastName));
				db.insert(TABLE_CREDENTIALS, null, values);
			}
		} catch (Exception e) {
			logError("Exception opening or managing DB cursor", e);
		}
	}

	public String getMyEmail() {
		String selectQuery = "SELECT "+KEY_EMAIL+" FROM " + TABLE_CREDENTIALS;
		ContentValues values = new ContentValues();
		String email = null;
		try (Cursor cursor = db.rawQuery(selectQuery, null)) {
			if (cursor != null && cursor.moveToFirst()) {
				email = decrypt(cursor.getString(0));
			}
		} catch (Exception e) {
			logError("Exception opening or managing DB cursor", e);
		}
		return email;
	}

	public static String decrypt(String encodedString) {
		if (encodedString == null) {
			return null;
		}
		try {
			byte[] encoded = Base64.decode(encodedString, Base64.DEFAULT);
			byte[] original = aes_decrypt(getAesKey(), encoded);
			return new String(original);
		} catch (Exception e) {
            logError("Error decrypting DB field", e);
            e.printStackTrace();
			return null;
		}
	}

	public UserCredentials getCredentials(){
		UserCredentials userCredentials = null;
		String selectQuery = "SELECT  * FROM " + TABLE_CREDENTIALS;
		try (Cursor cursor = db.rawQuery(selectQuery, null)){
			//get the credential of last login
			if (cursor != null && cursor.moveToLast()) {
				int id = Integer.parseInt(cursor.getString(0));
				String email = decrypt(cursor.getString(1));
				String session = decrypt(cursor.getString(2));
				String firstName = decrypt(cursor.getString(3));
				String lastName = decrypt(cursor.getString(4));
				String myHandle = decrypt(cursor.getString(5));
				userCredentials = new UserCredentials(email, session, firstName, lastName, myHandle);
			}
		} catch (SQLiteException e){
			if (db != null){
				onCreate(db);
			}
		} catch (Exception e) {
			logError("Error decrypting DB field", e);
		}
        return userCredentials;
	}

    public void batchInsertMegaContacts(List<MegaContactGetter.MegaContact> contacts) {
        if (contacts == null || contacts.size() == 0) {
            logWarning("Empty MEGA contacts list.");
            return;
        }
        logDebug("Contacts size is: " + contacts.size());
        db.beginTransaction();
        try {
            ContentValues values;
            for (MegaContactGetter.MegaContact contact : contacts) {
                values = new ContentValues();
                values.put(KEY_MEGA_CONTACTS_ID, encrypt(contact.getId()));
                values.put(KEY_MEGA_CONTACTS_HANDLE, encrypt(String.valueOf(contact.getHandle())));
                values.put(KEY_MEGA_CONTACTS_LOCAL_NAME, encrypt(contact.getLocalName()));
                values.put(KEY_MEGA_CONTACTS_EMAIL, encrypt(contact.getEmail()));
                values.put(KEY_MEGA_CONTACTS_PHONE_NUMBER, encrypt(contact.getNormalizedPhoneNumber()));

                db.insert(TABLE_MEGA_CONTACTS, null, values);
            }
            db.setTransactionSuccessful();
        } finally {
            db.endTransaction();
        }
    }

    public ArrayList<MegaContactGetter.MegaContact> getMegaContacts() {
        String sql = "SELECT * FROM " + TABLE_MEGA_CONTACTS;
        ArrayList<MegaContactGetter.MegaContact> contacts = new ArrayList<>();
		try (Cursor cursor = db.rawQuery(sql, null)) {
			if (cursor != null) {
				MegaContactGetter.MegaContact contact;
				while (cursor.moveToNext()) {
					contact = new MegaContactGetter.MegaContact();
					String id = cursor.getString(cursor.getColumnIndex(KEY_MEGA_CONTACTS_ID));
					contact.setId(decrypt(id));
					String handle = cursor.getString(cursor.getColumnIndex(KEY_MEGA_CONTACTS_HANDLE));
					contact.setHandle(Long.valueOf(decrypt(handle)));
					String localName = cursor.getString(cursor.getColumnIndex(KEY_MEGA_CONTACTS_LOCAL_NAME));
					contact.setLocalName(decrypt(localName));
					String email = cursor.getString(cursor.getColumnIndex(KEY_MEGA_CONTACTS_EMAIL));
					contact.setEmail(decrypt(email));
					String phoneNumber = cursor.getString(cursor.getColumnIndex(KEY_MEGA_CONTACTS_PHONE_NUMBER));
					contact.setNormalizedPhoneNumber(decrypt(phoneNumber));
					contacts.add(contact);
				}
			}
		} catch (Exception e) {
			logError("Exception opening or managing DB cursor", e);
		}
        return contacts;
    }

    public void clearMegaContacts() {
        logDebug("delete table " + TABLE_MEGA_CONTACTS);
        db.execSQL("DELETE FROM " + TABLE_MEGA_CONTACTS);
    }

    public EphemeralCredentials getEphemeral(){
        EphemeralCredentials ephemeralCredentials = null;
        String selectQuery = "SELECT  * FROM " + TABLE_EPHEMERAL;
		try (Cursor cursor = db.rawQuery(selectQuery, null)) {
			if (cursor != null && cursor.moveToFirst()) {
				int id = Integer.parseInt(cursor.getString(0));
				String email = decrypt(cursor.getString(1));
				String password = decrypt(cursor.getString(2));
				String session = decrypt(cursor.getString(3));
				String firstName = decrypt(cursor.getString(4));
				String lastName = decrypt(cursor.getString(5));
				ephemeralCredentials = new EphemeralCredentials(email, password, session, firstName, lastName);
			}
		} catch (SQLiteException e) {
			if (db != null) {
				onCreate(db);
			}
		} catch (Exception e) {
			logError("Exception opening or managing DB cursor", e);
		}
        return ephemeralCredentials;
    }

	/**
	 * Sets preferences.
	 *
	 * @param db    Current DB.
	 * @param prefs Preferences.
	 */
	private void setPreferences (SQLiteDatabase db, MegaPreferences prefs){
        ContentValues values = new ContentValues();
        values.put(KEY_FIRST_LOGIN, encrypt(prefs.getFirstTime()));
        values.put(KEY_CAM_SYNC_WIFI, encrypt(prefs.getCamSyncWifi()));
        values.put(KEY_CAM_SYNC_ENABLED, encrypt(prefs.getCamSyncEnabled()));
        values.put(KEY_CAM_SYNC_HANDLE, encrypt(prefs.getCamSyncHandle()));
        values.put(KEY_CAM_SYNC_LOCAL_PATH, encrypt(prefs.getCamSyncLocalPath()));
        values.put(KEY_CAM_SYNC_FILE_UPLOAD, encrypt(prefs.getCamSyncFileUpload()));
        values.put(KEY_PASSCODE_LOCK_ENABLED, encrypt(prefs.getPasscodeLockEnabled()));
        values.put(KEY_PASSCODE_LOCK_CODE, encrypt(prefs.getPasscodeLockCode()));
        values.put(KEY_STORAGE_ASK_ALWAYS, encrypt(prefs.getStorageAskAlways()));
        values.put(KEY_STORAGE_DOWNLOAD_LOCATION, encrypt(prefs.getStorageDownloadLocation()));
        values.put(KEY_CAM_SYNC_TIMESTAMP, encrypt(prefs.getCamSyncTimeStamp()));
        values.put(KEY_CAM_VIDEO_SYNC_TIMESTAMP, encrypt(prefs.getCamVideoSyncTimeStamp()));
        values.put(KEY_LAST_UPLOAD_FOLDER, encrypt(prefs.getLastFolderUpload()));
        values.put(KEY_LAST_CLOUD_FOLDER_HANDLE, encrypt(prefs.getLastFolderCloud()));
        values.put(KEY_SEC_FOLDER_ENABLED, encrypt(prefs.getSecondaryMediaFolderEnabled()));
        values.put(KEY_SEC_FOLDER_LOCAL_PATH, encrypt(prefs.getLocalPathSecondaryFolder()));
        values.put(KEY_SEC_FOLDER_HANDLE, encrypt(prefs.getMegaHandleSecondaryFolder()));
        values.put(KEY_SEC_SYNC_TIMESTAMP, encrypt(prefs.getSecSyncTimeStamp()));
        values.put(KEY_SEC_VIDEO_SYNC_TIMESTAMP, encrypt(prefs.getSecVideoSyncTimeStamp()));
        values.put(KEY_STORAGE_ADVANCED_DEVICES, encrypt(prefs.getStorageAdvancedDevices()));
        values.put(KEY_PREFERRED_VIEW_LIST, encrypt(prefs.getPreferredViewList()));
        values.put(KEY_PREFERRED_VIEW_LIST_CAMERA, encrypt(prefs.getPreferredViewListCameraUploads()));
        values.put(KEY_URI_EXTERNAL_SD_CARD, encrypt(prefs.getUriExternalSDCard()));
        values.put(KEY_CAMERA_FOLDER_EXTERNAL_SD_CARD, encrypt(prefs.getCameraFolderExternalSDCard()));
        values.put(KEY_PASSCODE_LOCK_TYPE, encrypt(prefs.getPasscodeLockType()));
		values.put(KEY_PREFERRED_SORT_CLOUD, encrypt(prefs.getPreferredSortCloud()));
		values.put(KEY_PREFERRED_SORT_CAMERA_UPLOAD, encrypt(prefs.getPreferredSortCameraUpload()));
		values.put(KEY_PREFERRED_SORT_OTHERS, encrypt(prefs.getPreferredSortOthers()));
		values.put(KEY_FIRST_LOGIN_CHAT, encrypt(prefs.getFirstTimeChat()));
		values.put(KEY_SMALL_GRID_CAMERA, encrypt(prefs.getSmallGridCamera()));
		values.put(KEY_REMOVE_GPS, encrypt(prefs.getRemoveGPS()));
		values.put(KEY_KEEP_FILE_NAMES, encrypt(prefs.getKeepFileNames()));
		values.put(KEY_AUTO_PLAY, encrypt(prefs.isAutoPlayEnabled() + ""));
		values.put(KEY_UPLOAD_VIDEO_QUALITY, encrypt(prefs.getUploadVideoQuality()));
		values.put(KEY_CONVERSION_ON_CHARGING, encrypt(prefs.getConversionOnCharging()));
		values.put(KEY_CHARGING_ON_SIZE, encrypt(prefs.getChargingOnSize()));
		values.put(KEY_SHOULD_CLEAR_CAMSYNC_RECORDS, encrypt(prefs.getShouldClearCameraSyncRecords()));
		values.put(KEY_SHOW_INVITE_BANNER, encrypt(prefs.getShowInviteBanner()));
		values.put(KEY_SD_CARD_URI, encrypt(prefs.getSdCardUri()));
		values.put(KEY_ASK_FOR_DISPLAY_OVER, encrypt(prefs.getAskForDisplayOver()));
		values.put(KEY_ASK_SET_DOWNLOAD_LOCATION, encrypt(prefs.getAskForSetDownloadLocation()));
		values.put(KEY_URI_MEDIA_EXTERNAL_SD_CARD, encrypt(prefs.getMediaSDCardUri()));
		values.put(KEY_MEDIA_FOLDER_EXTERNAL_SD_CARD, encrypt(prefs.getIsMediaOnSDCard()));
		values.put(KEY_PASSCODE_LOCK_REQUIRE_TIME, encrypt(prefs.getPasscodeLockRequireTime()));

        db.insert(TABLE_PREFERENCES, null, values);
	}

	public boolean shouldAskForDisplayOver() {
        boolean should = true;
        String text = getStringValue(TABLE_PREFERENCES, KEY_ASK_FOR_DISPLAY_OVER, "");
        if (!TextUtils.isEmpty(text)) {
            should = Boolean.parseBoolean(text);
        }
        return should;
    }

    public void dontAskForDisplayOver() {
        db.execSQL("UPDATE " + TABLE_PREFERENCES + " SET " + KEY_ASK_FOR_DISPLAY_OVER + " = '" + encrypt("false") + "';");
    }

	/**
	 * Gets preferences from the DB v62 (previous to add four available video qualities).
	 *
	 * @param db Current DB.
	 * @return Preferences.
	 */
    private MegaPreferences getPreferencesFromDBv62(SQLiteDatabase db) {
		logDebug("getPreferencesFromDBv62");
		MegaPreferences preferences = getPreferences(db);
		String uploadVideoQuality = preferences.getUploadVideoQuality();

		if(!isTextEmpty(uploadVideoQuality)
				&& Integer.parseInt(uploadVideoQuality) == OLD_VIDEO_QUALITY_ORIGINAL) {
			preferences.setUploadVideoQuality(String.valueOf(VIDEO_QUALITY_ORIGINAL));
		}

		return preferences;
	}

	/**
	 * Gets preferences.
	 *
	 * @return Preferences.
	 */
	public MegaPreferences getPreferences(){
        logDebug("getPreferences");
        return getPreferences(db);
	}

	/**
	 * Gets preferences.
	 *
	 * @param db Current DB.
	 * @return Preferences.
	 */
	private MegaPreferences getPreferences(SQLiteDatabase db) {
		MegaPreferences prefs = null;
		String selectQuery = "SELECT * FROM " + TABLE_PREFERENCES;

		try (Cursor cursor = db.rawQuery(selectQuery, null)) {
			if (cursor != null && cursor.moveToFirst()) {

				String firstTime = decrypt(cursor.getString(getColumnIndex(cursor, KEY_FIRST_LOGIN)));
				String camSyncEnabled = decrypt(cursor.getString(getColumnIndex(cursor, KEY_CAM_SYNC_ENABLED)));
				String camSyncHandle = decrypt(cursor.getString(getColumnIndex(cursor, KEY_CAM_SYNC_HANDLE)));
				String camSyncLocalPath = decrypt(cursor.getString(getColumnIndex(cursor, KEY_CAM_SYNC_LOCAL_PATH)));
				String wifi = decrypt(cursor.getString(getColumnIndex(cursor, KEY_CAM_SYNC_WIFI)));
				String fileUpload = decrypt(cursor.getString(getColumnIndex(cursor, KEY_CAM_SYNC_FILE_UPLOAD)));
				String pinLockEnabled = decrypt(cursor.getString(getColumnIndex(cursor, KEY_PASSCODE_LOCK_ENABLED)));
				String pinLockCode = decrypt(cursor.getString(getColumnIndex(cursor, KEY_PASSCODE_LOCK_CODE)));
				String askAlways = decrypt(cursor.getString(getColumnIndex(cursor, KEY_STORAGE_ASK_ALWAYS)));
				String downloadLocation = decrypt(cursor.getString(getColumnIndex(cursor, KEY_STORAGE_DOWNLOAD_LOCATION)));
				String camSyncTimeStamp = decrypt(cursor.getString(getColumnIndex(cursor, KEY_CAM_SYNC_TIMESTAMP)));
				String camSyncCharging = decrypt(cursor.getString(getColumnIndex(cursor, KEY_CAM_SYNC_CHARGING)));
				String lastFolderUpload = decrypt(cursor.getString(getColumnIndex(cursor, KEY_LAST_UPLOAD_FOLDER)));
				String lastFolderCloud = decrypt(cursor.getString(getColumnIndex(cursor, KEY_LAST_CLOUD_FOLDER_HANDLE)));
				String secondaryFolderEnabled = decrypt(cursor.getString(getColumnIndex(cursor, KEY_SEC_FOLDER_ENABLED)));
				String secondaryPath = decrypt(cursor.getString(getColumnIndex(cursor, KEY_SEC_FOLDER_LOCAL_PATH)));
				String secondaryHandle = decrypt(cursor.getString(getColumnIndex(cursor, KEY_SEC_FOLDER_HANDLE)));
				String secSyncTimeStamp = decrypt(cursor.getString(getColumnIndex(cursor, KEY_SEC_SYNC_TIMESTAMP)));
				String keepFileNames = decrypt(cursor.getString(getColumnIndex(cursor, KEY_KEEP_FILE_NAMES)));
				String storageAdvancedDevices = decrypt(cursor.getString(getColumnIndex(cursor, KEY_STORAGE_ADVANCED_DEVICES)));
				String preferredViewList = decrypt(cursor.getString(getColumnIndex(cursor, KEY_PREFERRED_VIEW_LIST)));
				String preferredViewListCamera = decrypt(cursor.getString(getColumnIndex(cursor, KEY_PREFERRED_VIEW_LIST_CAMERA)));
				String uriExternalSDCard = decrypt(cursor.getString(getColumnIndex(cursor, KEY_URI_EXTERNAL_SD_CARD)));
				String cameraFolderExternalSDCard = decrypt(cursor.getString(getColumnIndex(cursor, KEY_CAMERA_FOLDER_EXTERNAL_SD_CARD)));
				String pinLockType = decrypt(cursor.getString(getColumnIndex(cursor, KEY_PASSCODE_LOCK_TYPE)));
				String preferredSortCloud = decrypt(cursor.getString(getColumnIndex(cursor, KEY_PREFERRED_SORT_CLOUD)));
				String preferredSortOthers = decrypt(cursor.getString(getColumnIndex(cursor, KEY_PREFERRED_SORT_OTHERS)));
				String firstTimeChat = decrypt(cursor.getString(getColumnIndex(cursor, KEY_FIRST_LOGIN_CHAT)));
				String smallGridCamera = decrypt(cursor.getString(getColumnIndex(cursor, KEY_SMALL_GRID_CAMERA)));
				String isAutoPlayEnabled = decrypt(cursor.getString(getColumnIndex(cursor, KEY_AUTO_PLAY)));
				String uploadVideoQuality = decrypt(cursor.getString(getColumnIndex(cursor, KEY_UPLOAD_VIDEO_QUALITY)));
				String conversionOnCharging = decrypt(cursor.getString(getColumnIndex(cursor, KEY_CONVERSION_ON_CHARGING)));
				String chargingOnSize = decrypt(cursor.getString(getColumnIndex(cursor, KEY_CHARGING_ON_SIZE)));
				String shouldClearCameraSyncRecords = decrypt(cursor.getString(getColumnIndex(cursor, KEY_SHOULD_CLEAR_CAMSYNC_RECORDS)));
				String camVideoSyncTimeStamp = decrypt(cursor.getString(getColumnIndex(cursor, KEY_CAM_VIDEO_SYNC_TIMESTAMP)));
				String secVideoSyncTimeStamp = decrypt(cursor.getString(getColumnIndex(cursor, KEY_SEC_VIDEO_SYNC_TIMESTAMP)));
				String removeGPS = decrypt(cursor.getString(getColumnIndex(cursor, KEY_REMOVE_GPS)));
				String closeInviteBanner = decrypt(cursor.getString(getColumnIndex(cursor, KEY_SHOW_INVITE_BANNER)));
				String preferredSortCameraUpload = decrypt(cursor.getString(getColumnIndex(cursor, KEY_PREFERRED_SORT_CAMERA_UPLOAD)));
				String sdCardUri = decrypt(cursor.getString(getColumnIndex(cursor, KEY_SD_CARD_URI)));
				String askForDisplayOver = decrypt(cursor.getString(getColumnIndex(cursor, KEY_ASK_FOR_DISPLAY_OVER)));
				String askForSetDownloadLocation = decrypt(cursor.getString(getColumnIndex(cursor, KEY_ASK_SET_DOWNLOAD_LOCATION)));
				String mediaSDCardUri = decrypt(cursor.getString(getColumnIndex(cursor, KEY_URI_MEDIA_EXTERNAL_SD_CARD)));
				String isMediaOnSDCard = decrypt(cursor.getString(getColumnIndex(cursor, KEY_MEDIA_FOLDER_EXTERNAL_SD_CARD)));
				String passcodeLockRequireTime = decrypt(cursor.getString(getColumnIndex(cursor, KEY_PASSCODE_LOCK_REQUIRE_TIME)));

				prefs = new MegaPreferences(firstTime, wifi, camSyncEnabled, camSyncHandle,
						camSyncLocalPath, fileUpload, camSyncTimeStamp, pinLockEnabled,
						pinLockCode, askAlways, downloadLocation, camSyncCharging, lastFolderUpload,
						lastFolderCloud, secondaryFolderEnabled, secondaryPath, secondaryHandle,
						secSyncTimeStamp, keepFileNames, storageAdvancedDevices, preferredViewList,
						preferredViewListCamera, uriExternalSDCard, cameraFolderExternalSDCard,
						pinLockType, preferredSortCloud, preferredSortOthers, firstTimeChat,
						smallGridCamera, uploadVideoQuality, conversionOnCharging, chargingOnSize,
						shouldClearCameraSyncRecords, camVideoSyncTimeStamp, secVideoSyncTimeStamp,
						isAutoPlayEnabled, removeGPS, closeInviteBanner, preferredSortCameraUpload,
						sdCardUri, askForDisplayOver, askForSetDownloadLocation, mediaSDCardUri,
						isMediaOnSDCard, passcodeLockRequireTime);
			}
		} catch (Exception e) {
			logError("Exception opening or managing DB cursor", e);
		}

		return prefs;
	}

	/**
	 * Get chat settings from the DB v52 (previous to remove the setting to enable/disable the chat).
	 * KEY_CHAT_ENABLED and KEY_CHAT_STATUS have been removed in DB v53.
	 *
	 * @return Chat settings.
	 */
	private ChatSettings getChatSettingsFromDBv52(SQLiteDatabase db){
        logDebug("getChatSettings");
		ChatSettings chatSettings = null;

		String selectQuery = "SELECT * FROM " + TABLE_CHAT_SETTINGS;
		try (Cursor cursor = db.rawQuery(selectQuery, null)) {
			if (cursor != null && cursor.moveToFirst()) {
				int id = Integer.parseInt(cursor.getString(0));
				String enabled = decrypt(cursor.getString(1));
				String notificationSound = decrypt(cursor.getString(3));
				String vibrationEnabled = decrypt(cursor.getString(4));
				String chatStatus = decrypt(cursor.getString(5));
				String sendOriginalAttachments = decrypt(cursor.getString(6));
				String videoQuality = Boolean.parseBoolean(sendOriginalAttachments)
						? VIDEO_QUALITY_ORIGINAL + ""
						: VIDEO_QUALITY_MEDIUM + "";

				chatSettings = new ChatSettings(notificationSound, vibrationEnabled, videoQuality);
			}
		} catch (Exception e) {
			logError("Exception opening or managing DB cursor", e);
		}
		return chatSettings;
	}

	/**
	 * Get chat settings from the DB v62 (previous to remove the setting to enable/disable
	 * the send original attachments and to add four available video qualities).
	 * KEY_CHAT_SEND_ORIGINALS has been removed in DB v63.
	 *
	 * @return Chat settings.
	 */
	private ChatSettings getChatSettingsFromDBv62(SQLiteDatabase db){
		logDebug("getChatSettings");
		ChatSettings chatSettings = null;

		String selectQuery = "SELECT * FROM " + TABLE_CHAT_SETTINGS;
		try (Cursor cursor = db.rawQuery(selectQuery, null)) {
			if (cursor != null && cursor.moveToFirst()) {
				String notificationSound = decrypt(cursor.getString(2));
				String vibrationEnabled = decrypt(cursor.getString(3));
				String sendOriginalAttachments = decrypt(cursor.getString(4));
				String videoQuality = Boolean.parseBoolean(sendOriginalAttachments)
						? VIDEO_QUALITY_ORIGINAL + ""
						: VIDEO_QUALITY_MEDIUM + "";

				chatSettings = new ChatSettings(notificationSound, vibrationEnabled, videoQuality);
			}
		} catch (Exception e) {
			logError("Exception opening or managing DB cursor", e);
		}
		return chatSettings;
	}

	/**
	 * Get chat settings from the current DB.
	 * @return Chat settings.
	 */
	public ChatSettings getChatSettings(){
		logDebug("getChatSettings");
		ChatSettings chatSettings = null;

		String selectQuery = "SELECT * FROM " + TABLE_CHAT_SETTINGS;
		try (Cursor cursor = db.rawQuery(selectQuery, null)) {
			if (cursor != null && cursor.moveToFirst()) {
				String notificationSound = decrypt(cursor.getString(2));
				String vibrationEnabled = decrypt(cursor.getString(3));
				String videoQuality = decrypt(cursor.getString(4));
				chatSettings = new ChatSettings(notificationSound, vibrationEnabled, videoQuality);
			}
		} catch (Exception e) {
			logError("Exception opening or managing DB cursor", e);
		}
		return chatSettings;
	}

	/**
	 * Save chat settings in the current DB.
	 * @param chatSettings Chat settings to save.
	 */
	public void setChatSettings(ChatSettings chatSettings){
		setChatSettings(db, chatSettings);
	}

	/**
	 * Save chat settings in the DB.
	 * @param db DB object to save the settings.
	 * @param chatSettings Chat settings to save.
	 */
	private void setChatSettings(SQLiteDatabase db, ChatSettings chatSettings) {
		if (chatSettings == null) {
			logError("Error: Chat settings are null");
			return;
		}

		db.execSQL("DELETE FROM " + TABLE_CHAT_SETTINGS);
		ContentValues values = new ContentValues();
		values.put(KEY_CHAT_NOTIFICATIONS_ENABLED, "");
		values.put(KEY_CHAT_SOUND_NOTIFICATIONS, encrypt(chatSettings.getNotificationsSound()));
		values.put(KEY_CHAT_VIBRATION_ENABLED, encrypt(chatSettings.getVibrationEnabled()));
		values.put(KEY_CHAT_VIDEO_QUALITY, encrypt(chatSettings.getVideoQuality()));

		db.insert(TABLE_CHAT_SETTINGS, null, values);
	}

	/**
	 * Sets the chat video quality value.
	 * There are four possible values for this setting: VIDEO_QUALITY_ORIGINAL, VIDEO_QUALITY_HIGH,
	 * VIDEO_QUALITY_MEDIUM or VIDEO_QUALITY_LOW.
	 *
	 * @param chatVideoQuality The new chat video quality.
	 */
	public void setChatVideoQuality(int chatVideoQuality){
        logDebug("setChatVideoQuality");
        setIntValue(TABLE_CHAT_SETTINGS, KEY_CHAT_VIDEO_QUALITY, chatVideoQuality);
	}

	/**
	 * Gets the chat video quality value.
	 *
	 * @return The chat video quality.
	 */
	public int getChatVideoQuality(){
		logDebug("getChatVideoQuality");
		return getIntValue(TABLE_CHAT_SETTINGS, KEY_CHAT_VIDEO_QUALITY, VIDEO_QUALITY_MEDIUM);
	}

	public void setNotificationSoundChat(String sound){
		String selectQuery = "SELECT * FROM " + TABLE_CHAT_SETTINGS;
		ContentValues values = new ContentValues();
		try (Cursor cursor = db.rawQuery(selectQuery, null)) {
			if (cursor != null && cursor.moveToFirst()) {
				String UPDATE_PREFERENCES_TABLE = "UPDATE " + TABLE_CHAT_SETTINGS + " SET " + KEY_CHAT_SOUND_NOTIFICATIONS + "= '" + encrypt(sound) + "' WHERE " + KEY_ID + " = '1'";
				db.execSQL(UPDATE_PREFERENCES_TABLE);
//			log("UPDATE_PREFERENCES_TABLE SYNC WIFI: " + UPDATE_PREFERENCES_TABLE);
			} else {
				values.put(KEY_CHAT_SOUND_NOTIFICATIONS, encrypt(sound));
				db.insert(TABLE_CHAT_SETTINGS, null, values);
			}
		} catch (Exception e) {
			logError("Exception opening or managing DB cursor", e);
		}
	}

	public void setVibrationEnabledChat(String enabled){
		String selectQuery = "SELECT * FROM " + TABLE_CHAT_SETTINGS;
		ContentValues values = new ContentValues();
		try (Cursor cursor = db.rawQuery(selectQuery, null)) {
			if (cursor != null && cursor.moveToFirst()) {
				String UPDATE_PREFERENCES_TABLE = "UPDATE " + TABLE_CHAT_SETTINGS + " SET " + KEY_CHAT_VIBRATION_ENABLED + "= '" + encrypt(enabled) + "' WHERE " + KEY_ID + " = '1'";
				db.execSQL(UPDATE_PREFERENCES_TABLE);
//			log("UPDATE_PREFERENCES_TABLE SYNC WIFI: " + UPDATE_PREFERENCES_TABLE);
			} else {
				values.put(KEY_CHAT_VIBRATION_ENABLED, encrypt(enabled));
				db.insert(TABLE_CHAT_SETTINGS, null, values);
			}
		} catch (Exception e) {
			logError("Exception opening or managing DB cursor", e);
		}
	}

	public void setChatItemPreferences(ChatItemPreferences chatPrefs){
		ContentValues values = new ContentValues();
		values.put(KEY_CHAT_HANDLE, encrypt(chatPrefs.getChatHandle()));
		values.put(KEY_CHAT_ITEM_NOTIFICATIONS, "");
		values.put(KEY_CHAT_ITEM_RINGTONE, "");
		values.put(KEY_CHAT_ITEM_SOUND_NOTIFICATIONS, "");
		values.put(KEY_CHAT_ITEM_WRITTEN_TEXT, encrypt(chatPrefs.getWrittenText()));
		values.put(KEY_CHAT_ITEM_EDITED_MSG_ID, encrypt(chatPrefs.getEditedMsgId()));
		db.insert(TABLE_CHAT_ITEMS, null, values);
	}

	public int setWrittenTextItem(String handle, String text, String editedMsgId){
        logDebug("setWrittenTextItem: "+ text + " " + handle);

		ContentValues values = new ContentValues();
		values.put(KEY_CHAT_ITEM_WRITTEN_TEXT, encrypt(text));
		values.put(KEY_CHAT_ITEM_EDITED_MSG_ID, !isTextEmpty(editedMsgId) ? encrypt(editedMsgId) : "");

		return db.update(TABLE_CHAT_ITEMS, values, KEY_CHAT_HANDLE + " = '" + encrypt(handle) + "'", null);
	}

	public ChatItemPreferences findChatPreferencesByHandle (String handle){
        logDebug("findChatPreferencesByHandle: " + handle);
		ChatItemPreferences prefs = null;

		String selectQuery = "SELECT * FROM " + TABLE_CHAT_ITEMS + " WHERE " + KEY_CHAT_HANDLE + " = '" + encrypt(handle) + "'";
        logDebug("QUERY: " + selectQuery);
		try (Cursor cursor = db.rawQuery(selectQuery, null)) {
			if (cursor != null && cursor.moveToFirst()) {
				int id = Integer.parseInt(cursor.getString(0));
				String chatHandle = decrypt(cursor.getString(1));
				String writtenText = decrypt(cursor.getString(5));
				String editedMsg = decrypt(cursor.getString(6));
				prefs = !isTextEmpty(editedMsg) ? new ChatItemPreferences(chatHandle, writtenText, editedMsg) :
						new ChatItemPreferences(chatHandle, writtenText);
				return prefs;
			}
		} catch (Exception e) {
			logError("Exception opening or managing DB cursor", e);
		}
		return null;
	}

	public String areNotificationsEnabled (String handle){

		String selectQuery = "SELECT * FROM " + TABLE_CHAT_ITEMS + " WHERE " + KEY_CHAT_HANDLE + " = '" + encrypt(handle) + "'";
		String result = NOTIFICATIONS_ENABLED;
		try (Cursor cursor = db.rawQuery(selectQuery, null)) {
			if (cursor != null && cursor.moveToFirst()) {
				result = decrypt(cursor.getString(2));
			}
		} catch (Exception e) {
			logError("Exception opening or managing DB cursor", e);
		}
		return result;
	}

	/**
	 * Deletes the oldest completed transfer.
	 */
	private void deleteOldestTransfer() {
		ArrayList<AndroidCompletedTransfer> completedTransfers = getCompletedTransfers();
		if (!completedTransfers.isEmpty()) {
			deleteTransfer(completedTransfers.get(0).getId());
		}
	}

	/**
	 * Deletes a completed transfer.
	 *
	 * @param id	the identifier of the transfer to delete
	 */
	public void deleteTransfer(long id) {
		db.delete(TABLE_COMPLETED_TRANSFERS, KEY_ID + "=" + id, null);
	}

	/**
	 * Gets a completed transfer.
	 *
	 * @param id	the identifier of the transfer to get
	 * @return The completed transfer which has the id value as identifier.
	 */
	public AndroidCompletedTransfer getcompletedTransfer(long id) {
		String selectQuery = "SELECT * FROM " + TABLE_COMPLETED_TRANSFERS + " WHERE " + KEY_ID + " = '" + id + "'";
		try (Cursor cursor = db.rawQuery(selectQuery, null)) {
			if (cursor != null && cursor.moveToFirst()) {
				return extractAndroidCompletedTransfer(cursor);
			}
		} catch (Exception e) {
			logError("Exception opening or managing DB cursor", e);
		}
		return null;
	}

	/**
	 * Extracts a completed transfer of a row.
	 *
	 * @param cursor	Cursor from which the data should be extracted.
	 * @return The extracted completed transfer.
	 */
	private AndroidCompletedTransfer extractAndroidCompletedTransfer(Cursor cursor) {
		long id = Integer.parseInt(cursor.getString(0));
		String filename = decrypt(cursor.getString(1));
		String type = decrypt(cursor.getString(2));
		int typeInt = Integer.parseInt(type);
		String state = decrypt(cursor.getString(3));
		int stateInt = Integer.parseInt(state);
		String size = decrypt(cursor.getString(4));
		String nodeHandle = decrypt(cursor.getString(5));
		String path = decrypt(cursor.getString(6));
		boolean offline = Boolean.parseBoolean(decrypt(cursor.getString(7)));
		long timeStamp = Long.parseLong(decrypt(cursor.getString(8)));
		String error = decrypt(cursor.getString(9));
		String originalPath = decrypt(cursor.getString(10));
		long parentHandle = Long.parseLong(decrypt(cursor.getString(11)));

		return new AndroidCompletedTransfer(id, filename, typeInt, stateInt, size, nodeHandle, path,
				offline, timeStamp, error, originalPath, parentHandle);
	}

	public long setCompletedTransfer(AndroidCompletedTransfer transfer){
		ContentValues values = new ContentValues();
		values.put(KEY_TRANSFER_FILENAME, encrypt(transfer.getFileName()));
		values.put(KEY_TRANSFER_TYPE, encrypt(transfer.getType()+""));
		values.put(KEY_TRANSFER_STATE, encrypt(transfer.getState()+""));
		values.put(KEY_TRANSFER_SIZE, encrypt(transfer.getSize()));
		values.put(KEY_TRANSFER_HANDLE, encrypt(transfer.getNodeHandle()));
		values.put(KEY_TRANSFER_PATH, encrypt(transfer.getPath()));
		values.put(KEY_TRANSFER_OFFLINE, encrypt(transfer.getIsOfflineFile() + ""));
		values.put(KEY_TRANSFER_TIMESTAMP, encrypt(transfer.getTimeStamp() + ""));
		values.put(KEY_TRANSFER_ERROR, encrypt(transfer.getError()));
		values.put(KEY_TRANSFER_ORIGINAL_PATH, encrypt(transfer.getOriginalPath()));
		values.put(KEY_TRANSFER_PARENT_HANDLE, encrypt(transfer.getParentHandle() + ""));

		long id = db.insert(TABLE_COMPLETED_TRANSFERS, null, values);

		if (DatabaseUtils.queryNumEntries(db, TABLE_COMPLETED_TRANSFERS) > MAX_TRANSFERS) {
			deleteOldestTransfer();
		}

		return id;
	}

	/**
	 * Checks if a completed transfer exists before add it to DB.
	 * If so, does nothing. If not, adds the transfer to the DB.
	 *
	 * @param transfer The transfer to check and add.
	 */
	public void setCompletedTransferWithCheck(AndroidCompletedTransfer transfer){
		if (alreadyExistsAsCompletedTransfer(transfer)) {
			return;
		}

		setCompletedTransfer(transfer);
	}

	/**
	 * Checks if a completed transfer exists.
	 *
	 * @param transfer The completed transfer to check.
	 * @return True if the transfer already exists, false otherwise.
	 */
	private boolean alreadyExistsAsCompletedTransfer(AndroidCompletedTransfer transfer) {
		String selectQuery = "SELECT * FROM " + TABLE_COMPLETED_TRANSFERS
				+ " WHERE " + KEY_TRANSFER_FILENAME + " = '" + encrypt(transfer.getFileName())
				+ "' AND " + KEY_TRANSFER_TYPE + " = '" + encrypt(transfer.getType() + "")
				+ "' AND " + KEY_TRANSFER_STATE + " = '" + encrypt(transfer.getState() + "")
				+ "' AND " + KEY_TRANSFER_SIZE + " = '" + encrypt(transfer.getSize())
				+ "' AND " + KEY_TRANSFER_HANDLE + " = '" + encrypt(transfer.getNodeHandle())
				+ "' AND " + KEY_TRANSFER_PATH + " = '" + encrypt(transfer.getPath())
				+ "' AND " + KEY_TRANSFER_OFFLINE + " = '" + encrypt(transfer.getIsOfflineFile() + "")
				+ "' AND " + KEY_TRANSFER_ERROR + " = '" + encrypt(transfer.getError())
				+ "' AND " + KEY_TRANSFER_ORIGINAL_PATH + " = '" + encrypt(transfer.getOriginalPath())
				+ "' AND " + KEY_TRANSFER_PARENT_HANDLE + " = '" + encrypt(transfer.getParentHandle() + "") + "'";

		boolean isExist = false;
		try (Cursor cursor = db.rawQuery(selectQuery, null)) {
			isExist = cursor != null && cursor.getCount() > 0;
		} catch (Exception e) {
			logError("Exception opening or managing DB cursor", e);
		}
		return isExist;
	}

	public void emptyCompletedTransfers(){
		db.delete(TABLE_COMPLETED_TRANSFERS, null,null);
	}

    /**
     * Gets the completed transfers.
     *
     * @return The list with the completed transfers.
     */
	public ArrayList<AndroidCompletedTransfer> getCompletedTransfers(){
		String selectQuery = "SELECT * FROM " + TABLE_COMPLETED_TRANSFERS;
		ArrayList<AndroidCompletedTransfer> transfers =  getCompletedTransfers(selectQuery);
		Collections.sort(transfers, (transfer1, transfer2) -> Long.compare(transfer1.getTimeStamp(), transfer2.getTimeStamp()));
		Collections.reverse(transfers);

		return transfers;
	}

    /**
     * Gets the completed transfers which have as state cancelled or failed.
     *
     * @return The list the cancelled or failed transfers.
     */
	public ArrayList<AndroidCompletedTransfer> getFailedOrCancelledTransfers(){
		String selectQuery = "SELECT * FROM " + TABLE_COMPLETED_TRANSFERS
				+ " WHERE " + KEY_TRANSFER_STATE + " = '" +  encrypt(MegaTransfer.STATE_CANCELLED +"")
				+ "' OR " + KEY_TRANSFER_STATE + " = '" + encrypt(MegaTransfer.STATE_FAILED +"") + "'"
				+ " ORDER BY " + KEY_TRANSFER_TIMESTAMP + " DESC";
		return getCompletedTransfers(selectQuery);
	}

    /**
     * Gets a list with completed transfers depending on the query received by parameter.
     *
     * @param selectQuery   the query which selects specific completed transfers
     * @return The list with the completed transfers.
     */
	public ArrayList<AndroidCompletedTransfer> getCompletedTransfers(String selectQuery) {
		ArrayList<AndroidCompletedTransfer> cTs = new ArrayList<AndroidCompletedTransfer>();
		try (Cursor cursor = db.rawQuery(selectQuery, null)) {
			if (cursor != null && cursor.moveToLast()) {
				do {
					cTs.add(extractAndroidCompletedTransfer(cursor));
				} while (cursor.moveToPrevious());
			}
		} catch (Exception e) {
			logError("Exception opening or managing DB cursor", e);
		}
		return cTs;
	}


	public boolean isPasscodeLockEnabled(SQLiteDatabase db){
        logDebug("getPinLockEnabled");
		String selectQuery = "SELECT * FROM " + TABLE_PREFERENCES;
		String pinLockEnabled = null;
		boolean result = false;
		try (Cursor cursor = db.rawQuery(selectQuery, null)) {
			if (cursor != null && cursor.moveToFirst()) {
				//get pinLockEnabled
				pinLockEnabled = decrypt(cursor.getString(7));
				if (pinLockEnabled != null && pinLockEnabled.equals("true")) {
					result = true;
				}
			}
		} catch (Exception e) {
			logError("Exception opening or managing DB cursor", e);
		}
		return result;
	}

	public void setSmallGridCamera (boolean smallGridCamera){
        logDebug("setSmallGridCamera");

		String selectQuery = "SELECT * FROM " + TABLE_PREFERENCES;
		ContentValues values = new ContentValues();
		try (Cursor cursor = db.rawQuery(selectQuery, null)) {
			if (cursor != null && cursor.moveToFirst()) {
				String UPDATE_ATTRIBUTES_TABLE = "UPDATE " + TABLE_PREFERENCES + " SET " + KEY_SMALL_GRID_CAMERA + "='" + encrypt(smallGridCamera + "") + "' WHERE " + KEY_ID + " ='1'";
				db.execSQL(UPDATE_ATTRIBUTES_TABLE);
			} else {
				values.put(KEY_SMALL_GRID_CAMERA, encrypt(smallGridCamera + ""));
				db.insert(TABLE_PREFERENCES, null, values);
			}
		} catch (Exception e) {
			logError("Exception opening or managing DB cursor", e);
		}
	}


	public boolean isSmallGridCamera (){
        logDebug("isSmallGridCamera");

		String selectQuery = "SELECT " + KEY_SMALL_GRID_CAMERA + " FROM " + TABLE_PREFERENCES + " WHERE " + KEY_ID + " = '1'";
		boolean result = false;
		try (Cursor cursor = db.rawQuery(selectQuery, null)) {
			if (cursor != null && cursor.moveToFirst()) {
				String smallGrid = decrypt(cursor.getString(0));
				if (smallGrid != null && smallGrid.equals("true")) {
					result = true;
				}
			}
		} catch (Exception e) {
			logError("Exception opening or managing DB cursor", e);
		}
		return result;
	}

	/**
	 * Saves attributes in DB.
	 *
	 * @param attr Attributes to save.
	 */
	public void setAttributes (MegaAttributes attr){
		setAttributes(db, attr);
	}

	/**
	 * Saves attributes in DB.
	 *
	 * @param db   DB object to save the attributes.
	 * @param attr Attributes to save.
	 */
	private void setAttributes (SQLiteDatabase db, MegaAttributes attr) {
		if (attr == null) {
			logError("Error: Attributes are null");
			return;
		}

		ContentValues values = new ContentValues();
		values.put(KEY_ATTR_ONLINE, encrypt(attr.getOnline()));
		values.put(KEY_ATTR_INTENTS, encrypt(Integer.toString(attr.getAttemps())));
		values.put(KEY_ATTR_ASK_SIZE_DOWNLOAD, encrypt(attr.getAskSizeDownload()));
		values.put(KEY_ATTR_ASK_NOAPP_DOWNLOAD, encrypt(attr.getAskNoAppDownload()));
		values.put(KEY_FILE_LOGGER_SDK, encrypt(attr.getFileLoggerSDK()));
		values.put(KEY_ACCOUNT_DETAILS_TIMESTAMP, encrypt(attr.getAccountDetailsTimeStamp()));
		values.put(KEY_PAYMENT_METHODS_TIMESTAMP, encrypt(attr.getPaymentMethodsTimeStamp()));
		values.put(KEY_PRICING_TIMESTAMP, encrypt(attr.getPricingTimeStamp()));
		values.put(KEY_EXTENDED_ACCOUNT_DETAILS_TIMESTAMP, encrypt(attr.getExtendedAccountDetailsTimeStamp()));
		values.put(KEY_INVALIDATE_SDK_CACHE, encrypt(attr.getInvalidateSdkCache()));
		values.put(KEY_FILE_LOGGER_KARERE, encrypt(attr.getFileLoggerKarere()));
		values.put(KEY_USE_HTTPS_ONLY, encrypt(attr.getUseHttpsOnly()));
		values.put(KEY_USE_HTTPS_ONLY, encrypt(attr.getUseHttpsOnly()));
		values.put(KEY_SHOW_COPYRIGHT, encrypt(attr.getShowCopyright()));
		values.put(KEY_SHOW_NOTIF_OFF, encrypt(attr.getShowNotifOff()));
		values.put(KEY_LAST_PUBLIC_HANDLE, encrypt(Long.toString(attr.getLastPublicHandle())));
		values.put(KEY_LAST_PUBLIC_HANDLE_TIMESTAMP, encrypt(Long.toString(attr.getLastPublicHandleTimeStamp())));
		values.put(KEY_STORAGE_STATE, encrypt(Integer.toString(attr.getStorageState())));
		values.put(KEY_LAST_PUBLIC_HANDLE_TYPE, encrypt(Integer.toString(attr.getLastPublicHandleType())));
		values.put(KEY_MY_CHAT_FILES_FOLDER_HANDLE, encrypt(Long.toString(attr.getMyChatFilesFolderHandle())));
		values.put(KEY_TRANSFER_QUEUE_STATUS, encrypt(attr.getTransferQueueStatus()));
		db.insert(TABLE_ATTRIBUTES, null, values);
	}

	/**
	 * Gets attributes from the DB v61 (previous to remove the value to enable/disable staging).
	 * KEY_STAGING has been removed in DB v62.
	 *
	 * @return Attributes.
	 */
	private MegaAttributes getAttributesFromDBv61(SQLiteDatabase db) {
		MegaAttributes attr = null;

		String selectQuery = "SELECT * FROM " + TABLE_ATTRIBUTES;
		try (Cursor cursor = db.rawQuery(selectQuery, null)) {
			if (cursor != null && cursor.moveToFirst()) {
				int id = Integer.parseInt(cursor.getString(0));
				String online = decrypt(cursor.getString(1));
				String intents = decrypt(cursor.getString(2));
				String askSizeDownload = decrypt(cursor.getString(3));
				String askNoAppDownload = decrypt(cursor.getString(4));
				String fileLoggerSDK = decrypt(cursor.getString(5));
				String accountDetailsTimeStamp = decrypt(cursor.getString(6));
				String paymentMethodsTimeStamp = decrypt(cursor.getString(7));
				String pricingTimeStamp = decrypt(cursor.getString(8));
				String extendedAccountDetailsTimeStamp = decrypt(cursor.getString(9));
				String invalidateSdkCache = decrypt(cursor.getString(10));
				String fileLoggerKarere = decrypt(cursor.getString(11));
				String useHttpsOnly = decrypt(cursor.getString(12));
				String showCopyright = decrypt(cursor.getString(13));
				String showNotifOff = decrypt(cursor.getString(14));
				String staging = decrypt(cursor.getString(15));
				String lastPublicHandle = decrypt(cursor.getString(16));
				String lastPublicHandleTimeStamp = decrypt(cursor.getString(17));
				String storageState = decrypt(cursor.getString(18));
				String lastPublicHandleType = decrypt(cursor.getString(19));
				String myChatFilesFolderHandle = decrypt(cursor.getString(20));
				String transferQueueStatus = decrypt(cursor.getString(21));

				attr = new MegaAttributes(online,
						intents != null && !intents.isEmpty() ? Integer.parseInt(intents) : 0,
						askSizeDownload, askNoAppDownload, fileLoggerSDK, accountDetailsTimeStamp,
						paymentMethodsTimeStamp, pricingTimeStamp, extendedAccountDetailsTimeStamp,
						invalidateSdkCache, fileLoggerKarere, useHttpsOnly, showCopyright, showNotifOff,
						lastPublicHandle, lastPublicHandleTimeStamp,
						lastPublicHandleType != null && !lastPublicHandleType.isEmpty() ? Integer.parseInt(lastPublicHandleType) : MegaApiJava.AFFILIATE_TYPE_INVALID,
						storageState != null && !storageState.isEmpty() ? Integer.parseInt(storageState) : MegaApiJava.STORAGE_STATE_UNKNOWN,
						myChatFilesFolderHandle, transferQueueStatus);
			}
		} catch (Exception e) {
			logError("Exception opening or managing DB cursor", e);
		}
		return attr;
	}

	public MegaAttributes getAttributes(){
		MegaAttributes attr = null;

		String selectQuery = "SELECT * FROM " + TABLE_ATTRIBUTES;
		try (Cursor cursor = db.rawQuery(selectQuery, null)) {
			if (cursor != null && cursor.moveToFirst()) {
				int id = Integer.parseInt(cursor.getString(0));
				String online = decrypt(cursor.getString(1));
				String intents = decrypt(cursor.getString(2));
				String askSizeDownload = decrypt(cursor.getString(3));
				String askNoAppDownload = decrypt(cursor.getString(4));
				String fileLoggerSDK = decrypt(cursor.getString(5));
				String accountDetailsTimeStamp = decrypt(cursor.getString(6));
				String paymentMethodsTimeStamp = decrypt(cursor.getString(7));
				String pricingTimeStamp = decrypt(cursor.getString(8));
				String extendedAccountDetailsTimeStamp = decrypt(cursor.getString(9));
				String invalidateSdkCache = decrypt(cursor.getString(10));
				String fileLoggerKarere = decrypt(cursor.getString(11));
				String useHttpsOnly = decrypt(cursor.getString(12));
				String showCopyright = decrypt(cursor.getString(13));
				String showNotifOff = decrypt(cursor.getString(14));
				String lastPublicHandle = decrypt(cursor.getString(15));
				String lastPublicHandleTimeStamp = decrypt(cursor.getString(16));
				String storageState = decrypt(cursor.getString(17));
				String lastPublicHandleType = decrypt(cursor.getString(18));
				String myChatFilesFolderHandle = decrypt(cursor.getString(19));
				String transferQueueStatus = decrypt(cursor.getString(20));

				attr = new MegaAttributes(online,
						intents != null && !intents.isEmpty() ? Integer.parseInt(intents) : 0,
						askSizeDownload, askNoAppDownload, fileLoggerSDK, accountDetailsTimeStamp,
						paymentMethodsTimeStamp, pricingTimeStamp, extendedAccountDetailsTimeStamp,
						invalidateSdkCache, fileLoggerKarere, useHttpsOnly, showCopyright, showNotifOff,
						lastPublicHandle, lastPublicHandleTimeStamp,
						lastPublicHandleType != null && !lastPublicHandleType.isEmpty() ? Integer.parseInt(lastPublicHandleType) : MegaApiJava.AFFILIATE_TYPE_INVALID,
						storageState != null && !storageState.isEmpty() ? Integer.parseInt(storageState) : MegaApiJava.STORAGE_STATE_UNKNOWN,
						myChatFilesFolderHandle, transferQueueStatus);
			}
		} catch (Exception e) {
			logError("Exception opening or managing DB cursor", e);
		}
		return attr;
	}

	public int setNonContactFirstName (String name, String handle){
        logDebug("setContactName: " + name + " " + handle);
		ContentValues values = new ContentValues();
		values.put(KEY_NONCONTACT_FIRSTNAME, encrypt(name));
		int rows = db.update(TABLE_NON_CONTACTS, values, KEY_NONCONTACT_HANDLE + " = '" + encrypt(handle) + "'", null);
		if(rows==0){
			values.put(KEY_NONCONTACT_HANDLE, encrypt(handle));
			db.insert(TABLE_NON_CONTACTS, null, values);
		}
		return rows;
	}
	public int setNonContactLastName (String lastName, String handle){

		ContentValues values = new ContentValues();
		values.put(KEY_NONCONTACT_LASTNAME, encrypt(lastName));
		int rows = db.update(TABLE_NON_CONTACTS, values, KEY_NONCONTACT_HANDLE + " = '" + encrypt(handle) + "'", null);
		if(rows==0){
			values.put(KEY_NONCONTACT_HANDLE, encrypt(handle));
			db.insert(TABLE_NON_CONTACTS, null, values);
		}
		return rows;
	}
	public int setNonContactEmail (String email, String handle){

		ContentValues values = new ContentValues();
		values.put(KEY_NONCONTACT_EMAIL, encrypt(email));
		int rows = db.update(TABLE_NON_CONTACTS, values, KEY_NONCONTACT_HANDLE + " = '" + encrypt(handle) + "'", null);
		if(rows==0){
			values.put(KEY_NONCONTACT_HANDLE, encrypt(handle));
			db.insert(TABLE_NON_CONTACTS, null, values);
		}
		return rows;
	}

	public NonContactInfo findNonContactByHandle(String handle){
        logDebug("findNONContactByHandle: " + handle);
		NonContactInfo noncontact = null;

		String selectQuery = "SELECT * FROM " + TABLE_NON_CONTACTS + " WHERE " + KEY_NONCONTACT_HANDLE + " = '" + encrypt(handle)+ "'";
        logDebug("QUERY: " + selectQuery);
		try (Cursor cursor = db.rawQuery(selectQuery, null)) {

			if (cursor != null && cursor.moveToFirst()) {
				int _id = Integer.parseInt(cursor.getString(0));
				String _handle = decrypt(cursor.getString(1));
				String _fullName = decrypt(cursor.getString(2));
				String _firstName = decrypt(cursor.getString(3));
				String _lastName = decrypt(cursor.getString(4));
				String _email = decrypt(cursor.getString(5));

				noncontact = new NonContactInfo(handle, _fullName, _firstName, _lastName, _email);
				return noncontact;
			}
		} catch (Exception e) {
			logError("Exception opening or managing DB cursor", e);
		}
		return null;
	}

	public void setContact (MegaContactDB contact){
        ContentValues values = new ContentValues();
        values.put(KEY_CONTACT_HANDLE, encrypt(contact.getHandle()));
        values.put(KEY_CONTACT_MAIL, encrypt(contact.getMail()));
        values.put(KEY_CONTACT_NAME, encrypt(contact.getName()));
        values.put(KEY_CONTACT_LAST_NAME, encrypt(contact.getLastName()));
        values.put(KEY_CONTACT_NICKNAME, encrypt(contact.getNickname()));
		db.insert(TABLE_CONTACTS, null, values);
	}

	public int setContactName (String name, String mail){
		ContentValues values = new ContentValues();
	    values.put(KEY_CONTACT_NAME, encrypt(name));
	    return db.update(TABLE_CONTACTS, values, KEY_CONTACT_MAIL + " = '" + encrypt(mail) + "'", null);
	}

	public int setContactLastName (String lastName, String mail){
		ContentValues values = new ContentValues();
	    values.put(KEY_CONTACT_LAST_NAME, encrypt(lastName));
	    return db.update(TABLE_CONTACTS, values, KEY_CONTACT_MAIL + " = '" + encrypt(mail) + "'", null);
	}

	public int setContactNickname(String nickname, long handle) {
		ContentValues values = new ContentValues();
		values.put(KEY_CONTACT_NICKNAME, encrypt(nickname));
		return db.update(TABLE_CONTACTS, values, KEY_CONTACT_HANDLE + " = '" + encrypt(handle + "") + "'", null);
	}

	public int getContactsSize(){
		String selectQuery = "SELECT * FROM " + TABLE_CONTACTS;
		try (Cursor cursor = db.rawQuery(selectQuery, null)) {
			if (cursor != null) {
				return cursor.getCount();
			} else {
				return 0;
			}
		} catch (Exception e) {
			logError("Exception opening or managing DB cursor", e);
		}
		return 0;
	}

	public int setContactMail (long handle, String mail){
        logDebug("setContactMail: " + handle + " " + mail);

		ContentValues values = new ContentValues();
		values.put(KEY_CONTACT_MAIL, encrypt(mail));
		return db.update(TABLE_CONTACTS, values, KEY_CONTACT_HANDLE + " = '" + encrypt(String.valueOf(handle)) + "'", null);
	}

	public MegaContactDB findContactByHandle(String handle){
        logDebug("findContactByHandle: " + handle);
		MegaContactDB contacts = null;

		String selectQuery = "SELECT * FROM " + TABLE_CONTACTS + " WHERE " + KEY_CONTACT_HANDLE + " = '" + encrypt(handle) + "'";
        logDebug("QUERY: " + selectQuery);
		try (Cursor cursor = db.rawQuery(selectQuery, null)) {
			if (cursor != null && cursor.moveToFirst()) {
				int _id = Integer.parseInt(cursor.getString(0));
				String _handle = decrypt(cursor.getString(1));
				String _mail = decrypt(cursor.getString(2));
				String _name = decrypt(cursor.getString(3));
				String _lastName = decrypt(cursor.getString(4));
				String _nickname = decrypt(cursor.getString(5));

				contacts = new MegaContactDB(handle, _mail, _name, _lastName, _nickname);
				return contacts;
			}
		} catch (Exception e) {
			logError("Exception opening or managing DB cursor", e);
		}
		return null;
	}

	public MegaContactDB findContactByEmail(String mail){
        logDebug("findContactByEmail: " + mail);
		MegaContactDB contacts = null;

		String selectQuery = "SELECT * FROM " + TABLE_CONTACTS + " WHERE " + KEY_CONTACT_MAIL + " = '" + encrypt(mail) + "'";
        logDebug("QUERY: " + selectQuery);
		try (Cursor cursor = db.rawQuery(selectQuery, null)) {
			if (cursor != null && cursor.moveToFirst()) {
				int _id = Integer.parseInt(cursor.getString(0));
				String _handle = decrypt(cursor.getString(1));
				String _mail = decrypt(cursor.getString(2));
				String _name = decrypt(cursor.getString(3));
				String _lastName = decrypt(cursor.getString(4));
				String _nickname = decrypt(cursor.getString(5));

				contacts = new MegaContactDB(_handle, mail, _name, _lastName, _nickname);

				return contacts;
			}
		} catch (Exception e) {
			logError("Exception opening or managing DB cursor", e);
		}
		return null;
	}

	public long setOfflineFile (MegaOffline offline){
        logDebug("setOfflineFile: " + offline.getHandle());
        ContentValues values = new ContentValues();

        MegaOffline checkInsert = null;
        checkInsert=findByHandle(offline.getHandle());

        if(checkInsert==null){
        	String nullColumnHack = null;

            values.put(KEY_OFF_HANDLE, encrypt(offline.getHandle()));
            values.put(KEY_OFF_PATH, encrypt(offline.getPath()));
            values.put(KEY_OFF_NAME, encrypt(offline.getName()));
            values.put(KEY_OFF_PARENT, offline.getParentId());
            values.put(KEY_OFF_TYPE, encrypt(offline.getType()));
            values.put(KEY_OFF_INCOMING, offline.getOrigin());
            values.put(KEY_OFF_HANDLE_INCOMING, encrypt(offline.getHandleIncoming()));

			return db.insert(TABLE_OFFLINE, nullColumnHack, values);
        }
        return -1;
	}

	public long setOfflineFile (MegaOffline offline, SQLiteDatabase db){

        ContentValues values = new ContentValues();

        MegaOffline checkInsert = null;
        checkInsert = findByHandle(offline.getHandle());

        if(checkInsert==null){
        	String nullColumnHack = null;

            values.put(KEY_OFF_HANDLE, encrypt(offline.getHandle()));
            values.put(KEY_OFF_PATH, encrypt(offline.getPath()));
            values.put(KEY_OFF_NAME, encrypt(offline.getName()));
            values.put(KEY_OFF_PARENT, offline.getParentId());
            values.put(KEY_OFF_TYPE, encrypt(offline.getType()));
            values.put(KEY_OFF_INCOMING, offline.getOrigin());
            values.put(KEY_OFF_HANDLE_INCOMING, encrypt(offline.getHandleIncoming()));

			return db.insert(TABLE_OFFLINE, nullColumnHack, values);
        }
        return -1;
	}

	public long setOfflineFileOld (MegaOffline offline){

        ContentValues values = new ContentValues();

        MegaOffline checkInsert = null;
        checkInsert = findByHandle(offline.getHandle());

        if(checkInsert==null){
        	String nullColumnHack = null;

            values.put(KEY_OFF_HANDLE, (offline.getHandle()));
            values.put(KEY_OFF_PATH, (offline.getPath()));
            values.put(KEY_OFF_NAME, (offline.getName()));
            values.put(KEY_OFF_PARENT, offline.getParentId());
            values.put(KEY_OFF_TYPE, (offline.getType()));
            values.put(KEY_OFF_INCOMING, offline.getOrigin());
            values.put(KEY_OFF_HANDLE_INCOMING, (offline.getHandleIncoming()));

			return db.insert(TABLE_OFFLINE, nullColumnHack, values);
        }
        return -1;
	}

	public long setOfflineFileOld (MegaOffline offline, SQLiteDatabase db){

        ContentValues values = new ContentValues();

        MegaOffline checkInsert = null;
        checkInsert = findByHandle(offline.getHandle());

        if(checkInsert==null){
        	String nullColumnHack = null;

            values.put(KEY_OFF_HANDLE, (offline.getHandle()));
            values.put(KEY_OFF_PATH, (offline.getPath()));
            values.put(KEY_OFF_NAME, (offline.getName()));
            values.put(KEY_OFF_PARENT, offline.getParentId());
            values.put(KEY_OFF_TYPE, (offline.getType()));
            values.put(KEY_OFF_INCOMING, offline.getOrigin());
            values.put(KEY_OFF_HANDLE_INCOMING, (offline.getHandleIncoming()));

			return db.insert(TABLE_OFFLINE, nullColumnHack, values);
        }
        return -1;
	}

	public ArrayList<MegaOffline> getOfflineFiles (){

		ArrayList<MegaOffline> listOffline = new ArrayList<MegaOffline>();

		String selectQuery = "SELECT * FROM " + TABLE_OFFLINE;
		try (Cursor cursor = db.rawQuery(selectQuery, null)) {
			if (cursor != null && cursor.moveToFirst()) {
				do {
					int id = Integer.parseInt(cursor.getString(0));
					String handle = decrypt(cursor.getString(1));
					String path = decrypt(cursor.getString(2));
					String name = decrypt(cursor.getString(3));
					int parent = cursor.getInt(4);
					String type = decrypt(cursor.getString(5));
					int incoming = cursor.getInt(6);
					String handleIncoming = decrypt(cursor.getString(7));
					MegaOffline offline = new MegaOffline(id, handle, path, name, parent, type, incoming, handleIncoming);
					listOffline.add(offline);
				} while (cursor.moveToNext());
			}
		} catch (Exception e) {
			logError("Exception opening or managing DB cursor", e);
		}
		return listOffline;
	}

	public ArrayList<MegaOffline> getOfflineFilesOld (SQLiteDatabase db){

		ArrayList<MegaOffline> listOffline = new ArrayList<MegaOffline>();

		String selectQuery = "SELECT * FROM " + TABLE_OFFLINE;
		try (Cursor cursor = db.rawQuery(selectQuery, null)) {
			if (cursor != null && cursor.moveToFirst()) {
				do {
					int id = Integer.parseInt(cursor.getString(0));
					String handle = (cursor.getString(1));
					String path = (cursor.getString(2));
					String name = (cursor.getString(3));
					int parent = cursor.getInt(4);
					String type = (cursor.getString(5));
					int incoming = cursor.getInt(6);
					String handleIncoming = (cursor.getString(7));
					MegaOffline offline = new MegaOffline(id, handle, path, name, parent, type, incoming, handleIncoming);
					listOffline.add(offline);
				} while (cursor.moveToNext());
			}
		} catch (Exception e) {
			logError("Exception opening or managing DB cursor", e);
		}
		return listOffline;
	}

	public boolean exists(long handle){
		//Get the foreign key of the node
		String selectQuery = "SELECT * FROM " + TABLE_OFFLINE + " WHERE " + KEY_OFF_HANDLE + " = '" + encrypt(Long.toString(handle)) + "'";
		try (Cursor cursor = db.rawQuery(selectQuery, null)) {
			if (cursor != null){
				return cursor.moveToFirst();
			}
		} catch (Exception e) {
			logError("Exception opening or managing DB cursor", e);
		}
		return false;
	}

	public MegaOffline findByHandle(long handle) {
        return findByHandle(String.valueOf(handle));
	}

	public MegaOffline findByHandle(String handle) {
		//Get the foreign key of the node
		String selectQuery = "SELECT * FROM " + TABLE_OFFLINE + " WHERE " + KEY_OFF_HANDLE + " = '"
				+ encrypt(handle) + "'";
		try (Cursor cursor = db.rawQuery(selectQuery, null)) {
			if (cursor != null) {
				if (cursor.moveToFirst()) {
					int id = Integer.parseInt(cursor.getString(0));
					String nodeHandle = decrypt(cursor.getString(1));
					String path = decrypt(cursor.getString(2));
					String name = decrypt(cursor.getString(3));
					int parent = cursor.getInt(4);
					String type = decrypt(cursor.getString(5));
					int incoming = cursor.getInt(6);
					String handleIncoming = decrypt(cursor.getString(7));
					return new MegaOffline(id, nodeHandle, path, name, parent, type, incoming,
							handleIncoming);
				}
			}
		} catch (Exception e) {
			logError("Exception opening or managing DB cursor", e);
		}
		return null;
	}

	public ArrayList<MegaOffline> findByParentId(int parentId){

		ArrayList<MegaOffline> listOffline = new ArrayList<MegaOffline>();
		//Get the foreign key of the node
		String selectQuery = "SELECT * FROM " + TABLE_OFFLINE + " WHERE " + KEY_OFF_PARENT + " = '" + parentId + "'";

		try (Cursor cursor = db.rawQuery(selectQuery, null)) {

			if (cursor != null && cursor.moveToFirst()) {
				do {
					int _id = Integer.parseInt(cursor.getString(0));
					String _handle = decrypt(cursor.getString(1));
					String _path = decrypt(cursor.getString(2));
					String _name = decrypt(cursor.getString(3));
					int _parent = cursor.getInt(4);
					String _type = decrypt(cursor.getString(5));
					int _incoming = cursor.getInt(6);
					String _handleIncoming = decrypt(cursor.getString(7));

					listOffline.add(new MegaOffline(_id, _handle, _path, _name, _parent, _type, _incoming, _handleIncoming));
				} while (cursor.moveToNext());
			}
		} catch (Exception e) {
			logError("Exception opening or managing DB cursor", e);
		}
		return listOffline;
	}

	public MegaOffline findById(int id){

		String selectQuery = "SELECT * FROM " + TABLE_OFFLINE + " WHERE " + KEY_ID + " = '" + id + "'";
		MegaOffline mOffline = null;
		try (Cursor cursor = db.rawQuery(selectQuery, null)) {

			if (cursor != null && cursor.moveToFirst()) {
				do {
					int _id = Integer.parseInt(cursor.getString(0));
					String _handle = decrypt(cursor.getString(1));
					String _path = decrypt(cursor.getString(2));
					String _name = decrypt(cursor.getString(3));
					int _parent = cursor.getInt(4);
					String _type = decrypt(cursor.getString(5));
					int _incoming = cursor.getInt(6);
					String _handleIncoming = decrypt(cursor.getString(7));
					mOffline = new MegaOffline(_id, _handle, _path, _name, _parent, _type, _incoming, _handleIncoming);

				} while (cursor.moveToNext());
			}
		} catch (Exception e) {
			logError("Exception opening or managing DB cursor", e);
		}
		return mOffline;
	}

	public int removeById(int id){

		return db.delete(TABLE_OFFLINE, KEY_ID + "="+id, null);

	}

	public ArrayList<MegaOffline> findByPath(String path){

		ArrayList<MegaOffline> listOffline = new ArrayList<MegaOffline>();
		//Get the foreign key of the node
		String selectQuery = "SELECT * FROM " + TABLE_OFFLINE + " WHERE " + KEY_OFF_PATH + " = '" + encrypt(path) + "'";
		try (Cursor cursor = db.rawQuery(selectQuery, null)) {
			if (cursor != null && cursor.moveToFirst()) {
				do {
					int _id = Integer.parseInt(cursor.getString(0));
					String _handle = decrypt(cursor.getString(1));
					String _path = decrypt(cursor.getString(2));
					String _name = decrypt(cursor.getString(3));
					int _parent = cursor.getInt(4);
					String _type = decrypt(cursor.getString(5));
					int _incoming = cursor.getInt(6);
					String _handleIncoming = decrypt(cursor.getString(7));
					listOffline.add(new MegaOffline(_id, _handle, _path, _name, _parent, _type, _incoming, _handleIncoming));
				} while (cursor.moveToNext());
			}
		} catch (Exception e) {
			logError("Exception opening or managing DB cursor", e);
		}
		return listOffline;
	}

	public MegaOffline findbyPathAndName(String path, String name){

		String selectQuery = "SELECT * FROM " + TABLE_OFFLINE + " WHERE " + KEY_OFF_PATH + " = '" + encrypt(path) + "'" + "AND " + KEY_OFF_NAME + " = '" + encrypt(name) + "'"  ;

		MegaOffline mOffline = null;
		try (Cursor cursor = db.rawQuery(selectQuery, null)) {

			if (cursor != null && cursor.moveToFirst()) {
				do {
					int _id = Integer.parseInt(cursor.getString(0));
					String _handle = decrypt(cursor.getString(1));
					String _path = decrypt(cursor.getString(2));
					String _name = decrypt(cursor.getString(3));
					int _parent = cursor.getInt(4);
					String _type = decrypt(cursor.getString(5));
					int _incoming = cursor.getInt(6);
					String _handleIncoming = decrypt(cursor.getString(7));
					mOffline = new MegaOffline(_id, _handle, _path, _name, _parent, _type, _incoming, _handleIncoming);

				} while (cursor.moveToNext());
			}
		} catch (Exception e) {
			logError("Exception opening or managing DB cursor", e);
		}
		return mOffline;
	}

	public ArrayList<MegaOffline> getNodesSameParentOffline (String path, String name){

		int _id = -1;
		int _parent = -1;
		String _handle = null;
		String _path = null;
		String _name = null;
		String _type = null;
		int _incoming = 0;
		String _handleIncoming = null;

		//Get the foreign key of the node
		String selectQuery = "SELECT * FROM " + TABLE_OFFLINE + " WHERE " + KEY_OFF_PATH + " = '" + encrypt(path) + "'" + "AND" + KEY_OFF_NAME + " = '" + encrypt(name) + "'"  ;

		try (Cursor cursor = db.rawQuery(selectQuery, null)) {
			if (cursor != null && cursor.moveToFirst()) {
//				_id = Integer.parseInt(cursor.getString(0));
//				_handle = decrypt(cursor.getString(1));
//				_path = decrypt(cursor.getString(2));
//				_name = decrypt(cursor.getString(3));
				_parent = cursor.getInt(4);
//				_type = decrypt(cursor.getString(5));
//				_incoming = cursor.getInt(6);
//				_handleIncoming = cursor.getString(7);
			}
		} catch (Exception e) {
			logError("Exception opening or managing DB cursor", e);
		}
		ArrayList<MegaOffline> listOffline = new ArrayList<MegaOffline>();

		//Get the rest of nodes with the same parent (if there be)
		if(_parent!=-1){

			selectQuery = "SELECT * FROM " + TABLE_OFFLINE + " WHERE " + KEY_OFF_PARENT + " = '" + _parent + "'";

			try (Cursor cursor = db.rawQuery(selectQuery, null)) {
				if (cursor != null && cursor.moveToFirst()) {
					do {
						_id = Integer.parseInt(cursor.getString(0));
						_handle = decrypt(cursor.getString(1));
						_path = decrypt(cursor.getString(2));
						_name = decrypt(cursor.getString(3));
						_parent = cursor.getInt(4);
						_type = decrypt(cursor.getString(5));
						_incoming = cursor.getInt(6);
						_handleIncoming = cursor.getString(7);
						MegaOffline offline = new MegaOffline(_handle, _path, _name, _parent, _type, _incoming, _handleIncoming);
						listOffline.add(offline);
					} while (cursor.moveToNext());
				}
			} catch (Exception e) {
				logError("Exception opening or managing DB cursor", e);
			}
		}

		return listOffline;
	}

	public int deleteOfflineFile (MegaOffline mOff) {
	    SQLiteDatabase db = this.getWritableDatabase();
	    return db.delete(TABLE_OFFLINE, KEY_OFF_HANDLE + " = ?",
	            new String[] { encrypt(String.valueOf(mOff.getHandle())) });

	}

	public void setFirstTime (boolean firstTime){
		String selectQuery = "SELECT * FROM " + TABLE_PREFERENCES;
        ContentValues values = new ContentValues();
		try (Cursor cursor = db.rawQuery(selectQuery, null)) {
			if (cursor != null && cursor.moveToFirst()) {
				String UPDATE_PREFERENCES_TABLE = "UPDATE " + TABLE_PREFERENCES + " SET " + KEY_FIRST_LOGIN + "= '" + encrypt(firstTime + "") + "' WHERE " + KEY_ID + " = '1'";
				db.execSQL(UPDATE_PREFERENCES_TABLE);
//			log("UPDATE_PREFERENCES_TABLE: " + UPDATE_PREFERENCES_TABLE);
			} else {
				values.put(KEY_FIRST_LOGIN, encrypt(firstTime + ""));
				db.insert(TABLE_PREFERENCES, null, values);
			}
		} catch (Exception e) {
			logError("Exception opening or managing DB cursor", e);
		}
	}

	public void setCamSyncWifi (boolean wifi){
		String selectQuery = "SELECT * FROM " + TABLE_PREFERENCES;
        ContentValues values = new ContentValues();
		try (Cursor cursor = db.rawQuery(selectQuery, null)) {
			if (cursor != null && cursor.moveToFirst()) {
				String UPDATE_PREFERENCES_TABLE = "UPDATE " + TABLE_PREFERENCES + " SET " + KEY_CAM_SYNC_WIFI + "= '" + encrypt(wifi + "") + "' WHERE " + KEY_ID + " = '1'";
				db.execSQL(UPDATE_PREFERENCES_TABLE);
//			log("UPDATE_PREFERENCES_TABLE SYNC WIFI: " + UPDATE_PREFERENCES_TABLE);
			} else {
				values.put(KEY_CAM_SYNC_WIFI, encrypt(wifi + ""));
				db.insert(TABLE_PREFERENCES, null, values);
			}
		} catch (Exception e) {
			logError("Exception opening or managing DB cursor", e);
		}
	}

	public void setPreferredViewList (boolean list){
		String selectQuery = "SELECT * FROM " + TABLE_PREFERENCES;
        ContentValues values = new ContentValues();
		try (Cursor cursor = db.rawQuery(selectQuery, null)) {
			if (cursor != null && cursor.moveToFirst()) {
				String UPDATE_PREFERENCES_TABLE = "UPDATE " + TABLE_PREFERENCES + " SET " + KEY_PREFERRED_VIEW_LIST + "= '" + encrypt(list + "") + "' WHERE " + KEY_ID + " = '1'";
				db.execSQL(UPDATE_PREFERENCES_TABLE);
//			log("UPDATE_PREFERENCES_TABLE SYNC WIFI: " + UPDATE_PREFERENCES_TABLE);
			} else {
				values.put(KEY_PREFERRED_VIEW_LIST, encrypt(list + ""));
				db.insert(TABLE_PREFERENCES, null, values);
			}
		} catch (Exception e) {
			logError("Exception opening or managing DB cursor", e);
		}
	}

	public void setPreferredViewListCamera (boolean list){
		String selectQuery = "SELECT * FROM " + TABLE_PREFERENCES;
        ContentValues values = new ContentValues();
		try (Cursor cursor = db.rawQuery(selectQuery, null)) {
			if (cursor != null && cursor.moveToFirst()) {
				String UPDATE_PREFERENCES_TABLE = "UPDATE " + TABLE_PREFERENCES + " SET " + KEY_PREFERRED_VIEW_LIST_CAMERA + "= '" + encrypt(list + "") + "' WHERE " + KEY_ID + " = '1'";
				db.execSQL(UPDATE_PREFERENCES_TABLE);
//			log("UPDATE_PREFERENCES_TABLE SYNC WIFI: " + UPDATE_PREFERENCES_TABLE);
			} else {
				values.put(KEY_PREFERRED_VIEW_LIST_CAMERA, encrypt(list + ""));
				db.insert(TABLE_PREFERENCES, null, values);
			}
		} catch (Exception e) {
			logError("Exception opening or managing DB cursor", e);
		}
	}

	public void setPreferredSortCloud (String order){
		String selectQuery = "SELECT * FROM " + TABLE_PREFERENCES;
		ContentValues values = new ContentValues();
		try (Cursor cursor = db.rawQuery(selectQuery, null)) {
			if (cursor != null && cursor.moveToFirst()) {
				String UPDATE_PREFERENCES_TABLE = "UPDATE " + TABLE_PREFERENCES + " SET " + KEY_PREFERRED_SORT_CLOUD + "= '" + encrypt(order) + "' WHERE " + KEY_ID + " = '1'";
				db.execSQL(UPDATE_PREFERENCES_TABLE);
//			log("UPDATE_PREFERENCES_TABLE SYNC WIFI: " + UPDATE_PREFERENCES_TABLE);
			} else {
				values.put(KEY_PREFERRED_SORT_CLOUD, encrypt(order));
				db.insert(TABLE_PREFERENCES, null, values);
			}
		} catch (Exception e) {
			logError("Exception opening or managing DB cursor", e);
		}
	}

<<<<<<< HEAD
=======
	public void setPreferredSortContacts (String order){
		String selectQuery = "SELECT * FROM " + TABLE_PREFERENCES;
		ContentValues values = new ContentValues();
		try (Cursor cursor = db.rawQuery(selectQuery, null)) {
			if (cursor != null && cursor.moveToFirst()) {
				String UPDATE_PREFERENCES_TABLE = "UPDATE " + TABLE_PREFERENCES + " SET " + KEY_PREFERRED_SORT_CONTACTS + "= '" + encrypt(order) + "' WHERE " + KEY_ID + " = '1'";
				db.execSQL(UPDATE_PREFERENCES_TABLE);
//			log("UPDATE_PREFERENCES_TABLE SYNC WIFI: " + UPDATE_PREFERENCES_TABLE);
			} else {
				values.put(KEY_PREFERRED_SORT_CONTACTS, encrypt(order));
				db.insert(TABLE_PREFERENCES, null, values);
			}
		} catch (Exception e) {
			logError("Exception opening or managing DB cursor", e);
		}
	}

>>>>>>> b1c68678
    public void setPreferredSortCameraUpload(String order) {
        logDebug("set sort camera upload order: " + order);
        setStringValue(TABLE_PREFERENCES, KEY_PREFERRED_SORT_CAMERA_UPLOAD, order);
    }

	public void setPreferredSortOthers (String order){
		String selectQuery = "SELECT * FROM " + TABLE_PREFERENCES;
		ContentValues values = new ContentValues();
		try (Cursor cursor = db.rawQuery(selectQuery, null)) {
			if (cursor != null && cursor.moveToFirst()) {
				String UPDATE_PREFERENCES_TABLE = "UPDATE " + TABLE_PREFERENCES + " SET " + KEY_PREFERRED_SORT_OTHERS + "= '" + encrypt(order) + "' WHERE " + KEY_ID + " = '1'";
				db.execSQL(UPDATE_PREFERENCES_TABLE);
//			log("UPDATE_PREFERENCES_TABLE SYNC WIFI: " + UPDATE_PREFERENCES_TABLE);
			} else {
				values.put(KEY_PREFERRED_SORT_OTHERS, encrypt(order));
				db.insert(TABLE_PREFERENCES, null, values);
			}
		} catch (Exception e) {
			logError("Exception opening or managing DB cursor", e);
		}
	}

	public void setLastUploadFolder (String folderPath){
		String selectQuery = "SELECT * FROM " + TABLE_PREFERENCES;
        ContentValues values = new ContentValues();
		try (Cursor cursor = db.rawQuery(selectQuery, null)) {
			if (cursor != null && cursor.moveToFirst()) {
				String UPDATE_PREFERENCES_TABLE = "UPDATE " + TABLE_PREFERENCES + " SET " + KEY_LAST_UPLOAD_FOLDER + "= '" + encrypt(folderPath + "") + "' WHERE " + KEY_ID + " = '1'";
				db.execSQL(UPDATE_PREFERENCES_TABLE);
//			log("UPDATE_PREFERENCES_TABLE UPLOAD FOLDER: " + UPDATE_PREFERENCES_TABLE);
			} else {
				values.put(KEY_LAST_UPLOAD_FOLDER, encrypt(folderPath + ""));
				db.insert(TABLE_PREFERENCES, null, values);
			}
		} catch (Exception e) {
			logError("Exception opening or managing DB cursor", e);
		}
	}

	public void setLastCloudFolder (String folderHandle){
		String selectQuery = "SELECT * FROM " + TABLE_PREFERENCES;
        ContentValues values = new ContentValues();
		try (Cursor cursor = db.rawQuery(selectQuery, null)) {
			if (cursor != null && cursor.moveToFirst()) {
				String UPDATE_PREFERENCES_TABLE = "UPDATE " + TABLE_PREFERENCES + " SET " + KEY_LAST_CLOUD_FOLDER_HANDLE + "= '" + encrypt(folderHandle + "") + "' WHERE " + KEY_ID + " = '1'";
				db.execSQL(UPDATE_PREFERENCES_TABLE);
				logDebug("KEY_LAST_CLOUD_FOLDER_HANDLE UPLOAD FOLDER: " + UPDATE_PREFERENCES_TABLE);
			} else {
				values.put(KEY_LAST_CLOUD_FOLDER_HANDLE, encrypt(folderHandle + ""));
				db.insert(TABLE_PREFERENCES, null, values);
			}
		} catch (Exception e) {
			logError("Exception opening or managing DB cursor", e);
		}
	}

	public void setKeepFileNames (boolean charging){
		String selectQuery = "SELECT * FROM " + TABLE_PREFERENCES;
        ContentValues values = new ContentValues();
		try (Cursor cursor = db.rawQuery(selectQuery, null)) {
			if (cursor != null && cursor.moveToFirst()) {
				String UPDATE_PREFERENCES_TABLE = "UPDATE " + TABLE_PREFERENCES + " SET " + KEY_KEEP_FILE_NAMES + "= '" + encrypt(charging + "") + "' WHERE " + KEY_ID + " = '1'";
				db.execSQL(UPDATE_PREFERENCES_TABLE);
//			log("UPDATE_PREFERENCES_TABLE SYNC KEEP_FILES: " + UPDATE_PREFERENCES_TABLE);
			} else {
				values.put(KEY_KEEP_FILE_NAMES, encrypt(charging + ""));
				db.insert(TABLE_PREFERENCES, null, values);
			}
		} catch (Exception e) {
			logError("Exception opening or managing DB cursor", e);
		}
	}

	public void setCamSyncEnabled (boolean enabled){
        logDebug("setCamSyncEnabled: " + enabled);
		String selectQuery = "SELECT * FROM " + TABLE_PREFERENCES;
        ContentValues values = new ContentValues();
		try (Cursor cursor = db.rawQuery(selectQuery, null)) {
			if (cursor != null && cursor.moveToFirst()) {
				String UPDATE_PREFERENCES_TABLE = "UPDATE " + TABLE_PREFERENCES + " SET " + KEY_CAM_SYNC_ENABLED + "= '" + encrypt(enabled + "") + "' WHERE " + KEY_ID + " = '1'";
				db.execSQL(UPDATE_PREFERENCES_TABLE);
//			log("UPDATE_PREFERENCES_TABLE SYNC ENABLED: " + UPDATE_PREFERENCES_TABLE);
			} else {
				values.put(KEY_CAM_SYNC_ENABLED, encrypt(enabled + ""));
				db.insert(TABLE_PREFERENCES, null, values);
			}
			if (enabled) {
				CuSyncManager.INSTANCE.setPrimaryBackup();
			} else {
				CuSyncManager.INSTANCE.removePrimaryBackup();
			}
		} catch (Exception e) {
			logError("Exception opening or managing DB cursor", e);
		}
	}

	public void setSecondaryUploadEnabled (boolean enabled){
        logDebug("setSecondaryUploadEnabled: " + enabled);
		String selectQuery = "SELECT * FROM " + TABLE_PREFERENCES;
        ContentValues values = new ContentValues();
		try (Cursor cursor = db.rawQuery(selectQuery, null)) {
			if (cursor != null && cursor.moveToFirst()) {
				String UPDATE_PREFERENCES_TABLE = "UPDATE " + TABLE_PREFERENCES + " SET " + KEY_SEC_FOLDER_ENABLED + "= '" + encrypt(enabled + "") + "' WHERE " + KEY_ID + " = '1'";
				db.execSQL(UPDATE_PREFERENCES_TABLE);
			} else {
				values.put(KEY_SEC_FOLDER_ENABLED, encrypt(enabled + ""));
				db.insert(TABLE_PREFERENCES, null, values);
			}
			// Set or remove corresponding MU backup.
			if (enabled) {
				CuSyncManager.INSTANCE.setSecondaryBackup();
			} else {
				CuSyncManager.INSTANCE.removeSecondaryBackup();
			}
		} catch (Exception e) {
			logError("Exception opening or managing DB cursor", e);
		}
	}

	public void setCamSyncHandle (long handle){
		String selectQuery = "SELECT * FROM " + TABLE_PREFERENCES;
        ContentValues values = new ContentValues();
		try (Cursor cursor = db.rawQuery(selectQuery, null)) {
			if (cursor != null && cursor.moveToFirst()) {
				String UPDATE_PREFERENCES_TABLE = "UPDATE " + TABLE_PREFERENCES + " SET " + KEY_CAM_SYNC_HANDLE + "= '" + encrypt(handle + "") + "' WHERE " + KEY_ID + " = '1'";
				db.execSQL(UPDATE_PREFERENCES_TABLE);
//			log("UPDATE_PREFERENCES_TABLE SYNC ENABLED: " + UPDATE_PREFERENCES_TABLE);
			} else {
				values.put(KEY_CAM_SYNC_HANDLE, encrypt(handle + ""));
				db.insert(TABLE_PREFERENCES, null, values);
			}
			logDebug("Set new primary handle: " + handle);
			//Update CU backup when CU target folder changed.
			CuSyncManager.INSTANCE.updatePrimaryTargetNode(handle);
		} catch (Exception e) {
			logError("Exception opening or managing DB cursor", e);
		}
	}

	public void setSecondaryFolderHandle (long handle){
        logDebug("setSecondaryFolderHandle: " + handle);
		String selectQuery = "SELECT * FROM " + TABLE_PREFERENCES;
        ContentValues values = new ContentValues();
		try (Cursor cursor = db.rawQuery(selectQuery, null)) {
			if (cursor != null && cursor.moveToFirst()) {
				String UPDATE_PREFERENCES_TABLE = "UPDATE " + TABLE_PREFERENCES + " SET " + KEY_SEC_FOLDER_HANDLE + "= '" + encrypt(handle + "") + "' WHERE " + KEY_ID + " = '1'";
				db.execSQL(UPDATE_PREFERENCES_TABLE);
//			log("UPDATE_PREFERENCES_TABLE SYNC ENABLED: " + UPDATE_PREFERENCES_TABLE);
			} else {
				values.put(KEY_SEC_FOLDER_HANDLE, encrypt(handle + ""));
				db.insert(TABLE_PREFERENCES, null, values);
			}
			logDebug("Set new secondary handle: " + handle);
			//Update MU backup when MU target folder changed.
			CuSyncManager.INSTANCE.updateSecondaryTargetNode(handle);
		} catch (Exception e) {
			logError("Exception opening or managing DB cursor", e);
		}
	}

	public void setCamSyncLocalPath (String localPath){
		String selectQuery = "SELECT * FROM " + TABLE_PREFERENCES;
        ContentValues values = new ContentValues();
		try (Cursor cursor = db.rawQuery(selectQuery, null)) {
			if (cursor != null && cursor.moveToFirst()) {
				String UPDATE_PREFERENCES_TABLE = "UPDATE " + TABLE_PREFERENCES + " SET " + KEY_CAM_SYNC_LOCAL_PATH + "= '" + encrypt(localPath + "") + "' WHERE " + KEY_ID + " = '1'";
				db.execSQL(UPDATE_PREFERENCES_TABLE);
//			log("UPDATE_PREFERENCES_TABLE SYNC ENABLED: " + UPDATE_PREFERENCES_TABLE);
			} else {
				values.put(KEY_CAM_SYNC_LOCAL_PATH, encrypt(localPath + ""));
				db.insert(TABLE_PREFERENCES, null, values);
			}
		} catch (Exception e) {
			logError("Exception opening or managing DB cursor", e);
		}
	}

	public void setUriExternalSDCard (String uriExternalSDCard){
		String selectQuery = "SELECT * FROM " + TABLE_PREFERENCES;
        ContentValues values = new ContentValues();
		try (Cursor cursor = db.rawQuery(selectQuery, null)) {
			if (cursor != null && cursor.moveToFirst()) {
				String UPDATE_PREFERENCES_TABLE = "UPDATE " + TABLE_PREFERENCES + " SET " + KEY_URI_EXTERNAL_SD_CARD + "= '" + encrypt(uriExternalSDCard) + "' WHERE " + KEY_ID + " = '1'";
				db.execSQL(UPDATE_PREFERENCES_TABLE);
				logDebug("KEY_URI_EXTERNAL_SD_CARD URI: " + UPDATE_PREFERENCES_TABLE);
			} else {
				values.put(KEY_URI_EXTERNAL_SD_CARD, encrypt(uriExternalSDCard));
				db.insert(TABLE_PREFERENCES, null, values);
			}
		} catch (Exception e) {
			logError("Exception opening or managing DB cursor", e);
		}
	}

	/**
	 * Sets the local path selected from an external SD card as Media Uploads local folder.
	 *
	 * @param uriMediaExternalSdCard	local path
	 */
	public void setUriMediaExternalSdCard(String uriMediaExternalSdCard) {
		setStringValue(TABLE_PREFERENCES, KEY_URI_MEDIA_EXTERNAL_SD_CARD, uriMediaExternalSdCard);
	}

	/**
	 * Gets the local path selected in an external SD card as Media Uploads local folder.
	 *
	 * @return The Media Uploads path located in SD card
	 */
	public String getUriMediaExternalSdCard() {
		return getStringValue(TABLE_PREFERENCES, KEY_URI_MEDIA_EXTERNAL_SD_CARD, "");
	}

    public void setSDCardUri (String sdCardUri){
        setStringValue(TABLE_PREFERENCES, KEY_SD_CARD_URI, sdCardUri);
    }

	public void setCameraFolderExternalSDCard (boolean cameraFolderExternalSDCard){
		String selectQuery = "SELECT * FROM " + TABLE_PREFERENCES;
        ContentValues values = new ContentValues();
		try (Cursor cursor = db.rawQuery(selectQuery, null)) {
			if (cursor != null && cursor.moveToFirst()) {
				String UPDATE_PREFERENCES_TABLE = "UPDATE " + TABLE_PREFERENCES + " SET " + KEY_CAMERA_FOLDER_EXTERNAL_SD_CARD + "= '" + encrypt(cameraFolderExternalSDCard + "") + "' WHERE " + KEY_ID + " = '1'";
				db.execSQL(UPDATE_PREFERENCES_TABLE);
//			log("UPDATE_PREFERENCES_TABLE SYNC WIFI: " + UPDATE_PREFERENCES_TABLE);
			} else {
				values.put(KEY_CAMERA_FOLDER_EXTERNAL_SD_CARD, encrypt(cameraFolderExternalSDCard + ""));
				db.insert(TABLE_PREFERENCES, null, values);
			}
		} catch (Exception e) {
			logError("Exception opening or managing DB cursor", e);
		}
	}

	/**
	 * Sets the flag to indicate if the local path selected as Media Uploads local folder belongs to an external SD card.
	 *
	 * @param mediaFolderExternalSdCard	true if the local path selected belongs to an external SD card, false otherwise
	 */
	public void setMediaFolderExternalSdCard(boolean mediaFolderExternalSdCard) {
		setStringValue(TABLE_PREFERENCES, KEY_MEDIA_FOLDER_EXTERNAL_SD_CARD, mediaFolderExternalSdCard + "");
	}

	/**
	 * Gets the flag which indicates if the local path selected as Media Uploads local folder belongs to an external SD card.
	 *
	 * @return True if the local path belongs to an external SD card, false otherwise
	 */
	public boolean getMediaFolderExternalSdCard() {
		return getBooleanValue(TABLE_PREFERENCES, KEY_MEDIA_FOLDER_EXTERNAL_SD_CARD, false);
	}

	public void setPasscodeLockType(String passcodeLockType){
        logDebug("setPasscodeLockType");
		String selectQuery = "SELECT * FROM " + TABLE_PREFERENCES;
        ContentValues values = new ContentValues();

		try (Cursor cursor = db.rawQuery(selectQuery, null)) {
			if (cursor != null && cursor.moveToFirst()) {
				String UPDATE_PREFERENCES_TABLE = "UPDATE " + TABLE_PREFERENCES + " SET " + KEY_PASSCODE_LOCK_TYPE + "= '" + encrypt(passcodeLockType) + "' WHERE " + KEY_ID + " = '1'";
				db.execSQL(UPDATE_PREFERENCES_TABLE);
			} else {
				values.put(KEY_PASSCODE_LOCK_TYPE, encrypt(passcodeLockType));
				db.insert(TABLE_PREFERENCES, null, values);
			}
		} catch (Exception e) {
			logError("Exception opening or managing DB cursor", e);
		}
	}

	public String getPasscodeLockType() {
		return getStringValue(TABLE_PREFERENCES, KEY_PASSCODE_LOCK_TYPE, "");
	}

	public void setSecondaryFolderPath (String localPath){
        logDebug("setSecondaryFolderPath: " + localPath);
		String selectQuery = "SELECT * FROM " + TABLE_PREFERENCES;
        ContentValues values = new ContentValues();
		try (Cursor cursor = db.rawQuery(selectQuery, null)) {
			if (cursor != null && cursor.moveToFirst()) {
				String UPDATE_PREFERENCES_TABLE = "UPDATE " + TABLE_PREFERENCES + " SET " + KEY_SEC_FOLDER_LOCAL_PATH + "= '" + encrypt(localPath + "") + "' WHERE " + KEY_ID + " = '1'";
				db.execSQL(UPDATE_PREFERENCES_TABLE);
//			log("UPDATE_PREFERENCES_TABLE SYNC ENABLED: " + UPDATE_PREFERENCES_TABLE);
			} else {
				values.put(KEY_SEC_FOLDER_LOCAL_PATH, encrypt(localPath + ""));
				db.insert(TABLE_PREFERENCES, null, values);
			}
		} catch (Exception e) {
			logError("Exception opening or managing DB cursor", e);
		}
	}

	public void setCamSyncFileUpload (int fileUpload){
		String selectQuery = "SELECT * FROM " + TABLE_PREFERENCES;
        ContentValues values = new ContentValues();
		try (Cursor cursor = db.rawQuery(selectQuery, null)) {
			if (cursor != null && cursor.moveToFirst()) {
				String UPDATE_PREFERENCES_TABLE = "UPDATE " + TABLE_PREFERENCES + " SET " + KEY_CAM_SYNC_FILE_UPLOAD + "= '" + encrypt(fileUpload + "") + "' WHERE " + KEY_ID + " = '1'";
				db.execSQL(UPDATE_PREFERENCES_TABLE);
//			log("UPDATE_PREFERENCES_TABLE SYNC ENABLED: " + UPDATE_PREFERENCES_TABLE);
			} else {
				values.put(KEY_CAM_SYNC_FILE_UPLOAD, encrypt(fileUpload + ""));
				db.insert(TABLE_PREFERENCES, null, values);
			}
		} catch (Exception e) {
			logError("Exception opening or managing DB cursor", e);
		}
	}

	public void setAccountDetailsTimeStamp (){
		setAccountDetailsTimeStamp(System.currentTimeMillis()/1000);
	}

	public void resetAccountDetailsTimeStamp (){
		setAccountDetailsTimeStamp(-1);
	}

	private void setAccountDetailsTimeStamp (long accountDetailsTimeStamp){
        logDebug("setAccountDetailsTimeStamp");

		String selectQuery = "SELECT * FROM " + TABLE_ATTRIBUTES;
		ContentValues values = new ContentValues();
		try (Cursor cursor = db.rawQuery(selectQuery, null)) {
			if (cursor != null && cursor.moveToFirst()) {
				String UPDATE_ATTRIBUTE_TABLE = "UPDATE " + TABLE_ATTRIBUTES + " SET " + KEY_ACCOUNT_DETAILS_TIMESTAMP + "= '" + encrypt(accountDetailsTimeStamp + "") + "' WHERE " + KEY_ID + " = '1'";
				db.execSQL(UPDATE_ATTRIBUTE_TABLE);
//			log("UPDATE_PREFERENCES_TABLE SYNC ENABLED: " + UPDATE_PREFERENCES_TABLE);
			} else {
				values.put(KEY_ACCOUNT_DETAILS_TIMESTAMP, encrypt(accountDetailsTimeStamp + ""));
				db.insert(TABLE_ATTRIBUTES, null, values);
			}
		} catch (Exception e) {
			logError("Exception opening or managing DB cursor", e);
		}
	}

	public void setPaymentMethodsTimeStamp (){
        logDebug("setPaymentMethodsTimeStamp");
		long paymentMethodsTimeStamp = System.currentTimeMillis()/1000;

		String selectQuery = "SELECT * FROM " + TABLE_ATTRIBUTES;
		ContentValues values = new ContentValues();
		try (Cursor cursor = db.rawQuery(selectQuery, null)) {
			if (cursor != null && cursor.moveToFirst()) {
				String UPDATE_ATTRIBUTE_TABLE = "UPDATE " + TABLE_ATTRIBUTES + " SET " + KEY_PAYMENT_METHODS_TIMESTAMP + "= '" + encrypt(paymentMethodsTimeStamp + "") + "' WHERE " + KEY_ID + " = '1'";
				db.execSQL(UPDATE_ATTRIBUTE_TABLE);
//			log("UPDATE_PREFERENCES_TABLE SYNC ENABLED: " + UPDATE_PREFERENCES_TABLE);
			} else {
				values.put(KEY_PAYMENT_METHODS_TIMESTAMP, encrypt(paymentMethodsTimeStamp + ""));
				db.insert(TABLE_ATTRIBUTES, null, values);
			}
		} catch (Exception e) {
			logError("Exception opening or managing DB cursor", e);
		}
	}

	public void setPricingTimestamp (){
        logDebug("setPricingTimestamp");
		long creditCardTimestamp = System.currentTimeMillis()/1000;

		String selectQuery = "SELECT * FROM " + TABLE_ATTRIBUTES;
		ContentValues values = new ContentValues();
		try (Cursor cursor = db.rawQuery(selectQuery, null)) {
			if (cursor != null && cursor.moveToFirst()) {
				String UPDATE_ATTRIBUTE_TABLE = "UPDATE " + TABLE_ATTRIBUTES + " SET " + KEY_PRICING_TIMESTAMP + "= '" + encrypt(creditCardTimestamp + "") + "' WHERE " + KEY_ID + " = '1'";
				db.execSQL(UPDATE_ATTRIBUTE_TABLE);
//			log("UPDATE_PREFERENCES_TABLE SYNC ENABLED: " + UPDATE_PREFERENCES_TABLE);
			} else {
				values.put(KEY_PRICING_TIMESTAMP, encrypt(creditCardTimestamp + ""));
				db.insert(TABLE_ATTRIBUTES, null, values);
			}
		} catch (Exception e) {
			logError("Exception opening or managing DB cursor", e);
		}
	}

	public void setExtendedAccountDetailsTimestamp (){
        logDebug("setExtendedAccountDetailsTimestamp");
		long extendedAccountDetailsTimestamp = System.currentTimeMillis()/1000;

		String selectQuery = "SELECT * FROM " + TABLE_ATTRIBUTES;
		ContentValues values = new ContentValues();
		try (Cursor cursor = db.rawQuery(selectQuery, null)) {
			if (cursor != null && cursor.moveToFirst()) {
				String UPDATE_ATTRIBUTE_TABLE = "UPDATE " + TABLE_ATTRIBUTES + " SET " + KEY_EXTENDED_ACCOUNT_DETAILS_TIMESTAMP + "= '" + encrypt(extendedAccountDetailsTimestamp + "") + "' WHERE " + KEY_ID + " = '1'";
				db.execSQL(UPDATE_ATTRIBUTE_TABLE);
//			log("UPDATE_PREFERENCES_TABLE SYNC ENABLED: " + UPDATE_PREFERENCES_TABLE);
			} else {
				values.put(KEY_EXTENDED_ACCOUNT_DETAILS_TIMESTAMP, encrypt(extendedAccountDetailsTimestamp + ""));
				db.insert(TABLE_ATTRIBUTES, null, values);
			}
		} catch (Exception e) {
			logError("Exception opening or managing DB cursor", e);
		}
	}

	public void resetExtendedAccountDetailsTimestamp (){
        logDebug("resetExtendedAccountDetailsTimestamp");
		long extendedAccountDetailsTimestamp = -1;

		String selectQuery = "SELECT * FROM " + TABLE_ATTRIBUTES;
		ContentValues values = new ContentValues();
		try (Cursor cursor = db.rawQuery(selectQuery, null)) {
			if (cursor != null && cursor.moveToFirst()) {
				String UPDATE_ATTRIBUTE_TABLE = "UPDATE " + TABLE_ATTRIBUTES + " SET " + KEY_EXTENDED_ACCOUNT_DETAILS_TIMESTAMP + "= '" + encrypt(extendedAccountDetailsTimestamp + "") + "' WHERE " + KEY_ID + " = '1'";
				db.execSQL(UPDATE_ATTRIBUTE_TABLE);
//			log("UPDATE_PREFERENCES_TABLE SYNC ENABLED: " + UPDATE_PREFERENCES_TABLE);
			} else {
				values.put(KEY_EXTENDED_ACCOUNT_DETAILS_TIMESTAMP, encrypt(extendedAccountDetailsTimestamp + ""));
				db.insert(TABLE_ATTRIBUTES, null, values);
			}
		} catch (Exception e) {
			logError("Exception opening or managing DB cursor", e);
		}
	}

    public void setCamSyncTimeStamp(long camSyncTimeStamp) {
        logDebug("setCamSyncTimeStamp: " + camSyncTimeStamp);
        setLongValue(TABLE_PREFERENCES, KEY_CAM_SYNC_TIMESTAMP, camSyncTimeStamp);
    }

    public void setCamVideoSyncTimeStamp(long camVideoSyncTimeStamp) {
        logDebug("setCamVideoSyncTimeStamp: " + camVideoSyncTimeStamp);
        setLongValue(TABLE_PREFERENCES, KEY_CAM_VIDEO_SYNC_TIMESTAMP, camVideoSyncTimeStamp);
    }

    public void setSecSyncTimeStamp(long secSyncTimeStamp) {
        logDebug("setSecSyncTimeStamp: " + secSyncTimeStamp);
        setLongValue(TABLE_PREFERENCES, KEY_SEC_SYNC_TIMESTAMP, secSyncTimeStamp);
    }

    public void setSecVideoSyncTimeStamp (long secVideoSyncTimeStamp){
        logDebug("setSecVideoSyncTimeStamp: " + secVideoSyncTimeStamp);
        setLongValue(TABLE_PREFERENCES,KEY_SEC_VIDEO_SYNC_TIMESTAMP,secVideoSyncTimeStamp);
    }

	/**
	 * Set an integer value into the database.
	 *
	 * @param tableName  Name of the database's table.
	 * @param columnName Name of the table's column.
	 * @param value      Value to set.
	 */
    private void setIntValue(String tableName, String columnName, int value) {
    	setStringValue(tableName, columnName, Integer.toString(value));
	}

	/**
	 * Get an integer value from the database.
	 *
	 * @param tableName    Name of the database's table.
	 * @param columnName   Name of the table's column.
	 * @param defaultValue Default value to return if no result found.
	 * @return Integer value selected from the database.
	 */
	private int getIntValue(String tableName, String columnName, int defaultValue) {
		try {
			String value = getStringValue(tableName, columnName, Integer.toString(defaultValue));
			if (value != null && !value.isEmpty()) {
				return Integer.valueOf(value);
			}
		} catch (Exception e) {
			logWarning("EXCEPTION - Return default value: " + defaultValue, e);
		}

    	return defaultValue;
	}

	/**
	 * Set a long value into the database.
	 *
	 * @param tableName  Name of the database's table.
	 * @param columnName Name of the table's column.
	 * @param value      Value to set.
	 */
    private void setLongValue(String tableName, String columnName, long value) {
		setStringValue(tableName, columnName, Long.toString(value));
    }

	/**
	 * Get a long value from the database.
	 *
	 * @param tableName    Name of the database's table.
	 * @param columnName   Name of the table's column.
	 * @param defaultValue Default value to return if no result found.
	 * @return Long value selected from the database.
	 */
	private long getLongValue(String tableName, String columnName, long defaultValue) {
		try {
			String value = getStringValue(tableName, columnName, Long.toString(defaultValue));
			if (!isTextEmpty(value)) {
				return Long.parseLong(value);
			}
		} catch (Exception e) {
			logWarning("EXCEPTION - Return default value: " + defaultValue, e);
		}

		return defaultValue;
	}

	/**
	 * Set a String value into the database.
	 *
	 * @param tableName  Name of the database's table.
	 * @param columnName Name of the table's column.
	 * @param value      Value to set.
	 */
	private void setStringValue(String tableName, String columnName, String value) {
		if(isTextEmpty(value)) {
			logWarning("Set " + columnName + " with empty value!");
		}

		String selectQuery = "SELECT * FROM " + tableName;
		try (Cursor cursor = db.rawQuery(selectQuery, null)) {
			if (cursor != null && cursor.moveToFirst()) {
				String UPDATE_TABLE = "UPDATE " + tableName + " SET " + columnName + "= '" + encrypt(value) + "' WHERE " + KEY_ID + " = '1'";
				db.execSQL(UPDATE_TABLE);
			} else {
				ContentValues values = new ContentValues();
				values.put(columnName, encrypt(value));
				db.insert(tableName, null, values);
			}
		} catch (Exception e) {
			logError("Exception opening or managing DB cursor", e);
		}
	}

	/**
	 * Get a String value from the database.
	 *
	 * @param tableName    Name of the database's table.
	 * @param columnName   Name of the table's column.
	 * @param defaultValue Default value to return if no result found.
	 * @return String value selected from the database.
	 */
	private String getStringValue(String tableName, String columnName, String defaultValue) {
		String value = defaultValue;
		String selectQuery = "SELECT " + columnName + " FROM " + tableName + " WHERE " + KEY_ID + " = '1'";
		try (Cursor cursor = db.rawQuery(selectQuery, null)) {
			if (cursor != null && cursor.moveToFirst()) {
				value = decrypt(cursor.getString(0));
				logDebug(columnName + " value: " + value);
			} else {
				logWarning("No value found, setting default");
				ContentValues values = new ContentValues();
				values.put(columnName, encrypt(defaultValue));
				db.insert(tableName, null, values);
				logDebug("Default value: " + defaultValue);
			}
		} catch (Exception e) {
			logError("Exception opening or managing DB cursor", e);
		}
		return value;
	}

	/**
	 * Get a boolean value from the database.
	 *
	 * @param tableName    Name of the database's table.
	 * @param columnName   Name of the table's column.
	 * @param defaultValue Default value to return if no result found.
	 * @return Boolean value selected from the database.
	 */
	private boolean getBooleanValue(String tableName, String columnName, boolean defaultValue) {
		try {
			String value = getStringValue(tableName, columnName, Boolean.toString(defaultValue));
			if (value != null && !value.isEmpty()) {
				return Boolean.valueOf(value);
			}
		} catch (Exception e) {
			logWarning("EXCEPTION - Return default value: " + defaultValue, e);
		}

		return defaultValue;
	}

	public void setPasscodeLockEnabled(boolean passcodeLockEnabled){
		String selectQuery = "SELECT * FROM " + TABLE_PREFERENCES;
        ContentValues values = new ContentValues();

		try (Cursor cursor = db.rawQuery(selectQuery, null)) {
			if (cursor != null && cursor.moveToFirst()) {
				String UPDATE_PREFERENCES_TABLE = "UPDATE " + TABLE_PREFERENCES + " SET " + KEY_PASSCODE_LOCK_ENABLED + "= '" + encrypt(passcodeLockEnabled + "") + "' WHERE " + KEY_ID + " = '1'";
				db.execSQL(UPDATE_PREFERENCES_TABLE);
			} else {
				values.put(KEY_PASSCODE_LOCK_ENABLED, encrypt(passcodeLockEnabled + ""));
				db.insert(TABLE_PREFERENCES, null, values);
			}
		} catch (Exception e) {
			logError("Exception opening or managing DB cursor", e);
		}
	}

	public boolean isPasscodeLockEnabled() {
		return getBooleanValue(TABLE_PREFERENCES, KEY_PASSCODE_LOCK_ENABLED, false);
	}

	public void setPasscodeLockCode(String passcodeLockCode){
		String selectQuery = "SELECT * FROM " + TABLE_PREFERENCES;
        ContentValues values = new ContentValues();

		try (Cursor cursor = db.rawQuery(selectQuery, null)) {
			if (cursor != null && cursor.moveToFirst()) {
				String UPDATE_PREFERENCES_TABLE = "UPDATE " + TABLE_PREFERENCES + " SET " + KEY_PASSCODE_LOCK_CODE + "= '" + encrypt(passcodeLockCode + "") + "' WHERE " + KEY_ID + " = '1'";
				db.execSQL(UPDATE_PREFERENCES_TABLE);
			} else {
				values.put(KEY_PASSCODE_LOCK_CODE, encrypt(passcodeLockCode + ""));
				db.insert(TABLE_PREFERENCES, null, values);
			}
		} catch (Exception e) {
			logError("Exception opening or managing DB cursor", e);
		}
	}

	public String getPasscodeLockCode() {
		return getStringValue(TABLE_PREFERENCES, KEY_PASSCODE_LOCK_CODE, "");
	}

	/**
	 * Sets the time required before ask for the passcode.
	 *
	 * @param requiredTime The time required before ask for the passcode.
	 */
	public void setPasscodeRequiredTime(int requiredTime) {
		setStringValue(TABLE_PREFERENCES, KEY_PASSCODE_LOCK_REQUIRE_TIME, requiredTime + "");
	}

	/**
	 * Gets the time required before ask for the passcode.
	 *
	 * @return The time required before ask for the passcode.
	 */
	public int getPasscodeRequiredTime() {
		String string = getStringValue(TABLE_PREFERENCES, KEY_PASSCODE_LOCK_REQUIRE_TIME, REQUIRE_PASSCODE_INVALID + "");
		return !isTextEmpty(string) ? Integer.parseInt(string) : REQUIRE_PASSCODE_INVALID;
	}

	public void setStorageAskAlways(boolean storageAskAlways) {
		setStringValue(TABLE_PREFERENCES, KEY_STORAGE_ASK_ALWAYS, storageAskAlways + "");
	}

	/**
	 * Sets the flag to indicate if should ask the user about set the current path as default download location.
	 *
	 * @param askSetDownloadLocation true if should ask, false otherwise.
	 */
	public void setAskSetDownloadLocation(boolean askSetDownloadLocation) {
		setStringValue(TABLE_PREFERENCES, KEY_ASK_SET_DOWNLOAD_LOCATION, askSetDownloadLocation + "");
	}

	/**
	 * Gets the flag which indicates if should ask the user about set the current path as default download location.
	 *
	 * @return true if should ask, false otherwise.
	 */
	public boolean getAskSetDownloadLocation() {
		return getBooleanValue(TABLE_PREFERENCES, KEY_ASK_SET_DOWNLOAD_LOCATION, true);
	}

	public void setStorageDownloadLocation (String storageDownloadLocation){
		String selectQuery = "SELECT * FROM " + TABLE_PREFERENCES;
        ContentValues values = new ContentValues();
		try (Cursor cursor = db.rawQuery(selectQuery, null)) {
			if (cursor != null && cursor.moveToFirst()) {
				String UPDATE_PREFERENCES_TABLE = "UPDATE " + TABLE_PREFERENCES + " SET " + KEY_STORAGE_DOWNLOAD_LOCATION + "= '" + encrypt(storageDownloadLocation + "") + "' WHERE " + KEY_ID + " = '1'";
				db.execSQL(UPDATE_PREFERENCES_TABLE);
//			log("UPDATE_PREFERENCES_TABLE SYNC ENABLED: " + UPDATE_PREFERENCES_TABLE);
			} else {
				values.put(KEY_STORAGE_DOWNLOAD_LOCATION, encrypt(storageDownloadLocation + ""));
				db.insert(TABLE_PREFERENCES, null, values);
			}
		} catch (Exception e) {
			logError("Exception opening or managing DB cursor", e);
		}
	}

	public void setAttrAskSizeDownload (String askSizeDownload){
		String selectQuery = "SELECT * FROM " + TABLE_ATTRIBUTES;
		ContentValues values = new ContentValues();
		try (Cursor cursor = db.rawQuery(selectQuery, null)) {
			if (cursor != null && cursor.moveToFirst()) {
				String UPDATE_ATTRIBUTES_TABLE = "UPDATE " + TABLE_ATTRIBUTES + " SET " + KEY_ATTR_ASK_SIZE_DOWNLOAD + "='" + encrypt(askSizeDownload) + "' WHERE " + KEY_ID + " ='1'";
				db.execSQL(UPDATE_ATTRIBUTES_TABLE);
				logDebug("UPDATE_ATTRIBUTES_TABLE : " + UPDATE_ATTRIBUTES_TABLE);
			} else {
				values.put(KEY_ATTR_ASK_SIZE_DOWNLOAD, encrypt(askSizeDownload));
				db.insert(TABLE_ATTRIBUTES, null, values);
			}
		} catch (Exception e) {
			logError("Exception opening or managing DB cursor", e);
		}
	}

	public void setAttrAskNoAppDownload (String askNoAppDownload){
		String selectQuery = "SELECT * FROM " + TABLE_ATTRIBUTES;
		ContentValues values = new ContentValues();
		try (Cursor cursor = db.rawQuery(selectQuery, null)) {
			if (cursor != null && cursor.moveToFirst()) {
				String UPDATE_ATTRIBUTES_TABLE = "UPDATE " + TABLE_ATTRIBUTES + " SET " + KEY_ATTR_ASK_NOAPP_DOWNLOAD + "='" + encrypt(askNoAppDownload) + "' WHERE " + KEY_ID + " ='1'";
				db.execSQL(UPDATE_ATTRIBUTES_TABLE);
				logDebug("UPDATE_ATTRIBUTES_TABLE : " + UPDATE_ATTRIBUTES_TABLE);
			} else {
				values.put(KEY_ATTR_ASK_NOAPP_DOWNLOAD, encrypt(askNoAppDownload));
				db.insert(TABLE_ATTRIBUTES, null, values);
			}
		} catch (Exception e) {
			logError("Exception opening or managing DB cursor", e);
		}
	}

	public void setAttrAttemps (int attemp){
		String selectQuery = "SELECT * FROM " + TABLE_ATTRIBUTES;
		ContentValues values = new ContentValues();
		try (Cursor cursor = db.rawQuery(selectQuery, null)) {
			if (cursor != null && cursor.moveToFirst()) {
				String UPDATE_ATTRIBUTES_TABLE = "UPDATE " + TABLE_ATTRIBUTES + " SET " + KEY_ATTR_INTENTS + "='" + encrypt(Integer.toString(attemp) + "") + "' WHERE " + KEY_ID + " ='1'";
				db.execSQL(UPDATE_ATTRIBUTES_TABLE);
				logDebug("UPDATE_ATTRIBUTES_TABLE : " + UPDATE_ATTRIBUTES_TABLE);
			} else {
				values.put(KEY_ATTR_INTENTS, encrypt(Integer.toString(attemp) + ""));
				db.insert(TABLE_ATTRIBUTES, null, values);
			}
		} catch (Exception e) {
			logError("Exception opening or managing DB cursor", e);
		}
	}

	public void setFileLoggerSDK (boolean fileLoggerSDK){
		String selectQuery = "SELECT * FROM " + TABLE_ATTRIBUTES;
		ContentValues values = new ContentValues();
		try (Cursor cursor = db.rawQuery(selectQuery, null)) {
			if (cursor != null && cursor.moveToFirst()) {
				String UPDATE_ATTRIBUTES_TABLE = "UPDATE " + TABLE_ATTRIBUTES + " SET " + KEY_FILE_LOGGER_SDK + "='" + encrypt(fileLoggerSDK + "") + "' WHERE " + KEY_ID + " ='1'";
				db.execSQL(UPDATE_ATTRIBUTES_TABLE);
				logDebug("UPDATE_ATTRIBUTES_TABLE : " + UPDATE_ATTRIBUTES_TABLE);
			} else {
				values.put(KEY_FILE_LOGGER_SDK, encrypt(fileLoggerSDK + ""));
				db.insert(TABLE_ATTRIBUTES, null, values);
			}
		} catch (Exception e) {
			logError("Exception opening or managing DB cursor", e);
		}
	}

	public void setFileLoggerKarere (boolean fileLoggerKarere){
		String selectQuery = "SELECT * FROM " + TABLE_ATTRIBUTES;
		ContentValues values = new ContentValues();
		try (Cursor cursor = db.rawQuery(selectQuery, null)) {
			if (cursor != null && cursor.moveToFirst()) {
				String UPDATE_ATTRIBUTES_TABLE = "UPDATE " + TABLE_ATTRIBUTES + " SET " + KEY_FILE_LOGGER_KARERE + "='" + encrypt(fileLoggerKarere + "") + "' WHERE " + KEY_ID + " ='1'";
				db.execSQL(UPDATE_ATTRIBUTES_TABLE);
				logDebug("UPDATE_ATTRIBUTES_TABLE : " + UPDATE_ATTRIBUTES_TABLE);
			} else {
				values.put(KEY_FILE_LOGGER_KARERE, encrypt(fileLoggerKarere + ""));
				db.insert(TABLE_ATTRIBUTES, null, values);
			}
		} catch (Exception e) {
			logError("Exception opening or managing DB cursor", e);
		}
	}

	public void setUseHttpsOnly (boolean useHttpsOnly){
		String selectQuery = "SELECT * FROM " + TABLE_ATTRIBUTES;
		ContentValues values = new ContentValues();
		try (Cursor cursor = db.rawQuery(selectQuery, null)) {
			if (cursor != null && cursor.moveToFirst()) {
				String UPDATE_ATTRIBUTES_TABLE = "UPDATE " + TABLE_ATTRIBUTES + " SET " + KEY_USE_HTTPS_ONLY + "='" + encrypt(useHttpsOnly + "") + "' WHERE " + KEY_ID + " ='1'";
				db.execSQL(UPDATE_ATTRIBUTES_TABLE);
				logDebug("UPDATE_ATTRIBUTES_TABLE : " + UPDATE_ATTRIBUTES_TABLE);
			} else {
				values.put(KEY_USE_HTTPS_ONLY, encrypt(useHttpsOnly + ""));
				db.insert(TABLE_ATTRIBUTES, null, values);
			}
		} catch (Exception e) {
			logError("Exception opening or managing DB cursor", e);
		}
	}


	public String getUseHttpsOnly(){

		String selectQuery = "SELECT " + KEY_USE_HTTPS_ONLY + " FROM " + TABLE_ATTRIBUTES + " WHERE " + KEY_ID + " = '1'";
		try (Cursor cursor = db.rawQuery(selectQuery, null)) {
			if (cursor != null && cursor.moveToFirst()) {
				String useHttpsOnly = decrypt(cursor.getString(0));
				return useHttpsOnly;
			}
		} catch (Exception e) {
			logError("Exception opening or managing DB cursor", e);
		}
		return "false";
	}

	public void setShowCopyright (boolean showCopyright){
		String selectQuery = "SELECT * FROM " + TABLE_ATTRIBUTES;
		ContentValues values = new ContentValues();
		try (Cursor cursor = db.rawQuery(selectQuery, null)) {
			if (cursor != null && cursor.moveToFirst()) {
				String UPDATE_ATTRIBUTES_TABLE = "UPDATE " + TABLE_ATTRIBUTES + " SET " + KEY_SHOW_COPYRIGHT + "='" + encrypt(showCopyright + "") + "' WHERE " + KEY_ID + " ='1'";
				db.execSQL(UPDATE_ATTRIBUTES_TABLE);
			} else {
				values.put(KEY_SHOW_COPYRIGHT, encrypt(showCopyright + ""));
				db.insert(TABLE_ATTRIBUTES, null, values);
			}
		} catch (Exception e) {
			logError("Exception opening or managing DB cursor", e);
		}
	}


	public String getShowCopyright (){

		String selectQuery = "SELECT " + KEY_SHOW_COPYRIGHT + " FROM " + TABLE_ATTRIBUTES + " WHERE " + KEY_ID + " = '1'";
		try (Cursor cursor = db.rawQuery(selectQuery, null)) {
			if (cursor != null && cursor.moveToFirst()) {
				return decrypt(cursor.getString(0));
			}
		} catch (Exception e) {
			logError("Exception opening or managing DB cursor", e);
		}
		return "true";
	}

	public void setShowNotifOff (boolean showNotifOff){
		String selectQuery = "SELECT * FROM " + TABLE_ATTRIBUTES;
		ContentValues values = new ContentValues();
		try (Cursor cursor = db.rawQuery(selectQuery, null)) {
			if (cursor != null && cursor.moveToFirst()) {
				String UPDATE_ATTRIBUTES_TABLE = "UPDATE " + TABLE_ATTRIBUTES + " SET " + KEY_SHOW_NOTIF_OFF + "='" + encrypt(showNotifOff + "") + "' WHERE " + KEY_ID + " ='1'";
				db.execSQL(UPDATE_ATTRIBUTES_TABLE);
			} else {
				values.put(KEY_SHOW_NOTIF_OFF, encrypt(showNotifOff + ""));
				db.insert(TABLE_ATTRIBUTES, null, values);
			}
		} catch (Exception e) {
			logError("Exception opening or managing DB cursor", e);
		}
	}

	public void setLastPublicHandle (long handle){
		String selectQuery = "SELECT * FROM " + TABLE_ATTRIBUTES;
		ContentValues values = new ContentValues();
		try (Cursor cursor = db.rawQuery(selectQuery, null)) {
			if (cursor != null && cursor.moveToFirst()) {
				String UPDATE_ATTRIBUTES_TABLE = "UPDATE " + TABLE_ATTRIBUTES + " SET " + KEY_LAST_PUBLIC_HANDLE + "= '" + encrypt(handle + "") + "' WHERE " + KEY_ID + " = '1'";
				db.execSQL(UPDATE_ATTRIBUTES_TABLE);
//			log("UPDATE_PREFERENCES_TABLE SYNC ENABLED: " + UPDATE_PREFERENCES_TABLE);
			} else {
				values.put(KEY_LAST_PUBLIC_HANDLE, encrypt(handle + ""));
				db.insert(TABLE_ATTRIBUTES, null, values);
			}
		} catch (Exception e) {
			logError("Exception opening or managing DB cursor", e);
		}
	}

	public void setLastPublicHandleTimeStamp(long lastPublicHandleTimeStamp){
        String selectQuery = "SELECT * FROM " + TABLE_ATTRIBUTES;
        ContentValues values = new ContentValues();
		try (Cursor cursor = db.rawQuery(selectQuery, null)) {
			if (cursor != null && cursor.moveToFirst()) {
				String UPDATE_ATTRIBUTE_TABLE = "UPDATE " + TABLE_ATTRIBUTES + " SET " + KEY_LAST_PUBLIC_HANDLE_TIMESTAMP + "= '" + encrypt(lastPublicHandleTimeStamp + "") + "' WHERE " + KEY_ID + " = '1'";
				db.execSQL(UPDATE_ATTRIBUTE_TABLE);
//			log("UPDATE_PREFERENCES_TABLE SYNC ENABLED: " + UPDATE_PREFERENCES_TABLE);
			} else {
				values.put(KEY_LAST_PUBLIC_HANDLE_TIMESTAMP, encrypt(lastPublicHandleTimeStamp + ""));
				db.insert(TABLE_ATTRIBUTES, null, values);
			}
		} catch (Exception e) {
			logError("Exception opening or managing DB cursor", e);
		}
    }

	public void setLastPublicHandleTimeStamp (){
        logDebug("setLastPublicHandleTimeStamp");
		long lastPublicHandleTimeStamp = System.currentTimeMillis()/1000;

		setLastPublicHandleTimeStamp(lastPublicHandleTimeStamp);
	}

	/**
	 * Get the last public handle type value from the database.
	 *
	 * @return Last public handle type value.
	 */
	public int getLastPublicHandleType() {
		logInfo("Getting the last public handle type from DB");
		return getIntValue(TABLE_ATTRIBUTES, KEY_LAST_PUBLIC_HANDLE_TYPE, MegaApiJava.AFFILIATE_TYPE_INVALID);
	}

	/**
	 * Set the last public handle type value into the database.
	 *
	 * @param lastPublicHandleType Last public handle type value.
	 */
	public void setLastPublicHandleType(int lastPublicHandleType) {
		logInfo("Setting the last public handle type in the DB");
		setIntValue(TABLE_ATTRIBUTES, KEY_LAST_PUBLIC_HANDLE_TYPE, lastPublicHandleType);
	}

	/**
	 * Get the storage state value from the database.
	 *
	 * @return Storage state value.
	 */
	public int getStorageState() {
		logInfo("Getting the storage state from DB");
		return getIntValue(TABLE_ATTRIBUTES, KEY_STORAGE_STATE, MegaApiJava.STORAGE_STATE_UNKNOWN);
	}

	/**
	 * Set the storage state value into the database.
	 *
	 * @param storageState Storage state value.
	 */
	public void setStorageState(int storageState) {
		logInfo("Setting the storage state in the DB");
		setIntValue(TABLE_ATTRIBUTES, KEY_STORAGE_STATE, storageState);
	}

	/**
	 * Get the handle of "My chat files" folder from the database.
	 *
	 * @return Handle value.
	 */
	public long getMyChatFilesFolderHandle() {
		logInfo("Getting the storage state from DB");
		return getLongValue(TABLE_ATTRIBUTES, KEY_MY_CHAT_FILES_FOLDER_HANDLE, INVALID_HANDLE);
	}

	/**
	 * Set the handle of "My chat files" folder into the database.
	 *
	 * @param myChatFilesFolderHandle Handle value.
	 */
	public void setMyChatFilesFolderHandle(long myChatFilesFolderHandle) {
		logInfo("Setting the storage state in the DB");
		setLongValue(TABLE_ATTRIBUTES, KEY_MY_CHAT_FILES_FOLDER_HANDLE, myChatFilesFolderHandle);
	}

	/**
	 * Get the status of the transfer queue.
	 *
	 * @return True if the queue is paused, false otherwise.
	 */
	public boolean getTransferQueueStatus() {
		logInfo("Getting the storage state from DB");
		return getBooleanValue(TABLE_ATTRIBUTES, KEY_TRANSFER_QUEUE_STATUS, false);
	}

	/**
	 * Set the status of the transfer queue.
	 *
	 * @param transferQueueStatus True if the queue is paused, false otherwise.
	 */
	public void setTransferQueueStatus(boolean transferQueueStatus) {
		logInfo("Setting the storage state in the DB");
		setStringValue(TABLE_ATTRIBUTES, KEY_TRANSFER_QUEUE_STATUS, transferQueueStatus + "");
	}

	public String getShowNotifOff (){

		String selectQuery = "SELECT " + KEY_SHOW_NOTIF_OFF + " FROM " + TABLE_ATTRIBUTES + " WHERE " + KEY_ID + " = '1'";
		try (Cursor cursor = db.rawQuery(selectQuery, null)) {
			if (cursor != null && cursor.moveToFirst()) {
				return decrypt(cursor.getString(0));
			}
		} catch (Exception e) {
			logError("Exception opening or managing DB cursor", e);
		}
		return "true";
	}

	public void setInvalidateSdkCache(boolean invalidateSdkCache){
		String selectQuery = "SELECT * FROM " + TABLE_ATTRIBUTES;
		ContentValues values = new ContentValues();
		try (Cursor cursor = db.rawQuery(selectQuery, null)) {
			if (cursor != null && cursor.moveToFirst()) {
				String UPDATE_ATTRIBUTES_TABLE = "UPDATE " + TABLE_ATTRIBUTES + " SET " + KEY_INVALIDATE_SDK_CACHE + "='" + encrypt(invalidateSdkCache + "") + "' WHERE " + KEY_ID + " ='1'";
				db.execSQL(UPDATE_ATTRIBUTES_TABLE);
				logDebug("UPDATE_ATTRIBUTES_TABLE : " + UPDATE_ATTRIBUTES_TABLE);
			} else {
				values.put(KEY_INVALIDATE_SDK_CACHE, encrypt(invalidateSdkCache + ""));
				db.insert(TABLE_ATTRIBUTES, null, values);
			}
		} catch (Exception e) {
			logError("Exception opening or managing DB cursor", e);
		}
	}

	public void clearCredentials(){
	    logWarning("Clear local credentials!");
		db.execSQL("DROP TABLE IF EXISTS " + TABLE_CREDENTIALS);
        onCreate(db);
	}

	public void clearEphemeral(){
		db.execSQL("DROP TABLE IF EXISTS " + TABLE_EPHEMERAL);
		onCreate(db);
	}

	public void clearPreferences(){
		db.execSQL("DROP TABLE IF EXISTS " + TABLE_PREFERENCES);
        onCreate(db);
	}

	public void clearAttributes(){
        long lastPublicHandle;
        long lastPublicHandleTimeStamp = -1;
        int lastPublicHandleType = MegaApiJava.AFFILIATE_TYPE_INVALID;
        try {
            MegaAttributes attributes = getAttributes();
            lastPublicHandle = attributes.getLastPublicHandle();
            lastPublicHandleTimeStamp = attributes.getLastPublicHandleTimeStamp();
            lastPublicHandleType = attributes.getLastPublicHandleType();
		} catch (Exception e) {
			logWarning("EXCEPTION getting last public handle info.", e);
			lastPublicHandle = INVALID_HANDLE;
		}
		db.execSQL("DROP TABLE IF EXISTS " + TABLE_ATTRIBUTES);
		onCreate(db);
		if (lastPublicHandle != INVALID_HANDLE) {
		    try{
		        setLastPublicHandle(lastPublicHandle);
		        setLastPublicHandleTimeStamp(lastPublicHandleTimeStamp);
				setLastPublicHandleType(lastPublicHandleType);
			} catch (Exception e) {
				logWarning("EXCEPTION saving last public handle info.", e);
			}
        }
	}

	public void clearContacts(){
		db.execSQL("DELETE FROM " + TABLE_CONTACTS);
	}

	public void clearNonContacts(){
		db.execSQL("DROP TABLE IF EXISTS " + TABLE_NON_CONTACTS);
		onCreate(db);
	}

	public void clearChatItems(){
		db.execSQL("DROP TABLE IF EXISTS " + TABLE_CHAT_ITEMS);
		onCreate(db);
	}

	public void clearChatSettings(){
		db.execSQL("DROP TABLE IF EXISTS " + TABLE_CHAT_SETTINGS);
		onCreate(db);
	}

	public void clearOffline(SQLiteDatabase db){
		db.execSQL("DROP TABLE IF EXISTS " + TABLE_OFFLINE);
		onCreate(db);
	}

	public void clearOffline(){
		db.execSQL("DROP TABLE IF EXISTS " + TABLE_OFFLINE);
		onCreate(db);
	}

    public void clearCompletedTransfers(){
        db.execSQL("DROP TABLE IF EXISTS " + TABLE_COMPLETED_TRANSFERS);
        onCreate(db);
    }

	public void clearPendingMessage(){
		db.execSQL("DROP TABLE IF EXISTS " + TABLE_PENDING_MSG);
		onCreate(db);
	}

	/**
	 * Adds a pending message.
	 *
	 * @param message Pending message to add.
	 * @return The identifier of the pending message.
	 */
	public long addPendingMessage(PendingMessageSingle message) {
		return addPendingMessage(message, PendingMessageSingle.STATE_PREPARING);
	}

	/**
	 * Adds a pending message from File Explorer.
	 *
	 * @param message Pending message to add.
	 * @return The identifier of the pending message.
	 */
	public long addPendingMessageFromExplorer(PendingMessageSingle message) {
		return addPendingMessage(message, PendingMessageSingle.STATE_PREPARING_FROM_EXPLORER);
	}

	/**
	 * Adds a pending message.
	 *
	 * @param message Pending message to add.
	 * @param state	  State of the pending message.
	 * @return The identifier of the pending message.
	 */
	public long addPendingMessage(PendingMessageSingle message, int state) {
		ContentValues values = new ContentValues();
		values.put(KEY_PENDING_MSG_ID_CHAT, encrypt(message.getChatId() + ""));
		values.put(KEY_PENDING_MSG_TIMESTAMP, encrypt(message.getUploadTimestamp() + ""));
		values.put(KEY_PENDING_MSG_FILE_PATH, encrypt(message.getFilePath()));
		values.put(KEY_PENDING_MSG_FINGERPRINT, encrypt(message.getFingerprint()));
		values.put(KEY_PENDING_MSG_NAME, encrypt(message.getName()));
		values.put(KEY_PENDING_MSG_TRANSFER_TAG, INVALID_ID);
		values.put(KEY_PENDING_MSG_STATE, state);

		return db.insert(TABLE_PENDING_MSG_SINGLE, null, values);
	}

	public PendingMessageSingle findPendingMessageById(long messageId){
        logDebug("findPendingMessageById");
//		String id = messageId+"";
		PendingMessageSingle pendMsg = null;
		String selectQuery = "SELECT * FROM " + TABLE_PENDING_MSG_SINGLE + " WHERE " +KEY_ID + " ='"+ messageId+"'";
        logDebug("QUERY: " + selectQuery);
		try (Cursor cursor = db.rawQuery(selectQuery, null)) {

			if (cursor != null && cursor.moveToFirst()) {
//				long id = Integer.parseInt(cursor.getString(0));
				long chatId = Long.parseLong(decrypt(cursor.getString(1)));
				long timestamp = Long.parseLong(decrypt(cursor.getString(2)));
				String idKarereString = decrypt(cursor.getString(3));
				long idTempKarere = -1;
				if (idKarereString != null && (!idKarereString.isEmpty())) {
					idTempKarere = Long.parseLong(idKarereString);
				}
				String filePath = decrypt(cursor.getString(4));
				String name = decrypt(cursor.getString(5));

				String nodeHandleString = decrypt(cursor.getString(6));
				long nodeHandle = -1;
				if (nodeHandleString != null && (!nodeHandleString.isEmpty())) {
					nodeHandle = Long.parseLong(nodeHandleString);
				}

				String fingerPrint = decrypt(cursor.getString(7));
				int transferTag = cursor.getInt(8);
				int state = cursor.getInt(9);

				pendMsg = new PendingMessageSingle(messageId, chatId, timestamp, idTempKarere, filePath, fingerPrint, name, nodeHandle, transferTag, state);
			}
		} catch (Exception e) {
			logError("Exception opening or managing DB cursor", e);
		}
		return pendMsg;
	}

	/**
	 * Updates a pending message.
	 *
	 * @param idMessage   Identifier of the pending message.
	 * @param transferTag Identifier of the transfer.
	 */
	public void updatePendingMessageOnTransferStart(long idMessage, int transferTag) {
		updatePendingMessage(idMessage, transferTag, INVALID_OPTION, PendingMessageSingle.STATE_UPLOADING);
	}

	/**
	 * Updates a pending message.
	 *
	 * @param idMessage  Identifier of the pending message.
	 * @param nodeHandle Handle of the node already uploaded.
	 * @param state      State of the pending message.
	 */
	public void updatePendingMessageOnTransferFinish(long idMessage, String nodeHandle, int state) {
		updatePendingMessage(idMessage, INVALID_ID, nodeHandle, state);
	}

	/**
	 * Updates a pending message.
	 *
	 * @param idMessage   Identifier of the pending message.
	 * @param transferTag Identifier of the transfer.
	 * @param nodeHandle  Handle of the node already uploaded.
	 * @param state       State of the pending message.
	 */
	public void updatePendingMessage(long idMessage, int transferTag, String nodeHandle, int state) {
		ContentValues values = new ContentValues();

		if (transferTag != INVALID_ID) {
			values.put(KEY_PENDING_MSG_TRANSFER_TAG, transferTag);
		}

		values.put(KEY_PENDING_MSG_NODE_HANDLE, encrypt(nodeHandle));
		values.put(KEY_PENDING_MSG_STATE, state);
		String where = KEY_ID + "=" + idMessage;

		db.update(TABLE_PENDING_MSG_SINGLE, values, where, null);
	}

	public void updatePendingMessageOnAttach(long idMessage, String temporalId, int state) {

		ContentValues values = new ContentValues();
        logDebug("ID of my pending message to update: " + temporalId);
		values.put(KEY_PENDING_MSG_TEMP_KARERE, encrypt(temporalId));
		values.put(KEY_PENDING_MSG_STATE, state);
		String where = KEY_ID + "=" +idMessage;

		int rows = db.update(TABLE_PENDING_MSG_SINGLE, values, where, null);
        logDebug("Rows updated: " + rows);
	}

	public ArrayList<AndroidMegaChatMessage> findPendingMessagesNotSent(long idChat) {
        logDebug("findPendingMessagesNotSent");
		ArrayList<AndroidMegaChatMessage> pendMsgs = new ArrayList<>();
		String chat = idChat + "";

		String selectQuery = "SELECT * FROM " + TABLE_PENDING_MSG_SINGLE + " WHERE " + KEY_PENDING_MSG_STATE + " < " + PendingMessageSingle.STATE_SENT + " AND " + KEY_ID_CHAT + " ='" + encrypt(chat) + "'";
        logDebug("QUERY: " + selectQuery);
		try (Cursor cursor = db.rawQuery(selectQuery, null)) {
			if (cursor != null && cursor.moveToFirst()) {
				do {
					long id = cursor.getLong(0);
					long chatId = Long.parseLong(decrypt(cursor.getString(1)));
					long timestamp = Long.parseLong(decrypt(cursor.getString(2)));
					String idKarereString = decrypt(cursor.getString(3));
					long idTempKarere = -1;
					if (idKarereString != null && (!idKarereString.isEmpty())) {
						idTempKarere = Long.parseLong(idKarereString);
					}
					String filePath = decrypt(cursor.getString(4));
					String name = decrypt(cursor.getString(5));

					String nodeHandleString = decrypt(cursor.getString(6));
					long nodeHandle = -1;
					if (nodeHandleString != null && (!nodeHandleString.isEmpty())) {
						nodeHandle = Long.parseLong(nodeHandleString);
					}

					String fingerPrint = decrypt(cursor.getString(7));
					int transferTag = cursor.getInt(8);
					int state = cursor.getInt(9);

					PendingMessageSingle pendMsg = new PendingMessageSingle(id, chatId, timestamp, idTempKarere, filePath, fingerPrint, name, nodeHandle, transferTag, state);

					AndroidMegaChatMessage aPMsg = new AndroidMegaChatMessage(pendMsg, true);
					pendMsgs.add(aPMsg);

				} while (cursor.moveToNext());
			}
		} catch (Exception e) {
			logError("Exception opening or managing DB cursor", e);
		}
        logDebug("Found: " + pendMsgs.size());
		return pendMsgs;
	}

	public long findPendingMessageByIdTempKarere(long idTemp){
        logDebug("findPendingMessageById: " + idTemp);
		String idPend = idTemp+"";
		long id = -1;

		String selectQuery = "SELECT * FROM " + TABLE_PENDING_MSG_SINGLE + " WHERE " + KEY_PENDING_MSG_TEMP_KARERE + " = '" + encrypt(idPend) + "'";
		logDebug("QUERY: "+selectQuery);
		try (Cursor cursor = db.rawQuery(selectQuery, null)) {
			if (cursor != null && cursor.moveToFirst()) {
				id = cursor.getLong(0);
			}
		} catch (Exception e) {
			logError("Exception opening or managing DB cursor", e);
		}
		return id;
	}

	public void removeSentPendingMessages(){
		logDebug("removeSentPendingMessages");
		int rows = db.delete(TABLE_PENDING_MSG_SINGLE, KEY_PENDING_MSG_STATE + "="+PendingMessageSingle.STATE_SENT, null);
	}

	public void removePendingMessageByChatId(long idChat){
		logDebug("removePendingMessageByChatId");
		int rows = db.delete(TABLE_PENDING_MSG_SINGLE, KEY_PENDING_MSG_ID_CHAT + "="+idChat, null);
	}

	public void removePendingMessageById(long idMsg){
		int rows = db.delete(TABLE_PENDING_MSG_SINGLE, KEY_ID + "="+idMsg, null);
	}

    public String getAutoPlayEnabled(){

        String selectQuery = "SELECT " + KEY_AUTO_PLAY + " FROM " + TABLE_PREFERENCES + " WHERE " + KEY_ID + " = '1'";
		try (Cursor cursor = db.rawQuery(selectQuery, null)) {
			if (cursor != null && cursor.moveToFirst()) {
				return decrypt(cursor.getString(0));
			}
		} catch (Exception e) {
			logError("Exception opening or managing DB cursor", e);
		}
        return "false";
    }

    public String getSDCardUri(){
        return getStringValue(TABLE_PREFERENCES, KEY_SD_CARD_URI, "");
    }

    public void setAutoPlayEnabled(String enabled){
		logDebug("setAutoPlayEnabled");

        String selectQuery = "SELECT * FROM " + TABLE_PREFERENCES;
        ContentValues values = new ContentValues();
		try (Cursor cursor = db.rawQuery(selectQuery, null)) {
			if (cursor != null && cursor.moveToFirst()) {
				String UPDATE_ATTRIBUTES_TABLE = "UPDATE " + TABLE_PREFERENCES + " SET " + KEY_AUTO_PLAY + "='" + encrypt(enabled + "") + "' WHERE " + KEY_ID + " ='1'";
				db.execSQL(UPDATE_ATTRIBUTES_TABLE);
			} else {
				values.put(KEY_AUTO_PLAY, encrypt(enabled + ""));
				db.insert(TABLE_PREFERENCES, null, values);
			}
		} catch (Exception e) {
			logError("Exception opening or managing DB cursor", e);
		}
    }

    public void setShowInviteBanner(String show){
        logDebug("setCloseInviteBanner");

        String selectQuery = "SELECT * FROM " + TABLE_PREFERENCES;
        ContentValues values = new ContentValues();
		try (Cursor cursor = db.rawQuery(selectQuery, null)) {
			if (cursor != null && cursor.moveToFirst()) {
				String UPDATE_ATTRIBUTES_TABLE = "UPDATE " + TABLE_PREFERENCES + " SET " + KEY_SHOW_INVITE_BANNER + "='" + encrypt(show + "") + "' WHERE " + KEY_ID + " ='1'";
				db.execSQL(UPDATE_ATTRIBUTES_TABLE);
			} else {
				values.put(KEY_SHOW_INVITE_BANNER, encrypt(show + ""));
				db.insert(TABLE_PREFERENCES, null, values);
			}
		} catch (Exception e) {
			logError("Exception opening or managing DB cursor", e);
		}
    }

	public ArrayList<SDTransfer> getSDTransfers() {
		ArrayList<SDTransfer> sdTransfers = new ArrayList<>();
		String selectQuery = "SELECT * FROM " + TABLE_SD_TRANSFERS;
		try (Cursor cursor = db.rawQuery(selectQuery, null)) {
			if (cursor != null && cursor.moveToLast()) {
				do {
					int tag = Integer.parseInt(cursor.getString(1));
					String name = decrypt(cursor.getString(2));
					String size = decrypt(cursor.getString(3));
					String nodeHandle = decrypt(cursor.getString(4));
					String path = decrypt(cursor.getString(5));
					String appData = decrypt(cursor.getString(6));

					sdTransfers.add(new SDTransfer(tag, name, size, nodeHandle, path, appData));
				} while (cursor.moveToPrevious());
			}
		} catch (Exception e) {
			logError("Exception opening or managing DB cursor", e);
		}
		return sdTransfers;
	}

	public long addSDTransfer(SDTransfer transfer) {
		ContentValues values = new ContentValues();
		values.put(KEY_SD_TRANSFERS_TAG, transfer.getTag());
		values.put(KEY_SD_TRANSFERS_NAME, encrypt(transfer.getName()));
		values.put(KEY_SD_TRANSFERS_SIZE, encrypt(transfer.getSize()));
		values.put(KEY_SD_TRANSFERS_HANDLE, encrypt(transfer.getNodeHandle()));
		values.put(KEY_SD_TRANSFERS_PATH, encrypt(transfer.getPath()));
		values.put(KEY_SD_TRANSFERS_APP_DATA, encrypt(transfer.getAppData()));

		return db.insert(TABLE_SD_TRANSFERS, null, values);
	}

	public void removeSDTransfer(int tag) {
		db.delete(TABLE_SD_TRANSFERS,
				KEY_SD_TRANSFERS_TAG + "=" + tag,
				null);
	}

    public boolean saveBackup(Backup backup) {
        ContentValues values = new ContentValues();
        values.put(KEY_BACKUP_ID, encrypt(Long.toString(backup.getBackupId())));
        values.put(KEY_BACKUP_TYPE, backup.getBackupType());
        values.put(KEY_BACKUP_TARGET_NODE, encrypt(Long.toString(backup.getTargetNode())));
        values.put(KEY_BACKUP_LOCAL_FOLDER, encrypt(backup.getLocalFolder()));
        values.put(KEY_BACKUP_NAME, encrypt(backup.getBackupName()));
        values.put(KEY_BACKUP_STATE,backup.getState());
        values.put(KEY_BACKUP_SUB_STATE, backup.getSubState());
        values.put(KEY_BACKUP_EXTRA_DATA, encrypt(backup.getExtraData()));
        values.put(KEY_BACKUP_START_TIME, encrypt(Long.toString(backup.getStartTimestamp())));
        values.put(KEY_BACKUP_LAST_TIME, encrypt(Long.toString(backup.getLastFinishTimestamp())));
        values.put(KEY_BACKUP_TARGET_NODE_PATH, encrypt(backup.getTargetFolderPath()));
        values.put(KEY_BACKUP_EX, encrypt(Boolean.toString(backup.isExcludeSubFolders())));
        values.put(KEY_BACKUP_DEL, encrypt(Boolean.toString(backup.isDeleteEmptySubFolders())));
        // Default value is false.
        values.put(KEY_BACKUP_OUTDATED, encrypt(Boolean.toString(false)));
        long result = db.insertOrThrow(TABLE_BACKUPS, null, values);
        if(result != -1) {
            logDebug("Save sync pair " + backup + " successfully, row id is: " + result);
            return true;
        } else {
            logError("Save sync pair " + backup + " failed");
            return false;
        }
    }

    public Backup getCuBackup() {
        return getBackupByType(BACKUP_TYPE_CAMERA_UPLOADS);
    }

    public Backup getMuBackup() {
        return getBackupByType(BACKUP_TYPE_MEDIA_UPLOADS);
    }

    private Backup getBackupByType(int type) {
        String selectQuery = "SELECT * FROM " + TABLE_BACKUPS + " WHERE " + KEY_BACKUP_TYPE + " = " + type +
                " AND " + KEY_BACKUP_OUTDATED + " = '" + encrypt(Boolean.FALSE.toString()) + "' ORDER BY " + KEY_ID + " DESC";
        try (Cursor cursor = db.rawQuery(selectQuery, null)) {
			if (cursor != null && cursor.moveToFirst()) {
				return getBackupFromCursor(cursor);
			}
		} catch (Exception e) {
			logError("Exception opening or managing DB cursor", e);
		}
		return null;
    }

    public void setBackupAsOutdated(long id) {
        Backup backup = getBackupById(id);
        if(backup != null) {
            backup.setOutdated(true);
            updateBackup(backup);
        }
    }

    public Backup getBackupById(long id) {
        String selectQuery = "SELECT * FROM " + TABLE_BACKUPS + " WHERE " + KEY_BACKUP_ID + " = '" + encrypt(Long.toString(id)) + "'";
        try (Cursor cursor = db.rawQuery(selectQuery, null)) {
			if (cursor != null && cursor.moveToFirst()) {
				return getBackupFromCursor(cursor);
			}
		} catch (Exception e) {
			logError("Exception opening or managing DB cursor", e);
		}
		return null;
    }

    public List<Backup> getAllBackups() {
        String selectQuery = "SELECT * FROM " + TABLE_BACKUPS;
		try (Cursor cursor = db.rawQuery(selectQuery, null)) {
			List<Backup> list = new ArrayList<>();
			if (cursor != null) {
				while (cursor.moveToNext()) {
					list.add(getBackupFromCursor(cursor));
				}
			}
			return list;
		} catch (Exception e) {
			logError("Exception opening or managing DB cursor", e);
		}
		return null;
    }

    private Backup getBackupFromCursor(Cursor cursor) {
        return new Backup(
                Long.parseLong(decrypt(cursor.getString(cursor.getColumnIndex(KEY_BACKUP_ID)))),
                cursor.getInt(cursor.getColumnIndex(KEY_BACKUP_TYPE)),
                Long.parseLong(decrypt(cursor.getString(cursor.getColumnIndex(KEY_BACKUP_TARGET_NODE)))),
                decrypt(cursor.getString(cursor.getColumnIndex(KEY_BACKUP_LOCAL_FOLDER))),
                decrypt(cursor.getString(cursor.getColumnIndex(KEY_BACKUP_NAME))),
                cursor.getInt(cursor.getColumnIndex(KEY_BACKUP_STATE)),
                cursor.getInt(cursor.getColumnIndex(KEY_BACKUP_SUB_STATE)),
                decrypt(cursor.getString(cursor.getColumnIndex(KEY_BACKUP_EXTRA_DATA))),
                Long.parseLong(decrypt(cursor.getString(cursor.getColumnIndex(KEY_BACKUP_START_TIME)))),
                Long.parseLong(decrypt(cursor.getString(cursor.getColumnIndex(KEY_BACKUP_LAST_TIME)))),
                decrypt(cursor.getString(cursor.getColumnIndex(KEY_BACKUP_TARGET_NODE_PATH))),
                Boolean.parseBoolean(decrypt(cursor.getString(cursor.getColumnIndex(KEY_BACKUP_EX)))),
                Boolean.parseBoolean(decrypt(cursor.getString(cursor.getColumnIndex(KEY_BACKUP_DEL)))),
                Boolean.parseBoolean(decrypt(cursor.getString(cursor.getColumnIndex(KEY_BACKUP_OUTDATED))))
        );
    }

    public void deleteBackupById(long id) {
        db.execSQL(BackupToolsKt.deleteSQL(id));
    }

    public void updateBackup(Backup backup) {
        db.execSQL(BackupToolsKt.updateSQL(backup));
    }

    public void clearBackups() {
        db.execSQL("DROP TABLE IF EXISTS " + TABLE_BACKUPS);
        onCreate(db);
    }

	/**
	 * Get the index of a column in a cursor.
	 * Avoid to access column with hardcode index.
	 *
	 * @param cursor Cursor object which has the column.
	 * @param columnName Name of the column.
	 * @return The index of the column in the cursor.
	 */
	private int getColumnIndex(Cursor cursor, String columnName) {
		return cursor.getColumnIndex(columnName);
	}
}<|MERGE_RESOLUTION|>--- conflicted
+++ resolved
@@ -2891,26 +2891,6 @@
 		}
 	}
 
-<<<<<<< HEAD
-=======
-	public void setPreferredSortContacts (String order){
-		String selectQuery = "SELECT * FROM " + TABLE_PREFERENCES;
-		ContentValues values = new ContentValues();
-		try (Cursor cursor = db.rawQuery(selectQuery, null)) {
-			if (cursor != null && cursor.moveToFirst()) {
-				String UPDATE_PREFERENCES_TABLE = "UPDATE " + TABLE_PREFERENCES + " SET " + KEY_PREFERRED_SORT_CONTACTS + "= '" + encrypt(order) + "' WHERE " + KEY_ID + " = '1'";
-				db.execSQL(UPDATE_PREFERENCES_TABLE);
-//			log("UPDATE_PREFERENCES_TABLE SYNC WIFI: " + UPDATE_PREFERENCES_TABLE);
-			} else {
-				values.put(KEY_PREFERRED_SORT_CONTACTS, encrypt(order));
-				db.insert(TABLE_PREFERENCES, null, values);
-			}
-		} catch (Exception e) {
-			logError("Exception opening or managing DB cursor", e);
-		}
-	}
-
->>>>>>> b1c68678
     public void setPreferredSortCameraUpload(String order) {
         logDebug("set sort camera upload order: " + order);
         setStringValue(TABLE_PREFERENCES, KEY_PREFERRED_SORT_CAMERA_UPLOAD, order);
