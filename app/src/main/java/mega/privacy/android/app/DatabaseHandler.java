--- conflicted
+++ resolved
@@ -39,7 +39,7 @@
 
 public class DatabaseHandler extends SQLiteOpenHelper {
 
-	private static final int DATABASE_VERSION = 58;
+	private static final int DATABASE_VERSION = 59;
     private static final String DATABASE_NAME = "megapreferences";
     private static final String TABLE_PREFERENCES = "preferences";
     private static final String TABLE_CREDENTIALS = "credentials";
@@ -855,11 +855,6 @@
 			db.execSQL("UPDATE " + TABLE_CHAT_ITEMS + " SET " + KEY_CHAT_ITEM_EDITED_MSG_ID + " = '" + "" + "';");
 		}
 
-<<<<<<< HEAD
-        if (oldVersion <= 57) {
-            db.execSQL(CREATE_BACKUP_TABLE);
-        }
-=======
 		if (oldVersion <= 57) {
 			db.execSQL("ALTER TABLE " + TABLE_PREFERENCES + " ADD COLUMN " + KEY_URI_MEDIA_EXTERNAL_SD_CARD + " TEXT;");
 			db.execSQL("UPDATE " + TABLE_PREFERENCES + " SET " + KEY_URI_MEDIA_EXTERNAL_SD_CARD + " = '" + encrypt("") + "';");
@@ -875,7 +870,10 @@
 			db.execSQL("ALTER TABLE " + TABLE_COMPLETED_TRANSFERS + " ADD COLUMN " + KEY_TRANSFER_PARENT_HANDLE + " TEXT;");
 			db.execSQL("UPDATE " + TABLE_COMPLETED_TRANSFERS + " SET " + KEY_TRANSFER_PARENT_HANDLE + " = '" + encrypt("") + "';");
 		}
->>>>>>> 1c26ec58
+
+        if (oldVersion <= 58) {
+            db.execSQL(CREATE_BACKUP_TABLE);
+        }
 	}
 
 //	public MegaOffline encrypt(MegaOffline off){
