package mega.privacy.android.app;

import android.content.ContentValues;
import android.content.Context;
import android.database.Cursor;
import android.database.DatabaseUtils;
import android.database.sqlite.SQLiteDatabase;
import android.database.sqlite.SQLiteException;
import android.database.sqlite.SQLiteOpenHelper;
import android.provider.Settings;
import android.text.TextUtils;
import android.util.Base64;

import java.util.ArrayList;
import java.util.Arrays;
import java.util.Collections;
import java.util.Comparator;
import java.util.List;

import mega.privacy.android.app.jobservices.SyncRecord;
import mega.privacy.android.app.lollipop.megachat.AndroidMegaChatMessage;
import mega.privacy.android.app.lollipop.megachat.ChatItemPreferences;
import mega.privacy.android.app.lollipop.megachat.ChatSettings;
import mega.privacy.android.app.lollipop.megachat.NonContactInfo;
import mega.privacy.android.app.lollipop.megachat.PendingMessageSingle;
import mega.privacy.android.app.utils.contacts.MegaContactGetter;
import nz.mega.sdk.MegaApiJava;

import static mega.privacy.android.app.utils.Constants.*;
import static mega.privacy.android.app.utils.LogUtil.*;
import static mega.privacy.android.app.utils.TextUtil.*;
import static mega.privacy.android.app.utils.Util.*;


public class DatabaseHandler extends SQLiteOpenHelper {

	private static final int DATABASE_VERSION = 55;
    private static final String DATABASE_NAME = "megapreferences";
    private static final String TABLE_PREFERENCES = "preferences";
    private static final String TABLE_CREDENTIALS = "credentials";
    private static final String TABLE_ATTRIBUTES = "attributes";
    private static final String TABLE_OFFLINE = "offline";
    private static final String TABLE_CONTACTS = "contacts";
	private static final String TABLE_CHAT_ITEMS = "chat";
	private static final String TABLE_NON_CONTACTS = "noncontacts";
	private static final String TABLE_CHAT_SETTINGS = "chatsettings";
	private static final String TABLE_COMPLETED_TRANSFERS = "completedtransfers";
	private static final String TABLE_EPHEMERAL = "ephemeral";
	private static final String TABLE_PENDING_MSG = "pendingmsg";
	private static final String TABLE_MSG_NODES = "msgnodes";
	private static final String TABLE_NODE_ATTACHMENTS = "nodeattachments";
	private static final String TABLE_PENDING_MSG_SINGLE = "pendingmsgsingle";
	private static final String TABLE_SYNC_RECORDS = "syncrecords";
	private static final String TABLE_MEGA_CONTACTS = "megacontacts";

    private static final String KEY_ID = "id";
    private static final String KEY_EMAIL = "email";
	private static final String KEY_PASSWORD = "password";
    private static final String KEY_SESSION= "session";
	private static final String KEY_FIRST_NAME= "firstname";
	private static final String KEY_LAST_NAME= "lastname";
	private static final String KEY_MY_HANDLE= "myhandle";

    private static final String KEY_FIRST_LOGIN = "firstlogin";
    private static final String KEY_CAM_SYNC_ENABLED = "camsyncenabled";
    private static final String KEY_SEC_FOLDER_ENABLED = "secondarymediafolderenabled";
    private static final String KEY_SEC_FOLDER_HANDLE = "secondarymediafolderhandle";
    private static final String KEY_SEC_FOLDER_LOCAL_PATH = "secondarymediafolderlocalpath";
    private static final String KEY_CAM_SYNC_HANDLE = "camsynchandle";
    private static final String KEY_CAM_SYNC_WIFI = "wifi";
    private static final String KEY_CAM_SYNC_LOCAL_PATH = "camsynclocalpath";
    private static final String KEY_CAM_SYNC_FILE_UPLOAD = "fileUpload";
    private static final String KEY_CAM_SYNC_TIMESTAMP = "camSyncTimeStamp";
    private static final String KEY_CAM_VIDEO_SYNC_TIMESTAMP = "camVideoSyncTimeStamp";
    private static final String KEY_CAM_SYNC_CHARGING = "camSyncCharging";
    private static final String KEY_UPLOAD_VIDEO_QUALITY = "uploadVideoQuality";
    private static final String KEY_CONVERSION_ON_CHARGING = "conversionOnCharging";
    private static final String KEY_REMOVE_GPS = "removeGPS";
    private static final String KEY_CHARGING_ON_SIZE = "chargingOnSize";
    private static final String KEY_SHOULD_CLEAR_CAMSYNC_RECORDS = "shouldclearcamsyncrecords";
    private static final String KEY_KEEP_FILE_NAMES = "keepFileNames";
    private static final String KEY_SHOW_INVITE_BANNER = "showinvitebanner";
    private static final String KEY_ASK_FOR_DISPLAY_OVER = "askfordisplayover";
    private static final String KEY_PIN_LOCK_ENABLED = "pinlockenabled";
    private static final String KEY_PIN_LOCK_TYPE = "pinlocktype";
    private static final String KEY_PIN_LOCK_CODE = "pinlockcode";
    private static final String KEY_STORAGE_ASK_ALWAYS = "storageaskalways";
    private static final String KEY_STORAGE_DOWNLOAD_LOCATION = "storagedownloadlocation";
    private static final String KEY_LAST_UPLOAD_FOLDER = "lastuploadfolder";
    private static final String KEY_LAST_CLOUD_FOLDER_HANDLE = "lastcloudfolder";
    private static final String KEY_ATTR_ONLINE = "online";
    private static final String KEY_ATTR_INTENTS = "intents";
    private static final String KEY_ATTR_ASK_SIZE_DOWNLOAD = "asksizedownload";
    private static final String KEY_ATTR_ASK_NOAPP_DOWNLOAD = "asknoappdownload";
    private static final String KEY_OFF_HANDLE = "handle";
    private static final String KEY_OFF_PATH = "path";
    private static final String KEY_OFF_NAME = "name";
    private static final String KEY_OFF_PARENT = "parentId";
    private static final String KEY_OFF_TYPE = "type";
    private static final String KEY_OFF_INCOMING = "incoming";
    private static final String KEY_OFF_HANDLE_INCOMING = "incomingHandle";
    private static final String KEY_SEC_SYNC_TIMESTAMP = "secondarySyncTimeStamp";
    private static final String KEY_SEC_VIDEO_SYNC_TIMESTAMP = "secondaryVideoSyncTimeStamp";
    private static final String KEY_STORAGE_ADVANCED_DEVICES = "storageadvanceddevices";
	private static final String KEY_ASK_SET_DOWNLOAD_LOCATION = "askSetDefaultDownloadLocation";
    private static final String KEY_PREFERRED_VIEW_LIST = "preferredviewlist";
    private static final String KEY_PREFERRED_VIEW_LIST_CAMERA = "preferredviewlistcamera";
    private static final String KEY_URI_EXTERNAL_SD_CARD = "uriexternalsdcard";
    private static final String KEY_SD_CARD_URI = "sdcarduri";
    private static final String KEY_CAMERA_FOLDER_EXTERNAL_SD_CARD = "camerafolderexternalsdcard";
    private static final String KEY_CONTACT_HANDLE = "handle";
    private static final String KEY_CONTACT_MAIL = "mail";
    private static final String KEY_CONTACT_NAME = "name";
    private static final String KEY_CONTACT_LAST_NAME = "lastname";
	private static final String KEY_PREFERRED_SORT_CLOUD = "preferredsortcloud";
	private static final String KEY_PREFERRED_SORT_CONTACTS = "preferredsortcontacts";
	private static final String KEY_PREFERRED_SORT_CAMERA_UPLOAD = "preferredsortcameraupload";
	private static final String KEY_PREFERRED_SORT_OTHERS = "preferredsortothers";
	private static final String KEY_FILE_LOGGER_SDK = "filelogger";
	private static final String KEY_FILE_LOGGER_KARERE = "fileloggerkarere";
	private static final String KEY_USE_HTTPS_ONLY = "usehttpsonly";
	private static final String KEY_SHOW_COPYRIGHT = "showcopyright";
	private static final String KEY_SHOW_NOTIF_OFF = "shownotifoff";
	private static final String KEY_STAGING = "staging";

	private static final String KEY_ACCOUNT_DETAILS_TIMESTAMP = "accountdetailstimestamp";
	private static final String KEY_PAYMENT_METHODS_TIMESTAMP = "paymentmethodsstimestamp";
	private static final String KEY_PRICING_TIMESTAMP = "pricingtimestamp";
	private static final String KEY_EXTENDED_ACCOUNT_DETAILS_TIMESTAMP = "extendedaccountdetailstimestamp";

	private static final String KEY_CHAT_HANDLE = "chathandle";
	private static final String KEY_CHAT_ITEM_NOTIFICATIONS = "chatitemnotifications";
	private static final String KEY_CHAT_ITEM_RINGTONE = "chatitemringtone";
	private static final String KEY_CHAT_ITEM_SOUND_NOTIFICATIONS = "chatitemnotificationsound";
	private static final String KEY_CHAT_ITEM_WRITTEN_TEXT = "chatitemwrittentext";

	private static final String KEY_NONCONTACT_HANDLE = "noncontacthandle";
	private static final String KEY_NONCONTACT_FULLNAME = "noncontactfullname";
	private static final String KEY_NONCONTACT_FIRSTNAME = "noncontactfirstname";
	private static final String KEY_NONCONTACT_LASTNAME = "noncontactlastname";
	private static final String KEY_NONCONTACT_EMAIL = "noncontactemail";

	private static final String KEY_CHAT_NOTIFICATIONS_ENABLED = "chatnotifications";
	private static final String KEY_CHAT_SOUND_NOTIFICATIONS = "chatnotificationsound";
	private static final String KEY_CHAT_VIBRATION_ENABLED = "chatvibrationenabled";
	private static final String KEY_CHAT_SEND_ORIGINALS = "sendoriginalsattachments";

	private static final String KEY_INVALIDATE_SDK_CACHE = "invalidatesdkcache";

	private static final String KEY_TRANSFER_FILENAME = "transferfilename";
	private static final String KEY_TRANSFER_TYPE = "transfertype";
	private static final String KEY_TRANSFER_STATE = "transferstate";
	private static final String KEY_TRANSFER_SIZE = "transfersize";
	private static final String KEY_TRANSFER_HANDLE = "transferhandle";
	private static final String KEY_TRANSFER_PATH = "transferpath";
	private static final String KEY_TRANSFER_OFFLINE = "transferoffline";
	private static final String KEY_TRANSFER_TIMESTAMP = "transfertimestamp";
	public static final int MAX_TRANSFERS = 100;

	private static final String KEY_FIRST_LOGIN_CHAT = "firstloginchat";
	private static final String KEY_SMALL_GRID_CAMERA = "smallgridcamera";
    private static final String KEY_AUTO_PLAY = "autoplay";

	private static final String KEY_ID_CHAT = "idchat";
	private static final String KEY_MSG_TIMESTAMP = "timestamp";
	private static final String KEY_ID_TEMP_KARERE = "idtempkarere";
	private static final String KEY_STATE = "state";

	private static final String KEY_ID_PENDING_MSG = "idpendingmsg";
	private static final String KEY_ID_NODE = "idnode";

	private static final String KEY_FILE_PATH = "filepath";
	private static final String KEY_FILE_NAME = "filename";
	private static final String KEY_FILE_FINGERPRINT = "filefingerprint";
	private static final String KEY_NODE_HANDLE = "nodehandle";

	//columns for table sync records
    private static final String KEY_SYNC_FILEPATH_ORI = "sync_filepath_origin";
    private static final String KEY_SYNC_FILEPATH_NEW = "sync_filepath_new";
    private static final String KEY_SYNC_FP_ORI = "sync_fingerprint_origin";
    private static final String KEY_SYNC_FP_NEW = "sync_fingerprint_new";
    private static final String KEY_SYNC_TIMESTAMP = "sync_timestamp";
    private static final String KEY_SYNC_STATE = "sync_state";
    private static final String KEY_SYNC_FILENAME = "sync_filename";
    private static final String KEY_SYNC_HANDLE = "sync_handle";
    private static final String KEY_SYNC_COPYONLY = "sync_copyonly";
    private static final String KEY_SYNC_SECONDARY = "sync_secondary";
    private static final String KEY_SYNC_TYPE = "sync_type";
    private static final String KEY_SYNC_LONGITUDE = "sync_longitude";
    private static final String KEY_SYNC_LATITUDE = "sync_latitude";
    private static final String CREATE_SYNC_RECORDS_TABLE = "CREATE TABLE IF NOT EXISTS " + TABLE_SYNC_RECORDS + "("
            + KEY_ID + " INTEGER PRIMARY KEY, "
            + KEY_SYNC_FILEPATH_ORI + " TEXT,"
            + KEY_SYNC_FILEPATH_NEW + " TEXT,"
            + KEY_SYNC_FP_ORI + " TEXT,"
            + KEY_SYNC_FP_NEW + " TEXT,"
            + KEY_SYNC_TIMESTAMP + " TEXT,"
            + KEY_SYNC_FILENAME + " TEXT,"
            + KEY_SYNC_LONGITUDE + " TEXT,"
            + KEY_SYNC_LATITUDE + " TEXT,"
            + KEY_SYNC_STATE + " INTEGER,"
            + KEY_SYNC_TYPE + " INTEGER,"
            + KEY_SYNC_HANDLE + " TEXT,"
            + KEY_SYNC_COPYONLY + " BOOLEAN,"
            + KEY_SYNC_SECONDARY + " BOOLEAN"+ ")";

	private static final String KEY_LAST_PUBLIC_HANDLE = "lastpublichandle";
	private static final String KEY_LAST_PUBLIC_HANDLE_TIMESTAMP = "lastpublichandletimestamp";
	private static final String KEY_LAST_PUBLIC_HANDLE_TYPE = "lastpublichandletype";
	private static final String KEY_STORAGE_STATE = "storagestate";
	private static final String KEY_MY_CHAT_FILES_FOLDER_HANDLE = "mychatfilesfolderhandle";

	private static final String KEY_PENDING_MSG_ID_CHAT = "idchat";
	private static final String KEY_PENDING_MSG_TIMESTAMP = "timestamp";
	private static final String KEY_PENDING_MSG_TEMP_KARERE = "idtempkarere";
	private static final String KEY_PENDING_MSG_FILE_PATH = "filePath";
	private static final String KEY_PENDING_MSG_NAME = "filename";
	private static final String KEY_PENDING_MSG_NODE_HANDLE = "nodehandle";
	private static final String KEY_PENDING_MSG_FINGERPRINT = "filefingerprint";
	private static final String KEY_PENDING_MSG_TRANSFER_TAG = "transfertag";
	private static final String KEY_PENDING_MSG_STATE = "state";

	private static final String KEY_MEGA_CONTACTS_ID = "userid";
	private static final String KEY_MEGA_CONTACTS_HANDLE = "handle";
	private static final String KEY_MEGA_CONTACTS_LOCAL_NAME = "localname";
	private static final String KEY_MEGA_CONTACTS_EMAIL = "email";
	private static final String KEY_MEGA_CONTACTS_PHONE_NUMBER = "phonenumber";
    private static final String CREATE_MEGA_CONTACTS_TABLE = "CREATE TABLE IF NOT EXISTS " + TABLE_MEGA_CONTACTS + "("
            + KEY_ID + " INTEGER PRIMARY KEY, "
            + KEY_MEGA_CONTACTS_ID + " TEXT,"
            + KEY_MEGA_CONTACTS_HANDLE + " TEXT,"
            + KEY_MEGA_CONTACTS_LOCAL_NAME + " TEXT,"
            + KEY_MEGA_CONTACTS_EMAIL + " TEXT,"
            + KEY_MEGA_CONTACTS_PHONE_NUMBER + " TEXT)";

    private static DatabaseHandler instance;

    private static SQLiteDatabase db;

    public static synchronized DatabaseHandler getDbHandler(Context context){

        logDebug("getDbHandler");

    	if (instance == null){
            logDebug("INSTANCE IS NULL");
    		instance = new DatabaseHandler(context);
    	}

    	return instance;
    }

	public DatabaseHandler(Context context) {
        super(context, DATABASE_NAME, null, DATABASE_VERSION);
        db = this.getWritableDatabase();
    }

	@Override
	public void onCreate(SQLiteDatabase db) {

        logDebug("onCreate");
        String CREATE_OFFLINE_TABLE = "CREATE TABLE IF NOT EXISTS " + TABLE_OFFLINE + "("
        		+ KEY_ID + " INTEGER PRIMARY KEY, " + KEY_OFF_HANDLE + " TEXT," + KEY_OFF_PATH + " TEXT," + KEY_OFF_NAME + " TEXT," +
        		KEY_OFF_PARENT + " INTEGER," + KEY_OFF_TYPE + " INTEGER, " + KEY_OFF_INCOMING + " INTEGER, " + KEY_OFF_HANDLE_INCOMING + " INTEGER "+")";
        db.execSQL(CREATE_OFFLINE_TABLE);

		String CREATE_CREDENTIALS_TABLE = "CREATE TABLE IF NOT EXISTS " + TABLE_CREDENTIALS + "("
                + KEY_ID + " INTEGER PRIMARY KEY," + KEY_EMAIL + " TEXT, "
                + KEY_SESSION + " TEXT, " + KEY_FIRST_NAME + " TEXT, " +  KEY_LAST_NAME + " TEXT, " + KEY_MY_HANDLE + " TEXT" + ")";
        db.execSQL(CREATE_CREDENTIALS_TABLE);

        String CREATE_PREFERENCES_TABLE = "CREATE TABLE IF NOT EXISTS " + TABLE_PREFERENCES + "("
                + KEY_ID + " INTEGER PRIMARY KEY,"                  //0
                + KEY_FIRST_LOGIN + " BOOLEAN, "                    //1
                + KEY_CAM_SYNC_ENABLED + " BOOLEAN, "               //2
                + KEY_CAM_SYNC_HANDLE + " TEXT, "                   //3
                + KEY_CAM_SYNC_LOCAL_PATH + " TEXT, "               //4
                + KEY_CAM_SYNC_WIFI + " BOOLEAN, "                  //5
                + KEY_CAM_SYNC_FILE_UPLOAD + " TEXT, "              //6
                + KEY_PIN_LOCK_ENABLED + " TEXT, "                  //7
                + KEY_PIN_LOCK_CODE + " TEXT, "                     //8
                + KEY_STORAGE_ASK_ALWAYS + " TEXT, "                //9
                + KEY_STORAGE_DOWNLOAD_LOCATION + " TEXT, "         //10
                + KEY_CAM_SYNC_TIMESTAMP + " TEXT, "                //11
                + KEY_CAM_SYNC_CHARGING + " BOOLEAN, "              //12
                + KEY_LAST_UPLOAD_FOLDER + " TEXT, "                //13
                + KEY_LAST_CLOUD_FOLDER_HANDLE + " TEXT, "          //14
                + KEY_SEC_FOLDER_ENABLED + " TEXT, "                //15
                + KEY_SEC_FOLDER_LOCAL_PATH + " TEXT, "             //16
                + KEY_SEC_FOLDER_HANDLE + " TEXT, "                 //17
                + KEY_SEC_SYNC_TIMESTAMP + " TEXT, "                //18
                + KEY_KEEP_FILE_NAMES + " BOOLEAN, "                //19
                + KEY_STORAGE_ADVANCED_DEVICES + " BOOLEAN, "       //20
                + KEY_PREFERRED_VIEW_LIST + " BOOLEAN, "            //21
                + KEY_PREFERRED_VIEW_LIST_CAMERA + " BOOLEAN, "     //22
                + KEY_URI_EXTERNAL_SD_CARD + " TEXT, "              //23
                + KEY_CAMERA_FOLDER_EXTERNAL_SD_CARD + " BOOLEAN, " //24
                + KEY_PIN_LOCK_TYPE + " TEXT, "                     //25
                + KEY_PREFERRED_SORT_CLOUD + " TEXT, "              //26
                + KEY_PREFERRED_SORT_CONTACTS + " TEXT, "           //27
                + KEY_PREFERRED_SORT_OTHERS + " TEXT,"              //28
                + KEY_FIRST_LOGIN_CHAT + " BOOLEAN, "               //29
                + KEY_SMALL_GRID_CAMERA + " BOOLEAN,"               //30
                + KEY_AUTO_PLAY + " BOOLEAN,"                       //31
                + KEY_UPLOAD_VIDEO_QUALITY + " TEXT,"               //32
                + KEY_CONVERSION_ON_CHARGING + " BOOLEAN,"          //33
                + KEY_CHARGING_ON_SIZE + " TEXT,"                   //34
                + KEY_SHOULD_CLEAR_CAMSYNC_RECORDS + " TEXT,"       //35
                + KEY_CAM_VIDEO_SYNC_TIMESTAMP + " TEXT,"           //36
                + KEY_SEC_VIDEO_SYNC_TIMESTAMP + " TEXT,"           //37
                + KEY_REMOVE_GPS + " TEXT,"                         //38
                + KEY_SHOW_INVITE_BANNER + " TEXT,"                 //39
                + KEY_PREFERRED_SORT_CAMERA_UPLOAD + " TEXT,"       //40
				+ KEY_SD_CARD_URI + " TEXT,"                        //41
                + KEY_ASK_FOR_DISPLAY_OVER  + " TEXT,"				//42
				+ KEY_ASK_SET_DOWNLOAD_LOCATION + " BOOLEAN" + ")"; //43

        db.execSQL(CREATE_PREFERENCES_TABLE);

		String CREATE_ATTRIBUTES_TABLE = "CREATE TABLE IF NOT EXISTS " + TABLE_ATTRIBUTES + "("
				+ KEY_ID + " INTEGER PRIMARY KEY, "                                                                                         //0
				+ KEY_ATTR_ONLINE + " TEXT, "                                                                                               //1
				+ KEY_ATTR_INTENTS + " TEXT, "                                                                                              //2
				+ KEY_ATTR_ASK_SIZE_DOWNLOAD + " BOOLEAN, "                                                                                 //3
				+ KEY_ATTR_ASK_NOAPP_DOWNLOAD + " BOOLEAN, "                                                                                //4
				+ KEY_FILE_LOGGER_SDK + " TEXT, "                                                                                           //5
				+ KEY_ACCOUNT_DETAILS_TIMESTAMP + " TEXT, "                                                                                 //6
				+ KEY_PAYMENT_METHODS_TIMESTAMP + " TEXT, "                                                                                 //7
				+ KEY_PRICING_TIMESTAMP + " TEXT, "                                                                                         //8
				+ KEY_EXTENDED_ACCOUNT_DETAILS_TIMESTAMP + " TEXT, "                                                                        //9
				+ KEY_INVALIDATE_SDK_CACHE + " TEXT, "                                                                                      //10
				+ KEY_FILE_LOGGER_KARERE + " TEXT, "                                                                                        //11
				+ KEY_USE_HTTPS_ONLY + " TEXT, "                                                                                            //12
				+ KEY_SHOW_COPYRIGHT + " TEXT, "                                                                                            //13
				+ KEY_SHOW_NOTIF_OFF + " TEXT, "                                                                                            //14
				+ KEY_STAGING + " TEXT, "                                                                                                   //15
				+ KEY_LAST_PUBLIC_HANDLE + " TEXT, "                                                                                        //16
				+ KEY_LAST_PUBLIC_HANDLE_TIMESTAMP + " TEXT, "                                                                              //17
				+ KEY_STORAGE_STATE + " INTEGER DEFAULT '" + encrypt(String.valueOf(MegaApiJava.STORAGE_STATE_UNKNOWN)) + "',"              //18
				+ KEY_LAST_PUBLIC_HANDLE_TYPE + " INTEGER DEFAULT '" + encrypt(String.valueOf(MegaApiJava.AFFILIATE_TYPE_INVALID)) + "', "  //19
				+ KEY_MY_CHAT_FILES_FOLDER_HANDLE + " TEXT DEFAULT '" + encrypt(String.valueOf(MegaApiJava.INVALID_HANDLE)) + "'" 		    //20
				+ ")";
		db.execSQL(CREATE_ATTRIBUTES_TABLE);

        String CREATE_CONTACTS_TABLE = "CREATE TABLE IF NOT EXISTS " + TABLE_CONTACTS + "("
        		+ KEY_ID + " INTEGER PRIMARY KEY, " + KEY_CONTACT_HANDLE + " TEXT, " + KEY_CONTACT_MAIL + " TEXT, " +
        		KEY_CONTACT_NAME+ " TEXT, "+KEY_CONTACT_LAST_NAME+ " TEXT"+")";
        db.execSQL(CREATE_CONTACTS_TABLE);

		String CREATE_CHAT_ITEM_TABLE = "CREATE TABLE IF NOT EXISTS " + TABLE_CHAT_ITEMS + "("
				+ KEY_ID + " INTEGER PRIMARY KEY, " + KEY_CHAT_HANDLE + " TEXT, " + KEY_CHAT_ITEM_NOTIFICATIONS + " BOOLEAN, " +
				KEY_CHAT_ITEM_RINGTONE+ " TEXT, "+KEY_CHAT_ITEM_SOUND_NOTIFICATIONS+ " TEXT, "+KEY_CHAT_ITEM_WRITTEN_TEXT+ " TEXT"+")";
		db.execSQL(CREATE_CHAT_ITEM_TABLE);

		String CREATE_NONCONTACT_TABLE = "CREATE TABLE IF NOT EXISTS " + TABLE_NON_CONTACTS + "("
				+ KEY_ID + " INTEGER PRIMARY KEY, " + KEY_NONCONTACT_HANDLE + " TEXT, " + KEY_NONCONTACT_FULLNAME + " TEXT, " +
				KEY_NONCONTACT_FIRSTNAME+ " TEXT, "+KEY_NONCONTACT_LASTNAME+ " TEXT, "+ KEY_NONCONTACT_EMAIL + " TEXT"+")";
		db.execSQL(CREATE_NONCONTACT_TABLE);

		String CREATE_CHAT_TABLE = "CREATE TABLE IF NOT EXISTS " + TABLE_CHAT_SETTINGS + "("
				+ KEY_ID + " INTEGER PRIMARY KEY, " + KEY_CHAT_NOTIFICATIONS_ENABLED + " BOOLEAN, " + KEY_CHAT_SOUND_NOTIFICATIONS + " TEXT, "
				+ KEY_CHAT_VIBRATION_ENABLED + " BOOLEAN, " + KEY_CHAT_SEND_ORIGINALS + " BOOLEAN" + ")";
		db.execSQL(CREATE_CHAT_TABLE);

		String CREATE_COMPLETED_TRANSFER_TABLE = "CREATE TABLE IF NOT EXISTS " + TABLE_COMPLETED_TRANSFERS + "("
				+ KEY_ID + " INTEGER PRIMARY KEY, " + KEY_TRANSFER_FILENAME + " TEXT, " + KEY_TRANSFER_TYPE + " TEXT, " +
				KEY_TRANSFER_STATE+ " TEXT, "+ KEY_TRANSFER_SIZE+ " TEXT, " + KEY_TRANSFER_HANDLE + " TEXT, " + KEY_TRANSFER_PATH + " TEXT, " +
				KEY_TRANSFER_OFFLINE + " BOOLEAN, " + KEY_TRANSFER_TIMESTAMP + " TEXT" + ")";
		db.execSQL(CREATE_COMPLETED_TRANSFER_TABLE);

		String CREATE_EPHEMERAL = "CREATE TABLE IF NOT EXISTS " + TABLE_EPHEMERAL + "("
				+ KEY_ID + " INTEGER PRIMARY KEY, " +  KEY_EMAIL + " TEXT, "
				+ KEY_PASSWORD + " TEXT, " + KEY_SESSION + " TEXT, " +  KEY_FIRST_NAME + " TEXT, " + KEY_LAST_NAME + " TEXT" + ")";
		db.execSQL(CREATE_EPHEMERAL);

		String CREATE_PENDING_MSG_TABLE = "CREATE TABLE IF NOT EXISTS " + TABLE_PENDING_MSG + "("
				+ KEY_ID + " INTEGER PRIMARY KEY," + KEY_ID_CHAT + " TEXT, " + KEY_MSG_TIMESTAMP + " TEXT, " +KEY_ID_TEMP_KARERE + " TEXT, " + KEY_STATE + " INTEGER" +")";
		db.execSQL(CREATE_PENDING_MSG_TABLE);

		String CREATE_MSG_NODE_TABLE = "CREATE TABLE IF NOT EXISTS " + TABLE_MSG_NODES + "("
				+ KEY_ID + " INTEGER PRIMARY KEY," + KEY_ID_PENDING_MSG+ " INTEGER, " + KEY_ID_NODE + " INTEGER" + ")";
		db.execSQL(CREATE_MSG_NODE_TABLE);

		String CREATE_NODE_ATTACHMENTS_TABLE = "CREATE TABLE IF NOT EXISTS " + TABLE_NODE_ATTACHMENTS + "("
				+ KEY_ID + " INTEGER PRIMARY KEY," + KEY_FILE_PATH + " TEXT, " + KEY_FILE_NAME + " TEXT, " + KEY_FILE_FINGERPRINT + " TEXT, " + KEY_NODE_HANDLE + " TEXT" + ")";
		db.execSQL(CREATE_NODE_ATTACHMENTS_TABLE);

		String CREATE_NEW_PENDING_MSG_TABLE = "CREATE TABLE IF NOT EXISTS " + TABLE_PENDING_MSG_SINGLE + "("
				+ KEY_ID + " INTEGER PRIMARY KEY," + KEY_PENDING_MSG_ID_CHAT + " TEXT, " + KEY_PENDING_MSG_TIMESTAMP + " TEXT, " +KEY_PENDING_MSG_TEMP_KARERE + " TEXT, " + KEY_PENDING_MSG_FILE_PATH + " TEXT, " + KEY_PENDING_MSG_NAME + " TEXT, " +KEY_PENDING_MSG_NODE_HANDLE + " TEXT, " +KEY_PENDING_MSG_FINGERPRINT + " TEXT, " + KEY_PENDING_MSG_TRANSFER_TAG + " INTEGER, " + KEY_PENDING_MSG_STATE + " INTEGER" +")";
		db.execSQL(CREATE_NEW_PENDING_MSG_TABLE);

        db.execSQL(CREATE_SYNC_RECORDS_TABLE);

        db.execSQL(CREATE_MEGA_CONTACTS_TABLE);
	}

	@Override
	public void onUpgrade(SQLiteDatabase db, int oldVersion, int newVersion) {
        logDebug("onUpgrade");

//		UserCredentials userCredentials = null;
//
//		String selectQueryCredentials = "SELECT  * FROM " + TABLE_CREDENTIALS;
//		Cursor cursorCredentials = db.rawQuery(selectQueryCredentials, null);
//		if (cursorCredentials.moveToFirst()) {
//			int id = Integer.parseInt(cursorCredentials.getString(0));
//			String email = decrypt(cursorCredentials.getString(1));
//			String session = decrypt(cursorCredentials.getString(2));
//			userCredentials = new UserCredentials(email, session);
//		}
//		cursorCredentials.close();
//
//		MegaPreferences prefs = null;
//		String selectQueryPref = "SELECT * FROM " + TABLE_PREFERENCES;
//		Cursor cursorPref = db.rawQuery(selectQueryPref, null);
//		if (cursorPref.moveToFirst()){
//			int id = Integer.parseInt(cursorPref.getString(0));
//			String firstTime = decrypt(cursorPref.getString(1));
//			String camSyncEnabled = decrypt(cursorPref.getString(2));
//			String camSyncHandle = decrypt(cursorPref.getString(3));
//			String camSyncLocalPath = decrypt(cursorPref.getString(4));
//			String wifi = decrypt(cursorPref.getString(5));
//			String fileUpload = decrypt(cursorPref.getString(6));
//			String pinLockEnabled = decrypt(cursorPref.getString(7));
//			String pinLockCode = decrypt(cursorPref.getString(8));
//			String askAlways = decrypt(cursorPref.getString(9));
//			String downloadLocation = decrypt(cursorPref.getString(10));
//			String camSyncTimeStamp = decrypt(cursorPref.getString(11));
//			prefs = new MegaPreferences(firstTime, wifi, camSyncEnabled, camSyncHandle, camSyncLocalPath, fileUpload, camSyncTimeStamp, pinLockEnabled, pinLockCode, askAlways, downloadLocation);
//		}
//		cursorPref.close();
//
//		db.execSQL("DROP TABLE IF EXISTS " + TABLE_CREDENTIALS);
//		db.execSQL("DROP TABLE IF EXISTS " + TABLE_PREFERENCES);
//		db.execSQL("DROP TABLE IF EXISTS " + TABLE_ATTRIBUTES);
//		db.execSQL("DROP TABLE IF EXISTS " + TABLE_OFFLINE);
//        onCreate(db);
//
//        ContentValues valuesCredentials = new ContentValues();
//        valuesCredentials.put(KEY_EMAIL, encrypt(userCredentials.getEmail()));
//        valuesCredentials.put(KEY_SESSION, encrypt(userCredentials.getSession()));
//        db.insert(TABLE_CREDENTIALS, null, valuesCredentials);
//
//        ContentValues valuesPref = new ContentValues();
//        valuesPref.put(KEY_FIRST_LO30GIN, encrypt(prefs.getFirstTime()));
//        valuesPref.put(KEY_CAM_SYNC_WIFI, encrypt(prefs.getCamSyncWifi()));
//        valuesPref.put(KEY_CAM_SYNC_ENABLED, encrypt(prefs.getCamSyncEnabled()));
//        valuesPref.put(KEY_CAM_SYNC_HANDLE, encrypt(prefs.getCamSyncHandle()));
//        valuesPref.put(KEY_CAM_SYNC_LOCAL_PATH, encrypt(prefs.getCamSyncLocalPath()));
//        valuesPref.put(KEY_CAM_SYNC_FILE_UPLOAD, encrypt(prefs.getCamSyncFileUpload()));
//        valuesPref.put(KEY_PIN_LOCK_ENABLED, encrypt(prefs.getPinLockEnabled()));
//        valuesPref.put(KEY_PIN_LOCK_CODE, encrypt(prefs.getPinLockCode()));
//        valuesPref.put(KEY_STORAGE_ASK_ALWAYS, encrypt(prefs.getStorageAskAlways()));
//        valuesPref.put(KEY_STORAGE_DOWNLOAD_LOCATION, encrypt(prefs.getStorageDownloadLocation()));
//        valuesPref.put(KEY_CAM_SYNC_TIMESTAMP, encrypt(prefs.getCamSyncTimeStamp()));
//        valuesPref.put(KEY_CAM_SYNC_CHARGING, encrypt("false"));
//        db.insert(TABLE_PREFERENCES, null, valuesPref);

		if (oldVersion <= 7){
			db.execSQL("ALTER TABLE " + TABLE_PREFERENCES + " ADD COLUMN " + KEY_CAM_SYNC_CHARGING + " BOOLEAN;");
			db.execSQL("UPDATE " + TABLE_PREFERENCES + " SET " + KEY_CAM_SYNC_CHARGING + " = '" + encrypt("false") + "';");
			db.execSQL("ALTER TABLE " + TABLE_OFFLINE + " ADD COLUMN " + KEY_OFF_INCOMING + " INTEGER;");
			db.execSQL("ALTER TABLE " + TABLE_OFFLINE + " ADD COLUMN " + KEY_OFF_HANDLE_INCOMING + " INTEGER;");
			db.execSQL("UPDATE " + TABLE_OFFLINE + " SET " + KEY_OFF_INCOMING + " = '0';");
		}

		if (oldVersion <=8){
			db.execSQL("ALTER TABLE " + TABLE_PREFERENCES + " ADD COLUMN " + KEY_LAST_UPLOAD_FOLDER + " TEXT;");
			db.execSQL("UPDATE " + TABLE_PREFERENCES + " SET " + KEY_LAST_UPLOAD_FOLDER + " = '" + encrypt("") + "';");
		}

		if (oldVersion <=9){
			db.execSQL("ALTER TABLE " + TABLE_PREFERENCES + " ADD COLUMN " + KEY_LAST_CLOUD_FOLDER_HANDLE + " TEXT;");
			db.execSQL("UPDATE " + TABLE_PREFERENCES + " SET " + KEY_LAST_CLOUD_FOLDER_HANDLE + " = '" + encrypt("") + "';");
		}

		if (oldVersion <=12){
			db.execSQL("ALTER TABLE " + TABLE_PREFERENCES + " ADD COLUMN " + KEY_SEC_FOLDER_ENABLED + " TEXT;");
			db.execSQL("ALTER TABLE " + TABLE_PREFERENCES + " ADD COLUMN " + KEY_SEC_FOLDER_LOCAL_PATH + " TEXT;");
			db.execSQL("ALTER TABLE " + TABLE_PREFERENCES + " ADD COLUMN " + KEY_SEC_FOLDER_HANDLE + " TEXT;");
			db.execSQL("ALTER TABLE " + TABLE_PREFERENCES + " ADD COLUMN " + KEY_SEC_SYNC_TIMESTAMP + " TEXT;");
			db.execSQL("ALTER TABLE " + TABLE_PREFERENCES + " ADD COLUMN " + KEY_KEEP_FILE_NAMES + " TEXT;");
			db.execSQL("UPDATE " + TABLE_PREFERENCES + " SET " + KEY_SEC_FOLDER_ENABLED + " = '" + encrypt("false") + "';");
			db.execSQL("UPDATE " + TABLE_PREFERENCES + " SET " + KEY_SEC_FOLDER_LOCAL_PATH + " = '" + encrypt("-1") + "';");
			db.execSQL("UPDATE " + TABLE_PREFERENCES + " SET " + KEY_SEC_FOLDER_HANDLE + " = '" + encrypt("-1") + "';");
			db.execSQL("UPDATE " + TABLE_PREFERENCES + " SET " + KEY_SEC_SYNC_TIMESTAMP + " = '" + encrypt("0") + "';");
			db.execSQL("UPDATE " + TABLE_PREFERENCES + " SET " + KEY_KEEP_FILE_NAMES + " = '" + encrypt("false") + "';");
		}

		if (oldVersion <=13){
			db.execSQL("ALTER TABLE " + TABLE_PREFERENCES + " ADD COLUMN " + KEY_STORAGE_ADVANCED_DEVICES + " BOOLEAN;");
			db.execSQL("UPDATE " + TABLE_PREFERENCES + " SET " + KEY_STORAGE_ADVANCED_DEVICES + " = '" + encrypt("false") + "';");
		}

		if (oldVersion <=14){
			db.execSQL("ALTER TABLE " + TABLE_ATTRIBUTES + " ADD COLUMN " + KEY_ATTR_INTENTS + " TEXT;");
			db.execSQL("UPDATE " + TABLE_ATTRIBUTES + " SET " + KEY_ATTR_INTENTS + " = '" + encrypt("0") + "';");
		}

		if (oldVersion <=15){
			db.execSQL("ALTER TABLE " + TABLE_PREFERENCES + " ADD COLUMN " + KEY_PREFERRED_VIEW_LIST + " BOOLEAN;");
			db.execSQL("UPDATE " + TABLE_PREFERENCES + " SET " + KEY_PREFERRED_VIEW_LIST + " = '" + encrypt("true") + "';");
			db.execSQL("ALTER TABLE " + TABLE_PREFERENCES + " ADD COLUMN " + KEY_PREFERRED_VIEW_LIST_CAMERA + " BOOLEAN;");
			db.execSQL("UPDATE " + TABLE_PREFERENCES + " SET " + KEY_PREFERRED_VIEW_LIST_CAMERA + " = '" + encrypt("false") + "';");
		}

		if (oldVersion <=16){
			db.execSQL("ALTER TABLE " + TABLE_ATTRIBUTES + " ADD COLUMN " + KEY_ATTR_ASK_SIZE_DOWNLOAD + " BOOLEAN;");
			db.execSQL("UPDATE " + TABLE_ATTRIBUTES + " SET " + KEY_ATTR_ASK_SIZE_DOWNLOAD + " = '" + encrypt("true") + "';");
			db.execSQL("ALTER TABLE " + TABLE_ATTRIBUTES + " ADD COLUMN " + KEY_ATTR_ASK_NOAPP_DOWNLOAD + " BOOLEAN;");
			db.execSQL("UPDATE " + TABLE_ATTRIBUTES + " SET " + KEY_ATTR_ASK_NOAPP_DOWNLOAD + " = '" + encrypt("true") + "';");

			db.execSQL("ALTER TABLE " + TABLE_PREFERENCES + " ADD COLUMN " + KEY_URI_EXTERNAL_SD_CARD + " TEXT;");
			db.execSQL("UPDATE " + TABLE_PREFERENCES + " SET " + KEY_URI_EXTERNAL_SD_CARD + " = '" + encrypt("") + "';");
			db.execSQL("ALTER TABLE " + TABLE_PREFERENCES + " ADD COLUMN " + KEY_CAMERA_FOLDER_EXTERNAL_SD_CARD + " BOOLEAN;");
			db.execSQL("UPDATE " + TABLE_PREFERENCES + " SET " + KEY_CAMERA_FOLDER_EXTERNAL_SD_CARD + " = '" + encrypt("false") + "';");
		}

		if (oldVersion <=17){
			String CREATE_CONTACTS_TABLE = "CREATE TABLE IF NOT EXISTS " + TABLE_CONTACTS + "("
	        		+ KEY_ID + " INTEGER PRIMARY KEY, " + KEY_CONTACT_HANDLE + " TEXT, " + KEY_CONTACT_MAIL + " TEXT, " +
	        		KEY_CONTACT_NAME+ " TEXT, " + KEY_CONTACT_LAST_NAME + " TEXT"+")";
	        db.execSQL(CREATE_CONTACTS_TABLE);
		}

		if(oldVersion <= 18){
			//Changes to encrypt the Offline table
			ArrayList<MegaOffline> offlinesOld = this.getOfflineFilesOld(db);

            logDebug("Clear the table offline");
			this.clearOffline(db);

			for(int i=0; i<offlinesOld.size();i++){
				MegaOffline offline = offlinesOld.get(i);

				if(offline.getType()==null||offline.getType().equals("0")||offline.getType().equals("1")){
                    logDebug("Not encrypted: " + offline.getName());
					this.setOfflineFile(offline, db);	//using the method that encrypts
				}
				else{
                    logDebug("Encrypted: " + offline.getName());
					this.setOfflineFileOld(offline, db);	//using the OLD method that doesn't encrypt
				}
			}
		}

		if(oldVersion <= 19){

			db.execSQL("ALTER TABLE " + TABLE_PREFERENCES + " ADD COLUMN " + KEY_PIN_LOCK_TYPE + " TEXT;");

			if(this.isPinLockEnabled(db)){
                logDebug("PIN enabled!");
				db.execSQL("UPDATE " + TABLE_PREFERENCES + " SET " + KEY_PIN_LOCK_TYPE + " = '" + encrypt(PIN_4) + "';");
			}
			else{
                logDebug("PIN NOT enabled!");
				db.execSQL("UPDATE " + TABLE_PREFERENCES + " SET " + KEY_PIN_LOCK_TYPE + " = '" + encrypt("") + "';");
			}
		}

		if(oldVersion <= 20){
			db.execSQL("ALTER TABLE " + TABLE_PREFERENCES + " ADD COLUMN " + KEY_PREFERRED_SORT_CLOUD + " TEXT;");
			db.execSQL("ALTER TABLE " + TABLE_PREFERENCES + " ADD COLUMN " + KEY_PREFERRED_SORT_CONTACTS + " TEXT;");
			db.execSQL("ALTER TABLE " + TABLE_PREFERENCES + " ADD COLUMN " + KEY_PREFERRED_SORT_OTHERS + " TEXT;");
			db.execSQL("UPDATE " + TABLE_PREFERENCES + " SET " + KEY_PREFERRED_SORT_CLOUD + " = '" + encrypt(String.valueOf(MegaApiJava.ORDER_DEFAULT_ASC)) + "';");
			db.execSQL("UPDATE " + TABLE_PREFERENCES + " SET " + KEY_PREFERRED_SORT_CONTACTS + " = '" + encrypt(String.valueOf(MegaApiJava.ORDER_DEFAULT_ASC)) + "';");
			db.execSQL("UPDATE " + TABLE_PREFERENCES + " SET " + KEY_PREFERRED_SORT_OTHERS + " = '" + encrypt(String.valueOf(MegaApiJava.ORDER_DEFAULT_ASC)) + "';");

			db.execSQL("ALTER TABLE " + TABLE_ATTRIBUTES + " ADD COLUMN " + KEY_FILE_LOGGER_SDK + " TEXT;");
			db.execSQL("UPDATE " + TABLE_ATTRIBUTES + " SET " + KEY_FILE_LOGGER_SDK + " = '" + encrypt("false") + "';");
		}

		if(oldVersion <= 21){
			db.execSQL("ALTER TABLE " + TABLE_ATTRIBUTES + " ADD COLUMN " + KEY_ACCOUNT_DETAILS_TIMESTAMP + " TEXT;");
			db.execSQL("UPDATE " + TABLE_ATTRIBUTES + " SET " + KEY_ACCOUNT_DETAILS_TIMESTAMP + " = '" + encrypt("") + "';");

			db.execSQL("ALTER TABLE " + TABLE_ATTRIBUTES + " ADD COLUMN " + KEY_PAYMENT_METHODS_TIMESTAMP + " TEXT;");
			db.execSQL("UPDATE " + TABLE_ATTRIBUTES + " SET " + KEY_PAYMENT_METHODS_TIMESTAMP + " = '" + encrypt("") + "';");

			db.execSQL("ALTER TABLE " + TABLE_ATTRIBUTES + " ADD COLUMN " + KEY_PRICING_TIMESTAMP + " TEXT;");
			db.execSQL("UPDATE " + TABLE_ATTRIBUTES + " SET " + KEY_PRICING_TIMESTAMP + " = '" + encrypt("") + "';");

			db.execSQL("ALTER TABLE " + TABLE_ATTRIBUTES + " ADD COLUMN " + KEY_EXTENDED_ACCOUNT_DETAILS_TIMESTAMP + " TEXT;");
			db.execSQL("UPDATE " + TABLE_ATTRIBUTES + " SET " + KEY_EXTENDED_ACCOUNT_DETAILS_TIMESTAMP + " = '" + encrypt("") + "';");
		}

		if(oldVersion <= 22) {
			String CREATE_CHAT_ITEM_TABLE = "CREATE TABLE IF NOT EXISTS " + TABLE_CHAT_ITEMS + "("
					+ KEY_ID + " INTEGER PRIMARY KEY, " + KEY_CHAT_HANDLE + " TEXT, " + KEY_CHAT_ITEM_NOTIFICATIONS + " BOOLEAN, " +
					KEY_CHAT_ITEM_RINGTONE + " TEXT, " + KEY_CHAT_ITEM_SOUND_NOTIFICATIONS + " TEXT" + ")";
			db.execSQL(CREATE_CHAT_ITEM_TABLE);

			String CREATE_NONCONTACT_TABLE = "CREATE TABLE IF NOT EXISTS " + TABLE_NON_CONTACTS + "("
					+ KEY_ID + " INTEGER PRIMARY KEY, " + KEY_NONCONTACT_HANDLE + " TEXT, " + KEY_NONCONTACT_FULLNAME + " TEXT"+")";
			db.execSQL(CREATE_NONCONTACT_TABLE);

			String CREATE_CHAT_TABLE = "CREATE TABLE IF NOT EXISTS " + TABLE_CHAT_SETTINGS + "("
					+ KEY_ID + " INTEGER PRIMARY KEY, " + KEY_CHAT_NOTIFICATIONS_ENABLED + " BOOLEAN, " +
					KEY_CHAT_SOUND_NOTIFICATIONS+ " TEXT, "+KEY_CHAT_VIBRATION_ENABLED+ " BOOLEAN"+")";
			db.execSQL(CREATE_CHAT_TABLE);
		}

		if (oldVersion <= 23){
			db.execSQL("ALTER TABLE " + TABLE_CREDENTIALS + " ADD COLUMN " + KEY_FIRST_NAME + " TEXT;");
			db.execSQL("UPDATE " + TABLE_CREDENTIALS + " SET " + KEY_FIRST_NAME + " = '" + encrypt("") + "';");

			db.execSQL("ALTER TABLE " + TABLE_CREDENTIALS + " ADD COLUMN " + KEY_LAST_NAME + " TEXT;");
			db.execSQL("UPDATE " + TABLE_CREDENTIALS + " SET " + KEY_LAST_NAME + " = '" + encrypt("") + "';");
		}

		if (oldVersion <= 25){
			db.execSQL("ALTER TABLE " + TABLE_NON_CONTACTS + " ADD COLUMN " + KEY_NONCONTACT_FIRSTNAME + " TEXT;");
			db.execSQL("UPDATE " + TABLE_NON_CONTACTS + " SET " + KEY_NONCONTACT_FIRSTNAME + " = '" + encrypt("") + "';");

			db.execSQL("ALTER TABLE " + TABLE_NON_CONTACTS + " ADD COLUMN " + KEY_NONCONTACT_LASTNAME + " TEXT;");
			db.execSQL("UPDATE " + TABLE_NON_CONTACTS + " SET " + KEY_NONCONTACT_LASTNAME + " = '" + encrypt("") + "';");

		}

		if (oldVersion <= 26){
			db.execSQL("ALTER TABLE " + TABLE_ATTRIBUTES + " ADD COLUMN " + KEY_INVALIDATE_SDK_CACHE + " TEXT;");
			db.execSQL("UPDATE " + TABLE_ATTRIBUTES + " SET " + KEY_INVALIDATE_SDK_CACHE + " = '" + encrypt("true") + "';");
		}

		if (oldVersion <= 27){
			db.execSQL("ALTER TABLE " + TABLE_NON_CONTACTS + " ADD COLUMN " + KEY_NONCONTACT_EMAIL + " TEXT;");
			db.execSQL("UPDATE " + TABLE_NON_CONTACTS + " SET " + KEY_NONCONTACT_EMAIL + " = '" + encrypt("") + "';");
		}

		if (oldVersion <= 28){
			db.execSQL("ALTER TABLE " + TABLE_CREDENTIALS + " ADD COLUMN " + KEY_MY_HANDLE + " TEXT;");
			db.execSQL("UPDATE " + TABLE_CREDENTIALS + " SET " + KEY_MY_HANDLE + " = '" + encrypt("") + "';");
		}

		if (oldVersion <= 29) {
			String CREATE_COMPLETED_TRANSFER_TABLE = "CREATE TABLE IF NOT EXISTS " + TABLE_COMPLETED_TRANSFERS + "("
					+ KEY_ID + " INTEGER PRIMARY KEY, " + KEY_TRANSFER_FILENAME + " TEXT, " + KEY_TRANSFER_TYPE + " TEXT, " +
					KEY_TRANSFER_STATE+ " TEXT, "+ KEY_TRANSFER_SIZE+ " TEXT, " + KEY_TRANSFER_HANDLE + " TEXT"+")";
			db.execSQL(CREATE_COMPLETED_TRANSFER_TABLE);

		}

		if (oldVersion <= 30){
			db.execSQL("ALTER TABLE " + TABLE_PREFERENCES + " ADD COLUMN " + KEY_FIRST_LOGIN_CHAT + " BOOLEAN;");
			db.execSQL("UPDATE " + TABLE_PREFERENCES + " SET " + KEY_FIRST_LOGIN_CHAT + " = '" + encrypt("true") + "';");
		}

		if (oldVersion <= 31){
			String CREATE_EPHEMERAL = "CREATE TABLE IF NOT EXISTS " + TABLE_EPHEMERAL + "("
					+ KEY_ID + " INTEGER PRIMARY KEY, " +  KEY_EMAIL + " TEXT, "
					+ KEY_PASSWORD + " TEXT, " + KEY_SESSION + " TEXT, " +  KEY_FIRST_NAME + " TEXT, " + KEY_LAST_NAME + " TEXT" + ")";
			db.execSQL(CREATE_EPHEMERAL);
		}

		if (oldVersion <= 32){
			String CREATE_PENDING_MSG_TABLE = "CREATE TABLE IF NOT EXISTS " + TABLE_PENDING_MSG + "("
					+ KEY_ID + " INTEGER PRIMARY KEY," + KEY_ID_CHAT + " TEXT, " + KEY_MSG_TIMESTAMP + " TEXT, " +KEY_ID_TEMP_KARERE + " TEXT, " + KEY_STATE + " INTEGER" +")";
			db.execSQL(CREATE_PENDING_MSG_TABLE);

			String CREATE_MSG_NODE_TABLE = "CREATE TABLE IF NOT EXISTS " + TABLE_MSG_NODES + "("
					+ KEY_ID + " INTEGER PRIMARY KEY," + KEY_ID_PENDING_MSG+ " INTEGER, " + KEY_ID_NODE + " INTEGER" + ")";
			db.execSQL(CREATE_MSG_NODE_TABLE);

			String CREATE_NODE_ATTACHMENTS_TABLE = "CREATE TABLE IF NOT EXISTS " + TABLE_NODE_ATTACHMENTS + "("
					+ KEY_ID + " INTEGER PRIMARY KEY," + KEY_FILE_PATH + " TEXT, " + KEY_FILE_NAME + " TEXT, " + KEY_FILE_FINGERPRINT + " TEXT, " + KEY_NODE_HANDLE + " TEXT" + ")";
			db.execSQL(CREATE_NODE_ATTACHMENTS_TABLE);
		}

		if (oldVersion <= 33){
			db.execSQL("ALTER TABLE " + TABLE_ATTRIBUTES + " ADD COLUMN " + KEY_FILE_LOGGER_KARERE + " TEXT;");
			db.execSQL("UPDATE " + TABLE_ATTRIBUTES + " SET " + KEY_FILE_LOGGER_KARERE + " = '" + encrypt("false") + "';");
		}

		if (oldVersion <= 34){
			db.execSQL("ALTER TABLE " + TABLE_ATTRIBUTES + " ADD COLUMN " + KEY_USE_HTTPS_ONLY + " TEXT;");
			db.execSQL("UPDATE " + TABLE_ATTRIBUTES + " SET " + KEY_USE_HTTPS_ONLY + " = '" + encrypt("false") + "';");
		}

		if (oldVersion <= 35){
			db.execSQL("ALTER TABLE " + TABLE_ATTRIBUTES + " ADD COLUMN " + KEY_SHOW_COPYRIGHT + " TEXT;");
			db.execSQL("UPDATE " + TABLE_ATTRIBUTES + " SET " + KEY_SHOW_COPYRIGHT + " = '" + encrypt("true") + "';");
		}

		if (oldVersion <= 36){
			db.execSQL("ALTER TABLE " + TABLE_CHAT_SETTINGS + " ADD COLUMN " + KEY_CHAT_SEND_ORIGINALS + " BOOLEAN;");
			db.execSQL("UPDATE " + TABLE_CHAT_SETTINGS + " SET " + KEY_CHAT_SEND_ORIGINALS + " = '" + encrypt("false") + "';");
		}

		if (oldVersion <= 37){
			db.execSQL("ALTER TABLE " + TABLE_CHAT_ITEMS + " ADD COLUMN " + KEY_CHAT_ITEM_WRITTEN_TEXT + " TEXT;");
			db.execSQL("UPDATE " + TABLE_CHAT_ITEMS + " SET " + KEY_CHAT_ITEM_WRITTEN_TEXT + " = '" + "" + "';");
		}

		if (oldVersion <= 38){
			db.execSQL("ALTER TABLE " + TABLE_ATTRIBUTES + " ADD COLUMN " + KEY_SHOW_NOTIF_OFF + " TEXT;");
			db.execSQL("UPDATE " + TABLE_ATTRIBUTES + " SET " + KEY_SHOW_NOTIF_OFF + " = '" + encrypt("true") + "';");
		}

		if (oldVersion <= 39){
			db.execSQL("ALTER TABLE " + TABLE_PREFERENCES + " ADD COLUMN " + KEY_SMALL_GRID_CAMERA + " BOOLEAN;");
			db.execSQL("UPDATE " + TABLE_PREFERENCES + " SET " + KEY_SMALL_GRID_CAMERA + " = '" + encrypt("false") + "';");
		}

		if (oldVersion <= 40){
			db.execSQL("ALTER TABLE " + TABLE_ATTRIBUTES + " ADD COLUMN " + KEY_STAGING + " TEXT;");
			db.execSQL("UPDATE " + TABLE_ATTRIBUTES + " SET " + KEY_STAGING + " = '" + encrypt("false") + "';");
		}

		if (oldVersion <= 41){
			db.execSQL("ALTER TABLE " + TABLE_ATTRIBUTES + " ADD COLUMN " + KEY_LAST_PUBLIC_HANDLE + " TEXT;");
			db.execSQL("UPDATE " + TABLE_ATTRIBUTES + " SET " + KEY_LAST_PUBLIC_HANDLE + " = '" + encrypt("-1") + "';");
			db.execSQL("ALTER TABLE " + TABLE_ATTRIBUTES + " ADD COLUMN " + KEY_LAST_PUBLIC_HANDLE_TIMESTAMP + " TEXT;");
			db.execSQL("UPDATE " + TABLE_ATTRIBUTES + " SET " + KEY_LAST_PUBLIC_HANDLE_TIMESTAMP + " = '" + encrypt("-1") + "';");
		}

		if (oldVersion <= 42){
			String CREATE_NEW_PENDING_MSG_TABLE = "CREATE TABLE IF NOT EXISTS " + TABLE_PENDING_MSG_SINGLE + "("
					+ KEY_ID + " INTEGER PRIMARY KEY," + KEY_PENDING_MSG_ID_CHAT + " TEXT, " + KEY_PENDING_MSG_TIMESTAMP + " TEXT, " +KEY_PENDING_MSG_TEMP_KARERE + " TEXT, " + KEY_PENDING_MSG_FILE_PATH + " TEXT, " + KEY_PENDING_MSG_NAME + " TEXT, " +KEY_PENDING_MSG_NODE_HANDLE + " TEXT, " +KEY_PENDING_MSG_FINGERPRINT + " TEXT, " + KEY_PENDING_MSG_TRANSFER_TAG + " INTEGER, " + KEY_PENDING_MSG_STATE + " INTEGER" +")";

			db.execSQL(CREATE_NEW_PENDING_MSG_TABLE);
		}

        if (oldVersion <= 43){
            db.execSQL("ALTER TABLE " + TABLE_PREFERENCES + " ADD COLUMN " + KEY_AUTO_PLAY + " BOOLEAN;");
            db.execSQL("UPDATE " + TABLE_PREFERENCES + " SET " + KEY_AUTO_PLAY + " = '" + encrypt("false") + "';");
        }

		if(oldVersion <= 44) {
		    db.execSQL(CREATE_SYNC_RECORDS_TABLE);

            db.execSQL("ALTER TABLE " + TABLE_PREFERENCES + " ADD COLUMN " + KEY_UPLOAD_VIDEO_QUALITY + " TEXT;");
            db.execSQL("ALTER TABLE " + TABLE_PREFERENCES + " ADD COLUMN " + KEY_CONVERSION_ON_CHARGING + " BOOLEAN;");
            db.execSQL("ALTER TABLE " + TABLE_PREFERENCES + " ADD COLUMN " + KEY_CHARGING_ON_SIZE + " TEXT;");
            db.execSQL("ALTER TABLE " + TABLE_PREFERENCES + " ADD COLUMN " + KEY_SHOULD_CLEAR_CAMSYNC_RECORDS + " TEXT;");
            db.execSQL("ALTER TABLE " + TABLE_PREFERENCES + " ADD COLUMN " + KEY_CAM_VIDEO_SYNC_TIMESTAMP + " TEXT;");
            db.execSQL("ALTER TABLE " + TABLE_PREFERENCES + " ADD COLUMN " + KEY_SEC_VIDEO_SYNC_TIMESTAMP + " TEXT;");
		}

        if(oldVersion <= 45) {
            db.execSQL("ALTER TABLE " + TABLE_PREFERENCES + " ADD COLUMN " + KEY_REMOVE_GPS + " TEXT;");
            db.execSQL("UPDATE " + TABLE_PREFERENCES + " SET " + KEY_REMOVE_GPS + " = '" + encrypt("true") + "';");
        }

		if (oldVersion <= 46) {
			db.execSQL("ALTER TABLE " + TABLE_ATTRIBUTES + " ADD COLUMN " + KEY_STORAGE_STATE + " INTEGER;");
			db.execSQL("UPDATE " + TABLE_ATTRIBUTES + " SET " + KEY_STORAGE_STATE + " = '" + encrypt(String.valueOf(MegaApiJava.STORAGE_STATE_UNKNOWN)) + "';");
		}

        if(oldVersion <= 47) {
            db.execSQL(CREATE_MEGA_CONTACTS_TABLE);

            db.execSQL("ALTER TABLE " + TABLE_PREFERENCES + " ADD COLUMN " + KEY_SHOW_INVITE_BANNER + " TEXT;");
            db.execSQL("UPDATE " + TABLE_PREFERENCES + " SET " + KEY_SHOW_INVITE_BANNER + " = '" + encrypt("true") + "';");
        }

		if(oldVersion <= 48) {
            db.execSQL("ALTER TABLE " + TABLE_PREFERENCES + " ADD COLUMN " + KEY_PREFERRED_SORT_CAMERA_UPLOAD + " TEXT;");
            db.execSQL("UPDATE " + TABLE_PREFERENCES + " SET " + KEY_PREFERRED_SORT_CAMERA_UPLOAD + " = '" + encrypt(String.valueOf(MegaApiJava.ORDER_MODIFICATION_DESC)) + "';");
        }

        if (oldVersion <= 49) {
            db.execSQL("ALTER TABLE " + TABLE_PREFERENCES + " ADD COLUMN " + KEY_SD_CARD_URI + " TEXT;");
        }

		if (oldVersion <= 50) {
			db.execSQL("ALTER TABLE " + TABLE_PREFERENCES + " ADD COLUMN " + KEY_ASK_FOR_DISPLAY_OVER + " TEXT;");
			db.execSQL("UPDATE " + TABLE_PREFERENCES + " SET " + KEY_ASK_FOR_DISPLAY_OVER + " = '" + encrypt("true") + "';");
		}

		if (oldVersion <= 51) {
			db.execSQL("ALTER TABLE " + TABLE_ATTRIBUTES + " ADD COLUMN " + KEY_LAST_PUBLIC_HANDLE_TYPE + " INTEGER;");
			db.execSQL("UPDATE " + TABLE_ATTRIBUTES + " SET " + KEY_LAST_PUBLIC_HANDLE_TYPE + " = '" + encrypt(String.valueOf(MegaApiJava.AFFILIATE_TYPE_INVALID)) + "';");
		}

		if (oldVersion <= 52) {
			ChatSettings chatSettings = getChatSettingsFromDBv52(db);
			db.execSQL("DROP TABLE IF EXISTS " + TABLE_CHAT_SETTINGS);
			onCreate(db);
			setChatSettings(db, chatSettings);
		}

		if (oldVersion <= 53) {
			db.execSQL("ALTER TABLE " + TABLE_PREFERENCES + " ADD COLUMN " + KEY_ASK_SET_DOWNLOAD_LOCATION + " BOOLEAN;");
			db.execSQL("UPDATE " + TABLE_PREFERENCES + " SET " + KEY_ASK_SET_DOWNLOAD_LOCATION + " = '" + encrypt("true") + "';");
			db.execSQL("UPDATE " + TABLE_PREFERENCES + " SET " + KEY_STORAGE_ASK_ALWAYS + " = '" + encrypt("true") + "';");
			db.execSQL("ALTER TABLE " + TABLE_COMPLETED_TRANSFERS + " ADD COLUMN " + KEY_TRANSFER_PATH + " TEXT;");
		}

		if (oldVersion <= 54) {
<<<<<<< HEAD
			db.execSQL("ALTER TABLE " + TABLE_COMPLETED_TRANSFERS + " ADD COLUMN " + KEY_TRANSFER_OFFLINE + " BOOLEAN;");
			db.execSQL("ALTER TABLE " + TABLE_COMPLETED_TRANSFERS + " ADD COLUMN " + KEY_TRANSFER_TIMESTAMP + " TEXT;");
=======
			db.execSQL("ALTER TABLE " + TABLE_ATTRIBUTES + " ADD COLUMN " + KEY_MY_CHAT_FILES_FOLDER_HANDLE + " TEXT;");
			db.execSQL("UPDATE " + TABLE_ATTRIBUTES + " SET " + KEY_MY_CHAT_FILES_FOLDER_HANDLE + " = '" + encrypt(String.valueOf(MegaApiJava.INVALID_HANDLE)) + "';");
>>>>>>> d034af0b
		}
	}

//	public MegaOffline encrypt(MegaOffline off){
//
//		off.setHandle(encrypt(off.getHandle()));
//		off.setPath(encrypt(off.getPath()));
//		off.setName(encrypt(off.getName()));
//		//Parent id no encrypted
//		off.setType(encrypt(off.getType()));
//		//incoming not encrypted
//		off.setHandleIncoming(encrypt(off.getHandleIncoming()));
//
//		return off;
//	}

	public static String encrypt(String original) {
		if (original == null) {
			return null;
		}
		try {
			byte[] encrypted = aes_encrypt(getAesKey(),original.getBytes());
			return Base64.encodeToString(encrypted, Base64.DEFAULT);
		} catch (Exception e) {
            logError("Error encrypting DB field", e);
			e.printStackTrace();
			return null;
		}
	}

	private static byte[] getAesKey() {
		String key = Settings.Secure.ANDROID_ID + "fkvn8 w4y*(NC$G*(G($*GR*(#)*huio4h389$G";
		return Arrays.copyOfRange(key.getBytes(), 0, 32);
	}

	public void saveCredentials(UserCredentials userCredentials) {
		ContentValues values = new ContentValues();
        if (userCredentials.getEmail() != null){
        	values.put(KEY_EMAIL, encrypt(userCredentials.getEmail()));
        }
        if (userCredentials.getSession() != null){
           	values.put(KEY_SESSION, encrypt(userCredentials.getSession()));
        }
		if (userCredentials.getMyHandle() != null){
			values.put(KEY_MY_HANDLE, encrypt(userCredentials.getMyHandle()+""));
		}
        db.insert(TABLE_CREDENTIALS, null, values);
    }

    public void saveSyncRecord(SyncRecord record) {
        ContentValues values = new ContentValues();
        if (record.getLocalPath() != null) {
            values.put(KEY_SYNC_FILEPATH_ORI,encrypt(record.getLocalPath()));
        }
        if (record.getNewPath() != null) {
            values.put(KEY_SYNC_FILEPATH_NEW,encrypt(record.getNewPath()));
        }
        if (record.getOriginFingerprint() != null) {
            values.put(KEY_SYNC_FP_ORI,encrypt(record.getOriginFingerprint()));
        }
        if (record.getNewFingerprint() != null) {
            values.put(KEY_SYNC_FP_NEW,encrypt(record.getNewFingerprint()));
        }
        if (record.getFileName() != null) {
            values.put(KEY_SYNC_FILENAME,encrypt(record.getFileName()));
        }
        if (record.getNodeHandle() != null) {
            values.put(KEY_SYNC_HANDLE,encrypt(String.valueOf(record.getNodeHandle())));
        }
        if (record.getTimestamp() != null) {
            values.put(KEY_SYNC_TIMESTAMP,encrypt(String.valueOf(record.getTimestamp())));
        }
        if (record.isCopyOnly() != null) {
            values.put(KEY_SYNC_COPYONLY,encrypt(String.valueOf(record.isCopyOnly())));
        }
        if (record.isSecondary() != null) {
            values.put(KEY_SYNC_SECONDARY,encrypt(String.valueOf(record.isSecondary())));
        }
        if (record.getLongitude() != null) {
            values.put(KEY_SYNC_LONGITUDE,encrypt(String.valueOf(record.getLongitude())));
        }
        if (record.getLatitude() != null) {
            values.put(KEY_SYNC_LATITUDE,encrypt(String.valueOf(record.getLatitude())));
        }
        values.put(KEY_SYNC_STATE,record.getStatus());
        values.put(KEY_SYNC_TYPE,record.getType());
        db.insert(TABLE_SYNC_RECORDS,null,values);
    }

    public void updateVideoState(int state) {
        String sql = "UPDATE " + TABLE_SYNC_RECORDS + " SET " + KEY_SYNC_STATE + " = " + state + "  WHERE "
                + KEY_SYNC_TYPE + " = " + SyncRecord.TYPE_VIDEO;
        db.execSQL(sql);
    }

    public boolean fileNameExists(String name,boolean isSecondary,int fileType) {
        String selectQuery = "SELECT * FROM " + TABLE_SYNC_RECORDS + " WHERE "
                + KEY_SYNC_FILENAME + " ='" + encrypt(name) + "' AND "
                + KEY_SYNC_SECONDARY + " = '" + encrypt(String.valueOf(isSecondary)) + "'";
        if (fileType != SyncRecord.TYPE_ANY) {
            selectQuery += " AND " + KEY_SYNC_TYPE + " = " + fileType;
        }
        try (Cursor cursor = db.rawQuery(selectQuery,null)) {
            return cursor != null && cursor.getCount() == 1;
        }
    }

    public boolean localPathExists(String localPath,boolean isSecondary,int fileType) {
        String selectQuery = "SELECT * FROM " + TABLE_SYNC_RECORDS + " WHERE "
                + KEY_SYNC_FILEPATH_ORI + " ='" + encrypt(localPath) + "' AND "
                + KEY_SYNC_SECONDARY + " = '" + encrypt(String.valueOf(isSecondary)) + "'";
        if (fileType != SyncRecord.TYPE_ANY) {
            selectQuery += " AND " + KEY_SYNC_TYPE + " = " + fileType;
        }
        try (Cursor cursor = db.rawQuery(selectQuery,null)) {
            return cursor != null && cursor.getCount() == 1;
        }
    }

    public SyncRecord recordExists(String originalFingerprint,boolean isSecondary,boolean isCopyOnly) {
        String selectQuery = "SELECT * FROM " + TABLE_SYNC_RECORDS + " WHERE "
                + KEY_SYNC_FP_ORI + " ='" + encrypt(originalFingerprint) + "' AND "
                + KEY_SYNC_SECONDARY + " = '" + encrypt(String.valueOf(isSecondary)) + "' AND "
                + KEY_SYNC_COPYONLY + " = '" + encrypt(String.valueOf(isCopyOnly)) + "'";
        Cursor cursor = db.rawQuery(selectQuery,null );
        if (cursor != null && cursor.moveToFirst()) {
            SyncRecord exist = extractSyncRecord(cursor);
            cursor.close();
            return exist;
        }
        return null;
    }

    public List<SyncRecord> findAllPendingSyncRecords() {
        String selectQuery = "SELECT * FROM " + TABLE_SYNC_RECORDS + " WHERE "
                + KEY_SYNC_STATE + " = " + SyncRecord.STATUS_PENDING;
        Cursor cursor = db.rawQuery(selectQuery,null);
        List<SyncRecord> records = new ArrayList<>();
        if (cursor != null && cursor.moveToFirst()) {
            do {
                SyncRecord record = extractSyncRecord(cursor);
                records.add(record);
            } while (cursor.moveToNext());
            cursor.close();
        }
        return records;
    }

    public List<SyncRecord> findVideoSyncRecordsByState(int state) {
        String selectQuery = "SELECT * FROM " + TABLE_SYNC_RECORDS + " WHERE "
                + KEY_SYNC_STATE + " = " + state + " AND "
                + KEY_SYNC_TYPE + " = " + SyncRecord.TYPE_VIDEO ;
        Cursor cursor = db.rawQuery(selectQuery,null);

        List<SyncRecord> records = new ArrayList<>();
        if (cursor != null && cursor.moveToFirst()) {
            do {
                SyncRecord record = extractSyncRecord(cursor);
                records.add(record);
            } while (cursor.moveToNext());
            cursor.close();
        }
        return records;
    }

    public void deleteAllSyncRecords(int type){
        String sql = "DELETE FROM " + TABLE_SYNC_RECORDS;
        if(type != SyncRecord.TYPE_ANY) {
            sql += " WHERE " + KEY_SYNC_TYPE + " = " + type;
        }
        db.execSQL(sql);
    }

    public void deleteAllSecondarySyncRecords(int type){
        String sql = "DELETE FROM " + TABLE_SYNC_RECORDS +" WHERE " + KEY_SYNC_SECONDARY + " ='" + encrypt("true") + "'";
        if(type != SyncRecord.TYPE_ANY) {
            sql += " AND " + KEY_SYNC_TYPE + " = " + type;
        }
        db.execSQL(sql);
    }

    public void deleteVideoRecordsByState(int state){
        String sql = "DELETE FROM " + TABLE_SYNC_RECORDS + " WHERE "
                + KEY_SYNC_STATE + " = " + state + " AND "
                + KEY_SYNC_TYPE + " = " + SyncRecord.TYPE_VIDEO ;
        db.execSQL(sql);
    }

    private SyncRecord extractSyncRecord(Cursor cursor) {
        SyncRecord record = new SyncRecord();
        record.setId(cursor.getInt(0));
        record.setLocalPath(decrypt(cursor.getString(1)));
        record.setNewPath(decrypt(cursor.getString(2)));
        record.setOriginFingerprint(decrypt(cursor.getString(3)));
        record.setNewFingerprint(decrypt(cursor.getString(4)));
        String timestamp = decrypt(cursor.getString(5));
        if (!TextUtils.isEmpty(timestamp)) {
            record.setTimestamp(Long.valueOf(timestamp));
        }
        record.setFileName(decrypt(cursor.getString(6)));
        String longitude = decrypt(cursor.getString(7));
        if(!TextUtils.isEmpty(longitude)) {
            record.setLongitude(Float.valueOf(longitude));
        }
        String latitude = decrypt(cursor.getString(8));
        if(!TextUtils.isEmpty(latitude)) {
            record.setLatitude(Float.valueOf(latitude));
        }
        record.setStatus(cursor.getInt(9));
        record.setType(cursor.getInt(10));
        String nodeHandle = decrypt(cursor.getString(11));
        if (!TextUtils.isEmpty(nodeHandle)) {
            record.setNodeHandle(Long.valueOf(nodeHandle));
        }
        record.setCopyOnly(Boolean.valueOf(decrypt(cursor.getString(12))));
        record.setSecondary(Boolean.valueOf(decrypt(cursor.getString(13))));
        return record;
    }

    public SyncRecord findSyncRecordByLocalPath(String localPath,boolean isSecondary) {
        String selectQuery = "SELECT * FROM " + TABLE_SYNC_RECORDS + " WHERE "
                + KEY_SYNC_FILEPATH_ORI + " ='" + encrypt(localPath) + "' AND "
                + KEY_SYNC_SECONDARY + " ='" + encrypt(String.valueOf(isSecondary)) + "'";
        Cursor cursor = db.rawQuery(selectQuery,null);
        if (cursor != null && cursor.moveToFirst()) {
            SyncRecord record = extractSyncRecord(cursor);
            cursor.close();
            return record;
        }
        return null;
    }

    public void deleteSyncRecordByPath(String path,boolean isSecondary) {
        String sql = "DELETE FROM " + TABLE_SYNC_RECORDS + "  WHERE ("
                + KEY_SYNC_FILEPATH_ORI + " ='" + encrypt(path) + "' OR "
                + KEY_SYNC_FILEPATH_NEW + " ='" + encrypt(path) + "') AND "
                + KEY_SYNC_SECONDARY + " ='" + encrypt(String.valueOf(isSecondary)) + "'";
        db.execSQL(sql);
    }

    public void deleteSyncRecordByLocalPath(String localPath,boolean isSecondary) {
        String sql = "DELETE FROM " + TABLE_SYNC_RECORDS + "  WHERE "
                + KEY_SYNC_FILEPATH_ORI + " ='" + encrypt(localPath) + "' AND "
                + KEY_SYNC_SECONDARY + " ='" + encrypt(String.valueOf(isSecondary)) + "'";
        db.execSQL(sql);
    }

    public void deleteSyncRecordByNewPath(String newPath) {
        String sql = "DELETE FROM " + TABLE_SYNC_RECORDS + "  WHERE " + KEY_SYNC_FILEPATH_NEW + " ='" + encrypt(newPath) + "'";
        db.execSQL(sql);
    }

    public void deleteSyncRecordByFileName(String fileName) {
        String sql = "DELETE FROM " + TABLE_SYNC_RECORDS + "  WHERE "
                + KEY_SYNC_FILENAME + " = '" + encrypt(fileName) + "'" + " OR "
                + KEY_SYNC_FILEPATH_ORI +  " LIKE '%" + encrypt(fileName) + "'";
        db.execSQL(sql);
    }

    public void deleteSyncRecordByFingerprint(String oriFingerprint,String newFingerprint,boolean isSecondary) {
        String sql = "DELETE FROM " + TABLE_SYNC_RECORDS + "  WHERE "
                + KEY_SYNC_FP_ORI + " = '" + encrypt(oriFingerprint) + "' OR "
                + KEY_SYNC_FP_NEW + " = '" + encrypt(newFingerprint) + "' AND "
                + KEY_SYNC_SECONDARY + " ='" + encrypt(String.valueOf(isSecondary)) + "'";
        db.execSQL(sql);
    }

    public void updateSyncRecordStatusByLocalPath(int status,String localPath,boolean isSecondary) {
        String sql = "UPDATE " + TABLE_SYNC_RECORDS + " SET " + KEY_SYNC_STATE + " = " + status + "  WHERE "
                + KEY_SYNC_FILEPATH_ORI + " = '" + encrypt(localPath) + "' AND "
                + KEY_SYNC_SECONDARY + " ='" + encrypt(String.valueOf(isSecondary)) + "'";
        db.execSQL(sql);
    }

    public SyncRecord findSyncRecordByNewPath(String newPath) {
        String selectQuery = "SELECT * FROM " + TABLE_SYNC_RECORDS + " WHERE "
                + KEY_SYNC_FILEPATH_NEW + " ='" + encrypt(newPath) + "'";
        Cursor cursor = db.rawQuery(selectQuery,null);
        if (cursor != null && cursor.moveToFirst()) {
            SyncRecord record = extractSyncRecord(cursor);
            cursor.close();
            return record;
        }
        return null;
    }

    public boolean shouldClearCamsyncRecords() {
        String selectQuery = "SELECT " + KEY_SHOULD_CLEAR_CAMSYNC_RECORDS + " FROM " + TABLE_PREFERENCES;
        Cursor cursor = db.rawQuery(selectQuery,null);
        if (cursor != null && cursor.moveToFirst()) {
            String should = cursor.getString(cursor.getColumnIndex(KEY_SHOULD_CLEAR_CAMSYNC_RECORDS));
            should = decrypt(should);
            if(TextUtils.isEmpty(should)) {
                return false;
            } else {
                return Boolean.valueOf(should);
            }
        }
        return false;
    }

    public void saveShouldClearCamsyncRecords(boolean should) {
        String sql = "UPDATE " + TABLE_PREFERENCES + " SET " + KEY_SHOULD_CLEAR_CAMSYNC_RECORDS +" = '" + encrypt(String.valueOf(should)) + "'";
        db.execSQL(sql);
    }

    public Long findMaxTimestamp(Boolean isSecondary,int type) {
        String selectQuery = "SELECT " + KEY_SYNC_TIMESTAMP + " FROM " + TABLE_SYNC_RECORDS + "  WHERE "
                + KEY_SYNC_SECONDARY + " = '" + encrypt(String.valueOf(isSecondary)) + "' AND "
                + KEY_SYNC_TYPE + " = " + type;
        Cursor cursor = db.rawQuery(selectQuery,null);
        if (cursor != null && cursor.moveToFirst()) {
            List<Long> timestamps = new ArrayList<>(cursor.getCount());
            do {
                String timestamp = decrypt(cursor.getString(0));
                if(timestamp == null) {
                    timestamps.add(0L);
                }else{
                    timestamps.add(Long.valueOf(timestamp));
                }
            } while (cursor.moveToNext());
            cursor.close();

            if(timestamps.isEmpty()) {
                return null;
            }
            Collections.sort(timestamps,new Comparator<Long>() {

                @Override
                public int compare(Long o1,Long o2) {
                    if(o1.equals(o2)) {
                        return 0;
                    }
                    return (o1 > o2) ? -1 : 1;
                }
            });
            return timestamps.get(0);
        }
        return null;
    }

    public void setCameraUploadVideoQuality(int quality){
        String selectQuery = "SELECT * FROM " + TABLE_PREFERENCES;
        ContentValues values = new ContentValues();
        Cursor cursor = db.rawQuery(selectQuery, null);
        if (cursor.moveToFirst()){
            String UPDATE_PREFERENCES_TABLE = "UPDATE " + TABLE_PREFERENCES + " SET " + KEY_UPLOAD_VIDEO_QUALITY + "= '" + encrypt(String.valueOf(quality)) + "' WHERE " + KEY_ID + " = '1'";
            db.execSQL(UPDATE_PREFERENCES_TABLE);
        }
        else{
            values.put(KEY_UPLOAD_VIDEO_QUALITY, encrypt(String.valueOf(quality)));
            db.insert(TABLE_PREFERENCES, null, values);
        }
        cursor.close();
    }

    public void setConversionOnCharging (boolean onCharging){
        String selectQuery = "SELECT * FROM " + TABLE_PREFERENCES;
        ContentValues values = new ContentValues();
        Cursor cursor = db.rawQuery(selectQuery, null);
        if (cursor.moveToFirst()){
            String UPDATE_PREFERENCES_TABLE = "UPDATE " + TABLE_PREFERENCES + " SET " + KEY_CONVERSION_ON_CHARGING + "= '" + encrypt(String.valueOf(onCharging)) + "' WHERE " + KEY_ID + " = '1'";
            db.execSQL(UPDATE_PREFERENCES_TABLE);
        }
        else{
            values.put(KEY_CONVERSION_ON_CHARGING, encrypt(String.valueOf(onCharging)));
            db.insert(TABLE_PREFERENCES, null, values);
        }
        cursor.close();
    }

    public void setChargingOnSize (int size){
        String selectQuery = "SELECT * FROM " + TABLE_PREFERENCES;
        ContentValues values = new ContentValues();
        Cursor cursor = db.rawQuery(selectQuery, null);
        if (cursor.moveToFirst()){
            String UPDATE_PREFERENCES_TABLE = "UPDATE " + TABLE_PREFERENCES + " SET " + KEY_CHARGING_ON_SIZE + "= '" + encrypt(String.valueOf(size)) + "' WHERE " + KEY_ID + " = '1'";
            db.execSQL(UPDATE_PREFERENCES_TABLE);
        }
        else{
            values.put(KEY_CHARGING_ON_SIZE, encrypt(String.valueOf(size)));
            db.insert(TABLE_PREFERENCES, null, values);
        }
        cursor.close();
    }

    public void setRemoveGPS (boolean removeGPS){
        String selectQuery = "SELECT * FROM " + TABLE_PREFERENCES;
        ContentValues values = new ContentValues();
        Cursor cursor = db.rawQuery(selectQuery, null);
        if (cursor.moveToFirst()){
            String UPDATE_PREFERENCES_TABLE = "UPDATE " + TABLE_PREFERENCES + " SET " + KEY_REMOVE_GPS + "= '" + encrypt(String.valueOf(removeGPS)) + "' WHERE " + KEY_ID + " = '1'";
            db.execSQL(UPDATE_PREFERENCES_TABLE);
        }
        else{
            values.put(KEY_REMOVE_GPS, encrypt(String.valueOf(removeGPS)));
            db.insert(TABLE_PREFERENCES, null, values);
        }
        cursor.close();
    }

	public void saveEphemeral(EphemeralCredentials ephemeralCredentials) {
		ContentValues values = new ContentValues();
		if (ephemeralCredentials.getEmail() != null){
			values.put(KEY_EMAIL, encrypt(ephemeralCredentials.getEmail()));
		}
		if (ephemeralCredentials.getPassword() != null){
			values.put(KEY_PASSWORD, encrypt(ephemeralCredentials.getPassword()));
		}
		if (ephemeralCredentials.getSession() != null){
			values.put(KEY_SESSION, encrypt(ephemeralCredentials.getSession()));
		}
		if (ephemeralCredentials.getFirstName() != null){
			values.put(KEY_FIRST_NAME, encrypt(ephemeralCredentials.getFirstName()));
		}
		if (ephemeralCredentials.getLastName() != null){
			values.put(KEY_LAST_NAME, encrypt(ephemeralCredentials.getLastName()));
		}
		db.insert(TABLE_EPHEMERAL, null, values);
	}

	public void saveMyEmail(String email) {
        logDebug("saveEmail: " + email);
		String selectQuery = "SELECT * FROM " + TABLE_CREDENTIALS;
		ContentValues values = new ContentValues();
		Cursor cursor = db.rawQuery(selectQuery, null);
		if (cursor.moveToFirst()){
			String UPDATE_CREDENTIALS_TABLE = "UPDATE " + TABLE_CREDENTIALS + " SET " + KEY_EMAIL + "= '" + encrypt(email) + "' WHERE " + KEY_ID + " = '1'";
			db.execSQL(UPDATE_CREDENTIALS_TABLE);
		}
		else{
			values.put(KEY_EMAIL, encrypt(email));
			db.insert(TABLE_CREDENTIALS, null, values);
		}
		cursor.close();
	}

	public void saveMyFirstName(String firstName) {

		String selectQuery = "SELECT * FROM " + TABLE_CREDENTIALS;
		ContentValues values = new ContentValues();
		Cursor cursor = db.rawQuery(selectQuery, null);
		if (cursor.moveToFirst()){
			String UPDATE_CREDENTIALS_TABLE = "UPDATE " + TABLE_CREDENTIALS + " SET " + KEY_FIRST_NAME + "= '" + encrypt(firstName) + "' WHERE " + KEY_ID + " = '1'";
			db.execSQL(UPDATE_CREDENTIALS_TABLE);
		}
		else{
			values.put(KEY_FIRST_NAME, encrypt(firstName));
			db.insert(TABLE_CREDENTIALS, null, values);
		}
		cursor.close();
	}

	public void saveMyLastName(String lastName) {
		String selectQuery = "SELECT * FROM " + TABLE_CREDENTIALS;
		ContentValues values = new ContentValues();
		Cursor cursor = db.rawQuery(selectQuery, null);
		if (cursor.moveToFirst()){
			String UPDATE_CREDENTIALS_TABLE = "UPDATE " + TABLE_CREDENTIALS + " SET " + KEY_LAST_NAME + "= '" + encrypt(lastName) + "' WHERE " + KEY_ID + " = '1'";
			db.execSQL(UPDATE_CREDENTIALS_TABLE);
		}
		else{
			values.put(KEY_LAST_NAME, encrypt(lastName));
			db.insert(TABLE_CREDENTIALS, null, values);
		}
		cursor.close();
	}

	public String getMyEmail() {
		String selectQuery = "SELECT "+KEY_EMAIL+" FROM " + TABLE_CREDENTIALS;
		ContentValues values = new ContentValues();
		Cursor cursor = db.rawQuery(selectQuery, null);
		String email = null;
		if (cursor!= null && cursor.moveToFirst()){
			email = decrypt(cursor.getString(0));
		}

		cursor.close();
		return email;
	}

	public static String decrypt(String encodedString) {
		if (encodedString == null) {
			return null;
		}
		try {
			byte[] encoded = Base64.decode(encodedString, Base64.DEFAULT);
			byte[] original = aes_decrypt(getAesKey(), encoded);
			return new String(original);
		} catch (Exception e) {
            logError("Error decrypting DB field", e);
            e.printStackTrace();
			return null;
		}
	}

	public UserCredentials getCredentials(){
		UserCredentials userCredentials = null;

		String selectQuery = "SELECT  * FROM " + TABLE_CREDENTIALS;
		try{
			Cursor cursor = db.rawQuery(selectQuery, null);
			//get the credential of last login
			if (cursor.moveToLast()) {
				int id = Integer.parseInt(cursor.getString(0));
				String email = decrypt(cursor.getString(1));
				String session = decrypt(cursor.getString(2));
				String firstName = decrypt(cursor.getString(3));
				String lastName = decrypt(cursor.getString(4));
				String myHandle = decrypt(cursor.getString(5));
				userCredentials = new UserCredentials(email, session, firstName, lastName, myHandle);
			}
			cursor.close();
		}
		catch (SQLiteException e){
			if (db != null){
				onCreate(db);
			}
		}

        return userCredentials;
	}

    public void batchInsertMegaContacts(List<MegaContactGetter.MegaContact> contacts) {
        if (contacts == null || contacts.size() == 0) {
            logWarning("Empty MEGA contacts list.");
            return;
        }
        logDebug("Contacts size is: " + contacts.size());
        db.beginTransaction();
        try {
            ContentValues values;
            for (MegaContactGetter.MegaContact contact : contacts) {
                values = new ContentValues();
                values.put(KEY_MEGA_CONTACTS_ID, encrypt(contact.getId()));
                values.put(KEY_MEGA_CONTACTS_HANDLE, encrypt(String.valueOf(contact.getHandle())));
                values.put(KEY_MEGA_CONTACTS_LOCAL_NAME, encrypt(contact.getLocalName()));
                values.put(KEY_MEGA_CONTACTS_EMAIL, encrypt(contact.getEmail()));
                values.put(KEY_MEGA_CONTACTS_PHONE_NUMBER, encrypt(contact.getNormalizedPhoneNumber()));

                db.insert(TABLE_MEGA_CONTACTS, null, values);
            }
            db.setTransactionSuccessful();
        } finally {
            db.endTransaction();
        }
    }

    public ArrayList<MegaContactGetter.MegaContact> getMegaContacts() {
        String sql = "SELECT * FROM " + TABLE_MEGA_CONTACTS;
        Cursor cursor = db.rawQuery(sql, null);
        ArrayList<MegaContactGetter.MegaContact> contacts = new ArrayList<>();
        if (cursor != null) {
            try {
                MegaContactGetter.MegaContact contact;
                while(cursor.moveToNext()) {
                    contact = new MegaContactGetter.MegaContact();

                    String id = cursor.getString(cursor.getColumnIndex(KEY_MEGA_CONTACTS_ID));
                    contact.setId(decrypt(id));
                    String handle = cursor.getString(cursor.getColumnIndex(KEY_MEGA_CONTACTS_HANDLE));
                    contact.setHandle(Long.valueOf(decrypt(handle)));
                    String localName = cursor.getString(cursor.getColumnIndex(KEY_MEGA_CONTACTS_LOCAL_NAME));
                    contact.setLocalName(decrypt(localName));
                    String email = cursor.getString(cursor.getColumnIndex(KEY_MEGA_CONTACTS_EMAIL));
                    contact.setEmail(decrypt(email));
                    String phoneNumber = cursor.getString(cursor.getColumnIndex(KEY_MEGA_CONTACTS_PHONE_NUMBER));
                    contact.setNormalizedPhoneNumber(decrypt(phoneNumber));

                    contacts.add(contact);
                }
            } finally {
                cursor.close();
            }
        }
        return contacts;
    }

    public void clearMegaContacts() {
        logDebug("delete table " + TABLE_MEGA_CONTACTS);
        db.execSQL("DELETE FROM " + TABLE_MEGA_CONTACTS);
    }

    public EphemeralCredentials getEphemeral(){
        EphemeralCredentials ephemeralCredentials = null;

        String selectQuery = "SELECT  * FROM " + TABLE_EPHEMERAL;
        try{
            Cursor cursor = db.rawQuery(selectQuery, null);
            if (cursor.moveToFirst()) {
                int id = Integer.parseInt(cursor.getString(0));
                String email = decrypt(cursor.getString(1));
                String password = decrypt(cursor.getString(2));
                String session = decrypt(cursor.getString(3));
                String firstName = decrypt(cursor.getString(4));
                String lastName = decrypt(cursor.getString(5));
                ephemeralCredentials = new EphemeralCredentials(email, password, session, firstName, lastName);
            }
            cursor.close();
        }
        catch (SQLiteException e){
            if (db != null){
                onCreate(db);
            }
        }

        return ephemeralCredentials;
    }

	public void setPreferences (MegaPreferences prefs){
        ContentValues values = new ContentValues();
        values.put(KEY_FIRST_LOGIN, encrypt(prefs.getFirstTime()));
        values.put(KEY_CAM_SYNC_WIFI, encrypt(prefs.getCamSyncWifi()));
        values.put(KEY_CAM_SYNC_ENABLED, encrypt(prefs.getCamSyncEnabled()));
        values.put(KEY_CAM_SYNC_HANDLE, encrypt(prefs.getCamSyncHandle()));
        values.put(KEY_CAM_SYNC_LOCAL_PATH, encrypt(prefs.getCamSyncLocalPath()));
        values.put(KEY_CAM_SYNC_FILE_UPLOAD, encrypt(prefs.getCamSyncFileUpload()));
        values.put(KEY_PIN_LOCK_ENABLED, encrypt(prefs.getPinLockEnabled()));
        values.put(KEY_PIN_LOCK_CODE, encrypt(prefs.getPinLockCode()));
        values.put(KEY_STORAGE_ASK_ALWAYS, encrypt(prefs.getStorageAskAlways()));
        values.put(KEY_STORAGE_DOWNLOAD_LOCATION, encrypt(prefs.getStorageDownloadLocation()));
        values.put(KEY_CAM_SYNC_TIMESTAMP, encrypt(prefs.getCamSyncTimeStamp()));
        values.put(KEY_CAM_VIDEO_SYNC_TIMESTAMP, encrypt(prefs.getCamVideoSyncTimeStamp()));
        values.put(KEY_LAST_UPLOAD_FOLDER, encrypt(prefs.getLastFolderUpload()));
        values.put(KEY_LAST_CLOUD_FOLDER_HANDLE, encrypt(prefs.getLastFolderCloud()));
        values.put(KEY_SEC_FOLDER_ENABLED, encrypt(prefs.getSecondaryMediaFolderEnabled()));
        values.put(KEY_SEC_FOLDER_LOCAL_PATH, encrypt(prefs.getLocalPathSecondaryFolder()));
        values.put(KEY_SEC_FOLDER_HANDLE, encrypt(prefs.getMegaHandleSecondaryFolder()));
        values.put(KEY_SEC_SYNC_TIMESTAMP, encrypt(prefs.getSecSyncTimeStamp()));
        values.put(KEY_SEC_VIDEO_SYNC_TIMESTAMP, encrypt(prefs.getSecVideoSyncTimeStamp()));
        values.put(KEY_STORAGE_ADVANCED_DEVICES, encrypt(prefs.getStorageAdvancedDevices()));
        values.put(KEY_PREFERRED_VIEW_LIST, encrypt(prefs.getPreferredViewList()));
        values.put(KEY_PREFERRED_VIEW_LIST_CAMERA, encrypt(prefs.getPreferredViewListCameraUploads()));
        values.put(KEY_URI_EXTERNAL_SD_CARD, encrypt(prefs.getUriExternalSDCard()));
        values.put(KEY_CAMERA_FOLDER_EXTERNAL_SD_CARD, encrypt(prefs.getCameraFolderExternalSDCard()));
        values.put(KEY_PIN_LOCK_TYPE, encrypt(prefs.getPinLockType()));
		values.put(KEY_PREFERRED_SORT_CLOUD, encrypt(prefs.getPreferredSortCloud()));
		values.put(KEY_PREFERRED_SORT_CONTACTS, encrypt(prefs.getPreferredSortContacts()));
		values.put(KEY_PREFERRED_SORT_CAMERA_UPLOAD, encrypt(prefs.getPreferredSortCameraUpload()));
		values.put(KEY_PREFERRED_SORT_OTHERS, encrypt(prefs.getPreferredSortOthers()));
		values.put(KEY_FIRST_LOGIN_CHAT, encrypt(prefs.getFirstTimeChat()));
		values.put(KEY_SMALL_GRID_CAMERA, encrypt(prefs.getSmallGridCamera()));
		values.put(KEY_REMOVE_GPS, encrypt(prefs.getRemoveGPS()));
        db.insert(TABLE_PREFERENCES, null, values);
	}

	public boolean shouldAskForDisplayOver() {
        boolean should = true;
        String text = getStringValue(TABLE_PREFERENCES, KEY_ASK_FOR_DISPLAY_OVER, "");
        if (!TextUtils.isEmpty(text)) {
            should = Boolean.parseBoolean(text);
        }
        return should;
    }

    public void dontAskForDisplayOver() {
        db.execSQL("UPDATE " + TABLE_PREFERENCES + " SET " + KEY_ASK_FOR_DISPLAY_OVER + " = '" + encrypt("false") + "';");
    }

	public MegaPreferences getPreferences(){
        logDebug("getPreferences");
		MegaPreferences prefs = null;

		String selectQuery = "SELECT * FROM " + TABLE_PREFERENCES;
		Cursor cursor = db.rawQuery(selectQuery, null);
		if (cursor.moveToFirst()){
			int id = Integer.parseInt(cursor.getString(0));
			String firstTime = decrypt(cursor.getString(1));
			String camSyncEnabled = decrypt(cursor.getString(2));
			String camSyncHandle = decrypt(cursor.getString(3));
			String camSyncLocalPath = decrypt(cursor.getString(4));
			String wifi = decrypt(cursor.getString(5));
			String fileUpload = decrypt(cursor.getString(6));
			String pinLockEnabled = decrypt(cursor.getString(7));
			String pinLockCode = decrypt(cursor.getString(8));
			String askAlways = decrypt(cursor.getString(9));
			String downloadLocation = decrypt(cursor.getString(10));
			String camSyncTimeStamp = decrypt(cursor.getString(11));
			String camSyncCharging = decrypt(cursor.getString(12));
			String lastFolderUpload = decrypt(cursor.getString(13));
			String lastFolderCloud = decrypt(cursor.getString(14));
			String secondaryFolderEnabled = decrypt(cursor.getString(15));
			String secondaryPath = decrypt(cursor.getString(16));
			String secondaryHandle = decrypt(cursor.getString(17));
			String secSyncTimeStamp = decrypt(cursor.getString(18));
			String keepFileNames = decrypt(cursor.getString(19));
			String storageAdvancedDevices= decrypt(cursor.getString(20));
			String preferredViewList = decrypt(cursor.getString(21));
			String preferredViewListCamera = decrypt(cursor.getString(22));
			String uriExternalSDCard = decrypt(cursor.getString(23));
			String cameraFolderExternalSDCard = decrypt(cursor.getString(24));
			String pinLockType = decrypt(cursor.getString(25));
			String preferredSortCloud = decrypt(cursor.getString(26));
			String preferredSortContacts = decrypt(cursor.getString(27));
			String preferredSortOthers = decrypt(cursor.getString(28));
			String firstTimeChat = decrypt(cursor.getString(29));
			String smallGridCamera = decrypt(cursor.getString(30));
			String isAutoPlayEnabled = decrypt(cursor.getString(31));
			String uploadVideoQuality = decrypt(cursor.getString(32));
			String conversionOnCharging = decrypt(cursor.getString(33));
			String chargingOnSize = decrypt(cursor.getString(34));
			String shouldClearCameraSyncRecords = decrypt(cursor.getString(35));
			String camVideoSyncTimeStamp = decrypt(cursor.getString(36));
			String secVideoSyncTimeStamp = decrypt(cursor.getString(37));
			String removeGPS = decrypt(cursor.getString(38));
			String closeInviteBanner = decrypt(cursor.getString(39));
			String preferredSortCameraUpload = decrypt(cursor.getString(40));
			String sdCardUri = decrypt(cursor.getString(41));

			prefs = new MegaPreferences(firstTime, wifi, camSyncEnabled, camSyncHandle, camSyncLocalPath, fileUpload, camSyncTimeStamp, pinLockEnabled,
					pinLockCode, askAlways, downloadLocation, camSyncCharging, lastFolderUpload, lastFolderCloud, secondaryFolderEnabled, secondaryPath, secondaryHandle,
					secSyncTimeStamp, keepFileNames, storageAdvancedDevices, preferredViewList, preferredViewListCamera, uriExternalSDCard, cameraFolderExternalSDCard,
					pinLockType, preferredSortCloud, preferredSortContacts, preferredSortOthers, firstTimeChat, smallGridCamera,uploadVideoQuality,conversionOnCharging,chargingOnSize,shouldClearCameraSyncRecords,camVideoSyncTimeStamp,
                    secVideoSyncTimeStamp,isAutoPlayEnabled,removeGPS,closeInviteBanner,preferredSortCameraUpload,sdCardUri);
		}
		cursor.close();

		return prefs;
	}

	/**
	 * Get chat settings from the DB v52 (previous to remove the setting to enable/disable the chat).
	 * KEY_CHAT_ENABLED and KEY_CHAT_STATUS have been removed in DB v53.
	 * @return Chat settings.
	 */
	private ChatSettings getChatSettingsFromDBv52(SQLiteDatabase db){
        logDebug("getChatSettings");
		ChatSettings chatSettings = null;

		String selectQuery = "SELECT * FROM " + TABLE_CHAT_SETTINGS;
		Cursor cursor = db.rawQuery(selectQuery, null);
		if (cursor.moveToFirst()){
			int id = Integer.parseInt(cursor.getString(0));
			String enabled = decrypt(cursor.getString(1));
			String notificationsEnabled = decrypt(cursor.getString(2));
			String notificationSound = decrypt(cursor.getString(3));
			String vibrationEnabled = decrypt(cursor.getString(4));
			String chatStatus = decrypt(cursor.getString(5));
			String sendOriginalAttachments = decrypt(cursor.getString(6));
			chatSettings = new ChatSettings(notificationsEnabled, notificationSound, vibrationEnabled, sendOriginalAttachments);
		}
		cursor.close();

		return chatSettings;
	}

	/**
	 * Get chat settings from the current DB.
	 * @return Chat settings.
	 */
	public ChatSettings getChatSettings(){
		logDebug("getChatSettings");
		ChatSettings chatSettings = null;

		String selectQuery = "SELECT * FROM " + TABLE_CHAT_SETTINGS;
		Cursor cursor = db.rawQuery(selectQuery, null);
		if (cursor.moveToFirst()){
			String notificationsEnabled = decrypt(cursor.getString(1));
			String notificationSound = decrypt(cursor.getString(2));
			String vibrationEnabled = decrypt(cursor.getString(3));
			String sendOriginalAttachments = decrypt(cursor.getString(4));
			chatSettings = new ChatSettings(notificationsEnabled, notificationSound, vibrationEnabled, sendOriginalAttachments);
		}
		cursor.close();

		return chatSettings;
	}

	/**
	 * Save chat settings in the current DB.
	 * @param chatSettings Chat settings to save.
	 */
	public void setChatSettings(ChatSettings chatSettings){
		setChatSettings(db, chatSettings);
	}

	/**
	 * Save chat settings in the DB.
	 * @param db DB object to save the settings.
	 * @param chatSettings Chat settings to save.
	 */
	private void setChatSettings(SQLiteDatabase db, ChatSettings chatSettings) {
		logDebug("setChatSettings");

		db.execSQL("DELETE FROM " + TABLE_CHAT_SETTINGS);

		ContentValues values = new ContentValues();
		values.put(KEY_CHAT_NOTIFICATIONS_ENABLED, encrypt(chatSettings.getNotificationsEnabled()));
		values.put(KEY_CHAT_SOUND_NOTIFICATIONS, encrypt(chatSettings.getNotificationsSound()));
		values.put(KEY_CHAT_VIBRATION_ENABLED, encrypt(chatSettings.getVibrationEnabled()));
		values.put(KEY_CHAT_SEND_ORIGINALS, encrypt(chatSettings.getSendOriginalAttachments()));

		db.insert(TABLE_CHAT_SETTINGS, null, values);
	}

	public void setSendOriginalAttachments(String originalAttachments){
        logDebug("setEnabledChat");

		String selectQuery = "SELECT * FROM " + TABLE_CHAT_SETTINGS;
		ContentValues values = new ContentValues();
		Cursor cursor = db.rawQuery(selectQuery, null);
		if (cursor.moveToFirst()){
			String UPDATE_CHAT_TABLE = "UPDATE " + TABLE_CHAT_SETTINGS + " SET " + KEY_CHAT_SEND_ORIGINALS + "= '" + encrypt(originalAttachments) + "' WHERE " + KEY_ID + " = '1'";
			db.execSQL(UPDATE_CHAT_TABLE);
		}
		else{
			values.put(KEY_CHAT_SEND_ORIGINALS, encrypt(originalAttachments));
			db.insert(TABLE_CHAT_SETTINGS, null, values);
		}
		cursor.close();
	}

	public void setNotificationEnabledChat(String enabled){

		String selectQuery = "SELECT * FROM " + TABLE_CHAT_SETTINGS;
		ContentValues values = new ContentValues();
		Cursor cursor = db.rawQuery(selectQuery, null);
		if (cursor.moveToFirst()){
			String UPDATE_PREFERENCES_TABLE = "UPDATE " + TABLE_CHAT_SETTINGS + " SET " + KEY_CHAT_NOTIFICATIONS_ENABLED + "= '" + encrypt(enabled) + "' WHERE " + KEY_ID + " = '1'";
			db.execSQL(UPDATE_PREFERENCES_TABLE);
//			log("UPDATE_PREFERENCES_TABLE SYNC WIFI: " + UPDATE_PREFERENCES_TABLE);
		}
		else{
			values.put(KEY_CHAT_NOTIFICATIONS_ENABLED, encrypt(enabled));
			db.insert(TABLE_CHAT_SETTINGS, null, values);
		}
		cursor.close();
	}

	public void setNotificationSoundChat(String sound){
		String selectQuery = "SELECT * FROM " + TABLE_CHAT_SETTINGS;
		ContentValues values = new ContentValues();
		Cursor cursor = db.rawQuery(selectQuery, null);
		if (cursor.moveToFirst()){
			String UPDATE_PREFERENCES_TABLE = "UPDATE " + TABLE_CHAT_SETTINGS + " SET " + KEY_CHAT_SOUND_NOTIFICATIONS + "= '" + encrypt(sound) + "' WHERE " + KEY_ID + " = '1'";
			db.execSQL(UPDATE_PREFERENCES_TABLE);
//			log("UPDATE_PREFERENCES_TABLE SYNC WIFI: " + UPDATE_PREFERENCES_TABLE);
		}
		else{
			values.put(KEY_CHAT_SOUND_NOTIFICATIONS, encrypt(sound));
			db.insert(TABLE_CHAT_SETTINGS, null, values);
		}
		cursor.close();
	}

	public void setVibrationEnabledChat(String enabled){
		String selectQuery = "SELECT * FROM " + TABLE_CHAT_SETTINGS;
		ContentValues values = new ContentValues();
		Cursor cursor = db.rawQuery(selectQuery, null);
		if (cursor.moveToFirst()){
			String UPDATE_PREFERENCES_TABLE = "UPDATE " + TABLE_CHAT_SETTINGS + " SET " + KEY_CHAT_VIBRATION_ENABLED + "= '" + encrypt(enabled) + "' WHERE " + KEY_ID + " = '1'";
			db.execSQL(UPDATE_PREFERENCES_TABLE);
//			log("UPDATE_PREFERENCES_TABLE SYNC WIFI: " + UPDATE_PREFERENCES_TABLE);
		}
		else{
			values.put(KEY_CHAT_VIBRATION_ENABLED, encrypt(enabled));
			db.insert(TABLE_CHAT_SETTINGS, null, values);
		}
		cursor.close();
	}

	public void setChatItemPreferences(ChatItemPreferences chatPrefs){
		ContentValues values = new ContentValues();
		values.put(KEY_CHAT_HANDLE, encrypt(chatPrefs.getChatHandle()));
		values.put(KEY_CHAT_ITEM_NOTIFICATIONS, encrypt(chatPrefs.getNotificationsEnabled()));
		values.put(KEY_CHAT_ITEM_RINGTONE, "");
		values.put(KEY_CHAT_ITEM_SOUND_NOTIFICATIONS, "");
		values.put(KEY_CHAT_ITEM_WRITTEN_TEXT, encrypt(chatPrefs.getWrittenText()));

		db.insert(TABLE_CHAT_ITEMS, null, values);
	}

	public int setWrittenTextItem(String handle, String text){
        logDebug("setWrittenTextItem: "+ text + " " + handle);

		ContentValues values = new ContentValues();
		values.put(KEY_CHAT_ITEM_WRITTEN_TEXT, encrypt(text));
		return db.update(TABLE_CHAT_ITEMS, values, KEY_CHAT_HANDLE + " = '" + encrypt(handle) + "'", null);
	}

//	public int setRingtoneChatItem(String ringtone, String handle){
//		log("setRingtoneChatItem: "+ringtone+" "+handle);
//
//		ContentValues values = new ContentValues();
//		values.put(KEY_CHAT_ITEM_RINGTONE, encrypt(ringtone));
//		return db.update(TABLE_CHAT_ITEMS, values, KEY_CHAT_HANDLE + " = '" + encrypt(handle) + "'", null);
//	}
//
//	public int setNotificationSoundChatItem(String sound, String handle){
//		log("setNotificationSoundChatItem: "+sound+" "+handle);
//
//		ContentValues values = new ContentValues();
//		values.put(KEY_CHAT_ITEM_SOUND_NOTIFICATIONS, encrypt(sound));
//		return db.update(TABLE_CHAT_ITEMS, values, KEY_CHAT_HANDLE + " = '" + encrypt(handle) + "'", null);
//	}

	public int setNotificationEnabledChatItem(String enabled, String handle){
        logDebug("setNotificationEnabledChatItem: " + enabled + " " + handle);

		ContentValues values = new ContentValues();
		values.put(KEY_CHAT_ITEM_NOTIFICATIONS, encrypt(enabled));
		return db.update(TABLE_CHAT_ITEMS, values, KEY_CHAT_HANDLE + " = '" + encrypt(handle) + "'", null);
	}

	public ChatItemPreferences findChatPreferencesByHandle (String handle){
        logDebug("findChatPreferencesByHandle: " + handle);
		ChatItemPreferences prefs = null;

		String selectQuery = "SELECT * FROM " + TABLE_CHAT_ITEMS + " WHERE " + KEY_CHAT_HANDLE + " = '" + encrypt(handle) + "'";
        logDebug("QUERY: " + selectQuery);
		Cursor cursor = db.rawQuery(selectQuery, null);

		if (!cursor.equals(null)){
			if (cursor.moveToFirst()){

				int id = Integer.parseInt(cursor.getString(0));
				String chatHandle = decrypt(cursor.getString(1));
				String notificationsEnabled = decrypt(cursor.getString(2));
                logDebug("notificationsEnabled: " + notificationsEnabled);
				String ringtone = decrypt(cursor.getString(3));
				String notificationsSound = decrypt(cursor.getString(4));
				String writtenText = decrypt(cursor.getString(5));

				prefs = new ChatItemPreferences(chatHandle, notificationsEnabled, writtenText);
				cursor.close();
				return prefs;
			}
		}
		cursor.close();
		return null;
	}

	public boolean areNotificationsEnabled (String handle){
        logDebug("areNotificationsEnabled: " + handle);

		String selectQuery = "SELECT * FROM " + TABLE_CHAT_ITEMS + " WHERE " + KEY_CHAT_HANDLE + " = '" + encrypt(handle) + "'";
		Cursor cursor = db.rawQuery(selectQuery, null);
		boolean result = true;
		if (!cursor.equals(null)){
			if (cursor.moveToFirst()){

				String notificationsEnabled = decrypt(cursor.getString(2));
				boolean muteB = Boolean.parseBoolean(notificationsEnabled);
				if(muteB==true){
					result = true;
				}
				else{
					result = false;
				}
			}
		}

		cursor.close();
		return result;
	}

	private void deleteOldestTransfer() {
		ArrayList<AndroidCompletedTransfer> completedTransfers = getCompletedTransfers();
		deleteTransfer(completedTransfers.get(0).getId());
	}

	public void deleteTransfer(int id) {
		db.delete(TABLE_COMPLETED_TRANSFERS, KEY_ID + "=" + id, null);
	}

	public void setCompletedTransfer(AndroidCompletedTransfer transfer){
		ContentValues values = new ContentValues();
		values.put(KEY_TRANSFER_FILENAME, encrypt(transfer.getFileName()));
		values.put(KEY_TRANSFER_TYPE, encrypt(transfer.getType()+""));
		values.put(KEY_TRANSFER_STATE, encrypt(transfer.getState()+""));
		values.put(KEY_TRANSFER_SIZE, encrypt(transfer.getSize()));
		values.put(KEY_TRANSFER_HANDLE, encrypt(transfer.getNodeHandle()));
		values.put(KEY_TRANSFER_PATH, encrypt(transfer.getPath()));
		values.put(KEY_TRANSFER_OFFLINE, encrypt(transfer.getIsOfflineFile() + ""));
		values.put(KEY_TRANSFER_TIMESTAMP, encrypt(transfer.getTimeStamp() + ""));

		db.insert(TABLE_COMPLETED_TRANSFERS, null, values);

		if (DatabaseUtils.queryNumEntries(db, TABLE_COMPLETED_TRANSFERS) > MAX_TRANSFERS) {
			deleteOldestTransfer();
		}
	}

	public void emptyCompletedTransfers(){
		db.delete(TABLE_COMPLETED_TRANSFERS, null,null);
	}

	public ArrayList<AndroidCompletedTransfer> getCompletedTransfers(){
		ArrayList<AndroidCompletedTransfer> cTs = new ArrayList<AndroidCompletedTransfer> ();

		String selectQuery = "SELECT * FROM " + TABLE_COMPLETED_TRANSFERS + " ORDER BY " + KEY_TRANSFER_TIMESTAMP + " DESC";
		Cursor cursor = db.rawQuery(selectQuery, null);
		try {
			if (cursor.moveToLast()){

				do {
					int id = Integer.parseInt(cursor.getString(0));
					String filename = decrypt(cursor.getString(1));
					String type =  decrypt(cursor.getString(2));
					int typeInt = Integer.parseInt(type);
					String state = decrypt(cursor.getString(3));
					int stateInt = Integer.parseInt(state);
					String size = decrypt(cursor.getString(4));
					String nodeHandle = decrypt(cursor.getString(5));
					String path = decrypt(cursor.getString(6));
					boolean offline = Boolean.parseBoolean(decrypt(cursor.getString(7)));
					long timeStamp = Long.parseLong(decrypt(cursor.getString(8)));

					AndroidCompletedTransfer cT = new AndroidCompletedTransfer(id, filename, typeInt, stateInt, size, nodeHandle, path, offline, timeStamp);
					cTs.add(cT);
				} while (cursor.moveToPrevious());
			}

		} finally {
			try { cursor.close(); } catch (Exception ignore) {}
		}

		return cTs;
	}


	public boolean isPinLockEnabled(SQLiteDatabase db){
        logDebug("getPinLockEnabled");

		String selectQuery = "SELECT * FROM " + TABLE_PREFERENCES;
		Cursor cursor = db.rawQuery(selectQuery, null);
		String pinLockEnabled = null;
		boolean result = false;
		if (cursor.moveToFirst()){
			//get pinLockEnabled
			pinLockEnabled = decrypt(cursor.getString(7));
			if (pinLockEnabled == null){
				result = false;
			}
			else{
				if(pinLockEnabled.equals("true")){
					result = true;
				}
				else{
					result = false;
				}
			}
		}
		cursor.close();

		return result;
	}

	public void setSmallGridCamera (boolean smallGridCamera){
        logDebug("setSmallGridCamera");

		String selectQuery = "SELECT * FROM " + TABLE_PREFERENCES;
		ContentValues values = new ContentValues();
		Cursor cursor = db.rawQuery(selectQuery, null);
		if (cursor.moveToFirst()){
			String UPDATE_ATTRIBUTES_TABLE = "UPDATE " + TABLE_PREFERENCES + " SET " + KEY_SMALL_GRID_CAMERA + "='" + encrypt(smallGridCamera + "") + "' WHERE " + KEY_ID + " ='1'";
			db.execSQL(UPDATE_ATTRIBUTES_TABLE);
		}
		else{
			values.put(KEY_SMALL_GRID_CAMERA, encrypt(smallGridCamera + ""));
			db.insert(TABLE_PREFERENCES, null, values);
		}
		cursor.close();
	}


	public boolean isSmallGridCamera (){
        logDebug("isSmallGridCamera");

		String selectQuery = "SELECT " + KEY_SMALL_GRID_CAMERA + " FROM " + TABLE_PREFERENCES + " WHERE " + KEY_ID + " = '1'";
		Cursor cursor = db.rawQuery(selectQuery, null);
		boolean result = false;
		if (cursor.moveToFirst()){

			String smallGrid = decrypt(cursor.getString(0));

			if (smallGrid == null){
				result = false;
			}
			else{
				if(smallGrid.equals("true")){
					result = true;
				}
				else{
					result = false;
				}
			}
		}
		cursor.close();

		return result;
	}

	public void setAttributes (MegaAttributes attr){
        logDebug("setAttributes");
        ContentValues values = new ContentValues();
        values.put(KEY_ATTR_ONLINE, encrypt(attr.getOnline()));
        values.put(KEY_ATTR_INTENTS, encrypt(Integer.toString(attr.getAttemps())));
        values.put(KEY_ATTR_ASK_SIZE_DOWNLOAD, encrypt(attr.getAskSizeDownload()));
        values.put(KEY_ATTR_ASK_NOAPP_DOWNLOAD, encrypt(attr.getAskNoAppDownload()));
		values.put(KEY_FILE_LOGGER_SDK, encrypt(attr.getFileLoggerSDK()));
		values.put(KEY_ACCOUNT_DETAILS_TIMESTAMP, encrypt(attr.getAccountDetailsTimeStamp()));
		values.put(KEY_PAYMENT_METHODS_TIMESTAMP, encrypt(attr.getPaymentMethodsTimeStamp()));
		values.put(KEY_PRICING_TIMESTAMP, encrypt(attr.getPricingTimeStamp()));
		values.put(KEY_EXTENDED_ACCOUNT_DETAILS_TIMESTAMP, encrypt(attr.getExtendedAccountDetailsTimeStamp()));
		values.put(KEY_INVALIDATE_SDK_CACHE, encrypt(attr.getInvalidateSdkCache()));
		values.put(KEY_FILE_LOGGER_KARERE, encrypt(attr.getFileLoggerKarere()));
		values.put(KEY_USE_HTTPS_ONLY, encrypt(attr.getUseHttpsOnly()));
		values.put(KEY_USE_HTTPS_ONLY, encrypt(attr.getUseHttpsOnly()));
		values.put(KEY_SHOW_COPYRIGHT, encrypt(attr.getShowCopyright()));
		values.put(KEY_SHOW_NOTIF_OFF, encrypt(attr.getShowNotifOff()));
		values.put(KEY_STAGING, encrypt(attr.getStaging()));
		values.put(KEY_LAST_PUBLIC_HANDLE, encrypt(Long.toString(attr.getLastPublicHandle())));
		values.put(KEY_LAST_PUBLIC_HANDLE_TIMESTAMP, encrypt(Long.toString(attr.getLastPublicHandleTimeStamp())));
		values.put(KEY_STORAGE_STATE, encrypt(Integer.toString(attr.getStorageState())));
		values.put(KEY_LAST_PUBLIC_HANDLE_TYPE, encrypt(Integer.toString(attr.getLastPublicHandleType())));
		values.put(KEY_MY_CHAT_FILES_FOLDER_HANDLE, encrypt(Long.toString(attr.getMyChatFilesFolderHandle())));
		db.insert(TABLE_ATTRIBUTES, null, values);
	}

	public MegaAttributes getAttributes(){
		MegaAttributes attr = null;

		String selectQuery = "SELECT * FROM " + TABLE_ATTRIBUTES;
		Cursor cursor = db.rawQuery(selectQuery, null);
		if (cursor.moveToFirst()){
			int id = Integer.parseInt(cursor.getString(0));
			String online = decrypt(cursor.getString(1));
			String intents = decrypt(cursor.getString(2));
			String askSizeDownload = decrypt(cursor.getString(3));
			String askNoAppDownload = decrypt(cursor.getString(4));
			String fileLoggerSDK = decrypt(cursor.getString(5));
			String accountDetailsTimeStamp = decrypt(cursor.getString(6));
			String paymentMethodsTimeStamp = decrypt(cursor.getString(7));
			String pricingTimeStamp = decrypt(cursor.getString(8));
			String extendedAccountDetailsTimeStamp = decrypt(cursor.getString(9));
			String invalidateSdkCache = decrypt(cursor.getString(10));
			String fileLoggerKarere = decrypt(cursor.getString(11));
			String useHttpsOnly = decrypt(cursor.getString(12));
			String showCopyright = decrypt(cursor.getString(13));
			String showNotifOff = decrypt(cursor.getString(14));
			String staging = decrypt(cursor.getString(15));
			String lastPublicHandle = decrypt(cursor.getString(16));
			String lastPublicHandleTimeStamp = decrypt(cursor.getString(17));
			String storageState = decrypt(cursor.getString(18));
			String lastPublicHandleType = decrypt(cursor.getString(19));
			String myChatFilesFolderHandle = decrypt(cursor.getString(20));

			attr = new MegaAttributes(online,
					intents != null && !intents.isEmpty() ? Integer.parseInt(intents) : 0,
					askSizeDownload, askNoAppDownload, fileLoggerSDK, accountDetailsTimeStamp,
					paymentMethodsTimeStamp, pricingTimeStamp, extendedAccountDetailsTimeStamp,
					invalidateSdkCache, fileLoggerKarere, useHttpsOnly, showCopyright, showNotifOff,
					staging, lastPublicHandle, lastPublicHandleTimeStamp,
					lastPublicHandleType != null && !lastPublicHandleType.isEmpty() ? Integer.parseInt(lastPublicHandleType) : MegaApiJava.AFFILIATE_TYPE_INVALID,
					storageState != null && !storageState.isEmpty() ? Integer.parseInt(storageState) : MegaApiJava.STORAGE_STATE_UNKNOWN,
					myChatFilesFolderHandle);
		}
		cursor.close();

		return attr;
	}

//	public void setNonContact (NonContactInfo nonContact){
//		log("setNonContact: "+nonContact.getHandle());
//
//		ContentValues values = new ContentValues();
//		values.put(KEY_NONCONTACT_HANDLE,  encrypt(nonContact.getHandle()));
//		values.put(KEY_NONCONTACT_FULLNAME, encrypt(nonContact.getFullName()));
//		values.put(KEY_NONCONTACT_FIRSTNAME, encrypt(nonContact.getFirstName()));
//		values.put(KEY_NONCONTACT_LASTNAME, encrypt(nonContact.getLastName()));
//
//		NonContactInfo check = findNonContactByHandle(nonContact.getHandle()+"");
//
//		if(check==null){
//			db.insert(TABLE_NON_CONTACTS, null, values);
//		}
//		else{
//			int id = (int) db.insertWithOnConflict(TABLE_NON_CONTACTS, null, values, SQLiteDatabase.CONFLICT_REPLACE);
//			log("setNonContact: Final value: "+id);
//		}
//	}

	public int setNonContactFirstName (String name, String handle){
        logDebug("setContactName: " + name + " " + handle);

		ContentValues values = new ContentValues();
		values.put(KEY_NONCONTACT_FIRSTNAME, encrypt(name));
		int rows = db.update(TABLE_NON_CONTACTS, values, KEY_NONCONTACT_HANDLE + " = '" + encrypt(handle) + "'", null);
		if(rows==0){
			values.put(KEY_NONCONTACT_HANDLE, encrypt(handle));
			db.insert(TABLE_NON_CONTACTS, null, values);
		}
		return rows;
	}

	public int setNonContactLastName (String lastName, String handle){

		ContentValues values = new ContentValues();
		values.put(KEY_NONCONTACT_LASTNAME, encrypt(lastName));
		int rows = db.update(TABLE_NON_CONTACTS, values, KEY_NONCONTACT_HANDLE + " = '" + encrypt(handle) + "'", null);
		if(rows==0){
			values.put(KEY_NONCONTACT_HANDLE, encrypt(handle));
			db.insert(TABLE_NON_CONTACTS, null, values);
		}
		return rows;
	}

	public int setNonContactEmail (String email, String handle){

		ContentValues values = new ContentValues();
		values.put(KEY_NONCONTACT_EMAIL, encrypt(email));
		int rows = db.update(TABLE_NON_CONTACTS, values, KEY_NONCONTACT_HANDLE + " = '" + encrypt(handle) + "'", null);
		if(rows==0){
			values.put(KEY_NONCONTACT_HANDLE, encrypt(handle));
			db.insert(TABLE_NON_CONTACTS, null, values);
		}
		return rows;
	}

//	public int setNonContactFullName (String fullName, String handle){
//		log("setNonContactFullName: "+fullName);
//
//		ContentValues values = new ContentValues();
//		values.put(KEY_NONCONTACT_FULLNAME, encrypt(fullName));
//		return db.update(TABLE_NON_CONTACTS, values, KEY_NONCONTACT_FULLNAME + " = '" + encrypt(handle) + "'", null);
//	}

	public NonContactInfo findNonContactByHandle(String handle){
        logDebug("findNONContactByHandle: " + handle);
		NonContactInfo noncontact = null;

		String selectQuery = "SELECT * FROM " + TABLE_NON_CONTACTS + " WHERE " + KEY_NONCONTACT_HANDLE + " = '" + encrypt(handle)+ "'";
        logDebug("QUERY: " + selectQuery);
		Cursor cursor = db.rawQuery(selectQuery, null);

		if (!cursor.equals(null)){
			if (cursor.moveToFirst()){

				int _id = Integer.parseInt(cursor.getString(0));
				String _handle = decrypt(cursor.getString(1));
				String _fullName = decrypt(cursor.getString(2));
				String _firstName = decrypt(cursor.getString(3));
				String _lastName = decrypt(cursor.getString(4));
				String _email = decrypt(cursor.getString(5));

				noncontact = new NonContactInfo(handle, _fullName, _firstName, _lastName, _email);
				cursor.close();
				return noncontact;
			}
		}
		cursor.close();
		return null;
	}

	public void setContact (MegaContactDB contact){
        logDebug("setContacts: " + contact.getMail());
        ContentValues values = new ContentValues();
        values.put(KEY_CONTACT_HANDLE, encrypt(contact.getHandle()));
        values.put(KEY_CONTACT_MAIL, encrypt(contact.getMail()));
        values.put(KEY_CONTACT_NAME, encrypt(contact.getName()));
        values.put(KEY_CONTACT_LAST_NAME, encrypt(contact.getLastName()));
//        values.put(KEY_CONTACT_HANDLE, (contacts.getHandle()));
//        values.put(KEY_CONTACT_MAIL, (contacts.getMail()));
//        values.put(KEY_CONTACT_NAME, (contacts.getName()));
//        values.put(KEY_CONTACT_LAST_NAME, (contacts.getLastName()));
		db.insert(TABLE_CONTACTS, null, values);
	}

	public int setContactName (String name, String mail){
        logDebug("setContactName: " + name + " " + mail);

		ContentValues values = new ContentValues();
	    values.put(KEY_CONTACT_NAME, encrypt(name));
	    return db.update(TABLE_CONTACTS, values, KEY_CONTACT_MAIL + " = '" + encrypt(mail) + "'", null);
	}

	public int setContactLastName (String lastName, String mail){

		ContentValues values = new ContentValues();
	    values.put(KEY_CONTACT_LAST_NAME, encrypt(lastName));
	    return db.update(TABLE_CONTACTS, values, KEY_CONTACT_MAIL + " = '" + encrypt(mail) + "'", null);
	}

	public int getContactsSize(){
		String selectQuery = "SELECT * FROM " + TABLE_CONTACTS;
		Cursor cursor = db.rawQuery(selectQuery, null);
		if (cursor != null){
			return cursor.getCount();
		}
		else{
			return 0;
		}
	}

	public int setContactMail (long handle, String mail){
        logDebug("setContactMail: " + handle + " " + mail);

		ContentValues values = new ContentValues();
		values.put(KEY_CONTACT_MAIL, encrypt(mail));
		return db.update(TABLE_CONTACTS, values, KEY_CONTACT_HANDLE + " = '" + encrypt(String.valueOf(handle)) + "'", null);
	}

	public MegaContactDB findContactByHandle(String handle){
        logDebug("findContactByHandle: " + handle);
		MegaContactDB contacts = null;

		String selectQuery = "SELECT * FROM " + TABLE_CONTACTS + " WHERE " + KEY_CONTACT_HANDLE + " = '" + encrypt(handle) + "'";
        logDebug("QUERY: " + selectQuery);
		Cursor cursor = db.rawQuery(selectQuery, null);

		if (!cursor.equals(null)){
			if (cursor.moveToFirst()){

				int _id = -1;
				String _handle = null;
				String _mail = null;
				String _name = null;
				String _lastName = null;

				_id = Integer.parseInt(cursor.getString(0));
				_handle = decrypt(cursor.getString(1));
				_mail = decrypt(cursor.getString(2));
				_name = decrypt(cursor.getString(3));
				_lastName = decrypt(cursor.getString(4));

				contacts = new MegaContactDB(handle, _mail, _name, _lastName);
				cursor.close();
				return contacts;
			}
		}
		cursor.close();
		return null;
	}

	public MegaContactDB findContactByEmail(String mail){
        logDebug("findContactByEmail: " + mail);
		MegaContactDB contacts = null;

		String selectQuery = "SELECT * FROM " + TABLE_CONTACTS + " WHERE " + KEY_CONTACT_MAIL + " = '" + encrypt(mail) + "'";
        logDebug("QUERY: " + selectQuery);
		Cursor cursor = db.rawQuery(selectQuery, null);

		if (!cursor.equals(null)){
			if (cursor.moveToFirst()){

				int _id = -1;
				String _handle = null;
				String _mail = null;
				String _name = null;
				String _lastName = null;

				_id = Integer.parseInt(cursor.getString(0));
				_handle = decrypt(cursor.getString(1));
				_mail = decrypt(cursor.getString(2));
				_name = decrypt(cursor.getString(3));
				_lastName = decrypt(cursor.getString(4));

				contacts = new MegaContactDB(_handle, mail, _name, _lastName);
				cursor.close();
				return contacts;
			}
		}
		cursor.close();
		return null;
	}

	public long setOfflineFile (MegaOffline offline){
        logDebug("setOfflineFile: " + offline.getHandle());
        ContentValues values = new ContentValues();

        MegaOffline checkInsert = null;
        checkInsert=findByHandle(offline.getHandle());

        if(checkInsert==null){
        	String nullColumnHack = null;

            values.put(KEY_OFF_HANDLE, encrypt(offline.getHandle()));
            values.put(KEY_OFF_PATH, encrypt(offline.getPath()));
            values.put(KEY_OFF_NAME, encrypt(offline.getName()));
            values.put(KEY_OFF_PARENT, offline.getParentId());
            values.put(KEY_OFF_TYPE, encrypt(offline.getType()));
            values.put(KEY_OFF_INCOMING, offline.getOrigin());
            values.put(KEY_OFF_HANDLE_INCOMING, encrypt(offline.getHandleIncoming()));

            long ret = db.insert(TABLE_OFFLINE, nullColumnHack, values);

            return ret;
        }
        return -1;
	}

	public long setOfflineFile (MegaOffline offline, SQLiteDatabase db){

        ContentValues values = new ContentValues();

        MegaOffline checkInsert = null;
        checkInsert=findByHandle(offline.getHandle(),db);

        if(checkInsert==null){
        	String nullColumnHack = null;

            values.put(KEY_OFF_HANDLE, encrypt(offline.getHandle()));
            values.put(KEY_OFF_PATH, encrypt(offline.getPath()));
            values.put(KEY_OFF_NAME, encrypt(offline.getName()));
            values.put(KEY_OFF_PARENT, offline.getParentId());
            values.put(KEY_OFF_TYPE, encrypt(offline.getType()));
            values.put(KEY_OFF_INCOMING, offline.getOrigin());
            values.put(KEY_OFF_HANDLE_INCOMING, encrypt(offline.getHandleIncoming()));

            long ret = db.insert(TABLE_OFFLINE, nullColumnHack, values);

            return ret;
        }
        return -1;
	}

	public long setOfflineFileOld (MegaOffline offline){

        ContentValues values = new ContentValues();

        MegaOffline checkInsert = null;
        checkInsert=findByHandle(offline.getHandle(),db);

        if(checkInsert==null){
        	String nullColumnHack = null;

            values.put(KEY_OFF_HANDLE, (offline.getHandle()));
            values.put(KEY_OFF_PATH, (offline.getPath()));
            values.put(KEY_OFF_NAME, (offline.getName()));
            values.put(KEY_OFF_PARENT, offline.getParentId());
            values.put(KEY_OFF_TYPE, (offline.getType()));
            values.put(KEY_OFF_INCOMING, offline.getOrigin());
            values.put(KEY_OFF_HANDLE_INCOMING, (offline.getHandleIncoming()));

            long ret = db.insert(TABLE_OFFLINE, nullColumnHack, values);

            return ret;
        }
        return -1;
	}

	public long setOfflineFileOld (MegaOffline offline, SQLiteDatabase db){

        ContentValues values = new ContentValues();

        MegaOffline checkInsert = null;
        checkInsert=findByHandle(offline.getHandle(), db);

        if(checkInsert==null){
        	String nullColumnHack = null;

            values.put(KEY_OFF_HANDLE, (offline.getHandle()));
            values.put(KEY_OFF_PATH, (offline.getPath()));
            values.put(KEY_OFF_NAME, (offline.getName()));
            values.put(KEY_OFF_PARENT, offline.getParentId());
            values.put(KEY_OFF_TYPE, (offline.getType()));
            values.put(KEY_OFF_INCOMING, offline.getOrigin());
            values.put(KEY_OFF_HANDLE_INCOMING, (offline.getHandleIncoming()));

            long ret = db.insert(TABLE_OFFLINE, nullColumnHack, values);

            return ret;
        }
        return -1;
	}

	public ArrayList<MegaOffline> getOfflineFiles (){

		ArrayList<MegaOffline> listOffline = new ArrayList<MegaOffline>();

		String selectQuery = "SELECT * FROM " + TABLE_OFFLINE;
		Cursor cursor = db.rawQuery(selectQuery, null);
		if (cursor.moveToFirst()){
			do{

				int id = Integer.parseInt(cursor.getString(0));
				String handle = decrypt(cursor.getString(1));
				String path = decrypt(cursor.getString(2));
				String name = decrypt(cursor.getString(3));
				int parent = cursor.getInt(4);
				String type = decrypt(cursor.getString(5));
				int incoming = cursor.getInt(6);
				String handleIncoming = decrypt(cursor.getString(7));
				MegaOffline offline = new MegaOffline(id,handle, path, name, parent, type, incoming, handleIncoming);
				listOffline.add(offline);
			} while (cursor.moveToNext());
		}
		cursor.close();

		return listOffline;
	}

	public ArrayList<MegaOffline> getOfflineFilesOld (SQLiteDatabase db){

		ArrayList<MegaOffline> listOffline = new ArrayList<MegaOffline>();

		String selectQuery = "SELECT * FROM " + TABLE_OFFLINE;
		Cursor cursor = db.rawQuery(selectQuery, null);
		if (cursor.moveToFirst()){
			do{

				int id = Integer.parseInt(cursor.getString(0));
				String handle = (cursor.getString(1));
				String path = (cursor.getString(2));
				String name = (cursor.getString(3));
				int parent = cursor.getInt(4);
				String type = (cursor.getString(5));
				int incoming = cursor.getInt(6);
				String handleIncoming = (cursor.getString(7));
				MegaOffline offline = new MegaOffline(id,handle, path, name, parent, type, incoming, handleIncoming);
				listOffline.add(offline);
			} while (cursor.moveToNext());
		}
		cursor.close();

		return listOffline;
	}

	public boolean exists(long handle){

		//Get the foreign key of the node
		String selectQuery = "SELECT * FROM " + TABLE_OFFLINE + " WHERE " + KEY_OFF_HANDLE + " = '" + encrypt(Long.toString(handle)) + "'";

		Cursor cursor = db.rawQuery(selectQuery, null);

		if (!cursor.equals(null)){

			boolean r = cursor.moveToFirst();
			cursor.close();

			return r;
		}

		cursor.close();

		return false;
	}

	public MegaOffline findByHandle(long handle){
        logDebug("findByHandle: " + handle);

		MegaOffline offline = null;

		//Get the foreign key of the node
		String selectQuery = "SELECT * FROM " + TABLE_OFFLINE + " WHERE " + KEY_OFF_HANDLE + " = '" + encrypt(String.valueOf(handle)) + "'";

		Cursor cursor = db.rawQuery(selectQuery, null);

		if (!cursor.equals(null)){
			if (cursor.moveToFirst()){

				int _id = -1;
				int _parent = -1;
				String _handle = null;
				String _path = null;
				String _name = null;
				String _type = null;
				int _incoming = 0;
				String _handleIncoming = null;

				_id = Integer.parseInt(cursor.getString(0));
				_handle = decrypt(cursor.getString(1));
				_path = decrypt(cursor.getString(2));
				_name = decrypt(cursor.getString(3));
				_parent = cursor.getInt(4);
				_type = decrypt(cursor.getString(5));
				_incoming = cursor.getInt(6);
				_handleIncoming = decrypt(cursor.getString(7));
				offline = new MegaOffline(_id,_handle, _path, _name, _parent, _type, _incoming, _handleIncoming);
				cursor.close();
				return offline;
			}
		}
		cursor.close();
		return null;
	}

	public MegaOffline findByHandle(String handle){

		MegaOffline offline = null;
		//Get the foreign key of the node
		String selectQuery = "SELECT * FROM " + TABLE_OFFLINE + " WHERE " + KEY_OFF_HANDLE + " = '" + encrypt(handle) + "'";

		Cursor cursor = db.rawQuery(selectQuery, null);

		if (!cursor.equals(null)){
			if (cursor.moveToFirst()){

				int _id = -1;
				int _parent = -1;
				String _handle = null;
				String _path = null;
				String _name = null;
				String _type = null;
				int _incoming = 0;
				String _handleIncoming = null;

				_id = Integer.parseInt(cursor.getString(0));
				_handle = decrypt(cursor.getString(1));
				_path = decrypt(cursor.getString(2));
				_name = decrypt(cursor.getString(3));
				_parent = cursor.getInt(4);
				_type = decrypt(cursor.getString(5));
				_incoming = cursor.getInt(6);
				_handleIncoming = decrypt(cursor.getString(7));

				offline = new MegaOffline(_id,_handle, _path, _name, _parent, _type,  _incoming, _handleIncoming);
				cursor.close();
				return offline;
			}
		}
		cursor.close();
		return null;

	}

	public MegaOffline findByHandle(String handle, SQLiteDatabase db){

		MegaOffline offline = null;
		//Get the foreign key of the node
		String selectQuery = "SELECT * FROM " + TABLE_OFFLINE + " WHERE " + KEY_OFF_HANDLE + " = '" + encrypt(handle) + "'";

		Cursor cursor = db.rawQuery(selectQuery, null);

		if (!cursor.equals(null)){
			if (cursor.moveToFirst()){

				int _id = -1;
				int _parent = -1;
				String _handle = null;
				String _path = null;
				String _name = null;
				String _type = null;
				int _incoming = 0;
				String _handleIncoming = null;

				_id = Integer.parseInt(cursor.getString(0));
				_handle = decrypt(cursor.getString(1));
				_path = decrypt(cursor.getString(2));
				_name = decrypt(cursor.getString(3));
				_parent = cursor.getInt(4);
				_type = decrypt(cursor.getString(5));
				_incoming = cursor.getInt(6);
				_handleIncoming = decrypt(cursor.getString(7));

				offline = new MegaOffline(_id,_handle, _path, _name, _parent, _type,  _incoming, _handleIncoming);
				cursor.close();
				return offline;
			}
		}
		cursor.close();
		return null;

	}

	public ArrayList<MegaOffline> findByParentId(int parentId){

		ArrayList<MegaOffline> listOffline = new ArrayList<MegaOffline>();
		//Get the foreign key of the node
		String selectQuery = "SELECT * FROM " + TABLE_OFFLINE + " WHERE " + KEY_OFF_PARENT + " = '" + parentId + "'";

		Cursor cursor = db.rawQuery(selectQuery, null);

		if (!cursor.equals(null)){
			if (cursor.moveToFirst()){
				do{
					int _id = -1;
					int _parent = -1;
					String _handle = null;
					String _path = null;
					String _name = null;
					String _type = null;
					int _incoming = 0;
					String _handleIncoming = null;

					_id = Integer.parseInt(cursor.getString(0));
					_handle = decrypt(cursor.getString(1));
					_path = decrypt(cursor.getString(2));
					_name = decrypt(cursor.getString(3));
					_parent = cursor.getInt(4);
					_type = decrypt(cursor.getString(5));
					_incoming = cursor.getInt(6);
					_handleIncoming = decrypt(cursor.getString(7));

					listOffline.add(new MegaOffline(_id,_handle, _path, _name, _parent, _type, _incoming, _handleIncoming));
				} while (cursor.moveToNext());
			}
		}

		cursor.close();
		return listOffline;
	}

	public MegaOffline findById(int id){

		String selectQuery = "SELECT * FROM " + TABLE_OFFLINE + " WHERE " + KEY_ID + " = '" + id + "'";
		MegaOffline mOffline = null;
		Cursor cursor = db.rawQuery(selectQuery, null);

		if (!cursor.equals(null)){
			if (cursor.moveToFirst()){
				do{
					int _id = -1;
					int _parent = -1;
					String _handle = null;
					String _path = null;
					String _name = null;
					String _type = null;
					int _incoming = 0;
					String _handleIncoming = null;

					_id = Integer.parseInt(cursor.getString(0));
					_handle = decrypt(cursor.getString(1));
					_path = decrypt(cursor.getString(2));
					_name = decrypt(cursor.getString(3));
					_parent = cursor.getInt(4);
					_type = decrypt(cursor.getString(5));
					_incoming = cursor.getInt(6);
					_handleIncoming = decrypt(cursor.getString(7));

					mOffline = new MegaOffline (_id,_handle, _path, _name, _parent, _type, _incoming, _handleIncoming);

				} while (cursor.moveToNext());
			}
		}

		cursor.close();

		return mOffline;
	}

	public int removeById(int id){

		return db.delete(TABLE_OFFLINE, KEY_ID + "="+id, null);

	}

	public ArrayList<MegaOffline> findByPath(String path){

		ArrayList<MegaOffline> listOffline = new ArrayList<MegaOffline>();
		//Get the foreign key of the node
		String selectQuery = "SELECT * FROM " + TABLE_OFFLINE + " WHERE " + KEY_OFF_PATH + " = '" + encrypt(path) + "'";

		Cursor cursor = db.rawQuery(selectQuery, null);

		if (!cursor.equals(null)){
			if (cursor.moveToFirst()){
				do{
					int _id = -1;
					int _parent = -1;
					String _handle = null;
					String _path = null;
					String _name = null;
					String _type = null;
					int _incoming = 0;
					String _handleIncoming = null;

					_id = Integer.parseInt(cursor.getString(0));
					_handle = decrypt(cursor.getString(1));
					_path = decrypt(cursor.getString(2));
					_name = decrypt(cursor.getString(3));
					_parent = cursor.getInt(4);
					_type = decrypt(cursor.getString(5));
					_incoming = cursor.getInt(6);
					_handleIncoming = decrypt(cursor.getString(7));

					listOffline.add(new MegaOffline(_id,_handle, _path, _name, _parent, _type, _incoming, _handleIncoming));
				} while (cursor.moveToNext());
			}
		}
		cursor.close();
		return listOffline;
	}

	public MegaOffline findbyPathAndName(String path, String name){

		String selectQuery = "SELECT * FROM " + TABLE_OFFLINE + " WHERE " + KEY_OFF_PATH + " = '" + encrypt(path) + "'" + "AND " + KEY_OFF_NAME + " = '" + encrypt(name) + "'"  ;

		MegaOffline mOffline = null;
		Cursor cursor = db.rawQuery(selectQuery, null);

		if (!cursor.equals(null)){
			if (cursor.moveToFirst()){
				do{
					int _id = -1;
					int _parent = -1;
					String _handle = null;
					String _path = null;
					String _name = null;
					String _type = null;
					int _incoming = 0;
					String _handleIncoming = null;

					_id = Integer.parseInt(cursor.getString(0));
					_handle = decrypt(cursor.getString(1));
					_path = decrypt(cursor.getString(2));
					_name = decrypt(cursor.getString(3));
					_parent = cursor.getInt(4);
					_type = decrypt(cursor.getString(5));
					_incoming = cursor.getInt(6);
					_handleIncoming = decrypt(cursor.getString(7));

					mOffline = new MegaOffline (_id,_handle, _path, _name, _parent, _type, _incoming, _handleIncoming);

				} while (cursor.moveToNext());
			}
		}
		cursor.close();
		return mOffline;
	}

	public ArrayList<MegaOffline> getNodesSameParentOffline (String path, String name){

		int _id = -1;
		int _parent = -1;
		String _handle = null;
		String _path = null;
		String _name = null;
		String _type = null;
		int _incoming = 0;
		String _handleIncoming = null;

		//Get the foreign key of the node
		String selectQuery = "SELECT * FROM " + TABLE_OFFLINE + " WHERE " + KEY_OFF_PATH + " = '" + encrypt(path) + "'" + "AND" + KEY_OFF_NAME + " = '" + encrypt(name) + "'"  ;

		Cursor cursor = db.rawQuery(selectQuery, null);

		if (cursor.moveToFirst()){

			_id = Integer.parseInt(cursor.getString(0));
			_handle = decrypt(cursor.getString(1));
			_path = decrypt(cursor.getString(2));
			_name = decrypt(cursor.getString(3));
			_parent = cursor.getInt(4);
			_type = decrypt(cursor.getString(5));
			_incoming = cursor.getInt(6);
			_handleIncoming = cursor.getString(7);
		}

		ArrayList<MegaOffline> listOffline = new ArrayList<MegaOffline>();

		//Get the rest of nodes with the same parent (if there be)
		if(_parent!=-1){

			selectQuery = "SELECT * FROM " + TABLE_OFFLINE + " WHERE " + KEY_OFF_PARENT + " = '" + _parent + "'";

			cursor = db.rawQuery(selectQuery, null);
			if (cursor.moveToFirst()){
				do{

					_id = Integer.parseInt(cursor.getString(0));
					_handle = decrypt(cursor.getString(1));
					_path = decrypt(cursor.getString(2));
					_name = decrypt(cursor.getString(3));
					_parent = cursor.getInt(4);
					_type = decrypt(cursor.getString(5));
					_incoming = cursor.getInt(6);
					_handleIncoming = cursor.getString(7);

					MegaOffline offline = new MegaOffline(_handle, _path, _name, _parent, _type, _incoming, _handleIncoming);
					listOffline.add(offline);
				} while (cursor.moveToNext());
			}
			cursor.close();
		}

		return listOffline;
	}

	public int deleteOfflineFile (MegaOffline mOff) {
	    SQLiteDatabase db = this.getWritableDatabase();

	    return db.delete(TABLE_OFFLINE, KEY_OFF_HANDLE + " = ?",
	            new String[] { encrypt(String.valueOf(mOff.getHandle())) });

	}

	public void setFirstTime (boolean firstTime){
		String selectQuery = "SELECT * FROM " + TABLE_PREFERENCES;
        ContentValues values = new ContentValues();
		Cursor cursor = db.rawQuery(selectQuery, null);
		if (cursor.moveToFirst()){
			String UPDATE_PREFERENCES_TABLE = "UPDATE " + TABLE_PREFERENCES + " SET " + KEY_FIRST_LOGIN + "= '" + encrypt(firstTime + "") + "' WHERE " + KEY_ID + " = '1'";
			db.execSQL(UPDATE_PREFERENCES_TABLE);
//			log("UPDATE_PREFERENCES_TABLE: " + UPDATE_PREFERENCES_TABLE);
		}
		else{
	        values.put(KEY_FIRST_LOGIN, encrypt(firstTime + ""));
	        db.insert(TABLE_PREFERENCES, null, values);
		}
		cursor.close();
	}

//	public void setFirstTimeChat (boolean firstTimeChat){
//		String selectQuery = "SELECT * FROM " + TABLE_PREFERENCES;
//		ContentValues values = new ContentValues();
//		Cursor cursor = db.rawQuery(selectQuery, null);
//		if (cursor.moveToFirst()){
//			String UPDATE_PREFERENCES_TABLE = "UPDATE " + TABLE_PREFERENCES + " SET " + KEY_FIRST_LOGIN_CHAT + "= '" + encrypt(firstTimeChat + "") + "' WHERE " + KEY_ID + " = '1'";
//			db.execSQL(UPDATE_PREFERENCES_TABLE);
////			log("UPDATE_PREFERENCES_TABLE: " + UPDATE_PREFERENCES_TABLE);
//		}
//		else{
//			values.put(KEY_FIRST_LOGIN_CHAT, encrypt(firstTimeChat + ""));
//			db.insert(TABLE_PREFERENCES, null, values);
//		}
//		cursor.close();
//	}
//

	public void setCamSyncWifi (boolean wifi){
		String selectQuery = "SELECT * FROM " + TABLE_PREFERENCES;
        ContentValues values = new ContentValues();
		Cursor cursor = db.rawQuery(selectQuery, null);
		if (cursor.moveToFirst()){
			String UPDATE_PREFERENCES_TABLE = "UPDATE " + TABLE_PREFERENCES + " SET " + KEY_CAM_SYNC_WIFI + "= '" + encrypt(wifi + "") + "' WHERE " + KEY_ID + " = '1'";
			db.execSQL(UPDATE_PREFERENCES_TABLE);
//			log("UPDATE_PREFERENCES_TABLE SYNC WIFI: " + UPDATE_PREFERENCES_TABLE);
		}
		else{
	        values.put(KEY_CAM_SYNC_WIFI, encrypt(wifi + ""));
	        db.insert(TABLE_PREFERENCES, null, values);
		}
		cursor.close();
	}

	public void setPreferredViewList (boolean list){
		String selectQuery = "SELECT * FROM " + TABLE_PREFERENCES;
        ContentValues values = new ContentValues();
		Cursor cursor = db.rawQuery(selectQuery, null);
		if (cursor.moveToFirst()){
			String UPDATE_PREFERENCES_TABLE = "UPDATE " + TABLE_PREFERENCES + " SET " + KEY_PREFERRED_VIEW_LIST + "= '" + encrypt(list + "") + "' WHERE " + KEY_ID + " = '1'";
			db.execSQL(UPDATE_PREFERENCES_TABLE);
//			log("UPDATE_PREFERENCES_TABLE SYNC WIFI: " + UPDATE_PREFERENCES_TABLE);
		}
		else{
	        values.put(KEY_PREFERRED_VIEW_LIST, encrypt(list + ""));
	        db.insert(TABLE_PREFERENCES, null, values);
		}
		cursor.close();
	}

	public void setPreferredViewListCamera (boolean list){
		String selectQuery = "SELECT * FROM " + TABLE_PREFERENCES;
        ContentValues values = new ContentValues();
		Cursor cursor = db.rawQuery(selectQuery, null);
		if (cursor.moveToFirst()){
			String UPDATE_PREFERENCES_TABLE = "UPDATE " + TABLE_PREFERENCES + " SET " + KEY_PREFERRED_VIEW_LIST_CAMERA + "= '" + encrypt(list + "") + "' WHERE " + KEY_ID + " = '1'";
			db.execSQL(UPDATE_PREFERENCES_TABLE);
//			log("UPDATE_PREFERENCES_TABLE SYNC WIFI: " + UPDATE_PREFERENCES_TABLE);
		}
		else{
	        values.put(KEY_PREFERRED_VIEW_LIST_CAMERA, encrypt(list + ""));
	        db.insert(TABLE_PREFERENCES, null, values);
		}
		cursor.close();
	}

	public void setPreferredSortCloud (String order){
		String selectQuery = "SELECT * FROM " + TABLE_PREFERENCES;
		ContentValues values = new ContentValues();
		Cursor cursor = db.rawQuery(selectQuery, null);
		if (cursor.moveToFirst()){
			String UPDATE_PREFERENCES_TABLE = "UPDATE " + TABLE_PREFERENCES + " SET " + KEY_PREFERRED_SORT_CLOUD + "= '" + encrypt(order) + "' WHERE " + KEY_ID + " = '1'";
			db.execSQL(UPDATE_PREFERENCES_TABLE);
//			log("UPDATE_PREFERENCES_TABLE SYNC WIFI: " + UPDATE_PREFERENCES_TABLE);
		}
		else{
			values.put(KEY_PREFERRED_SORT_CLOUD, encrypt(order));
			db.insert(TABLE_PREFERENCES, null, values);
		}
		cursor.close();
	}

	public void setPreferredSortContacts (String order){
		String selectQuery = "SELECT * FROM " + TABLE_PREFERENCES;
		ContentValues values = new ContentValues();
		Cursor cursor = db.rawQuery(selectQuery, null);
		if (cursor.moveToFirst()){
			String UPDATE_PREFERENCES_TABLE = "UPDATE " + TABLE_PREFERENCES + " SET " + KEY_PREFERRED_SORT_CONTACTS + "= '" + encrypt(order) + "' WHERE " + KEY_ID + " = '1'";
			db.execSQL(UPDATE_PREFERENCES_TABLE);
//			log("UPDATE_PREFERENCES_TABLE SYNC WIFI: " + UPDATE_PREFERENCES_TABLE);
		}
		else{
			values.put(KEY_PREFERRED_SORT_CONTACTS, encrypt(order));
			db.insert(TABLE_PREFERENCES, null, values);
		}
		cursor.close();
	}

    public void setPreferredSortCameraUpload(String order) {
        logDebug("set sort camera upload order: " + order);
        setStringValue(TABLE_PREFERENCES, KEY_PREFERRED_SORT_CAMERA_UPLOAD, order);
    }

	public void setPreferredSortOthers (String order){
		String selectQuery = "SELECT * FROM " + TABLE_PREFERENCES;
		ContentValues values = new ContentValues();
		Cursor cursor = db.rawQuery(selectQuery, null);
		if (cursor.moveToFirst()){
			String UPDATE_PREFERENCES_TABLE = "UPDATE " + TABLE_PREFERENCES + " SET " + KEY_PREFERRED_SORT_OTHERS + "= '" + encrypt(order) + "' WHERE " + KEY_ID + " = '1'";
			db.execSQL(UPDATE_PREFERENCES_TABLE);
//			log("UPDATE_PREFERENCES_TABLE SYNC WIFI: " + UPDATE_PREFERENCES_TABLE);
		}
		else{
			values.put(KEY_PREFERRED_SORT_OTHERS, encrypt(order));
			db.insert(TABLE_PREFERENCES, null, values);
		}
		cursor.close();
	}

	public void setLastUploadFolder (String folderPath){
		String selectQuery = "SELECT * FROM " + TABLE_PREFERENCES;
        ContentValues values = new ContentValues();
		Cursor cursor = db.rawQuery(selectQuery, null);
		if (cursor.moveToFirst()){
			String UPDATE_PREFERENCES_TABLE = "UPDATE " + TABLE_PREFERENCES + " SET " + KEY_LAST_UPLOAD_FOLDER + "= '" + encrypt(folderPath + "") + "' WHERE " + KEY_ID + " = '1'";
			db.execSQL(UPDATE_PREFERENCES_TABLE);
//			log("UPDATE_PREFERENCES_TABLE UPLOAD FOLDER: " + UPDATE_PREFERENCES_TABLE);
		}
		else{
	        values.put(KEY_LAST_UPLOAD_FOLDER, encrypt(folderPath + ""));
	        db.insert(TABLE_PREFERENCES, null, values);
		}
		cursor.close();
	}

	public void setLastCloudFolder (String folderHandle){
		String selectQuery = "SELECT * FROM " + TABLE_PREFERENCES;
        ContentValues values = new ContentValues();
		Cursor cursor = db.rawQuery(selectQuery, null);
		if (cursor.moveToFirst()){
			String UPDATE_PREFERENCES_TABLE = "UPDATE " + TABLE_PREFERENCES + " SET " + KEY_LAST_CLOUD_FOLDER_HANDLE + "= '" + encrypt(folderHandle + "") + "' WHERE " + KEY_ID + " = '1'";
			db.execSQL(UPDATE_PREFERENCES_TABLE);
            logDebug("KEY_LAST_CLOUD_FOLDER_HANDLE UPLOAD FOLDER: " + UPDATE_PREFERENCES_TABLE);
		}
		else{
	        values.put(KEY_LAST_CLOUD_FOLDER_HANDLE, encrypt(folderHandle + ""));
	        db.insert(TABLE_PREFERENCES, null, values);
		}
		cursor.close();
	}


//	public void setCamSyncCharging (boolean charging){
//		String selectQuery = "SELECT * FROM " + TABLE_PREFERENCES;
//        ContentValues values = new ContentValues();
//		Cursor cursor = db.rawQuery(selectQuery, null);
//		if (cursor.moveToFirst()){
//			String UPDATE_PREFERENCES_TABLE = "UPDATE " + TABLE_PREFERENCES + " SET " + KEY_CAM_SYNC_CHARGING + "= '" + encrypt(charging + "") + "' WHERE " + KEY_ID + " = '1'";
//			db.execSQL(UPDATE_PREFERENCES_TABLE);
////			log("UPDATE_PREFERENCES_TABLE SYNC CHARGING: " + UPDATE_PREFERENCES_TABLE);
//		}
//		else{
//	        values.put(KEY_CAM_SYNC_CHARGING, encrypt(charging + ""));
//	        db.insert(TABLE_PREFERENCES, null, values);
//		}
//		cursor.close();
//	}

	public void setKeepFileNames (boolean charging){
		String selectQuery = "SELECT * FROM " + TABLE_PREFERENCES;
        ContentValues values = new ContentValues();
		Cursor cursor = db.rawQuery(selectQuery, null);
		if (cursor.moveToFirst()){
			String UPDATE_PREFERENCES_TABLE = "UPDATE " + TABLE_PREFERENCES + " SET " + KEY_KEEP_FILE_NAMES + "= '" + encrypt(charging + "") + "' WHERE " + KEY_ID + " = '1'";
			db.execSQL(UPDATE_PREFERENCES_TABLE);
//			log("UPDATE_PREFERENCES_TABLE SYNC KEEP_FILES: " + UPDATE_PREFERENCES_TABLE);
		}
		else{
	        values.put(KEY_KEEP_FILE_NAMES, encrypt(charging + ""));
	        db.insert(TABLE_PREFERENCES, null, values);
		}
		cursor.close();
	}

	public void setCamSyncEnabled (boolean enabled){
        logDebug("setCamSyncEnabled: " + enabled);
		String selectQuery = "SELECT * FROM " + TABLE_PREFERENCES;
        ContentValues values = new ContentValues();
		Cursor cursor = db.rawQuery(selectQuery, null);
		if (cursor.moveToFirst()){
			String UPDATE_PREFERENCES_TABLE = "UPDATE " + TABLE_PREFERENCES + " SET " + KEY_CAM_SYNC_ENABLED + "= '" + encrypt(enabled + "") + "' WHERE " + KEY_ID + " = '1'";
			db.execSQL(UPDATE_PREFERENCES_TABLE);
//			log("UPDATE_PREFERENCES_TABLE SYNC ENABLED: " + UPDATE_PREFERENCES_TABLE);
		}
		else{
	        values.put(KEY_CAM_SYNC_ENABLED, encrypt(enabled + ""));
	        db.insert(TABLE_PREFERENCES, null, values);
		}
		cursor.close();
	}

	public void setSecondaryUploadEnabled (boolean enabled){
        logDebug("setSecondaryUploadEnabled: " + enabled);
		String selectQuery = "SELECT * FROM " + TABLE_PREFERENCES;
        ContentValues values = new ContentValues();
		Cursor cursor = db.rawQuery(selectQuery, null);
		if (cursor.moveToFirst()){
			String UPDATE_PREFERENCES_TABLE = "UPDATE " + TABLE_PREFERENCES + " SET " + KEY_SEC_FOLDER_ENABLED + "= '" + encrypt(enabled + "") + "' WHERE " + KEY_ID + " = '1'";
			db.execSQL(UPDATE_PREFERENCES_TABLE);
		}
		else{
	        values.put(KEY_SEC_FOLDER_ENABLED, encrypt(enabled + ""));
	        db.insert(TABLE_PREFERENCES, null, values);
		}
		cursor.close();
	}

	public void setCamSyncHandle (long handle){
		String selectQuery = "SELECT * FROM " + TABLE_PREFERENCES;
        ContentValues values = new ContentValues();
		Cursor cursor = db.rawQuery(selectQuery, null);
		if (cursor.moveToFirst()){
			String UPDATE_PREFERENCES_TABLE = "UPDATE " + TABLE_PREFERENCES + " SET " + KEY_CAM_SYNC_HANDLE + "= '" + encrypt(handle + "") + "' WHERE " + KEY_ID + " = '1'";
			db.execSQL(UPDATE_PREFERENCES_TABLE);
//			log("UPDATE_PREFERENCES_TABLE SYNC ENABLED: " + UPDATE_PREFERENCES_TABLE);
		}
		else{
	        values.put(KEY_CAM_SYNC_HANDLE, encrypt(handle + ""));
	        db.insert(TABLE_PREFERENCES, null, values);
		}
		cursor.close();
	}

	public void setSecondaryFolderHandle (long handle){
        logDebug("setSecondaryFolderHandle: " + handle);
		String selectQuery = "SELECT * FROM " + TABLE_PREFERENCES;
        ContentValues values = new ContentValues();
		Cursor cursor = db.rawQuery(selectQuery, null);
		if (cursor.moveToFirst()){
			String UPDATE_PREFERENCES_TABLE = "UPDATE " + TABLE_PREFERENCES + " SET " + KEY_SEC_FOLDER_HANDLE + "= '" + encrypt(handle + "") + "' WHERE " + KEY_ID + " = '1'";
			db.execSQL(UPDATE_PREFERENCES_TABLE);
//			log("UPDATE_PREFERENCES_TABLE SYNC ENABLED: " + UPDATE_PREFERENCES_TABLE);
		}
		else{
	        values.put(KEY_SEC_FOLDER_HANDLE, encrypt(handle + ""));
	        db.insert(TABLE_PREFERENCES, null, values);
		}
		cursor.close();
	}

	public void setCamSyncLocalPath (String localPath){
		String selectQuery = "SELECT * FROM " + TABLE_PREFERENCES;
        ContentValues values = new ContentValues();
		Cursor cursor = db.rawQuery(selectQuery, null);
		if (cursor.moveToFirst()){
			String UPDATE_PREFERENCES_TABLE = "UPDATE " + TABLE_PREFERENCES + " SET " + KEY_CAM_SYNC_LOCAL_PATH + "= '" + encrypt(localPath + "") + "' WHERE " + KEY_ID + " = '1'";
			db.execSQL(UPDATE_PREFERENCES_TABLE);
//			log("UPDATE_PREFERENCES_TABLE SYNC ENABLED: " + UPDATE_PREFERENCES_TABLE);
		}
		else{
	        values.put(KEY_CAM_SYNC_LOCAL_PATH, encrypt(localPath + ""));
	        db.insert(TABLE_PREFERENCES, null, values);
		}
		cursor.close();
	}

	public void setUriExternalSDCard (String uriExternalSDCard){
		String selectQuery = "SELECT * FROM " + TABLE_PREFERENCES;
        ContentValues values = new ContentValues();
		Cursor cursor = db.rawQuery(selectQuery, null);
		if (cursor.moveToFirst()){
			String UPDATE_PREFERENCES_TABLE = "UPDATE " + TABLE_PREFERENCES + " SET " + KEY_URI_EXTERNAL_SD_CARD + "= '" + encrypt(uriExternalSDCard) + "' WHERE " + KEY_ID + " = '1'";
			db.execSQL(UPDATE_PREFERENCES_TABLE);
            logDebug("KEY_URI_EXTERNAL_SD_CARD URI: " + UPDATE_PREFERENCES_TABLE);
		}
		else{
	        values.put(KEY_URI_EXTERNAL_SD_CARD, encrypt(uriExternalSDCard));
	        db.insert(TABLE_PREFERENCES, null, values);
		}
		cursor.close();
	}

    public void setSDCardUri (String sdCardUri){
        setStringValue(TABLE_PREFERENCES, KEY_SD_CARD_URI, sdCardUri);
    }

	public void setCameraFolderExternalSDCard (boolean cameraFolderExternalSDCard){
		String selectQuery = "SELECT * FROM " + TABLE_PREFERENCES;
        ContentValues values = new ContentValues();
		Cursor cursor = db.rawQuery(selectQuery, null);
		if (cursor.moveToFirst()){
			String UPDATE_PREFERENCES_TABLE = "UPDATE " + TABLE_PREFERENCES + " SET " + KEY_CAMERA_FOLDER_EXTERNAL_SD_CARD + "= '" + encrypt(cameraFolderExternalSDCard + "") + "' WHERE " + KEY_ID + " = '1'";
			db.execSQL(UPDATE_PREFERENCES_TABLE);
//			log("UPDATE_PREFERENCES_TABLE SYNC WIFI: " + UPDATE_PREFERENCES_TABLE);
		}
		else{
	        values.put(KEY_CAMERA_FOLDER_EXTERNAL_SD_CARD, encrypt(cameraFolderExternalSDCard + ""));
	        db.insert(TABLE_PREFERENCES, null, values);
		}
		cursor.close();
	}

	public void setPinLockType (String pinLockType){
        logDebug("setPinLockType");
		String selectQuery = "SELECT * FROM " + TABLE_PREFERENCES;
        ContentValues values = new ContentValues();
		Cursor cursor = db.rawQuery(selectQuery, null);
		if (cursor.moveToFirst()){
			String UPDATE_PREFERENCES_TABLE = "UPDATE " + TABLE_PREFERENCES + " SET " + KEY_PIN_LOCK_TYPE + "= '" + encrypt(pinLockType) + "' WHERE " + KEY_ID + " = '1'";
			db.execSQL(UPDATE_PREFERENCES_TABLE);
//			log("UPDATE_PREFERENCES_TABLE SYNC WIFI: " + UPDATE_PREFERENCES_TABLE);
		}
		else{
	        values.put(KEY_PIN_LOCK_TYPE, encrypt(pinLockType));
	        db.insert(TABLE_PREFERENCES, null, values);
		}
		cursor.close();
	}

	public void setSecondaryFolderPath (String localPath){
        logDebug("setSecondaryFolderPath: " + localPath);
		String selectQuery = "SELECT * FROM " + TABLE_PREFERENCES;
        ContentValues values = new ContentValues();
		Cursor cursor = db.rawQuery(selectQuery, null);
		if (cursor.moveToFirst()){
			String UPDATE_PREFERENCES_TABLE = "UPDATE " + TABLE_PREFERENCES + " SET " + KEY_SEC_FOLDER_LOCAL_PATH + "= '" + encrypt(localPath + "") + "' WHERE " + KEY_ID + " = '1'";
			db.execSQL(UPDATE_PREFERENCES_TABLE);
//			log("UPDATE_PREFERENCES_TABLE SYNC ENABLED: " + UPDATE_PREFERENCES_TABLE);
		}
		else{
	        values.put(KEY_SEC_FOLDER_LOCAL_PATH, encrypt(localPath + ""));
	        db.insert(TABLE_PREFERENCES, null, values);
		}
		cursor.close();
	}

	public void setCamSyncFileUpload (int fileUpload){
		String selectQuery = "SELECT * FROM " + TABLE_PREFERENCES;
        ContentValues values = new ContentValues();
		Cursor cursor = db.rawQuery(selectQuery, null);
		if (cursor.moveToFirst()){
			String UPDATE_PREFERENCES_TABLE = "UPDATE " + TABLE_PREFERENCES + " SET " + KEY_CAM_SYNC_FILE_UPLOAD + "= '" + encrypt(fileUpload + "") + "' WHERE " + KEY_ID + " = '1'";
			db.execSQL(UPDATE_PREFERENCES_TABLE);
//			log("UPDATE_PREFERENCES_TABLE SYNC ENABLED: " + UPDATE_PREFERENCES_TABLE);
		}
		else{
	        values.put(KEY_CAM_SYNC_FILE_UPLOAD, encrypt(fileUpload + ""));
	        db.insert(TABLE_PREFERENCES, null, values);
		}
		cursor.close();
	}

	public void setAccountDetailsTimeStamp (){
		setAccountDetailsTimeStamp(System.currentTimeMillis()/1000);
	}

	public void resetAccountDetailsTimeStamp (){
		setAccountDetailsTimeStamp(-1);
	}

	private void setAccountDetailsTimeStamp (long accountDetailsTimeStamp){
        logDebug("setAccountDetailsTimeStamp");

		String selectQuery = "SELECT * FROM " + TABLE_ATTRIBUTES;
		ContentValues values = new ContentValues();
		Cursor cursor = db.rawQuery(selectQuery, null);
		if (cursor.moveToFirst()){
			String UPDATE_ATTRIBUTE_TABLE = "UPDATE " + TABLE_ATTRIBUTES + " SET " + KEY_ACCOUNT_DETAILS_TIMESTAMP + "= '" + encrypt(accountDetailsTimeStamp + "") + "' WHERE " + KEY_ID + " = '1'";
			db.execSQL(UPDATE_ATTRIBUTE_TABLE);
//			log("UPDATE_PREFERENCES_TABLE SYNC ENABLED: " + UPDATE_PREFERENCES_TABLE);
		}
		else{
			values.put(KEY_ACCOUNT_DETAILS_TIMESTAMP, encrypt(accountDetailsTimeStamp + ""));
			db.insert(TABLE_ATTRIBUTES, null, values);
		}
		cursor.close();
	}

	public void setPaymentMethodsTimeStamp (){
        logDebug("setPaymentMethodsTimeStamp");
		long paymentMethodsTimeStamp = System.currentTimeMillis()/1000;

		String selectQuery = "SELECT * FROM " + TABLE_ATTRIBUTES;
		ContentValues values = new ContentValues();
		Cursor cursor = db.rawQuery(selectQuery, null);
		if (cursor.moveToFirst()){
			String UPDATE_ATTRIBUTE_TABLE = "UPDATE " + TABLE_ATTRIBUTES + " SET " + KEY_PAYMENT_METHODS_TIMESTAMP + "= '" + encrypt(paymentMethodsTimeStamp + "") + "' WHERE " + KEY_ID + " = '1'";
			db.execSQL(UPDATE_ATTRIBUTE_TABLE);
//			log("UPDATE_PREFERENCES_TABLE SYNC ENABLED: " + UPDATE_PREFERENCES_TABLE);
		}
		else{
			values.put(KEY_PAYMENT_METHODS_TIMESTAMP, encrypt(paymentMethodsTimeStamp + ""));
			db.insert(TABLE_ATTRIBUTES, null, values);
		}
		cursor.close();
	}

	public void setPricingTimestamp (){
        logDebug("setPricingTimestamp");
		long creditCardTimestamp = System.currentTimeMillis()/1000;

		String selectQuery = "SELECT * FROM " + TABLE_ATTRIBUTES;
		ContentValues values = new ContentValues();
		Cursor cursor = db.rawQuery(selectQuery, null);
		if (cursor.moveToFirst()){
			String UPDATE_ATTRIBUTE_TABLE = "UPDATE " + TABLE_ATTRIBUTES + " SET " + KEY_PRICING_TIMESTAMP + "= '" + encrypt(creditCardTimestamp + "") + "' WHERE " + KEY_ID + " = '1'";
			db.execSQL(UPDATE_ATTRIBUTE_TABLE);
//			log("UPDATE_PREFERENCES_TABLE SYNC ENABLED: " + UPDATE_PREFERENCES_TABLE);
		}
		else{
			values.put(KEY_PRICING_TIMESTAMP, encrypt(creditCardTimestamp + ""));
			db.insert(TABLE_ATTRIBUTES, null, values);
		}
		cursor.close();
	}

	public void setExtendedAccountDetailsTimestamp (){
        logDebug("setExtendedAccountDetailsTimestamp");
		long extendedAccountDetailsTimestamp = System.currentTimeMillis()/1000;

		String selectQuery = "SELECT * FROM " + TABLE_ATTRIBUTES;
		ContentValues values = new ContentValues();
		Cursor cursor = db.rawQuery(selectQuery, null);
		if (cursor.moveToFirst()){
			String UPDATE_ATTRIBUTE_TABLE = "UPDATE " + TABLE_ATTRIBUTES + " SET " + KEY_EXTENDED_ACCOUNT_DETAILS_TIMESTAMP + "= '" + encrypt(extendedAccountDetailsTimestamp + "") + "' WHERE " + KEY_ID + " = '1'";
			db.execSQL(UPDATE_ATTRIBUTE_TABLE);
//			log("UPDATE_PREFERENCES_TABLE SYNC ENABLED: " + UPDATE_PREFERENCES_TABLE);
		}
		else{
			values.put(KEY_EXTENDED_ACCOUNT_DETAILS_TIMESTAMP, encrypt(extendedAccountDetailsTimestamp + ""));
			db.insert(TABLE_ATTRIBUTES, null, values);
		}
		cursor.close();
	}

	public void resetExtendedAccountDetailsTimestamp (){
        logDebug("resetExtendedAccountDetailsTimestamp");
		long extendedAccountDetailsTimestamp = -1;

		String selectQuery = "SELECT * FROM " + TABLE_ATTRIBUTES;
		ContentValues values = new ContentValues();
		Cursor cursor = db.rawQuery(selectQuery, null);
		if (cursor.moveToFirst()){
			String UPDATE_ATTRIBUTE_TABLE = "UPDATE " + TABLE_ATTRIBUTES + " SET " + KEY_EXTENDED_ACCOUNT_DETAILS_TIMESTAMP + "= '" + encrypt(extendedAccountDetailsTimestamp + "") + "' WHERE " + KEY_ID + " = '1'";
			db.execSQL(UPDATE_ATTRIBUTE_TABLE);
//			log("UPDATE_PREFERENCES_TABLE SYNC ENABLED: " + UPDATE_PREFERENCES_TABLE);
		}
		else{
			values.put(KEY_EXTENDED_ACCOUNT_DETAILS_TIMESTAMP, encrypt(extendedAccountDetailsTimestamp + ""));
			db.insert(TABLE_ATTRIBUTES, null, values);
		}
		cursor.close();
	}

    public void setCamSyncTimeStamp(long camSyncTimeStamp) {
        logDebug("setCamSyncTimeStamp: " + camSyncTimeStamp);
        setLongValue(TABLE_PREFERENCES, KEY_CAM_SYNC_TIMESTAMP, camSyncTimeStamp);
    }

    public void setCamVideoSyncTimeStamp(long camVideoSyncTimeStamp) {
        logDebug("setCamVideoSyncTimeStamp: " + camVideoSyncTimeStamp);
        setLongValue(TABLE_PREFERENCES, KEY_CAM_VIDEO_SYNC_TIMESTAMP, camVideoSyncTimeStamp);
    }

    public void setSecSyncTimeStamp(long secSyncTimeStamp) {
        logDebug("setSecSyncTimeStamp: " + secSyncTimeStamp);
        setLongValue(TABLE_PREFERENCES, KEY_SEC_SYNC_TIMESTAMP, secSyncTimeStamp);
    }

    public void setSecVideoSyncTimeStamp (long secVideoSyncTimeStamp){
        logDebug("setSecVideoSyncTimeStamp: " + secVideoSyncTimeStamp);
        setLongValue(TABLE_PREFERENCES,KEY_SEC_VIDEO_SYNC_TIMESTAMP,secVideoSyncTimeStamp);
    }

	/**
	 * Set an integer value into the database.
	 *
	 * @param tableName  Name of the database's table.
	 * @param columnName Name of the table's column.
	 * @param value      Value to set.
	 */
    private void setIntValue(String tableName, String columnName, int value) {
    	setStringValue(tableName, columnName, Integer.toString(value));
	}

	/**
	 * Get an integer value from the database.
	 *
	 * @param tableName    Name of the database's table.
	 * @param columnName   Name of the table's column.
	 * @param defaultValue Default value to return if no result found.
	 * @return Integer value selected from the database.
	 */
	private int getIntValue(String tableName, String columnName, int defaultValue) {
		try {
			String value = getStringValue(tableName, columnName, Integer.toString(defaultValue));
			if (value != null && !value.isEmpty()) {
				return Integer.valueOf(value);
			}
		} catch (Exception e) {
			logWarning("EXCEPTION - Return default value: " + defaultValue, e);
		}

    	return defaultValue;
	}

	/**
	 * Set a long value into the database.
	 *
	 * @param tableName  Name of the database's table.
	 * @param columnName Name of the table's column.
	 * @param value      Value to set.
	 */
    private void setLongValue(String tableName, String columnName, long value) {
		setStringValue(tableName, columnName, Long.toString(value));
    }

	/**
	 * Get a long value from the database.
	 *
	 * @param tableName    Name of the database's table.
	 * @param columnName   Name of the table's column.
	 * @param defaultValue Default value to return if no result found.
	 * @return Long value selected from the database.
	 */
	private long getLongValue(String tableName, String columnName, long defaultValue) {
		try {
			String value = getStringValue(tableName, columnName, Long.toString(defaultValue));
			if (!isTextEmpty(value)) {
				return Long.parseLong(value);
			}
		} catch (Exception e) {
			logWarning("EXCEPTION - Return default value: " + defaultValue, e);
		}

		return defaultValue;
	}

	/**
	 * Set a String value into the database.
	 *
	 * @param tableName  Name of the database's table.
	 * @param columnName Name of the table's column.
	 * @param value      Value to set.
	 */
	private void setStringValue(String tableName, String columnName, String value) {
		String selectQuery = "SELECT * FROM " + tableName;
		Cursor cursor = db.rawQuery(selectQuery, null);
		if (cursor.moveToFirst()) {
			String UPDATE_TABLE = "UPDATE " + tableName + " SET " + columnName + "= '" + encrypt(value) + "' WHERE " + KEY_ID + " = '1'";
			db.execSQL(UPDATE_TABLE);
		} else {
			ContentValues values = new ContentValues();
			values.put(columnName, encrypt(value));
			db.insert(tableName, null, values);
		}
		cursor.close();
	}

	/**
	 * Get a String value from the database.
	 *
	 * @param tableName    Name of the database's table.
	 * @param columnName   Name of the table's column.
	 * @param defaultValue Default value to return if no result found.
	 * @return String value selected from the database.
	 */
	private String getStringValue(String tableName, String columnName, String defaultValue) {
		String value = defaultValue;
		String selectQuery = "SELECT " + columnName + " FROM " + tableName + " WHERE " + KEY_ID + " = '1'";
		Cursor cursor = db.rawQuery(selectQuery, null);
		if (cursor.moveToFirst()) {
			value = decrypt(cursor.getString(0));
			logDebug("Value: " + value);
		} else {
			logWarning("No value found, setting default");
			ContentValues values = new ContentValues();
			values.put(columnName, encrypt(defaultValue));
			db.insert(tableName, null, values);
			logDebug("Default value: " + defaultValue);
		}
		cursor.close();
		return value;
	}

	/**
	 * Get a boolean value from the database.
	 *
	 * @param tableName    Name of the database's table.
	 * @param columnName   Name of the table's column.
	 * @param defaultValue Default value to return if no result found.
	 * @return Boolean value selected from the database.
	 */
	private boolean getBooleanValue(String tableName, String columnName, boolean defaultValue) {
		try {
			String value = getStringValue(tableName, columnName, Boolean.toString(defaultValue));
			if (value != null && !value.isEmpty()) {
				return Boolean.valueOf(value);
			}
		} catch (Exception e) {
			logWarning("EXCEPTION - Return default value: " + defaultValue, e);
		}

		return defaultValue;
	}

	public void setPinLockEnabled (boolean pinLockEnabled){
		String selectQuery = "SELECT * FROM " + TABLE_PREFERENCES;
        ContentValues values = new ContentValues();
		Cursor cursor = db.rawQuery(selectQuery, null);
		if (cursor.moveToFirst()){
			String UPDATE_PREFERENCES_TABLE = "UPDATE " + TABLE_PREFERENCES + " SET " + KEY_PIN_LOCK_ENABLED + "= '" + encrypt(pinLockEnabled + "") + "' WHERE " + KEY_ID + " = '1'";
			db.execSQL(UPDATE_PREFERENCES_TABLE);
//			log("UPDATE_PREFERENCES_TABLE SYNC ENABLED: " + UPDATE_PREFERENCES_TABLE);
		}
		else{
	        values.put(KEY_PIN_LOCK_ENABLED, encrypt(pinLockEnabled + ""));
	        db.insert(TABLE_PREFERENCES, null, values);
		}
		cursor.close();
	}

	public void setPinLockCode (String pinLockCode){
		String selectQuery = "SELECT * FROM " + TABLE_PREFERENCES;
        ContentValues values = new ContentValues();
		Cursor cursor = db.rawQuery(selectQuery, null);
		if (cursor.moveToFirst()){
			String UPDATE_PREFERENCES_TABLE = "UPDATE " + TABLE_PREFERENCES + " SET " + KEY_PIN_LOCK_CODE + "= '" + encrypt(pinLockCode + "") + "' WHERE " + KEY_ID + " = '1'";
			db.execSQL(UPDATE_PREFERENCES_TABLE);
//			log("UPDATE_PREFERENCES_TABLE SYNC ENABLED: " + UPDATE_PREFERENCES_TABLE);
		}
		else{
	        values.put(KEY_PIN_LOCK_CODE, encrypt(pinLockCode + ""));
	        db.insert(TABLE_PREFERENCES, null, values);
		}
		cursor.close();
	}

	public void setStorageAskAlways(boolean storageAskAlways) {
		setStringValue(TABLE_PREFERENCES, KEY_STORAGE_ASK_ALWAYS, storageAskAlways + "");
	}

	/**
	 * Sets the flag to indicate if should ask the user about set the current path as default download location.
	 *
	 * @param askSetDownloadLocation true if should ask, false otherwise.
	 */
	public void setAskSetDownloadLocation(boolean askSetDownloadLocation) {
		setStringValue(TABLE_PREFERENCES, KEY_ASK_SET_DOWNLOAD_LOCATION, askSetDownloadLocation + "");
	}

	/**
	 * Gets the flag which indicates if should ask the user about set the current path as default download location.
	 *
	 * @return true if should ask, false otherwise.
	 */
	public boolean getAskSetDownloadLocation() {
		return getBooleanValue(TABLE_PREFERENCES, KEY_ASK_SET_DOWNLOAD_LOCATION, true);
	}

	public void setStorageDownloadLocation (String storageDownloadLocation){
		String selectQuery = "SELECT * FROM " + TABLE_PREFERENCES;
        ContentValues values = new ContentValues();
		Cursor cursor = db.rawQuery(selectQuery, null);
		if (cursor.moveToFirst()){
			String UPDATE_PREFERENCES_TABLE = "UPDATE " + TABLE_PREFERENCES + " SET " + KEY_STORAGE_DOWNLOAD_LOCATION + "= '" + encrypt(storageDownloadLocation + "") + "' WHERE " + KEY_ID + " = '1'";
			db.execSQL(UPDATE_PREFERENCES_TABLE);
//			log("UPDATE_PREFERENCES_TABLE SYNC ENABLED: " + UPDATE_PREFERENCES_TABLE);
		}
		else{
	        values.put(KEY_STORAGE_DOWNLOAD_LOCATION, encrypt(storageDownloadLocation + ""));
	        db.insert(TABLE_PREFERENCES, null, values);
		}
		cursor.close();
	}

//	public void setAttrOnline (boolean online){
//		String selectQuery = "SELECT * FROM " + TABLE_ATTRIBUTES;
//		ContentValues values = new ContentValues();
//		Cursor cursor = db.rawQuery(selectQuery, null);
//		if (cursor.moveToFirst()){
//			String UPDATE_ATTRIBUTES_TABLE = "UPDATE " + TABLE_ATTRIBUTES + " SET " + KEY_ATTR_ONLINE + "='" + encrypt(online + "") + "' WHERE " + KEY_ID + " ='1'";
//			db.execSQL(UPDATE_ATTRIBUTES_TABLE);
//		}
//		else{
//			values.put(KEY_ATTR_ONLINE, encrypt(online + ""));
//			db.insert(TABLE_ATTRIBUTES, null, values);
//		}
//		cursor.close();
//	}
//
	public void setAttrAskSizeDownload (String askSizeDownload){
		String selectQuery = "SELECT * FROM " + TABLE_ATTRIBUTES;
		ContentValues values = new ContentValues();
		Cursor cursor = db.rawQuery(selectQuery, null);
		if (cursor.moveToFirst()){
			String UPDATE_ATTRIBUTES_TABLE = "UPDATE " + TABLE_ATTRIBUTES + " SET " + KEY_ATTR_ASK_SIZE_DOWNLOAD + "='" + encrypt(askSizeDownload) + "' WHERE " + KEY_ID + " ='1'";
			db.execSQL(UPDATE_ATTRIBUTES_TABLE);
            logDebug("UPDATE_ATTRIBUTES_TABLE : " + UPDATE_ATTRIBUTES_TABLE);
		}
		else{
			values.put(KEY_ATTR_ASK_SIZE_DOWNLOAD, encrypt(askSizeDownload));
			db.insert(TABLE_ATTRIBUTES, null, values);
		}
		cursor.close();
	}

	public void setAttrAskNoAppDownload (String askNoAppDownload){
		String selectQuery = "SELECT * FROM " + TABLE_ATTRIBUTES;
		ContentValues values = new ContentValues();
		Cursor cursor = db.rawQuery(selectQuery, null);
		if (cursor.moveToFirst()){
			String UPDATE_ATTRIBUTES_TABLE = "UPDATE " + TABLE_ATTRIBUTES + " SET " + KEY_ATTR_ASK_NOAPP_DOWNLOAD + "='" + encrypt(askNoAppDownload) + "' WHERE " + KEY_ID + " ='1'";
			db.execSQL(UPDATE_ATTRIBUTES_TABLE);
            logDebug("UPDATE_ATTRIBUTES_TABLE : " + UPDATE_ATTRIBUTES_TABLE);
		}
		else{
			values.put(KEY_ATTR_ASK_NOAPP_DOWNLOAD, encrypt(askNoAppDownload));
			db.insert(TABLE_ATTRIBUTES, null, values);
		}
		cursor.close();
	}

	public void setAttrAttemps (int attemp){
		String selectQuery = "SELECT * FROM " + TABLE_ATTRIBUTES;
		ContentValues values = new ContentValues();
		Cursor cursor = db.rawQuery(selectQuery, null);
		if (cursor.moveToFirst()){
			String UPDATE_ATTRIBUTES_TABLE = "UPDATE " + TABLE_ATTRIBUTES + " SET " + KEY_ATTR_INTENTS + "='" + encrypt(Integer.toString(attemp) + "") + "' WHERE " + KEY_ID + " ='1'";
			db.execSQL(UPDATE_ATTRIBUTES_TABLE);
            logDebug("UPDATE_ATTRIBUTES_TABLE : " + UPDATE_ATTRIBUTES_TABLE);
		}
		else{
			values.put(KEY_ATTR_INTENTS, encrypt(Integer.toString(attemp) + ""));
			db.insert(TABLE_ATTRIBUTES, null, values);
		}
		cursor.close();
	}

	public void setFileLoggerSDK (boolean fileLoggerSDK){
		String selectQuery = "SELECT * FROM " + TABLE_ATTRIBUTES;
		ContentValues values = new ContentValues();
		Cursor cursor = db.rawQuery(selectQuery, null);
		if (cursor.moveToFirst()){
			String UPDATE_ATTRIBUTES_TABLE = "UPDATE " + TABLE_ATTRIBUTES + " SET " + KEY_FILE_LOGGER_SDK + "='" + encrypt(fileLoggerSDK + "") + "' WHERE " + KEY_ID + " ='1'";
			db.execSQL(UPDATE_ATTRIBUTES_TABLE);
            logDebug("UPDATE_ATTRIBUTES_TABLE : " + UPDATE_ATTRIBUTES_TABLE);
		}
		else{
			values.put(KEY_FILE_LOGGER_SDK, encrypt(fileLoggerSDK + ""));
			db.insert(TABLE_ATTRIBUTES, null, values);
		}
		cursor.close();
	}

	public void setFileLoggerKarere (boolean fileLoggerKarere){
		String selectQuery = "SELECT * FROM " + TABLE_ATTRIBUTES;
		ContentValues values = new ContentValues();
		Cursor cursor = db.rawQuery(selectQuery, null);
		if (cursor.moveToFirst()){
			String UPDATE_ATTRIBUTES_TABLE = "UPDATE " + TABLE_ATTRIBUTES + " SET " + KEY_FILE_LOGGER_KARERE + "='" + encrypt(fileLoggerKarere + "") + "' WHERE " + KEY_ID + " ='1'";
			db.execSQL(UPDATE_ATTRIBUTES_TABLE);
            logDebug("UPDATE_ATTRIBUTES_TABLE : " + UPDATE_ATTRIBUTES_TABLE);
		}
		else{
			values.put(KEY_FILE_LOGGER_KARERE, encrypt(fileLoggerKarere + ""));
			db.insert(TABLE_ATTRIBUTES, null, values);
		}
		cursor.close();
	}

	public void setUseHttpsOnly (boolean useHttpsOnly){
		String selectQuery = "SELECT * FROM " + TABLE_ATTRIBUTES;
		ContentValues values = new ContentValues();
		Cursor cursor = db.rawQuery(selectQuery, null);
		if (cursor.moveToFirst()){
			String UPDATE_ATTRIBUTES_TABLE = "UPDATE " + TABLE_ATTRIBUTES + " SET " + KEY_USE_HTTPS_ONLY + "='" + encrypt(useHttpsOnly + "") + "' WHERE " + KEY_ID + " ='1'";
			db.execSQL(UPDATE_ATTRIBUTES_TABLE);
            logDebug("UPDATE_ATTRIBUTES_TABLE : " + UPDATE_ATTRIBUTES_TABLE);
		}
		else{
			values.put(KEY_USE_HTTPS_ONLY, encrypt(useHttpsOnly + ""));
			db.insert(TABLE_ATTRIBUTES, null, values);
		}
		cursor.close();
	}


	public String getUseHttpsOnly(){

		String selectQuery = "SELECT " + KEY_USE_HTTPS_ONLY + " FROM " + TABLE_ATTRIBUTES + " WHERE " + KEY_ID + " = '1'";
		Cursor cursor = db.rawQuery(selectQuery, null);
		if (cursor.moveToFirst()){

			String useHttpsOnly = decrypt(cursor.getString(0));
			return useHttpsOnly;
		}
		cursor.close();

		return "false";
	}

	public void setShowCopyright (boolean showCopyright){
		String selectQuery = "SELECT * FROM " + TABLE_ATTRIBUTES;
		ContentValues values = new ContentValues();
		Cursor cursor = db.rawQuery(selectQuery, null);
		if (cursor.moveToFirst()){
			String UPDATE_ATTRIBUTES_TABLE = "UPDATE " + TABLE_ATTRIBUTES + " SET " + KEY_SHOW_COPYRIGHT + "='" + encrypt(showCopyright + "") + "' WHERE " + KEY_ID + " ='1'";
			db.execSQL(UPDATE_ATTRIBUTES_TABLE);
		}
		else{
			values.put(KEY_SHOW_COPYRIGHT, encrypt(showCopyright + ""));
			db.insert(TABLE_ATTRIBUTES, null, values);
		}
		cursor.close();
	}


	public String getShowCopyright (){

		String selectQuery = "SELECT " + KEY_SHOW_COPYRIGHT + " FROM " + TABLE_ATTRIBUTES + " WHERE " + KEY_ID + " = '1'";
		Cursor cursor = db.rawQuery(selectQuery, null);
		if (cursor.moveToFirst()){

			String show = decrypt(cursor.getString(0));
			return show;
		}
		cursor.close();

		return "true";
	}

	public void setShowNotifOff (boolean showNotifOff){
		String selectQuery = "SELECT * FROM " + TABLE_ATTRIBUTES;
		ContentValues values = new ContentValues();
		Cursor cursor = db.rawQuery(selectQuery, null);
		if (cursor.moveToFirst()){
			String UPDATE_ATTRIBUTES_TABLE = "UPDATE " + TABLE_ATTRIBUTES + " SET " + KEY_SHOW_NOTIF_OFF + "='" + encrypt(showNotifOff + "") + "' WHERE " + KEY_ID + " ='1'";
			db.execSQL(UPDATE_ATTRIBUTES_TABLE);
		}
		else{
			values.put(KEY_SHOW_NOTIF_OFF, encrypt(showNotifOff + ""));
			db.insert(TABLE_ATTRIBUTES, null, values);
		}
		cursor.close();
	}

	public void setLastPublicHandle (long handle){
		String selectQuery = "SELECT * FROM " + TABLE_ATTRIBUTES;
		ContentValues values = new ContentValues();
		Cursor cursor = db.rawQuery(selectQuery, null);
		if (cursor.moveToFirst()){
			String UPDATE_ATTRIBUTES_TABLE = "UPDATE " + TABLE_ATTRIBUTES + " SET " + KEY_LAST_PUBLIC_HANDLE + "= '" + encrypt(handle + "") + "' WHERE " + KEY_ID + " = '1'";
			db.execSQL(UPDATE_ATTRIBUTES_TABLE);
//			log("UPDATE_PREFERENCES_TABLE SYNC ENABLED: " + UPDATE_PREFERENCES_TABLE);
		}
		else{
			values.put(KEY_LAST_PUBLIC_HANDLE, encrypt(handle + ""));
			db.insert(TABLE_ATTRIBUTES, null, values);
		}
		cursor.close();
	}

	public void setLastPublicHandleTimeStamp(long lastPublicHandleTimeStamp){
        String selectQuery = "SELECT * FROM " + TABLE_ATTRIBUTES;
        ContentValues values = new ContentValues();
        Cursor cursor = db.rawQuery(selectQuery, null);
        if (cursor.moveToFirst()){
            String UPDATE_ATTRIBUTE_TABLE = "UPDATE " + TABLE_ATTRIBUTES + " SET " + KEY_LAST_PUBLIC_HANDLE_TIMESTAMP + "= '" + encrypt(lastPublicHandleTimeStamp + "") + "' WHERE " + KEY_ID + " = '1'";
            db.execSQL(UPDATE_ATTRIBUTE_TABLE);
//			log("UPDATE_PREFERENCES_TABLE SYNC ENABLED: " + UPDATE_PREFERENCES_TABLE);
        }
        else{
            values.put(KEY_LAST_PUBLIC_HANDLE_TIMESTAMP, encrypt(lastPublicHandleTimeStamp + ""));
            db.insert(TABLE_ATTRIBUTES, null, values);
        }
        cursor.close();
    }

	public void setLastPublicHandleTimeStamp (){
        logDebug("setLastPublicHandleTimeStamp");
		long lastPublicHandleTimeStamp = System.currentTimeMillis()/1000;

		setLastPublicHandleTimeStamp(lastPublicHandleTimeStamp);
	}

	/**
	 * Get the last public handle type value from the database.
	 *
	 * @return Last public handle type value.
	 */
	public int getLastPublicHandleType() {
		logInfo("Getting the last public handle type from DB");
		return getIntValue(TABLE_ATTRIBUTES, KEY_LAST_PUBLIC_HANDLE_TYPE, MegaApiJava.AFFILIATE_TYPE_INVALID);
	}

	/**
	 * Set the last public handle type value into the database.
	 *
	 * @param lastPublicHandleType Last public handle type value.
	 */
	public void setLastPublicHandleType(int lastPublicHandleType) {
		logInfo("Setting the last public handle type in the DB");
		setIntValue(TABLE_ATTRIBUTES, KEY_LAST_PUBLIC_HANDLE_TYPE, lastPublicHandleType);
	}

	/**
	 * Get the storage state value from the database.
	 *
	 * @return Storage state value.
	 */
	public int getStorageState() {
		logInfo("Getting the storage state from DB");
		return getIntValue(TABLE_ATTRIBUTES, KEY_STORAGE_STATE, MegaApiJava.STORAGE_STATE_UNKNOWN);
	}

	/**
	 * Set the storage state value into the database.
	 *
	 * @param storageState Storage state value.
	 */
	public void setStorageState(int storageState) {
		logInfo("Setting the storage state in the DB");
		setIntValue(TABLE_ATTRIBUTES, KEY_STORAGE_STATE, storageState);
	}

	/**
	 * Get the handle of "My chat files" folder from the database.
	 *
	 * @return Handle value.
	 */
	public long getMyChatFilesFolderHandle() {
		logInfo("Getting the storage state from DB");
		return getLongValue(TABLE_ATTRIBUTES, KEY_MY_CHAT_FILES_FOLDER_HANDLE, MegaApiJava.INVALID_HANDLE);
	}

	/**
	 * Set the handle of "My chat files" folder into the database.
	 *
	 * @param myChatFilesFolderHandle Handle value.
	 */
	public void setMyChatFilesFolderHandle(long myChatFilesFolderHandle) {
		logInfo("Setting the storage state in the DB");
		setLongValue(TABLE_ATTRIBUTES, KEY_MY_CHAT_FILES_FOLDER_HANDLE, myChatFilesFolderHandle);
	}

	public String getShowNotifOff (){

		String selectQuery = "SELECT " + KEY_SHOW_NOTIF_OFF + " FROM " + TABLE_ATTRIBUTES + " WHERE " + KEY_ID + " = '1'";
		Cursor cursor = db.rawQuery(selectQuery, null);
		if (cursor.moveToFirst()){

			String show = decrypt(cursor.getString(0));
			return show;
		}
		cursor.close();

		return "true";
	}

	public void setStaging (boolean staging){
		String selectQuery = "SELECT * FROM " + TABLE_ATTRIBUTES;
		ContentValues values = new ContentValues();
		Cursor cursor = db.rawQuery(selectQuery, null);
		if (cursor.moveToFirst()){
			String UPDATE_ATTRIBUTES_TABLE = "UPDATE " + TABLE_ATTRIBUTES + " SET " + KEY_STAGING + "='" + encrypt(staging + "") + "' WHERE " + KEY_ID + " ='1'";
			db.execSQL(UPDATE_ATTRIBUTES_TABLE);
		}
		else{
			values.put(KEY_STAGING, encrypt(staging + ""));
			db.insert(TABLE_ATTRIBUTES, null, values);
		}
		cursor.close();
	}

	public String getStaging (){

		String selectQuery = "SELECT " + KEY_STAGING + " FROM " + TABLE_ATTRIBUTES + " WHERE " + KEY_ID + " = '1'";
		Cursor cursor = db.rawQuery(selectQuery, null);
		if (cursor.moveToFirst()){

			String staging = decrypt(cursor.getString(0));
			return staging;
		}
		cursor.close();

		return "false";
	}

	public void setInvalidateSdkCache(boolean invalidateSdkCache){
		String selectQuery = "SELECT * FROM " + TABLE_ATTRIBUTES;
		ContentValues values = new ContentValues();
		Cursor cursor = db.rawQuery(selectQuery, null);
		if (cursor.moveToFirst()){
			String UPDATE_ATTRIBUTES_TABLE = "UPDATE " + TABLE_ATTRIBUTES + " SET " + KEY_INVALIDATE_SDK_CACHE + "='" + encrypt(invalidateSdkCache + "") + "' WHERE " + KEY_ID + " ='1'";
			db.execSQL(UPDATE_ATTRIBUTES_TABLE);
            logDebug("UPDATE_ATTRIBUTES_TABLE : " + UPDATE_ATTRIBUTES_TABLE);
		}
		else{
			values.put(KEY_INVALIDATE_SDK_CACHE, encrypt(invalidateSdkCache + ""));
			db.insert(TABLE_ATTRIBUTES, null, values);
		}
		cursor.close();
	}

	public void clearCredentials(){
	    logWarning("Clear local credentials!");
		db.execSQL("DROP TABLE IF EXISTS " + TABLE_CREDENTIALS);
        onCreate(db);
	}

	public void clearEphemeral(){
		db.execSQL("DROP TABLE IF EXISTS " + TABLE_EPHEMERAL);
		onCreate(db);
	}

	public void clearPreferences(){
		db.execSQL("DROP TABLE IF EXISTS " + TABLE_PREFERENCES);
        onCreate(db);
	}

//	public void clearOffline(){
//		log("clearOffline");
//		db.execSQL("DROP TABLE IF EXISTS " + TABLE_OFFLINE);
//		onCreate(db);
//	}

	public void clearAttributes(){
        long lastPublicHandle;
        long lastPublicHandleTimeStamp = -1;
        int lastPublicHandleType = MegaApiJava.AFFILIATE_TYPE_INVALID;
        try {
            MegaAttributes attributes = getAttributes();
            lastPublicHandle = attributes.getLastPublicHandle();
            lastPublicHandleTimeStamp = attributes.getLastPublicHandleTimeStamp();
            lastPublicHandleType = attributes.getLastPublicHandleType();
		} catch (Exception e) {
			logWarning("EXCEPTION getting last public handle info.", e);
			lastPublicHandle = MegaApiJava.INVALID_HANDLE;
		}
		db.execSQL("DROP TABLE IF EXISTS " + TABLE_ATTRIBUTES);
		onCreate(db);
		if (lastPublicHandle != MegaApiJava.INVALID_HANDLE) {
		    try{
		        setLastPublicHandle(lastPublicHandle);
		        setLastPublicHandleTimeStamp(lastPublicHandleTimeStamp);
				setLastPublicHandleType(lastPublicHandleType);
			} catch (Exception e) {
				logWarning("EXCEPTION saving last public handle info.", e);
			}
        }
	}

	public void clearContacts(){
		db.execSQL("DELETE FROM " + TABLE_CONTACTS);
	}

	public void clearNonContacts(){
		db.execSQL("DROP TABLE IF EXISTS " + TABLE_NON_CONTACTS);
		onCreate(db);
	}

	public void clearChatItems(){
		db.execSQL("DROP TABLE IF EXISTS " + TABLE_CHAT_ITEMS);
		onCreate(db);
	}

	public void clearChatSettings(){
		db.execSQL("DROP TABLE IF EXISTS " + TABLE_CHAT_SETTINGS);
		onCreate(db);
	}

	public void clearOffline(SQLiteDatabase db){
		db.execSQL("DROP TABLE IF EXISTS " + TABLE_OFFLINE);
		onCreate(db);
	}

	public void clearOffline(){
		db.execSQL("DROP TABLE IF EXISTS " + TABLE_OFFLINE);
		onCreate(db);
	}

    public void clearCompletedTransfers(){
        db.execSQL("DROP TABLE IF EXISTS " + TABLE_COMPLETED_TRANSFERS);
        onCreate(db);
    }

	public void clearPendingMessage(){
		db.execSQL("DROP TABLE IF EXISTS " + TABLE_PENDING_MSG);
		onCreate(db);
	}

	//New management of pending messages
	public long addPendingMessage(String idChat, String timestamp, String filePath, String fingerprint, String name){
		ContentValues values = new ContentValues();
		values.put(KEY_PENDING_MSG_ID_CHAT, encrypt(idChat));
		values.put(KEY_PENDING_MSG_TIMESTAMP, encrypt(timestamp));
		values.put(KEY_PENDING_MSG_FILE_PATH, encrypt(filePath));
		values.put(KEY_PENDING_MSG_FINGERPRINT, encrypt(fingerprint));
		values.put(KEY_PENDING_MSG_NAME, encrypt(name));
		values.put(KEY_PENDING_MSG_STATE, PendingMessageSingle.STATE_PREPARING);

		long id = db.insert(TABLE_PENDING_MSG_SINGLE, null, values);
		return id;
	}

	public long addPendingMessage(PendingMessageSingle message){
		ContentValues values = new ContentValues();
		values.put(KEY_PENDING_MSG_ID_CHAT, encrypt(message.getChatId()+""));
		values.put(KEY_PENDING_MSG_TIMESTAMP, encrypt(message.getUploadTimestamp()+""));
		values.put(KEY_PENDING_MSG_FILE_PATH, encrypt(message.getFilePath()));
		values.put(KEY_PENDING_MSG_FINGERPRINT, encrypt(message.getFingerprint()));
		values.put(KEY_PENDING_MSG_NAME, encrypt(message.getName()));
		values.put(KEY_PENDING_MSG_STATE, PendingMessageSingle.STATE_PREPARING);

		long id = db.insert(TABLE_PENDING_MSG_SINGLE, null, values);
		return id;
	}

	public long addPendingMessageFromExplorer(PendingMessageSingle message){
		ContentValues values = new ContentValues();
		values.put(KEY_PENDING_MSG_ID_CHAT, encrypt(message.getChatId()+""));
		values.put(KEY_PENDING_MSG_TIMESTAMP, encrypt(message.getUploadTimestamp()+""));
		values.put(KEY_PENDING_MSG_FILE_PATH, encrypt(message.getFilePath()));
		values.put(KEY_PENDING_MSG_FINGERPRINT, encrypt(message.getFingerprint()));
		values.put(KEY_PENDING_MSG_NAME, encrypt(message.getName()));
		values.put(KEY_PENDING_MSG_STATE, PendingMessageSingle.STATE_PREPARING_FROM_EXPLORER);

		long id = db.insert(TABLE_PENDING_MSG_SINGLE, null, values);
		return id;
	}

	public PendingMessageSingle findPendingMessageById(long messageId){
        logDebug("findPendingMessageById");
//		String id = messageId+"";
		PendingMessageSingle pendMsg = null;
		String selectQuery = "SELECT * FROM " + TABLE_PENDING_MSG_SINGLE + " WHERE " +KEY_ID + " ='"+ messageId+"'";
        logDebug("QUERY: " + selectQuery);
		Cursor cursor = db.rawQuery(selectQuery, null);

		if (!cursor.equals(null)){
			if (cursor.moveToFirst()) {
//				long id = Integer.parseInt(cursor.getString(0));
				long chatId = Long. parseLong(decrypt(cursor.getString(1)));
				long timestamp = Long. parseLong(decrypt(cursor.getString(2)));
				String idKarereString = decrypt(cursor.getString(3));
				long idTempKarere = -1;
				if(idKarereString!=null && (!idKarereString.isEmpty())){
					idTempKarere = Long. parseLong(idKarereString);
				}
				String filePath = decrypt(cursor.getString(4));
				String name = decrypt(cursor.getString(5));

				String nodeHandleString = decrypt(cursor.getString(6));
				long nodeHandle = -1;
				if(nodeHandleString!=null && (!nodeHandleString.isEmpty())){
					nodeHandle = Long. parseLong(nodeHandleString);
				}

				String fingerPrint = decrypt(cursor.getString(7));
				int transferTag = cursor.getInt(8);
				int state = cursor.getInt(9);

				pendMsg = new PendingMessageSingle(messageId, chatId, timestamp, idTempKarere, filePath, fingerPrint, name, nodeHandle, transferTag, state);
			}
		}

		cursor.close();

		return pendMsg;
	}

	public void updatePendingMessageOnTransferStart(long idMessage, int transferTag) {

		ContentValues values = new ContentValues();
		values.put(KEY_PENDING_MSG_TRANSFER_TAG, transferTag);
		values.put(KEY_PENDING_MSG_STATE, PendingMessageSingle.STATE_UPLOADING);
		String where = KEY_ID + "=" +idMessage;

		int rows = db.update(TABLE_PENDING_MSG_SINGLE, values, where, null);
        logDebug("Rows updated: " + rows);
	}

	public void updatePendingMessageOnTransferFinish(long idMessage, String nodeHandle, int state) {

		ContentValues values = new ContentValues();
		values.put(KEY_PENDING_MSG_NODE_HANDLE, encrypt(nodeHandle));
		values.put(KEY_PENDING_MSG_STATE, state);
		String where = KEY_ID + "=" +idMessage;

		int rows = db.update(TABLE_PENDING_MSG_SINGLE, values, where, null);
        logDebug("Rows updated: " + rows);
	}

	public void updatePendingMessageOnAttach(long idMessage, String temporalId, int state) {

		ContentValues values = new ContentValues();
        logDebug("ID of my pending message to update: " + temporalId);
		values.put(KEY_PENDING_MSG_TEMP_KARERE, encrypt(temporalId));
		values.put(KEY_PENDING_MSG_STATE, state);
		String where = KEY_ID + "=" +idMessage;

		int rows = db.update(TABLE_PENDING_MSG_SINGLE, values, where, null);
        logDebug("Rows updated: " + rows);
	}

	public ArrayList<AndroidMegaChatMessage> findPendingMessagesNotSent(long idChat) {
        logDebug("findPendingMessagesNotSent");
		ArrayList<AndroidMegaChatMessage> pendMsgs = new ArrayList<>();
		String chat = idChat + "";

		String selectQuery = "SELECT * FROM " + TABLE_PENDING_MSG_SINGLE + " WHERE " + KEY_PENDING_MSG_STATE + " < " + PendingMessageSingle.STATE_SENT + " AND " + KEY_ID_CHAT + " ='" + encrypt(chat) + "'";
        logDebug("QUERY: " + selectQuery);
		Cursor cursor = db.rawQuery(selectQuery, null);
		if (!cursor.equals(null)) {
			if (cursor.moveToFirst()) {
				do {
					long id = cursor.getLong(0);
					long chatId = Long. parseLong(decrypt(cursor.getString(1)));
					long timestamp = Long. parseLong(decrypt(cursor.getString(2)));
					String idKarereString = decrypt(cursor.getString(3));
					long idTempKarere = -1;
					if(idKarereString!=null && (!idKarereString.isEmpty())){
						idTempKarere = Long. parseLong(idKarereString);
					}
					String filePath = decrypt(cursor.getString(4));
					String name = decrypt(cursor.getString(5));

					String nodeHandleString = decrypt(cursor.getString(6));
					long nodeHandle = -1;
					if(nodeHandleString!=null && (!nodeHandleString.isEmpty())){
						nodeHandle = Long. parseLong(nodeHandleString);
					}

					String fingerPrint = decrypt(cursor.getString(7));
					int transferTag = cursor.getInt(8);
					int state = cursor.getInt(9);

					PendingMessageSingle pendMsg = new PendingMessageSingle(id, chatId, timestamp, idTempKarere, filePath, fingerPrint, name, nodeHandle, transferTag, state);

					AndroidMegaChatMessage aPMsg = new AndroidMegaChatMessage(pendMsg, true);
					pendMsgs.add(aPMsg);

				} while (cursor.moveToNext());
			}
		}
		cursor.close();
        logDebug("Found: " + pendMsgs.size());
		return pendMsgs;
	}

	public long findPendingMessageByIdTempKarere(long idTemp){
        logDebug("findPendingMessageById: " + idTemp);
		String idPend = idTemp+"";
		long id = -1;

		String selectQuery = "SELECT * FROM " + TABLE_PENDING_MSG_SINGLE + " WHERE " + KEY_PENDING_MSG_TEMP_KARERE + " = '" + encrypt(idPend) + "'";
		logDebug("QUERY: "+selectQuery);
		Cursor cursor = db.rawQuery(selectQuery, null);

		if (!cursor.equals(null)){
			if (cursor.moveToFirst()){

				id = cursor.getLong(0);
			}
		}
		cursor.close();
		return id;
	}

	public void removeSentPendingMessages(){
		logDebug("removeSentPendingMessages");
		int rows = db.delete(TABLE_PENDING_MSG_SINGLE, KEY_PENDING_MSG_STATE + "="+PendingMessageSingle.STATE_SENT, null);
	}

	public void removePendingMessageByChatId(long idChat){
		logDebug("removePendingMessageByChatId");
		int rows = db.delete(TABLE_PENDING_MSG_SINGLE, KEY_PENDING_MSG_ID_CHAT + "="+idChat, null);
	}

	public void removePendingMessageById(long idMsg){
		int rows = db.delete(TABLE_PENDING_MSG_SINGLE, KEY_ID + "="+idMsg, null);
	}

    public String getAutoPlayEnabled(){

        String selectQuery = "SELECT " + KEY_AUTO_PLAY + " FROM " + TABLE_PREFERENCES + " WHERE " + KEY_ID + " = '1'";
        Cursor cursor = db.rawQuery(selectQuery, null);
        if (cursor.moveToFirst()){

            String enabled = decrypt(cursor.getString(0));
            return enabled;
        }
        cursor.close();

        return "false";
    }

    public String getSDCardUri(){
        return getStringValue(TABLE_PREFERENCES, KEY_SD_CARD_URI, "");
    }

    public void setAutoPlayEnabled(String enabled){
		logDebug("setAutoPlayEnabled");

        String selectQuery = "SELECT * FROM " + TABLE_PREFERENCES;
        ContentValues values = new ContentValues();
        Cursor cursor = db.rawQuery(selectQuery, null);
        if (cursor.moveToFirst()){
            String UPDATE_ATTRIBUTES_TABLE = "UPDATE " + TABLE_PREFERENCES + " SET " + KEY_AUTO_PLAY + "='" + encrypt(enabled + "") + "' WHERE " + KEY_ID + " ='1'";
            db.execSQL(UPDATE_ATTRIBUTES_TABLE);
        }
        else{
            values.put(KEY_AUTO_PLAY, encrypt(enabled + ""));
            db.insert(TABLE_PREFERENCES, null, values);
        }
        cursor.close();
    }

    public void setShowInviteBanner(String show){
        logDebug("setCloseInviteBanner");

        String selectQuery = "SELECT * FROM " + TABLE_PREFERENCES;
        ContentValues values = new ContentValues();
        Cursor cursor = db.rawQuery(selectQuery, null);
        if (cursor.moveToFirst()){
            String UPDATE_ATTRIBUTES_TABLE = "UPDATE " + TABLE_PREFERENCES + " SET " + KEY_SHOW_INVITE_BANNER + "='" + encrypt(show + "") + "' WHERE " + KEY_ID + " ='1'";
            db.execSQL(UPDATE_ATTRIBUTES_TABLE);
        }
        else{
            values.put(KEY_SHOW_INVITE_BANNER, encrypt(show + ""));
            db.insert(TABLE_PREFERENCES, null, values);
        }
        cursor.close();
    }
}<|MERGE_RESOLUTION|>--- conflicted
+++ resolved
@@ -34,7 +34,7 @@
 
 public class DatabaseHandler extends SQLiteOpenHelper {
 
-	private static final int DATABASE_VERSION = 55;
+	private static final int DATABASE_VERSION = 56;
     private static final String DATABASE_NAME = "megapreferences";
     private static final String TABLE_PREFERENCES = "preferences";
     private static final String TABLE_CREDENTIALS = "credentials";
@@ -786,13 +786,13 @@
 		}
 
 		if (oldVersion <= 54) {
-<<<<<<< HEAD
+			db.execSQL("ALTER TABLE " + TABLE_ATTRIBUTES + " ADD COLUMN " + KEY_MY_CHAT_FILES_FOLDER_HANDLE + " TEXT;");
+			db.execSQL("UPDATE " + TABLE_ATTRIBUTES + " SET " + KEY_MY_CHAT_FILES_FOLDER_HANDLE + " = '" + encrypt(String.valueOf(MegaApiJava.INVALID_HANDLE)) + "';");
+		}
+
+		if (oldVersion <= 55) {
 			db.execSQL("ALTER TABLE " + TABLE_COMPLETED_TRANSFERS + " ADD COLUMN " + KEY_TRANSFER_OFFLINE + " BOOLEAN;");
 			db.execSQL("ALTER TABLE " + TABLE_COMPLETED_TRANSFERS + " ADD COLUMN " + KEY_TRANSFER_TIMESTAMP + " TEXT;");
-=======
-			db.execSQL("ALTER TABLE " + TABLE_ATTRIBUTES + " ADD COLUMN " + KEY_MY_CHAT_FILES_FOLDER_HANDLE + " TEXT;");
-			db.execSQL("UPDATE " + TABLE_ATTRIBUTES + " SET " + KEY_MY_CHAT_FILES_FOLDER_HANDLE + " = '" + encrypt(String.valueOf(MegaApiJava.INVALID_HANDLE)) + "';");
->>>>>>> d034af0b
 		}
 	}
 
