--- conflicted
+++ resolved
@@ -33,7 +33,7 @@
 
 public class DatabaseHandler extends SQLiteOpenHelper {
 
-	private static final int DATABASE_VERSION = 49;
+	private static final int DATABASE_VERSION = 50;
     private static final String DATABASE_NAME = "megapreferences";
     private static final String TABLE_PREFERENCES = "preferences";
     private static final String TABLE_CREDENTIALS = "credentials";
@@ -302,12 +302,8 @@
                 + KEY_SEC_VIDEO_SYNC_TIMESTAMP + " TEXT,"           //37
                 + KEY_REMOVE_GPS + " TEXT,"                         //38
                 + KEY_SHOW_INVITE_BANNER + " TEXT,"                 //39
-<<<<<<< HEAD
-                + KEY_ASK_FOR_DISPLAY_OVER  + " TEXT" + ")";        //40
-=======
-                + KEY_PREFERRED_SORT_CAMERA_UPLOAD + " TEXT"                  //40
-                + ")";
->>>>>>> 60242385
+                + KEY_PREFERRED_SORT_CAMERA_UPLOAD + " TEXT,"       //40
+                + KEY_ASK_FOR_DISPLAY_OVER  + " TEXT" + ")";        //41
 
         db.execSQL(CREATE_PREFERENCES_TABLE);
 
@@ -735,15 +731,14 @@
             db.execSQL("UPDATE " + TABLE_PREFERENCES + " SET " + KEY_SHOW_INVITE_BANNER + " = '" + encrypt("true") + "';");
         }
 
-<<<<<<< HEAD
-        if(oldVersion <= 48) {
-            db.execSQL("ALTER TABLE " + TABLE_PREFERENCES + " ADD COLUMN " + KEY_ASK_FOR_DISPLAY_OVER + " TEXT;");
-            db.execSQL("UPDATE " + TABLE_PREFERENCES + " SET " + KEY_ASK_FOR_DISPLAY_OVER + " = '" + encrypt("true") + "';");
-=======
 		if(oldVersion <= 48) {
             db.execSQL("ALTER TABLE " + TABLE_PREFERENCES + " ADD COLUMN " + KEY_PREFERRED_SORT_CAMERA_UPLOAD + " TEXT;");
             db.execSQL("UPDATE " + TABLE_PREFERENCES + " SET " + KEY_PREFERRED_SORT_CAMERA_UPLOAD + " = '" + encrypt(String.valueOf(MegaApiJava.ORDER_MODIFICATION_DESC)) + "';");
->>>>>>> 60242385
+        }
+
+        if(oldVersion <= 49) {
+            db.execSQL("ALTER TABLE " + TABLE_PREFERENCES + " ADD COLUMN " + KEY_ASK_FOR_DISPLAY_OVER + " TEXT;");
+            db.execSQL("UPDATE " + TABLE_PREFERENCES + " SET " + KEY_ASK_FOR_DISPLAY_OVER + " = '" + encrypt("true") + "';");
         }
 	}
 
