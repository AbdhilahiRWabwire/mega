--- conflicted
+++ resolved
@@ -51,15 +51,11 @@
                 return context.getString(R.string.tab_my_account_general);
             }
             case 1:{
-<<<<<<< HEAD
                 if (megaApi.isBusinessAccount()) {
-                    return context.getString(R.string.tab_my_account_usage).toLowerCase();
+                    return context.getString(R.string.tab_my_account_usage);
                 }
 
-                return context.getString(R.string.tab_my_account_storage).toLowerCase();
-=======
                 return context.getString(R.string.tab_my_account_storage);
->>>>>>> 601be68e
             }
         }
         return null;
