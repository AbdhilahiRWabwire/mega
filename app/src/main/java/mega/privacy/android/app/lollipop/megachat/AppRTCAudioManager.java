--- conflicted
+++ resolved
@@ -32,7 +32,6 @@
 import java.util.Collections;
 import java.util.HashSet;
 import java.util.Set;
-<<<<<<< HEAD
 import mega.privacy.android.app.MegaApplication;
 import mega.privacy.android.app.R;
 import mega.privacy.android.app.interfaces.OnProximitySensorListener;
@@ -41,11 +40,6 @@
 
 import static mega.privacy.android.app.utils.CallUtil.*;
 import static mega.privacy.android.app.utils.Constants.*;
-=======
-
-import mega.privacy.android.app.MegaApplication;
-import mega.privacy.android.app.interfaces.OnProximitySensorListener;
->>>>>>> 460787bb
 import static mega.privacy.android.app.utils.LogUtil.*;
 
 /**
@@ -105,22 +99,10 @@
         audioManager = ((AudioManager) context.getSystemService(Context.AUDIO_SERVICE));
         wiredHeadsetReceiver = new WiredHeadsetReceiver();
         amState = AudioManagerState.UNINITIALIZED;
-<<<<<<< HEAD
         typeStatus = callStatus;
         isTemporary = false;
         start(null, statusSpeaker);
         if (apprtcContext instanceof ChatActivityLollipop) {
-=======
-        if (statusSpeaker) {
-            speakerElements(true);
-        } else {
-            speakerElements(false);
-        }
-        start(null);
-        if(apprtcContext instanceof MegaApplication) {
-            startProximitySensor();
-        }else{
->>>>>>> 460787bb
             registerProximitySensor();
         }
         Log.d(TAG, "defaultAudioDevice: " + defaultAudioDevice);
@@ -174,31 +156,17 @@
                 logDebug("Status of proximity sensor is: Near");
                 // Sensor reports that a "handset is being held up to a person's ear", or "something is covering the light sensor".
                 proximitySensor.turnOffScreen();
-<<<<<<< HEAD
                 if ((apprtcContext instanceof MegaApplication && isSpeakerOn && bluetoothManager.getState() != AppRTCBluetoothManager.State.SCO_CONNECTED) || apprtcContext instanceof ChatActivityLollipop) {
                     logDebug("Disabling the speakerphone:");
                     selectAudioDevice(AudioDevice.EARPIECE, true);
-=======
-                if ((apprtcContext instanceof MegaApplication && isSpeakerOn) || apprtcContext instanceof ChatActivityLollipop) {
-                    logDebug("Disabling the speakerphone");
-                    defaultAudioDevice = AudioDevice.EARPIECE;
-                    updateSpeakerDeviceState();
->>>>>>> 460787bb
                 }
             } else {
                 logDebug("Status of proximity sensor is: Far");
                 // Sensor reports that a "handset is removed from a person's ear", or "the light sensor is no longer covered".
                 proximitySensor.turnOnScreen();
-<<<<<<< HEAD
                 if ((apprtcContext instanceof MegaApplication && isSpeakerOn && bluetoothManager.getState() != AppRTCBluetoothManager.State.SCO_CONNECTED) || apprtcContext instanceof ChatActivityLollipop) {
                     logDebug("Enabling the speakerphone: ");
                     selectAudioDevice(AudioDevice.SPEAKER_PHONE, true);
-=======
-                if ((apprtcContext instanceof MegaApplication && isSpeakerOn) || apprtcContext instanceof ChatActivityLollipop) {
-                    logDebug("Enabling the speakerphone");
-                    defaultAudioDevice = AudioDevice.SPEAKER_PHONE;
-                    updateSpeakerDeviceState();
->>>>>>> 460787bb
                 }
             }
 
@@ -458,7 +426,6 @@
 
         int resultRequestFocus = AudioManager.AUDIOFOCUS_REQUEST_FAILED;
 
-<<<<<<< HEAD
         if (apprtcContext instanceof MegaApplication) {
             if (typeStatus == MegaChatCall.CALL_STATUS_RING_IN) {
                 resultRequestFocus = audioManager.requestAudioFocus(audioFocusChangeListener, AudioManager.STREAM_RING, AudioManager.AUDIOFOCUS_GAIN_TRANSIENT_EXCLUSIVE);
@@ -471,10 +438,8 @@
         if (resultRequestFocus != AudioManager.AUDIOFOCUS_REQUEST_GRANTED) {
             logDebug("Audio focus request failed");
         }
+
         if(apprtcContext instanceof MegaApplication){
-=======
-        if (apprtcContext instanceof MegaApplication || apprtcContext instanceof ChatActivityLollipop) {
->>>>>>> 460787bb
             // Start by setting MODE_IN_COMMUNICATION as default audio mode. It is
             // required to be in this mode when playout and/or recording starts for
             // best possible VoIP performance.
