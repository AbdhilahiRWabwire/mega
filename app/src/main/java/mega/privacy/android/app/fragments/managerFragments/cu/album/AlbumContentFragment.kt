package mega.privacy.android.app.fragments.managerFragments.cu.album

import android.animation.Animator
import android.animation.AnimatorInflater
import android.animation.AnimatorSet
import android.annotation.SuppressLint
import android.content.res.Configuration
import android.os.Bundle
import android.view.LayoutInflater
import android.view.Menu
import android.view.MenuInflater
import android.view.MenuItem
import android.view.View
import android.view.ViewGroup
import android.widget.ImageView
import androidx.appcompat.app.AppCompatActivity
import androidx.appcompat.view.ActionMode
import androidx.core.content.ContextCompat
import androidx.core.graphics.drawable.DrawableCompat
import androidx.core.text.HtmlCompat
import androidx.core.view.isVisible
import androidx.fragment.app.viewModels
import androidx.recyclerview.widget.GridLayoutManager
import androidx.recyclerview.widget.RecyclerView
import com.facebook.drawee.view.SimpleDraweeView
import dagger.hilt.android.AndroidEntryPoint
import mega.privacy.android.app.R
import mega.privacy.android.app.components.GestureScaleListener
import mega.privacy.android.app.components.dragger.DragThumbnailGetter
import mega.privacy.android.app.components.dragger.DragToExitSupport
import mega.privacy.android.app.components.scrollBar.FastScroller
import mega.privacy.android.app.databinding.FragmentAlbumContentBinding
import mega.privacy.android.app.gallery.data.MediaCardType
import mega.privacy.android.app.fragments.BaseFragment
import mega.privacy.android.app.fragments.homepage.ActionModeCallback
import mega.privacy.android.app.fragments.homepage.ActionModeViewModel
import mega.privacy.android.app.fragments.homepage.EventObserver
import mega.privacy.android.app.fragments.homepage.ItemOperationViewModel
import mega.privacy.android.app.fragments.homepage.getRoundingParams
import mega.privacy.android.app.fragments.homepage.photos.ScaleGestureHandler
import mega.privacy.android.app.fragments.homepage.photos.ZoomViewModel
import mega.privacy.android.app.gallery.adapter.GalleryAdapter
import mega.privacy.android.app.gallery.data.GalleryItem
import mega.privacy.android.app.gallery.data.GalleryItemSizeConfig
import mega.privacy.android.app.imageviewer.ImageViewerActivity
import mega.privacy.android.app.main.ManagerActivity
import mega.privacy.android.app.modalbottomsheet.NodeOptionsBottomSheetDialogFragment
import mega.privacy.android.app.utils.ColorUtils
import mega.privacy.android.app.utils.Constants
import mega.privacy.android.app.utils.Constants.ALBUM_CONTENT_ADAPTER
import mega.privacy.android.app.utils.StringResourcesUtils
import mega.privacy.android.app.utils.TextUtil
import mega.privacy.android.app.utils.Util
import mega.privacy.android.app.utils.ZoomUtil
import mega.privacy.android.app.utils.callManager
import nz.mega.sdk.MegaApiJava
import nz.mega.sdk.MegaChatApiJava

/**
 * AlbumContentFragment is using to show album content when click album cover.
 */
@AndroidEntryPoint
class AlbumContentFragment : BaseFragment(), GestureScaleListener.GestureScaleCallback {

    private lateinit var mManagerActivity: ManagerActivity

    // List view
    private lateinit var listView: RecyclerView
    private lateinit var gridAdapter: GalleryAdapter
    private lateinit var layoutManager: GridLayoutManager
    private lateinit var scroller: FastScroller
    private lateinit var scaleGestureHandler: ScaleGestureHandler

    private lateinit var menu: Menu

    // Action mode
    private var actionMode: ActionMode? = null
    private lateinit var actionModeCallback: ActionModeCallback

    // View model
    private val zoomViewModel by viewModels<ZoomViewModel>()
    private val actionModeViewModel by viewModels<ActionModeViewModel>()
    private val itemOperationViewModel by viewModels<ItemOperationViewModel>()

    private var showBottomNav = true

    private var adapterType = 0

    val viewModel by viewModels<AlbumContentViewModel>()

    private lateinit var binding: FragmentAlbumContentBinding

    /**
     * Current order.
     */
    private var order = 0

    companion object {
        @JvmStatic
        fun getInstance(): AlbumContentFragment {
            return AlbumContentFragment()
        }
    }

    override fun onCreate(savedInstanceState: Bundle?) {
        super.onCreate(savedInstanceState)
        mManagerActivity = activity as ManagerActivity
        order = viewModel.getOrder()
        showBottomNav = false
    }

    override fun onCreateView(
        inflater: LayoutInflater,
        container: ViewGroup?,
        savedInstanceState: Bundle?
    ): View {
        binding = FragmentAlbumContentBinding.inflate(inflater, container, false)
        adapterType = ALBUM_CONTENT_ADAPTER
        setupBinding()
        setupParentActivityUI()
        return binding.root
    }

    /**
     * Setup ManagerActivity UI
     */
    private fun setupParentActivityUI() {
        mManagerActivity.setToolbarTitle()
        mManagerActivity.invalidateOptionsMenu()
        mManagerActivity.hideFabButton()
    }

    override fun onViewCreated(view: View, savedInstanceState: Bundle?) {
        super.onViewCreated(view, savedInstanceState)
        subscribeBaseObservers()
        setHasOptionsMenu(true)
        initViewCreated()
        subscribeObservers()
    }

    /**
     * Setup UI Binding
     */
    private fun setupBinding() {
        binding.apply {
            viewModel = this@AlbumContentFragment.viewModel
            lifecycleOwner = viewLifecycleOwner
        }

        listView = binding.photoList
        scroller = binding.scroller
    }

    /**
     * Handle init logic when view created
     */
    private fun initViewCreated() {
        val currentZoom = ZoomUtil.ALBUM_ZOOM_LEVEL
        zoomViewModel.setCurrentZoom(currentZoom)
        zoomViewModel.setZoom(currentZoom)
        viewModel.mZoom = currentZoom
        setupEmptyHint()
        setupListView()
        setupListAdapter(currentZoom, viewModel.items.value)
    }

    fun handleZoomChange(zoom: Int, needReload: Boolean) {
        ZoomUtil.ALBUM_ZOOM_LEVEL = zoom
        handleZoomAdapterLayoutChange(zoom)
        if (needReload) {
            loadPhotos()
        }
    }

    fun handleOnCreateOptionsMenu() {
        val hasImages = gridAdapterHasData()
        handleOptionsMenuUpdate(hasImages)
    }

    /**
     * Subscribe Observers
     */
    private fun subscribeObservers() {
        viewModel.items.observe(viewLifecycleOwner) {
            // Order changed.
            if (order != viewModel.getOrder()) {
                setupListAdapter(getCurrentZoom(), it)
                order = viewModel.getOrder()
            }

            actionModeViewModel.setNodesData(it.filter { nodeItem -> nodeItem.type != MediaCardType.Header })
            handleOptionsMenuUpdate(it.isNotEmpty())
        }
    }

    /**
     * Setup empty UI status like text, image
     */
    private fun setupEmptyHint() {
        binding.emptyHint.emptyHintImage.isVisible = false
        binding.emptyHint.emptyHintText.isVisible = false
        binding.emptyHint.emptyHintImage.setImageResource(R.drawable.ic_zero_data_favourites)

        ColorUtils.setImageViewAlphaIfDark(
            context,
            binding.emptyHint.emptyHintImage,
            ColorUtils.DARK_IMAGE_ALPHA
        )
        binding.emptyHint.emptyHintText.text = HtmlCompat.fromHtml(
            TextUtil.formatEmptyScreenText(
                context,
                StringResourcesUtils.getString(R.string.empty_hint_favourite_album)
            ),
            HtmlCompat.FROM_HTML_MODE_LEGACY
        )
    }

    /**
     * Handle logic when zoom adapter layout change
     */
    private fun handleZoomAdapterLayoutChange(zoom: Int) {
        val state = listView.layoutManager?.onSaveInstanceState()
        setupListAdapter(zoom, viewModel.items.value)
        viewModel.mZoom = zoom
        listView.layoutManager?.onRestoreInstanceState(state)
    }

    /**
     * Load photos
     */
    fun loadPhotos() {
        if (isAdded) viewModel.loadPhotos(true)
    }

    fun getOrder() = viewModel.getOrder()

    override fun onCreateOptionsMenu(menu: Menu, inflater: MenuInflater) {
        if (!isInThisPage()) {
            return
        }
        super.onCreateOptionsMenu(menu, inflater)
        inflater.inflate(R.menu.fragment_images_toolbar, menu)
        this.menu = menu
        handleOnCreateOptionsMenu()
        handleZoomMenuItemStatus()
    }

    override fun onOptionsItemSelected(item: MenuItem): Boolean {
        return if (!isInThisPage()) {
            true
        } else {
            when (item.itemId) {
                R.id.action_zoom_in -> {
                    zoomIn()
                }
                R.id.action_zoom_out -> {
                    zoomOut()
                }
                R.id.action_menu_sort_by -> {
                    mManagerActivity.showNewSortByPanel(Constants.ORDER_CAMERA)
                }
            }
            return super.onOptionsItemSelected(item)
        }
    }

    /**
     * Check if in AlbumContentFragment
     *
     * @return true, in AlbumContentFragment; false, not in AlbumContentFragment
     */
    private fun isInThisPage(): Boolean {
        return mManagerActivity.isInAlbumContentPage
    }

    override fun onDestroyView() {
        viewModel.cancelSearch()
        super.onDestroyView()
    }

    private fun getNodeCount() = viewModel.getRealPhotoCount()

    private fun updateUiWhenAnimationEnd() {
        viewModel.items.value?.let {
            val newList = ArrayList(it)
            if (isGridAdapterInitialized()) {
                gridAdapter.submitList(newList)
            }
        }
    }

    private fun subscribeBaseObservers() {
        zoomViewModel.zoom.observe(viewLifecycleOwner) { zoom: Int ->
            val needReload = ZoomUtil.needReload(getCurrentZoom(), zoom)
            zoomViewModel.setCurrentZoom(zoom)
            handleZoomChange(zoom, needReload)
        }

        setupNavigation()
        setupActionMode()

        DragToExitSupport.observeDragSupportEvents(
            viewLifecycleOwner,
            listView,
            Constants.VIEWER_FROM_PHOTOS
        )
    }

    private fun setupActionMode() {
        actionModeCallback =
            ActionModeCallback(mManagerActivity, actionModeViewModel, megaApi)
        observeItemLongClick()
        observeSelectedItems()
        observeAnimatedItems()
        observeActionModeDestroy()
    }

    private fun setupNavigation() {
        itemOperationViewModel.openItemEvent.observe(viewLifecycleOwner, EventObserver {
            openPhoto(it as GalleryItem)
        })

        itemOperationViewModel.showNodeItemOptionsEvent.observe(viewLifecycleOwner, EventObserver {
            doIfOnline {
                callManager { manager ->
                    manager.showNodeOptionsPanel(
                        it.node,
                        NodeOptionsBottomSheetDialogFragment.SEARCH_MODE
                    )
                }
            }
        })
    }

    /**
     * Set recycle view and its inner layout depends on card view selected and zoom level.
     *
     * @param currentZoom Zoom level.
     */
    fun setupListAdapter(currentZoom: Int, data: List<GalleryItem>?) {
        val isPortrait =
            resources.configuration.orientation == Configuration.ORIENTATION_PORTRAIT
        val spanCount = getSpanCount(isPortrait)

        val params = listView.layoutParams as ViewGroup.MarginLayoutParams

        layoutManager = GridLayoutManager(context, spanCount)
        listView.layoutManager = layoutManager

        val imageMargin = ZoomUtil.getMargin(context, currentZoom)
        ZoomUtil.setMargin(context, params, currentZoom)
        val gridWidth =
            ZoomUtil.getItemWidth(context, outMetrics, currentZoom, spanCount, isPortrait)
        val icSelectedWidth = ZoomUtil.getSelectedFrameWidth(context, currentZoom)
        val icSelectedMargin = ZoomUtil.getSelectedFrameMargin(context, currentZoom)
        val itemSizeConfig = GalleryItemSizeConfig(
            currentZoom, gridWidth,
            icSelectedWidth, imageMargin,
            resources.getDimensionPixelSize(R.dimen.cu_fragment_selected_padding),
            icSelectedMargin,
            resources.getDimensionPixelSize(
                R.dimen.cu_fragment_selected_round_corner_radius
            )
        )

        gridAdapter =
            GalleryAdapter(actionModeViewModel, itemOperationViewModel, itemSizeConfig)

        layoutManager.apply {
            spanSizeLookup = gridAdapter.getSpanSizeLookup(spanCount)
            val itemDimen =
                ZoomUtil.getItemWidth(context, outMetrics, currentZoom, spanCount, isPortrait)
            gridAdapter.setItemDimen(itemDimen)
        }

        gridAdapter.submitList(data)
        listView.adapter = gridAdapter

        // Set fast scroller after adapter is set.
        scroller.setRecyclerView(listView)
    }

    @SuppressLint("ClickableViewAccessibility")
    private fun setupListView() {
        scaleGestureHandler = ScaleGestureHandler(
            context,
            this
        )
        with(listView) {
            itemAnimator = Util.noChangeRecyclerViewItemAnimator()
            addOnScrollListener(object : RecyclerView.OnScrollListener() {
                override fun onScrolled(recyclerView: RecyclerView, dx: Int, dy: Int) {
                    super.onScrolled(recyclerView, dx, dy)

                    callManager { manager ->
                        manager.changeAppBarElevation(recyclerView.canScrollVertically(-1))
                    }
                }
            })
            clipToPadding = false
            setHasFixedSize(true)
            setOnTouchListener(scaleGestureHandler)
        }
    }

    private fun openPhoto(nodeItem: GalleryItem) {
        listView.findViewHolderForLayoutPosition(nodeItem.index)
            ?.itemView?.findViewById<ImageView>(R.id.thumbnail)?.also {
                val parentNodeHandle = nodeItem.node?.parentHandle ?: return
                val nodeHandle = nodeItem.node?.handle ?: MegaApiJava.INVALID_HANDLE
                val childrenNodes = viewModel.getItemsHandle()
                val intent = when (adapterType) {
                    ALBUM_CONTENT_ADAPTER, Constants.PHOTOS_BROWSE_ADAPTER -> {
                        ImageViewerActivity.getIntentForChildren(
                            requireContext(),
                            childrenNodes,
                            nodeHandle
                        )
                    }
                    else -> {
                        ImageViewerActivity.getIntentForParentNode(
                            requireContext(),
                            parentNodeHandle,
                            getOrder(),
                            nodeHandle
                        )
                    }
                }

                (listView.adapter as? DragThumbnailGetter)?.let { getter ->
                    DragToExitSupport.putThumbnailLocation(
                        intent,
                        listView,
                        nodeItem.index,
                        Constants.VIEWER_FROM_PHOTOS,
                        getter
                    )
                }

                startActivity(intent)
                mManagerActivity.overridePendingTransition(0, 0)
            }
    }

    fun gridAdapterHasData() = viewModel.items.value?.isNotEmpty() ?: false

    fun layoutManagerInitialized() = this::layoutManager.isInitialized

    fun listViewInitialized() = this::listView.isInitialized

    private fun observeItemLongClick() =
        actionModeViewModel.longClick.observe(viewLifecycleOwner, EventObserver {
            if (zoomViewModel.getCurrentZoom() != ZoomUtil.ZOOM_OUT_2X) {
                doIfOnline { actionModeViewModel.enterActionMode(it) }

            }
        })

    private fun observeSelectedItems() =
        actionModeViewModel.selectedNodes.observe(viewLifecycleOwner) {
            if (it.isEmpty()) {
                if (actionMode != null) {
                    actionMode?.apply {
                        finish()
                    }
                }
            } else {
                actionModeCallback.nodeCount = getNodeCount()

                if (actionMode == null) {
                    callManager { manager ->
                        manager.hideKeyboardSearch()
                    }

                    actionMode = (activity as AppCompatActivity).startSupportActionMode(
                        actionModeCallback
                    )
                } else {
                    actionMode?.invalidate()  // Update the action items based on the selected nodes
                }

                actionMode?.title = it.size.toString()
            }
        }

    private fun observeAnimatedItems() {
        var animatorSet: AnimatorSet? = null

        actionModeViewModel.animNodeIndices.observe(viewLifecycleOwner) {
            animatorSet?.run {
                // End the started animation if any, or the view may show messy as its property
                // would be wrongly changed by multiple animations running at the same time
                // via contiguous quick clicks on the item
                if (isStarted) {
                    end()
                }
            }

            // Must create a new AnimatorSet, or it would keep all previous
            // animation and play them together
            animatorSet = AnimatorSet()
            val animatorList = mutableListOf<Animator>()

            animatorSet?.addListener(object : Animator.AnimatorListener {
<<<<<<< HEAD
                override fun onAnimationRepeat(animation: Animator?) {
                }

                override fun onAnimationEnd(animation: Animator?) {
                    updateUiWhenAnimationEnd()
                }

                override fun onAnimationCancel(animation: Animator?) {
                }

                override fun onAnimationStart(animation: Animator?) {
=======
                override fun onAnimationRepeat(animation: Animator) {
                }

                override fun onAnimationEnd(animation: Animator) {
                    updateUiWhenAnimationEnd()
                }

                override fun onAnimationCancel(animation: Animator) {
                }

                override fun onAnimationStart(animation: Animator) {
>>>>>>> 3f26ba2a
                }
            })

            it.forEach { pos ->
                listView.findViewHolderForAdapterPosition(pos)?.let { viewHolder ->
                    val itemView = viewHolder.itemView
                    // Draw the green outline for the thumbnail view at once
                    val thumbnailView =
                        itemView.findViewById<SimpleDraweeView>(R.id.thumbnail)
                    thumbnailView.hierarchy.roundingParams = getRoundingParams(context)

                    val imageView = itemView.findViewById<ImageView>(
                        R.id.icon_selected
                    )

                    imageView?.run {
                        setImageResource(R.drawable.ic_select_folder)
                        visibility = View.VISIBLE

                        val animator =
                            AnimatorInflater.loadAnimator(context, R.animator.icon_select)
                        animator.setTarget(this)
                        animatorList.add(animator)
                    }
                }
            }

            animatorSet?.playTogether(animatorList)
            animatorSet?.start()
        }
    }

    private fun observeActionModeDestroy() =
        actionModeViewModel.actionModeDestroy.observe(viewLifecycleOwner, EventObserver {
            actionMode = null
            callManager { manager ->
                manager.showKeyboardForSearch()
            }
        })

    fun doIfOnline(operation: () -> Unit) {
        if (Util.isOnline(context)) {
            operation()
        } else {
            val activity = activity as ManagerActivity

            activity.hideKeyboardSearch()  // Make the snack bar visible to the user
            activity.showSnackbar(
                Constants.SNACKBAR_TYPE,
                context.getString(R.string.error_server_connection_problem),
                MegaChatApiJava.MEGACHAT_INVALID_HANDLE
            )
        }
    }

    fun handleZoomMenuItemStatus() {
        val canZoomOut = zoomViewModel.canZoomOut()
        val canZoomIn = zoomViewModel.canZoomIn()
        //handle can zoom in then handle can zoom out
        handleEnableToolbarMenuIcon(R.id.action_zoom_in, canZoomIn)
        handleEnableToolbarMenuIcon(R.id.action_zoom_out, canZoomOut)
    }

    private fun handleEnableToolbarMenuIcon(menuItemId: Int, isEnable: Boolean) {
        if (!this::menu.isInitialized)
            return
        val menuItem = this.menu.findItem(menuItemId)
        var colorRes = ColorUtils.getThemeColor(context, R.attr.colorControlNormal)
        if (!isEnable) {
            colorRes = ContextCompat.getColor(context, R.color.grey_038_white_038)
        }
        DrawableCompat.setTint(
<<<<<<< HEAD
            menuItem.icon,
=======
            menuItem.icon ?: return,
>>>>>>> 3f26ba2a
            colorRes
        )
        menuItem.isEnabled = isEnable
    }

    fun handleOptionsMenuUpdate(shouldShow: Boolean) {
        if (this::menu.isInitialized) {
            menu.findItem(R.id.action_zoom_in)?.isVisible = shouldShow
            menu.findItem(R.id.action_zoom_out)?.isVisible = shouldShow
            menu.findItem(R.id.action_menu_sort_by)?.isVisible = shouldShow
        }
    }

    override fun zoomIn() {
        zoomViewModel.zoomIn()
        handleZoomMenuItemStatus()
    }

    override fun zoomOut() {
        zoomViewModel.zoomOut()
        handleZoomMenuItemStatus()
    }

    private fun getCurrentZoom(): Int {
        return zoomViewModel.getCurrentZoom()
    }

    /**
     * Get how many items will be shown per row, depends on screen direction and zoom level if all view is selected.
     *
     * @param isPortrait true, on portrait mode, false otherwise.
     */
    private fun getSpanCount(isPortrait: Boolean): Int {
        return ZoomUtil.getSpanCount(isPortrait, zoomViewModel.getCurrentZoom())

    }

    /**
     * Check gridAdapter is initialized
     *
     * @return true is initialized, false is not initialized
     */
    fun isGridAdapterInitialized(): Boolean {
        return this::gridAdapter.isInitialized
    }

    /**
     * Check is in action mode.
     *
     * @return true in, false not in
     */
    fun isInActionMode() = actionMode != null
}<|MERGE_RESOLUTION|>--- conflicted
+++ resolved
@@ -502,19 +502,6 @@
             val animatorList = mutableListOf<Animator>()
 
             animatorSet?.addListener(object : Animator.AnimatorListener {
-<<<<<<< HEAD
-                override fun onAnimationRepeat(animation: Animator?) {
-                }
-
-                override fun onAnimationEnd(animation: Animator?) {
-                    updateUiWhenAnimationEnd()
-                }
-
-                override fun onAnimationCancel(animation: Animator?) {
-                }
-
-                override fun onAnimationStart(animation: Animator?) {
-=======
                 override fun onAnimationRepeat(animation: Animator) {
                 }
 
@@ -526,7 +513,6 @@
                 }
 
                 override fun onAnimationStart(animation: Animator) {
->>>>>>> 3f26ba2a
                 }
             })
 
@@ -599,11 +585,7 @@
             colorRes = ContextCompat.getColor(context, R.color.grey_038_white_038)
         }
         DrawableCompat.setTint(
-<<<<<<< HEAD
-            menuItem.icon,
-=======
             menuItem.icon ?: return,
->>>>>>> 3f26ba2a
             colorRes
         )
         menuItem.isEnabled = isEnable
