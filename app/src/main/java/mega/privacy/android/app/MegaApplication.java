package mega.privacy.android.app;

import static android.app.ApplicationExitInfo.REASON_CRASH_NATIVE;
import static mega.privacy.android.app.constants.BroadcastConstants.ACTION_TYPE;
import static mega.privacy.android.app.constants.EventConstants.EVENT_CALL_ANSWERED_IN_ANOTHER_CLIENT;
import static mega.privacy.android.app.constants.EventConstants.EVENT_CALL_COMPOSITION_CHANGE;
import static mega.privacy.android.app.constants.EventConstants.EVENT_CALL_STATUS_CHANGE;
import static mega.privacy.android.app.constants.EventConstants.EVENT_FINISH_ACTIVITY;
import static mega.privacy.android.app.constants.EventConstants.EVENT_RINGING_STATUS_CHANGE;
import static mega.privacy.android.app.constants.EventConstants.EVENT_SESSION_STATUS_CHANGE;
import static mega.privacy.android.app.utils.AlertsAndWarnings.showOverDiskQuotaPaywallWarning;
import static mega.privacy.android.app.utils.CacheFolderManager.clearPublicCache;
import static mega.privacy.android.app.utils.CallUtil.callStatusToString;
import static mega.privacy.android.app.utils.CallUtil.clearIncomingCallNotification;
import static mega.privacy.android.app.utils.CallUtil.incomingCall;
import static mega.privacy.android.app.utils.CallUtil.ongoingCall;
import static mega.privacy.android.app.utils.CallUtil.openMeetingRinging;
import static mega.privacy.android.app.utils.CallUtil.participatingInACall;
import static mega.privacy.android.app.utils.ChangeApiServerUtil.API_SERVER;
import static mega.privacy.android.app.utils.ChangeApiServerUtil.API_SERVER_PREFERENCES;
import static mega.privacy.android.app.utils.ChangeApiServerUtil.PRODUCTION_SERVER_VALUE;
import static mega.privacy.android.app.utils.ChangeApiServerUtil.SANDBOX3_SERVER_VALUE;
import static mega.privacy.android.app.utils.ChangeApiServerUtil.getApiServerFromValue;
import static mega.privacy.android.app.utils.Constants.ACTION_CONFIRM;
import static mega.privacy.android.app.utils.Constants.ACTION_INCOMING_SHARED_FOLDER_NOTIFICATION;
import static mega.privacy.android.app.utils.Constants.ACTION_LOG_OUT;
import static mega.privacy.android.app.utils.Constants.AUDIO_MANAGER_CALL_IN_PROGRESS;
import static mega.privacy.android.app.utils.Constants.AUDIO_MANAGER_CALL_OUTGOING;
import static mega.privacy.android.app.utils.Constants.AUDIO_MANAGER_CALL_RINGING;
import static mega.privacy.android.app.utils.Constants.AUDIO_MANAGER_CREATING_JOINING_MEETING;
import static mega.privacy.android.app.utils.Constants.BROADCAST_ACTION_INTENT_BUSINESS_EXPIRED;
import static mega.privacy.android.app.utils.Constants.BROADCAST_ACTION_INTENT_CONNECTIVITY_CHANGE;
import static mega.privacy.android.app.utils.Constants.BROADCAST_ACTION_INTENT_SIGNAL_PRESENCE;
import static mega.privacy.android.app.utils.Constants.BROADCAST_ACTION_INTENT_SSL_VERIFICATION_FAILED;
import static mega.privacy.android.app.utils.Constants.BROADCAST_ACTION_INTENT_UPDATE_ACCOUNT_DETAILS;
import static mega.privacy.android.app.utils.Constants.CHAT_ID;
import static mega.privacy.android.app.utils.Constants.EXTRA_CONFIRMATION;
import static mega.privacy.android.app.utils.Constants.EXTRA_VOLUME_STREAM_TYPE;
import static mega.privacy.android.app.utils.Constants.EXTRA_VOLUME_STREAM_VALUE;
import static mega.privacy.android.app.utils.Constants.GO_OFFLINE;
import static mega.privacy.android.app.utils.Constants.GO_ONLINE;
import static mega.privacy.android.app.utils.Constants.INVALID_VOLUME;
import static mega.privacy.android.app.utils.Constants.LOGIN_FRAGMENT;
import static mega.privacy.android.app.utils.Constants.NOTIFICATION_CHANNEL_CLOUDDRIVE_ID;
import static mega.privacy.android.app.utils.Constants.NOTIFICATION_CHANNEL_CLOUDDRIVE_NAME;
import static mega.privacy.android.app.utils.Constants.NOTIFICATION_GENERAL_PUSH_CHAT;
import static mega.privacy.android.app.utils.Constants.NOTIFICATION_PUSH_CLOUD_DRIVE;
import static mega.privacy.android.app.utils.Constants.UPDATE_ACCOUNT_DETAILS;
import static mega.privacy.android.app.utils.Constants.UPDATE_CREDIT_CARD_SUBSCRIPTION;
import static mega.privacy.android.app.utils.Constants.UPDATE_GET_PRICING;
import static mega.privacy.android.app.utils.Constants.UPDATE_PAYMENT_METHODS;
import static mega.privacy.android.app.utils.Constants.VISIBLE_FRAGMENT;
import static mega.privacy.android.app.utils.Constants.VOLUME_CHANGED_ACTION;
import static mega.privacy.android.app.utils.ContactUtil.getMegaUserNameDB;
import static mega.privacy.android.app.utils.DBUtil.callToAccountDetails;
import static mega.privacy.android.app.utils.DBUtil.callToExtendedAccountDetails;
import static mega.privacy.android.app.utils.DBUtil.callToPaymentMethods;
import static mega.privacy.android.app.utils.IncomingCallNotification.shouldNotify;
import static mega.privacy.android.app.utils.IncomingCallNotification.toSystemSettingNotification;
import static mega.privacy.android.app.utils.JobUtil.scheduleCameraUploadJob;
import static mega.privacy.android.app.utils.LogUtil.logDebug;
import static mega.privacy.android.app.utils.LogUtil.logError;
import static mega.privacy.android.app.utils.LogUtil.logFatal;
import static mega.privacy.android.app.utils.LogUtil.logInfo;
import static mega.privacy.android.app.utils.LogUtil.logWarning;
import static mega.privacy.android.app.utils.TimeUtils.DATE_LONG_FORMAT;
import static mega.privacy.android.app.utils.TimeUtils.formatDateAndTime;
import static mega.privacy.android.app.utils.Util.checkAppUpgrade;
import static mega.privacy.android.app.utils.Util.convertToBitSet;
import static mega.privacy.android.app.utils.Util.isSimplifiedChinese;
import static mega.privacy.android.app.utils.Util.toCDATA;
import static nz.mega.sdk.MegaApiJava.INVALID_HANDLE;
import static nz.mega.sdk.MegaApiJava.STORAGE_STATE_PAYWALL;
import static nz.mega.sdk.MegaApiJava.USER_ATTR_CAMERA_UPLOADS_FOLDER;
import static nz.mega.sdk.MegaChatApiJava.MEGACHAT_INVALID_HANDLE;
import static nz.mega.sdk.MegaChatCall.CALL_STATUS_USER_NO_PRESENT;

import android.app.Activity;
import android.app.ActivityManager;
import android.app.Application;
import android.app.ApplicationExitInfo;
import android.app.NotificationChannel;
import android.app.NotificationManager;
import android.app.PendingIntent;
import android.app.usage.UsageStatsManager;
import android.content.BroadcastReceiver;
import android.content.Context;
import android.content.Intent;
import android.content.IntentFilter;
import android.content.pm.ApplicationInfo;
import android.graphics.drawable.BitmapDrawable;
import android.graphics.drawable.Drawable;
import android.media.AudioManager;
import android.media.RingtoneManager;
import android.net.ConnectivityManager;
import android.net.Uri;
import android.os.Build;
import android.os.Bundle;
import android.os.Handler;
import android.os.PowerManager;
import android.os.StrictMode;
import android.text.Html;
import android.text.Spanned;
import android.util.Pair;

import androidx.annotation.NonNull;
import androidx.annotation.Nullable;
import androidx.annotation.RequiresApi;
import androidx.core.app.NotificationCompat;
import androidx.core.content.ContextCompat;
import androidx.core.provider.FontRequest;
import androidx.emoji.text.EmojiCompat;
import androidx.emoji.text.FontRequestEmojiCompatConfig;
import androidx.hilt.work.HiltWorkerFactory;
import androidx.lifecycle.Observer;
import androidx.multidex.MultiDexApplication;
import androidx.work.Configuration;

import com.facebook.drawee.backends.pipeline.Fresco;
import com.facebook.imagepipeline.core.ImagePipelineConfig;
import com.facebook.imagepipeline.memory.PoolConfig;
import com.facebook.imagepipeline.memory.PoolFactory;
import com.jeremyliao.liveeventbus.LiveEventBus;

import org.webrtc.ContextUtils;

import java.io.IOException;
import java.io.InputStream;
import java.util.ArrayList;
import java.util.List;
import java.util.Locale;

import javax.inject.Inject;

import dagger.hilt.android.HiltAndroidApp;
import io.reactivex.rxjava3.android.schedulers.AndroidSchedulers;
import io.reactivex.rxjava3.plugins.RxJavaPlugins;
import io.reactivex.rxjava3.schedulers.Schedulers;
import kotlinx.coroutines.CoroutineScope;
import me.leolin.shortcutbadger.ShortcutBadger;
import mega.privacy.android.app.components.ChatManagement;
import mega.privacy.android.app.components.PushNotificationSettingManagement;
import mega.privacy.android.app.components.twemoji.EmojiManager;
import mega.privacy.android.app.components.twemoji.EmojiManagerShortcodes;
import mega.privacy.android.app.components.twemoji.TwitterEmojiProvider;
import mega.privacy.android.app.di.ApplicationScope;
import mega.privacy.android.app.di.MegaApi;
import mega.privacy.android.app.di.MegaApiFolder;
import mega.privacy.android.app.domain.usecase.InitialiseLogging;
import mega.privacy.android.app.fcm.ChatAdvancedNotificationBuilder;
import mega.privacy.android.app.fcm.IncomingCallService;
import mega.privacy.android.app.fcm.KeepAliveService;
import mega.privacy.android.app.featuretoggle.PurgeLogsToggle;
import mega.privacy.android.app.fragments.settingsFragments.cookie.data.CookieType;
import mega.privacy.android.app.fragments.settingsFragments.cookie.usecase.GetCookieSettingsUseCase;
import mega.privacy.android.app.globalmanagement.MyAccountInfo;
import mega.privacy.android.app.globalmanagement.SortOrderManagement;
import mega.privacy.android.app.globalmanagement.TransfersManagement;
import mega.privacy.android.app.listeners.GetAttrUserListener;
import mega.privacy.android.app.listeners.GetCameraUploadAttributeListener;
import mega.privacy.android.app.listeners.GlobalChatListener;
import mega.privacy.android.app.listeners.GlobalListener;
import mega.privacy.android.app.logging.InitialiseLoggingUseCaseJavaWrapper;
import mega.privacy.android.app.logging.LegacyLogUtil;
import mega.privacy.android.app.main.controllers.AccountController;
import mega.privacy.android.app.main.ManagerActivity;
import mega.privacy.android.app.main.LoginActivity;
import mega.privacy.android.app.main.megachat.AppRTCAudioManager;
import mega.privacy.android.app.main.megachat.BadgeIntentService;
import mega.privacy.android.app.meeting.CallService;
import mega.privacy.android.app.meeting.CallSoundsController;
import mega.privacy.android.app.meeting.listeners.MeetingListener;
import mega.privacy.android.app.middlelayer.reporter.CrashReporter;
import mega.privacy.android.app.middlelayer.reporter.PerformanceReporter;
import mega.privacy.android.app.objects.PasscodeManagement;
import mega.privacy.android.app.protobuf.TombstoneProtos;
import mega.privacy.android.app.receivers.NetworkStateReceiver;
import mega.privacy.android.app.usecase.call.GetCallSoundsUseCase;
import mega.privacy.android.app.utils.CUBackupInitializeChecker;
import mega.privacy.android.app.utils.CallUtil;
import mega.privacy.android.app.utils.FrescoNativeMemoryChunkPoolParams;
import mega.privacy.android.app.utils.ThemeHelper;
import nz.mega.sdk.MegaAccountSession;
import nz.mega.sdk.MegaApiAndroid;
import nz.mega.sdk.MegaApiJava;
import nz.mega.sdk.MegaChatApiAndroid;
import nz.mega.sdk.MegaChatApiJava;
import nz.mega.sdk.MegaChatCall;
import nz.mega.sdk.MegaChatError;
import nz.mega.sdk.MegaChatListItem;
import nz.mega.sdk.MegaChatListenerInterface;
import nz.mega.sdk.MegaChatMessage;
import nz.mega.sdk.MegaChatNotificationListenerInterface;
import nz.mega.sdk.MegaChatPresenceConfig;
import nz.mega.sdk.MegaChatRequest;
import nz.mega.sdk.MegaChatRequestListenerInterface;
import nz.mega.sdk.MegaChatRoom;
import nz.mega.sdk.MegaChatSession;
import nz.mega.sdk.MegaContactRequest;
import nz.mega.sdk.MegaError;
import nz.mega.sdk.MegaHandleList;
import nz.mega.sdk.MegaNode;
import nz.mega.sdk.MegaPricing;
import nz.mega.sdk.MegaRequest;
import nz.mega.sdk.MegaRequestListenerInterface;
import nz.mega.sdk.MegaShare;
import nz.mega.sdk.MegaUser;
import timber.log.Timber;

@HiltAndroidApp
public class MegaApplication extends MultiDexApplication implements Application.ActivityLifecycleCallbacks, MegaChatRequestListenerInterface, MegaChatNotificationListenerInterface, NetworkStateReceiver.NetworkStateReceiverListener, MegaChatListenerInterface, Configuration.Provider {

    final String TAG = "MegaApplication";

    private static PushNotificationSettingManagement pushNotificationSettingManagement;
    private static ChatManagement chatManagement;

    private LegacyLogUtil legacyLoggingUtil = new LegacyLogUtil();

    @MegaApi
    @Inject
    MegaApiAndroid megaApi;
    @MegaApiFolder
    @Inject
    MegaApiAndroid megaApiFolder;
    @Inject
    MegaChatApiAndroid megaChatApi;
    @Inject
    DatabaseHandler dbH;
    @Inject
    GetCookieSettingsUseCase getCookieSettingsUseCase;
    @Inject
    SortOrderManagement sortOrderManagement;
    @Inject
    MyAccountInfo myAccountInfo;
    @Inject
    PasscodeManagement passcodeManagement;
    @Inject
    CrashReporter crashReporter;
    @Inject
    PerformanceReporter performanceReporter;
    @Inject
    InitialiseLogging initialiseLoggingUseCase;
    @Inject
<<<<<<< HEAD
    public TransfersManagement transfersManagement;
=======
    GetCallSoundsUseCase getCallSoundsUseCase;
    @Inject
    HiltWorkerFactory workerFactory;

    @ApplicationScope
    @Inject
    CoroutineScope sharingScope;
>>>>>>> 73e792da

    String localIpAddress = "";
    BackgroundRequestListener requestListener;
    final static public String APP_KEY = "6tioyn8ka5l6hty";
    final static private String APP_SECRET = "hfzgdtrma231qdm";

    boolean esid = false;

    private int storageState = MegaApiJava.STORAGE_STATE_UNKNOWN; //Default value

    // The current App Activity
    private Activity currentActivity = null;

    // Attributes to detect if app changes between background and foreground
    // Keep the count of number of Activities in the started state
    private int activityReferences = 0;
    // Flag to indicate if the current Activity is going through configuration change like orientation switch
    private boolean isActivityChangingConfigurations = false;

    private static boolean isLoggingIn = false;
    private static boolean isLoggingOut = false;

    private static boolean showInfoChatMessages = false;

    private static long openChatId = -1;

    private static boolean closedChat = true;

    private static long openCallChatId = -1;

    private static boolean showRichLinkWarning = false;
    private static int counterNotNowRichLinkWarning = -1;
    private static boolean enabledRichLinks = false;

    private static boolean enabledGeoLocation = false;

    private static int disableFileVersions = -1;

    private static boolean recentChatVisible = false;
    private static boolean chatNotificationReceived = false;

    private static String urlConfirmationLink = null;

    private static boolean registeredChatListeners = false;

    private static boolean isVerifySMSShowed = false;

    private static boolean isBlockedDueToWeakAccount = false;
    private static boolean isWebOpenDueToEmailVerification = false;
    private static boolean isLoggingRunning = false;
    private static boolean isWaitingForCall = false;
    public static boolean isSpeakerOn = false;
    private static boolean areAdvertisingCookiesEnabled = false;
    private static long userWaitingForCall = MEGACHAT_INVALID_HANDLE;

    private static boolean verifyingCredentials;

    private NetworkStateReceiver networkStateReceiver;
    private BroadcastReceiver logoutReceiver;
    private AppRTCAudioManager rtcAudioManager = null;

    private AppRTCAudioManager rtcAudioManagerRingInCall;
    private static MegaApplication singleApplicationInstance;
    private PowerManager.WakeLock wakeLock;

    private MeetingListener meetingListener = new MeetingListener();
    private GlobalChatListener globalChatListener = new GlobalChatListener(this);

    private final CallSoundsController soundsController = new CallSoundsController();

    @Override
    public void networkAvailable() {
        logDebug("Net available: Broadcast to ManagerActivity");
        Intent intent = new Intent(BROADCAST_ACTION_INTENT_CONNECTIVITY_CHANGE);
        intent.putExtra(ACTION_TYPE, GO_ONLINE);
        sendBroadcast(intent);
    }

    @Override
    public void networkUnavailable() {
        logDebug("Net unavailable: Broadcast to ManagerActivity");
        Intent intent = new Intent(BROADCAST_ACTION_INTENT_CONNECTIVITY_CHANGE);
        intent.putExtra(ACTION_TYPE, GO_OFFLINE);
        sendBroadcast(intent);
    }

    public static void smsVerifyShowed(boolean isShowed) {
        isVerifySMSShowed = isShowed;
    }

    @Override
    public void onActivityCreated(@NonNull Activity activity, @Nullable Bundle savedInstanceState) {
        if (PurgeLogsToggle.INSTANCE.getEnabled() == false) {
            initLoggers();
        }
    }

    @Override
    public void onActivityStarted(@NonNull Activity activity) {
        currentActivity = activity;
        if (++activityReferences == 1 && !isActivityChangingConfigurations) {
            logInfo("App enters foreground");
            if (storageState == STORAGE_STATE_PAYWALL) {
                showOverDiskQuotaPaywallWarning();
            }
        }
    }

    @Override
    public void onActivityResumed(@NonNull Activity activity) {
        if (!activity.equals(currentActivity)) {
            currentActivity = activity;
        }
    }

    @Override
    public void onActivityPaused(@NonNull Activity activity) {
        if (activity.equals(currentActivity)) {
            currentActivity = null;
        }
    }

    @Override
    public void onActivityStopped(@NonNull Activity activity) {
        isActivityChangingConfigurations = activity.isChangingConfigurations();
        if (--activityReferences == 0 && !isActivityChangingConfigurations) {
            logInfo("App enters background");
        }
    }

    @Override
    public void onActivitySaveInstanceState(@NonNull Activity activity, @NonNull Bundle outState) {

    }

    @Override
    public void onActivityDestroyed(@NonNull Activity activity) {

    }

    class BackgroundRequestListener implements MegaRequestListenerInterface {

        @Override
        public void onRequestStart(MegaApiJava api, MegaRequest request) {
            logDebug("BackgroundRequestListener:onRequestStart: " + request.getRequestString());
        }

        @Override
        public void onRequestUpdate(MegaApiJava api, MegaRequest request) {
            logDebug("BackgroundRequestListener:onRequestUpdate: " + request.getRequestString());
        }

        @Override
        public void onRequestFinish(MegaApiJava api, MegaRequest request,
                                    MegaError e) {
            logDebug("BackgroundRequestListener:onRequestFinish: " + request.getRequestString() + "____" + e.getErrorCode() + "___" + request.getParamType());

            if (e.getErrorCode() == MegaError.API_EPAYWALL) {
                showOverDiskQuotaPaywallWarning();
                return;
            }

            if (e.getErrorCode() == MegaError.API_EBUSINESSPASTDUE) {
                sendBroadcast(new Intent(BROADCAST_ACTION_INTENT_BUSINESS_EXPIRED));
                return;
            }

            if (request.getType() == MegaRequest.TYPE_LOGOUT) {
                logDebug("Logout finished: " + e.getErrorString() + "(" + e.getErrorCode() + ")");
                if (e.getErrorCode() == MegaError.API_OK) {
                    logDebug("END logout sdk request - wait chat logout");
                } else if (e.getErrorCode() == MegaError.API_EINCOMPLETE) {
                    if (request.getParamType() == MegaError.API_ESSL) {
                        logWarning("SSL verification failed");
                        Intent intent = new Intent(BROADCAST_ACTION_INTENT_SSL_VERIFICATION_FAILED);
                        sendBroadcast(intent);
                    }
                } else if (e.getErrorCode() == MegaError.API_ESID) {
                    logWarning("TYPE_LOGOUT:API_ESID");
                    myAccountInfo.resetDefaults();

                    esid = true;

                    AccountController.localLogoutApp(getApplicationContext(), sharingScope);
                } else if (e.getErrorCode() == MegaError.API_EBLOCKED) {
                    api.localLogout();
                    megaChatApi.logout();
                }
            } else if (request.getType() == MegaRequest.TYPE_FETCH_NODES) {
                logDebug("TYPE_FETCH_NODES");
                if (e.getErrorCode() == MegaError.API_OK) {
                    askForFullAccountInfo();

                    GetAttrUserListener listener = new GetAttrUserListener(getApplicationContext());
                    megaApi.shouldShowRichLinkWarning(listener);
                    megaApi.isRichPreviewsEnabled(listener);

                    listener = new GetAttrUserListener(getApplicationContext(), true);
                    if (dbH != null && dbH.getMyChatFilesFolderHandle() == INVALID_HANDLE) {
                        megaApi.getMyChatFilesFolder(listener);
                    }

                    //Ask for MU and CU folder when App in init state
                    Timber.d("Get CameraUpload attribute on fetch nodes.");
                    megaApi.getUserAttribute(USER_ATTR_CAMERA_UPLOADS_FOLDER, new GetCameraUploadAttributeListener(getApplicationContext()));

                    // Init CU sync data after login successfully
                    new CUBackupInitializeChecker(megaApi).initCuSync();

                    //Login check resumed pending transfers
                    transfersManagement.checkResumedPendingTransfers();
                }
            } else if (request.getType() == MegaRequest.TYPE_GET_ATTR_USER) {
                if (request.getParamType() == MegaApiJava.USER_ATTR_PUSH_SETTINGS) {
                    if (e.getErrorCode() == MegaError.API_OK || e.getErrorCode() == MegaError.API_ENOENT) {
                        pushNotificationSettingManagement.sendPushNotificationSettings(request.getMegaPushNotificationSettings());
                    }
                } else if (e.getErrorCode() == MegaError.API_OK) {
                    if (request.getParamType() == MegaApiJava.USER_ATTR_FIRSTNAME || request.getParamType() == MegaApiJava.USER_ATTR_LASTNAME) {
                        if (megaApi != null && request.getEmail() != null) {
                            MegaUser user = megaApi.getContact(request.getEmail());
                            if (user != null) {
                                logDebug("User handle: " + user.getHandle());
                                logDebug("Visibility: " + user.getVisibility()); //If user visibity == MegaUser.VISIBILITY_UNKNOW then, non contact
                                if (user.getVisibility() != MegaUser.VISIBILITY_VISIBLE) {
                                    logDebug("Non-contact");
                                    if (request.getParamType() == MegaApiJava.USER_ATTR_FIRSTNAME) {
                                        dbH.setNonContactEmail(request.getEmail(), user.getHandle() + "");
                                        dbH.setNonContactFirstName(request.getText(), user.getHandle() + "");
                                    } else if (request.getParamType() == MegaApiJava.USER_ATTR_LASTNAME) {
                                        dbH.setNonContactLastName(request.getText(), user.getHandle() + "");
                                    }
                                } else {
                                    logDebug("The user is or was CONTACT:");
                                }
                            } else {
                                logWarning("User is NULL");
                            }
                        }
                    }
                }
            } else if (request.getType() == MegaRequest.TYPE_SET_ATTR_USER) {
                if (request.getParamType() == MegaApiJava.USER_ATTR_PUSH_SETTINGS) {
                    if (e.getErrorCode() == MegaError.API_OK) {
                        pushNotificationSettingManagement.sendPushNotificationSettings(request.getMegaPushNotificationSettings());
                    } else {
                        logError("Chat notification settings cannot be updated");
                    }
                }
            } else if (request.getType() == MegaRequest.TYPE_GET_PRICING) {
                if (e.getErrorCode() == MegaError.API_OK) {
                    MegaPricing p = request.getPricing();

                    dbH.setPricingTimestamp();

                    myAccountInfo.setProductAccounts(p, request.getCurrency());
                    myAccountInfo.setPricing(p);

                    Intent intent = new Intent(BROADCAST_ACTION_INTENT_UPDATE_ACCOUNT_DETAILS);
                    intent.putExtra(ACTION_TYPE, UPDATE_GET_PRICING);
                    sendBroadcast(intent);
                } else {
                    logError("Error TYPE_GET_PRICING: " + e.getErrorCode());
                }
            } else if (request.getType() == MegaRequest.TYPE_GET_PAYMENT_METHODS) {
                logDebug("Payment methods request");
                if (myAccountInfo != null) {
                    myAccountInfo.setGetPaymentMethodsBoolean(true);
                }

                if (e.getErrorCode() == MegaError.API_OK) {
                    dbH.setPaymentMethodsTimeStamp();
                    if (myAccountInfo != null) {
                        myAccountInfo.setPaymentBitSet(convertToBitSet(request.getNumber()));
                    }

                    Intent intent = new Intent(BROADCAST_ACTION_INTENT_UPDATE_ACCOUNT_DETAILS);
                    intent.putExtra(ACTION_TYPE, UPDATE_PAYMENT_METHODS);
                    sendBroadcast(intent);
                }
            } else if (request.getType() == MegaRequest.TYPE_CREDIT_CARD_QUERY_SUBSCRIPTIONS) {
                if (e.getErrorCode() == MegaError.API_OK) {
                    if (myAccountInfo != null) {
                        myAccountInfo.setNumberOfSubscriptions(request.getNumber());
                        logDebug("NUMBER OF SUBS: " + myAccountInfo.getNumberOfSubscriptions());
                    }

                    Intent intent = new Intent(BROADCAST_ACTION_INTENT_UPDATE_ACCOUNT_DETAILS);
                    intent.putExtra(ACTION_TYPE, UPDATE_CREDIT_CARD_SUBSCRIPTION);
                    sendBroadcast(intent);
                }
            } else if (request.getType() == MegaRequest.TYPE_ACCOUNT_DETAILS) {
                logDebug("Account details request");
                if (e.getErrorCode() == MegaError.API_OK) {

                    boolean storage = (request.getNumDetails() & MyAccountInfo.HAS_STORAGE_DETAILS) != 0;
                    if (storage && megaApi.getRootNode() != null) {
                        dbH.setAccountDetailsTimeStamp();
                    }

                    if (myAccountInfo != null && request.getMegaAccountDetails() != null) {
                        myAccountInfo.setAccountInfo(request.getMegaAccountDetails());
                        myAccountInfo.setAccountDetails(request.getNumDetails());

                        boolean sessions = (request.getNumDetails() & MyAccountInfo.HAS_SESSIONS_DETAILS) != 0;
                        if (sessions) {
                            MegaAccountSession megaAccountSession = request.getMegaAccountDetails().getSession(0);

                            if (megaAccountSession != null) {
                                logDebug("getMegaAccountSESSION not Null");
                                dbH.setExtendedAccountDetailsTimestamp();
                                long mostRecentSession = megaAccountSession.getMostRecentUsage();

                                String date = formatDateAndTime(getApplicationContext(), mostRecentSession, DATE_LONG_FORMAT);

                                myAccountInfo.setLastSessionFormattedDate(date);
                                myAccountInfo.setCreateSessionTimeStamp(megaAccountSession.getCreationTimestamp());
                            }
                        }

                        logDebug("onRequest TYPE_ACCOUNT_DETAILS: " + myAccountInfo.getUsedPercentage());
                    }

                    sendBroadcastUpdateAccountDetails();
                }
            } else if (request.getType() == MegaRequest.TYPE_PAUSE_TRANSFERS) {
                dbH.setTransferQueueStatus(request.getFlag());
            }
        }

        @Override
        public void onRequestTemporaryError(MegaApiJava api,
                                            MegaRequest request, MegaError e) {
            logDebug("BackgroundRequestListener: onRequestTemporaryError: " + request.getRequestString());
        }

    }

    public void sendBroadcastUpdateAccountDetails() {
        sendBroadcast(new Intent(BROADCAST_ACTION_INTENT_UPDATE_ACCOUNT_DETAILS)
                .putExtra(ACTION_TYPE, UPDATE_ACCOUNT_DETAILS));
    }

    private final int interval = 3000;
    private Handler keepAliveHandler = new Handler();
    int backgroundStatus = -1;

    private Runnable keepAliveRunnable = new Runnable() {
        @Override
        public void run() {
            try {
                if (isActivityVisible()) {
                    logDebug("KEEPALIVE: " + System.currentTimeMillis());
                    if (megaChatApi != null) {
                        backgroundStatus = megaChatApi.getBackgroundStatus();
                        logDebug("backgroundStatus_activityVisible: " + backgroundStatus);
                        if (backgroundStatus != -1 && backgroundStatus != 0) {
                            megaChatApi.setBackgroundStatus(false);
                        }
                    }

                } else {
                    logDebug("KEEPALIVEAWAY: " + System.currentTimeMillis());
                    if (megaChatApi != null) {
                        backgroundStatus = megaChatApi.getBackgroundStatus();
                        logDebug("backgroundStatus_!activityVisible: " + backgroundStatus);
                        if (backgroundStatus != -1 && backgroundStatus != 1) {
                            megaChatApi.setBackgroundStatus(true);
                        }
                    }
                }

                keepAliveHandler.postAtTime(keepAliveRunnable, System.currentTimeMillis() + interval);
                keepAliveHandler.postDelayed(keepAliveRunnable, interval);
            } catch (Exception exc) {
                logError("Exception in keepAliveRunnable", exc);
            }
        }
    };

    public void handleUncaughtException(Throwable throwable) {
        logFatal("UNCAUGHT EXCEPTION", throwable);
        throwable.printStackTrace();
        crashReporter.report(throwable);
    }

    private final Observer<MegaChatCall> callStatusObserver = call -> {
        int callStatus = call.getStatus();
        boolean isOutgoing = call.isOutgoing();
        boolean isRinging = call.isRinging();
        long callId = call.getCallId();
        long chatId = call.getChatid();
        if (chatId == MEGACHAT_INVALID_HANDLE || callId == MEGACHAT_INVALID_HANDLE) {
            logError("Error in chatId or callId");
            return;
        }

        stopService(new Intent(getInstance(), IncomingCallService.class));
        logDebug("Call status is " + callStatusToString(callStatus) + ", chat id is " + chatId + ", call id is " + callId);
        switch (callStatus) {
            case MegaChatCall.CALL_STATUS_CONNECTING:
                if ((isOutgoing && getChatManagement().isRequestSent(callId)))
                    removeRTCAudioManager();
                break;
            case MegaChatCall.CALL_STATUS_USER_NO_PRESENT:
            case MegaChatCall.CALL_STATUS_JOINING:
            case MegaChatCall.CALL_STATUS_IN_PROGRESS:
                MegaHandleList listAllCalls = megaChatApi.getChatCalls();
                if (listAllCalls == null || listAllCalls.size() == 0) {
                    logError("Calls not found");
                    return;
                }

                if (callStatus == CALL_STATUS_USER_NO_PRESENT) {
                    if (isRinging) {
                        logDebug("Is incoming call");
                        incomingCall(listAllCalls, chatId, callStatus);
                    } else {
                        MegaChatRoom chatRoom = megaChatApi.getChatRoom(chatId);
                        if (chatRoom != null && chatRoom.isGroup()) {
                            logDebug("Check if the incoming group call notification should be displayed");
                            getChatManagement().checkActiveGroupChat(chatId);
                        }
                    }
                }

                if ((callStatus == MegaChatCall.CALL_STATUS_IN_PROGRESS || callStatus == MegaChatCall.CALL_STATUS_JOINING)) {
                    getChatManagement().addNotificationShown(chatId);
                    logDebug("Is ongoing call");
                    ongoingCall(chatId, callId, (isOutgoing && getChatManagement().isRequestSent(callId)) ? AUDIO_MANAGER_CALL_OUTGOING : AUDIO_MANAGER_CALL_IN_PROGRESS);
                }
                break;

            case MegaChatCall.CALL_STATUS_TERMINATING_USER_PARTICIPATION:
                logDebug("The user participation in the call has ended. The termination code is " + CallUtil.terminationCodeForCallToString(call.getTermCode()));
                getChatManagement().controlCallFinished(callId, chatId);
                break;

            case MegaChatCall.CALL_STATUS_DESTROYED:
                int endCallReason = call.getEndCallReason();
                logDebug("Call has ended. End call reason is " + CallUtil.endCallReasonToString(endCallReason));
                getChatManagement().controlCallFinished(callId, chatId);
                boolean isIgnored = call.isIgnored();
                checkCallDestroyed(chatId, callId, endCallReason, isIgnored);
                break;
        }
    };

    private final
    Observer<MegaChatCall> callCompositionObserver = call -> {
        MegaChatRoom chatRoom = megaChatApi.getChatRoom(call.getChatid());
        if (chatRoom != null && call.getCallCompositionChange() == 1 && call.getNumParticipants() > 1) {
            logDebug("Stop sound");
            if (megaChatApi.getMyUserHandle() == call.getPeeridCallCompositionChange()) {
                clearIncomingCallNotification(call.getCallId());
                getChatManagement().removeValues(call.getChatid());
                stopService(new Intent(getInstance(), IncomingCallService.class));
                if (call.getStatus() == CALL_STATUS_USER_NO_PRESENT) {
                    LiveEventBus.get(EVENT_CALL_ANSWERED_IN_ANOTHER_CLIENT, Long.class).post(call.getChatid());
                }
            }
        }
    };

    private final Observer<MegaChatCall> callRingingStatusObserver = call -> {
        int callStatus = call.getStatus();
        boolean isRinging = call.isRinging();
        MegaHandleList listAllCalls = megaChatApi.getChatCalls();
        if (listAllCalls == null || listAllCalls.size() == 0) {
            logError("Calls not found");
            return;
        }
        if (isRinging) {
            logDebug("Is incoming call");
            incomingCall(listAllCalls, call.getChatid(), callStatus);
        } else {
            clearIncomingCallNotification(call.getCallId());
            getChatManagement().removeValues(call.getChatid());
            stopService(new Intent(getInstance(), IncomingCallService.class));
        }
    };

    private final Observer<Pair> sessionStatusObserver = callAndSession -> {
        MegaChatSession session = (MegaChatSession) callAndSession.second;
        int sessionStatus = session.getStatus();
        MegaChatCall call = (MegaChatCall) callAndSession.first;
        if (call == null)
            return;

        MegaChatRoom chat = megaChatApi.getChatRoom(call.getChatid());
        if (chat != null) {
            if (sessionStatus == MegaChatSession.SESSION_STATUS_IN_PROGRESS &&
                    (chat.isGroup() || chat.isMeeting() || session.getPeerid() != megaApi.getMyUserHandleBinary())) {
                logDebug("Session is in progress");
                getChatManagement().setRequestSentCall(call.getCallId(), false);
                updateRTCAudioMangerTypeStatus(AUDIO_MANAGER_CALL_IN_PROGRESS);
            }
        }
    };

    /**
     * Broadcast for controlling changes in the volume.
     */
    BroadcastReceiver volumeReceiver = new BroadcastReceiver() {
        @Override
        public void onReceive(Context context, Intent intent) {
            if (intent == null || intent.getAction() == null)
                return;

            if (intent.getAction().equals(VOLUME_CHANGED_ACTION) && rtcAudioManagerRingInCall != null) {
                int type = (Integer) intent.getExtras().get(EXTRA_VOLUME_STREAM_TYPE);
                if (type != AudioManager.STREAM_RING)
                    return;

                int newVolume = (Integer) intent.getExtras().get(EXTRA_VOLUME_STREAM_VALUE);
                if (newVolume != INVALID_VOLUME) {
                    rtcAudioManagerRingInCall.checkVolume(newVolume);
                }
            }
        }
    };

    public boolean isAnIncomingCallRinging() {
        return rtcAudioManagerRingInCall != null;
    }

    BroadcastReceiver becomingNoisyReceiver = new BroadcastReceiver() {
        @Override
        public void onReceive(Context context, Intent intent) {
            if (intent == null || intent.getAction() == null)
                return;

            if (AudioManager.ACTION_AUDIO_BECOMING_NOISY.equals(intent.getAction())) {
                muteOrUnmute(true);
            }
        }
    };

    public void muteOrUnmute(boolean mute) {
        if (rtcAudioManagerRingInCall != null) {
            rtcAudioManagerRingInCall.muteOrUnmuteIncomingCall(mute);
        }
    }

    public static MegaApplication getInstance() {
        return singleApplicationInstance;
    }

    @Override
    public void onCreate() {
        singleApplicationInstance = this;

        super.onCreate();

        setStrictModePolicies();

        if (PurgeLogsToggle.INSTANCE.getEnabled() == true) {
            initialiseLogging();
        }

        ThemeHelper.INSTANCE.initTheme(this);

        // Setup handler and RxJava for uncaught exceptions.
        Thread.setDefaultUncaughtExceptionHandler((thread, e) -> handleUncaughtException(e));
        RxJavaPlugins.setErrorHandler(this::handleUncaughtException);

        registerActivityLifecycleCallbacks(this);

        isVerifySMSShowed = false;

        keepAliveHandler.postAtTime(keepAliveRunnable, System.currentTimeMillis() + interval);
        keepAliveHandler.postDelayed(keepAliveRunnable, interval);

        if (PurgeLogsToggle.INSTANCE.getEnabled() == false) {
            initLoggers();
        }

        checkAppUpgrade();
        checkMegaStandbyBucket();
        getTombstoneInfo();
        if (Build.VERSION.SDK_INT >= Build.VERSION_CODES.S) {
            checkForUnsafeIntentLaunch();
        }

        setupMegaApi();
        setupMegaApiFolder();
        setupMegaChatApi();

        LiveEventBus.config().enableLogger(false);

        scheduleCameraUploadJob(getApplicationContext());
        storageState = dbH.getStorageState();
        pushNotificationSettingManagement = new PushNotificationSettingManagement();

        chatManagement = new ChatManagement();

        //Logout check resumed pending transfers
        transfersManagement.checkResumedPendingTransfers();

        int apiServerValue = getSharedPreferences(API_SERVER_PREFERENCES, MODE_PRIVATE)
                .getInt(API_SERVER, PRODUCTION_SERVER_VALUE);

        if (apiServerValue != PRODUCTION_SERVER_VALUE) {
            if (apiServerValue == SANDBOX3_SERVER_VALUE) {
                megaApi.setPublicKeyPinning(false);
            }

            String apiServer = getApiServerFromValue(apiServerValue);
            megaApi.changeApiUrl(apiServer);
            megaApiFolder.changeApiUrl(apiServer);
        }

        boolean useHttpsOnly = false;
        if (dbH != null) {
            useHttpsOnly = Boolean.parseBoolean(dbH.getUseHttpsOnly());
            logDebug("Value of useHttpsOnly: " + useHttpsOnly);
            megaApi.useHttpsOnly(useHttpsOnly);
        }

        myAccountInfo.resetDefaults();

        if (dbH != null) {
            dbH.resetExtendedAccountDetailsTimestamp();
        }

        networkStateReceiver = new NetworkStateReceiver();
        networkStateReceiver.addListener(this);
        registerReceiver(networkStateReceiver, new IntentFilter(ConnectivityManager.CONNECTIVITY_ACTION));

        LiveEventBus.get(EVENT_CALL_STATUS_CHANGE, MegaChatCall.class).observeForever(callStatusObserver);
        LiveEventBus.get(EVENT_RINGING_STATUS_CHANGE, MegaChatCall.class).observeForever(callRingingStatusObserver);
        LiveEventBus.get(EVENT_SESSION_STATUS_CHANGE, Pair.class).observeForever(sessionStatusObserver);
        LiveEventBus.get(EVENT_CALL_COMPOSITION_CHANGE, MegaChatCall.class).observeForever(callCompositionObserver);

        logoutReceiver = new BroadcastReceiver() {
            @Override
            public void onReceive(Context context, Intent intent) {
                if (intent != null) {
                    if (intent.getAction().equals(ACTION_LOG_OUT)) {
                        storageState = MegaApiJava.STORAGE_STATE_UNKNOWN; //Default value
                    }
                }
            }
        };

        registerReceiver(logoutReceiver, new IntentFilter(ACTION_LOG_OUT));

        EmojiManager.install(new TwitterEmojiProvider());
        EmojiManagerShortcodes.initEmojiData(getApplicationContext());
        EmojiManager.install(new TwitterEmojiProvider());
        final EmojiCompat.Config config;
        logDebug("Use downloadable font for EmojiCompat");
        // Use a downloadable font for EmojiCompat
        final FontRequest fontRequest = new FontRequest(
                "com.google.android.gms.fonts",
                "com.google.android.gms",
                "Noto Color Emoji Compat",
                R.array.com_google_android_gms_fonts_certs);
        config = new FontRequestEmojiCompatConfig(getApplicationContext(), fontRequest)
                .setReplaceAll(false)
                .registerInitCallback(new EmojiCompat.InitCallback() {
                    @Override
                    public void onInitialized() {
                        logDebug("EmojiCompat initialized");
                    }

                    @Override
                    public void onFailed(@Nullable Throwable throwable) {
                        logWarning("EmojiCompat initialization failed");
                    }
                });
        EmojiCompat.init(config);

        // clear the cache files stored in the external cache folder.
        clearPublicCache(this);

        ContextUtils.initialize(getApplicationContext());

        initFresco();

        if (PurgeLogsToggle.INSTANCE.getEnabled() == false) {// Try to initialize the loggers again in order to avoid have them uninitialized
            // in case they failed to initialize before for some reason.
            initLoggers();
        }
    }

    private void setStrictModePolicies() {
        if (BuildConfig.DEBUG){
            StrictMode.setThreadPolicy(
                    new StrictMode.ThreadPolicy.Builder()
                    .detectAll()
                    .penaltyLog()
                    .build()
            );

            StrictMode.setVmPolicy(
                    new StrictMode.VmPolicy.Builder()
                    .detectAll()
                    .penaltyLog()
                    .build()
            );
        }
    }

    private void initialiseLogging() {
        new InitialiseLoggingUseCaseJavaWrapper(initialiseLoggingUseCase).invokeUseCase(BuildConfig.DEBUG);
    }

    /**
     * Initializes loggers if app storage is available and if are not initialized yet.
     */
    private void initLoggers() {
        if (getExternalFilesDir(null) == null) {
            return;
        }

        if (!legacyLoggingUtil.isLoggerSDKInitialized()) {
            legacyLoggingUtil.initLoggerSDK();
        }

        if (!legacyLoggingUtil.isLoggerKarereInitialized()) {
            legacyLoggingUtil.initLoggerKarere();
        }
    }

    @NonNull
    @Override
    public Configuration getWorkManagerConfiguration() {
        return new Configuration.Builder()
                .setWorkerFactory(workerFactory)
                .build();
    }

    /**
     * Initialize Fresco library
     */
    private void initFresco() {
        long maxMemory = mega.privacy.android.app.utils.ContextUtils.getAvailableMemory(this);
        PoolFactory poolFactory = new PoolFactory(
                PoolConfig.newBuilder()
                        .setNativeMemoryChunkPoolParams(FrescoNativeMemoryChunkPoolParams.get(maxMemory))
                        .build()
        );

        Fresco.initialize(this, ImagePipelineConfig.newBuilder(this)
                .setPoolFactory(poolFactory)
                .setDownsampleEnabled(true)
                .build());
    }

    public void askForFullAccountInfo() {
        logDebug("askForFullAccountInfo");
        megaApi.getPaymentMethods(null);

        if (storageState == MegaApiAndroid.STORAGE_STATE_UNKNOWN) {
            megaApi.getAccountDetails();
        } else {
            megaApi.getSpecificAccountDetails(false, true, true);
        }

        megaApi.getPricing(null);
        megaApi.creditCardQuerySubscriptions(null);
    }

    public void askForPricing() {
        megaApi.getPricing(null);
    }

    public void askForPaymentMethods() {
        logDebug("askForPaymentMethods");
        megaApi.getPaymentMethods(null);
    }

    public void askForAccountDetails() {
        logDebug("askForAccountDetails");
        if (dbH != null) {
            dbH.resetAccountDetailsTimeStamp();
        }
        megaApi.getAccountDetails(null);
    }

    public void askForCCSubscriptions() {

        megaApi.creditCardQuerySubscriptions(null);
    }

    public void askForExtendedAccountDetails() {
        logDebug("askForExtendedAccountDetails");
        if (dbH != null) {
            dbH.resetExtendedAccountDetailsTimestamp();
        }
        megaApi.getExtendedAccountDetails(true, false, false, null);
    }

    public void refreshAccountInfo() {
        //Check if the call is recently
        if (callToAccountDetails() || myAccountInfo.getUsedFormatted().trim().length() <= 0) {
            logDebug("megaApi.getAccountDetails SEND");
            askForAccountDetails();
        }

        if (callToExtendedAccountDetails()) {
            logDebug("megaApi.getExtendedAccountDetails SEND");
            askForExtendedAccountDetails();
        }

        if (callToPaymentMethods()) {
            logDebug("megaApi.getPaymentMethods SEND");
            askForPaymentMethods();
        }
    }

    public MegaApiAndroid getMegaApiFolder() {
        return megaApiFolder;
    }

    public void disableMegaChatApi() {
        try {
            if (megaChatApi != null) {
                megaChatApi.removeChatRequestListener(this);
                megaChatApi.removeChatNotificationListener(this);
                megaChatApi.removeChatListener(globalChatListener);
                megaChatApi.removeChatCallListener(meetingListener);
                registeredChatListeners = false;
            }
        } catch (Exception ignored) {
        }
    }

    private void setupMegaApi() {
        megaApi.retrySSLerrors(true);

        megaApi.setDownloadMethod(MegaApiJava.TRANSFER_METHOD_AUTO_ALTERNATIVE);
        megaApi.setUploadMethod(MegaApiJava.TRANSFER_METHOD_AUTO_ALTERNATIVE);

        requestListener = new BackgroundRequestListener();
        logDebug("ADD REQUESTLISTENER");
        megaApi.addRequestListener(requestListener);

        megaApi.addGlobalListener(new GlobalListener());

        setSDKLanguage();

        // Set the proper resource limit to try avoid issues when the number of parallel transfers is very big.
        final int DESIRABLE_R_LIMIT = 20000; // SDK team recommended value
        int currentLimit = megaApi.platformGetRLimitNumFile();
        logDebug("Current resource limit is set to " + currentLimit);
        if (currentLimit < DESIRABLE_R_LIMIT) {
            logDebug("Resource limit is under desirable value. Trying to increase the resource limit...");
            if (!megaApi.platformSetRLimitNumFile(DESIRABLE_R_LIMIT)) {
                logWarning("Error setting resource limit.");
            }

            // Check new resource limit after set it in order to see if had been set successfully to the
            // desired value or maybe to a lower value limited by the system.
            logDebug("Resource limit is set to " + megaApi.platformGetRLimitNumFile());
        }
    }

    /**
     * Set the language code used by the app.
     * Language code is from current system setting.
     * Need to distinguish simplified and traditional Chinese.
     */
    private void setSDKLanguage() {
        Locale locale = Locale.getDefault();
        String langCode;

        // If it's Chinese
        if (Locale.CHINESE.toLanguageTag().equals(locale.getLanguage())) {
            langCode = isSimplifiedChinese() ?
                    Locale.SIMPLIFIED_CHINESE.toLanguageTag() :
                    Locale.TRADITIONAL_CHINESE.toLanguageTag();
        } else {
            langCode = locale.toString();
        }

        boolean result = megaApi.setLanguage(langCode);

        if (!result) {
            langCode = locale.getLanguage();
            result = megaApi.setLanguage(langCode);
        }

        logDebug("Result: " + result + " Language: " + langCode);
    }

    /**
     * Setup the MegaApiAndroid instance for folder link.
     */
    private void setupMegaApiFolder() {
        // If logged in set the account auth token
        if (megaApi.isLoggedIn() != 0) {
            logDebug("Logged in. Setting account auth token for folder links.");
            megaApiFolder.setAccountAuth(megaApi.getAccountAuth());
        }

        megaApiFolder.retrySSLerrors(true);

        megaApiFolder.setDownloadMethod(MegaApiJava.TRANSFER_METHOD_AUTO_ALTERNATIVE);
        megaApiFolder.setUploadMethod(MegaApiJava.TRANSFER_METHOD_AUTO_ALTERNATIVE);
    }

    private void setupMegaChatApi() {
        if (!registeredChatListeners) {
            logDebug("Add listeners of megaChatApi");
            megaChatApi.addChatRequestListener(this);
            megaChatApi.addChatNotificationListener(this);
            megaChatApi.addChatListener(globalChatListener);
            megaChatApi.addChatCallListener(meetingListener);
            registeredChatListeners = true;
            checkCallSounds();
        }
    }

    /**
     * Check the changes of the meeting to play the right sound
     */
    private void checkCallSounds() {
        getCallSoundsUseCase.get()
                .subscribeOn(Schedulers.io())
                .observeOn(AndroidSchedulers.mainThread())
                .subscribe((next) -> soundsController.playSound(next));
    }

    /**
     * Check current enabled cookies and set the corresponding flags to true/false
     */
    public void checkEnabledCookies() {
        getCookieSettingsUseCase.get()
                .subscribeOn(Schedulers.io())
                .observeOn(AndroidSchedulers.mainThread())
                .subscribe((cookies, throwable) -> {
                    if (throwable == null) {
                        setAdvertisingCookiesEnabled(cookies.contains(CookieType.ADVERTISEMENT));

                        boolean analyticsCookiesEnabled = cookies.contains(CookieType.ANALYTICS);
                        crashReporter.setEnabled(analyticsCookiesEnabled);
                        performanceReporter.setEnabled(analyticsCookiesEnabled);
                    }
                });
    }

    public MegaApiAndroid getMegaApi() {
        return megaApi;
    }

    public MegaChatApiAndroid getMegaChatApi() {
        setupMegaChatApi();
        return megaChatApi;
    }

    public DatabaseHandler getDbH() {
        if (dbH == null) {
            DatabaseHandler.getDbHandler(getApplicationContext());
        }

        return dbH;
    }

    public boolean isActivityVisible() {
        logDebug("Activity visible? => " + (currentActivity != null));
        return getCurrentActivity() != null;
    }

    public static boolean isShowInfoChatMessages() {
        return showInfoChatMessages;
    }

    public static void setShowInfoChatMessages(boolean showInfoChatMessages) {
        MegaApplication.showInfoChatMessages = showInfoChatMessages;
    }

    public static String getUrlConfirmationLink() {
        return urlConfirmationLink;
    }

    public static void setUrlConfirmationLink(String urlConfirmationLink) {
        MegaApplication.urlConfirmationLink = urlConfirmationLink;
    }

    public static boolean isLoggingIn() {
        return isLoggingIn;
    }

    public static void setLoggingIn(boolean loggingIn) {
        isLoggingIn = loggingIn;
        setLoggingOut(false);
    }

    public static boolean isLoggingOut() {
        return isLoggingOut;
    }

    public static void setLoggingOut(boolean loggingOut) {
        isLoggingOut = loggingOut;
    }

    public static void setOpenChatId(long openChatId) {
        MegaApplication.openChatId = openChatId;
    }

    public static long getOpenCallChatId() {
        return openCallChatId;
    }

    public static void setOpenCallChatId(long value) {
        logDebug("New open call chat ID: " + value);
        openCallChatId = value;
    }

    public boolean isRecentChatVisible() {
        if (isActivityVisible()) {
            return recentChatVisible;
        } else {
            return false;
        }
    }

    public static void setRecentChatVisible(boolean recentChatVisible) {
        logDebug("setRecentChatVisible: " + recentChatVisible);
        MegaApplication.recentChatVisible = recentChatVisible;
    }

    public static boolean isChatNotificationReceived() {
        return chatNotificationReceived;
    }

    public static void setChatNotificationReceived(boolean chatNotificationReceived) {
        MegaApplication.chatNotificationReceived = chatNotificationReceived;
    }

    public static long getOpenChatId() {
        return openChatId;
    }

    public String getLocalIpAddress() {
        return localIpAddress;
    }

    public void setLocalIpAddress(String ip) {
        localIpAddress = ip;
    }

    public void showSharedFolderNotification(MegaNode n) {
        logDebug("showSharedFolderNotification");

        try {
            ArrayList<MegaShare> sharesIncoming = megaApi.getInSharesList();
            String name = "";
            for (int j = 0; j < sharesIncoming.size(); j++) {
                MegaShare mS = sharesIncoming.get(j);
                if (mS.getNodeHandle() == n.getHandle()) {
                    MegaUser user = megaApi.getContact(mS.getUser());

                    name = getMegaUserNameDB(user);
                    if (name == null) name = "";
                }
            }

            String source = "<b>" + n.getName() + "</b> " + getString(R.string.incoming_folder_notification) + " " + toCDATA(name);
            Spanned notificationContent;
            if (android.os.Build.VERSION.SDK_INT >= android.os.Build.VERSION_CODES.N) {
                notificationContent = Html.fromHtml(source, Html.FROM_HTML_MODE_LEGACY);
            } else {
                notificationContent = Html.fromHtml(source);
            }

            int notificationId = NOTIFICATION_PUSH_CLOUD_DRIVE;
            String notificationChannelId = NOTIFICATION_CHANNEL_CLOUDDRIVE_ID;
            String notificationChannelName = NOTIFICATION_CHANNEL_CLOUDDRIVE_NAME;

            Intent intent = new Intent(this, ManagerActivity.class);
            intent.addFlags(Intent.FLAG_ACTIVITY_CLEAR_TOP);
            intent.setAction(ACTION_INCOMING_SHARED_FOLDER_NOTIFICATION);
            PendingIntent pendingIntent = PendingIntent.getActivity(this, 0 /* Request code */, intent,
                    PendingIntent.FLAG_ONE_SHOT | PendingIntent.FLAG_IMMUTABLE);

            Uri defaultSoundUri = RingtoneManager.getDefaultUri(RingtoneManager.TYPE_NOTIFICATION);
            String notificationTitle;
            if (n.hasChanged(MegaNode.CHANGE_TYPE_INSHARE) && !n.hasChanged(MegaNode.CHANGE_TYPE_NEW)) {
                notificationTitle = getString(R.string.context_permissions_changed);
            } else {
                notificationTitle = getString(R.string.title_incoming_folder_notification);
            }
            if (android.os.Build.VERSION.SDK_INT >= android.os.Build.VERSION_CODES.O) {
                NotificationChannel channel = new NotificationChannel(notificationChannelId, notificationChannelName, NotificationManager.IMPORTANCE_HIGH);
                channel.setShowBadge(true);
                NotificationManager notificationManager = (NotificationManager) getApplicationContext().getSystemService(Context.NOTIFICATION_SERVICE);
                notificationManager.createNotificationChannel(channel);

                NotificationCompat.Builder notificationBuilderO = new NotificationCompat.Builder(this, notificationChannelId);
                notificationBuilderO
                        .setSmallIcon(R.drawable.ic_stat_notify)
                        .setContentTitle(notificationTitle)
                        .setContentText(notificationContent)
                        .setStyle(new NotificationCompat.BigTextStyle()
                                .bigText(notificationContent))
                        .setAutoCancel(true)
                        .setSound(defaultSoundUri)
                        .setContentIntent(pendingIntent)
                        .setColor(ContextCompat.getColor(this, R.color.red_600_red_300));

                Drawable d = getResources().getDrawable(R.drawable.ic_folder_incoming, getTheme());
                notificationBuilderO.setLargeIcon(((BitmapDrawable) d).getBitmap());

                notificationManager.notify(notificationId, notificationBuilderO.build());
            } else {
                NotificationCompat.Builder notificationBuilder = new NotificationCompat.Builder(this)
                        .setSmallIcon(R.drawable.ic_stat_notify)
                        .setColor(ContextCompat.getColor(this, R.color.red_600_red_300))
                        .setContentTitle(notificationTitle)
                        .setContentText(notificationContent)
                        .setStyle(new NotificationCompat.BigTextStyle()
                                .bigText(notificationContent))
                        .setAutoCancel(true)
                        .setSound(defaultSoundUri)
                        .setContentIntent(pendingIntent);

                Drawable d;

                d = getResources().getDrawable(R.drawable.ic_folder_incoming, getTheme());

                notificationBuilder.setLargeIcon(((BitmapDrawable) d).getBitmap());

                if (Build.VERSION.SDK_INT >= Build.VERSION_CODES.N) {
                    // Use NotificationManager for devices running Android Nougat or above (API >= 24)
                    notificationBuilder.setPriority(NotificationManager.IMPORTANCE_HIGH);
                } else {
                    // Otherwise, use NotificationCompat for devices running Android Marshmallow (API 23)
                    notificationBuilder.setPriority(NotificationCompat.PRIORITY_HIGH);
                }

                NotificationManager notificationManager =
                        (NotificationManager) getSystemService(Context.NOTIFICATION_SERVICE);

                notificationManager.notify(notificationId, notificationBuilder.build());
            }
        } catch (Exception e) {
            logError("Exception", e);
        }
    }

    public void sendSignalPresenceActivity() {
        logDebug("sendSignalPresenceActivity");
        if (megaChatApi != null) {
            if (megaChatApi.isSignalActivityRequired()) {
                megaChatApi.signalPresenceActivity();
            }
        }
    }

    @Override
    public void onRequestStart(MegaChatApiJava api, MegaChatRequest request) {
        logDebug("onRequestStart (CHAT): " + request.getRequestString());
    }

    @Override
    public void onRequestUpdate(MegaChatApiJava api, MegaChatRequest request) {
    }

    @Override
    public void onRequestFinish(MegaChatApiJava api, MegaChatRequest request, MegaChatError e) {
        logDebug("onRequestFinish (CHAT): " + request.getRequestString() + "_" + e.getErrorCode());
        if (request.getType() == MegaChatRequest.TYPE_SET_BACKGROUND_STATUS) {
            logDebug("SET_BACKGROUND_STATUS: " + request.getFlag());
        } else if (request.getType() == MegaChatRequest.TYPE_LOGOUT) {
            logDebug("CHAT_TYPE_LOGOUT: " + e.getErrorCode() + "__" + e.getErrorString());

            resetDefaults();

            try {
                if (megaChatApi != null) {
                    megaChatApi.removeChatRequestListener(this);
                    megaChatApi.removeChatNotificationListener(this);
                    megaChatApi.removeChatListener(globalChatListener);
                    megaChatApi.removeChatCallListener(meetingListener);
                    registeredChatListeners = false;
                }
            } catch (Exception exc) {
            }

            try {
                ShortcutBadger.applyCount(getApplicationContext(), 0);

                startService(new Intent(getApplicationContext(), BadgeIntentService.class).putExtra("badgeCount", 0));
            } catch (Exception exc) {
                logError("EXCEPTION removing badge indicator", exc);
            }

            if (megaApi != null) {
                int loggedState = megaApi.isLoggedIn();
                logDebug("Login status on " + loggedState);
                if (loggedState == 0) {
                    AccountController.logoutConfirmed(this, sharingScope);
                    //Need to finish ManagerActivity to avoid unexpected behaviours after forced logouts.
                    LiveEventBus.get(EVENT_FINISH_ACTIVITY, Boolean.class).post(true);

                    if (isLoggingRunning()) {
                        logDebug("Already in Login Activity, not necessary to launch it again");
                        return;
                    }

                    Intent loginIntent = new Intent(this, LoginActivity.class);

                    if (getUrlConfirmationLink() != null) {
                        loginIntent.putExtra(VISIBLE_FRAGMENT, LOGIN_FRAGMENT);
                        loginIntent.putExtra(EXTRA_CONFIRMATION, getUrlConfirmationLink());
                        if (isActivityVisible()) {
                            loginIntent.setFlags(Intent.FLAG_ACTIVITY_NEW_TASK | Intent.FLAG_ACTIVITY_CLEAR_TOP);
                        } else {
                            loginIntent.addFlags(Intent.FLAG_ACTIVITY_NEW_TASK | Intent.FLAG_ACTIVITY_CLEAR_TASK);
                        }
                        loginIntent.setAction(ACTION_CONFIRM);
                        setUrlConfirmationLink(null);
                    } else if (isActivityVisible()) {
                        loginIntent.addFlags(Intent.FLAG_ACTIVITY_NEW_TASK | Intent.FLAG_ACTIVITY_CLEAR_TASK);
                    } else {
                        loginIntent.addFlags(Intent.FLAG_ACTIVITY_NEW_TASK);
                    }

                    startActivity(loginIntent);
                } else {
                    logDebug("Disable chat finish logout");
                }
            } else {

                AccountController aC = new AccountController(this);
                aC.logoutConfirmed(this, sharingScope);

                if (isActivityVisible()) {
                    logDebug("Launch intent to login screen");
                    Intent tourIntent = new Intent(this, LoginActivity.class);
                    tourIntent.addFlags(Intent.FLAG_ACTIVITY_NEW_TASK | Intent.FLAG_ACTIVITY_CLEAR_TASK);
                    this.startActivity(tourIntent);
                }
            }
        } else if (request.getType() == MegaChatRequest.TYPE_PUSH_RECEIVED) {
            logDebug("TYPE_PUSH_RECEIVED: " + e.getErrorCode() + "__" + e.getErrorString());
            stopService(new Intent(this, KeepAliveService.class));
            if (e.getErrorCode() == MegaChatError.ERROR_OK) {
                logDebug("OK:TYPE_PUSH_RECEIVED");
                chatNotificationReceived = true;
                if (!getMegaApi().isEphemeralPlusPlus()) {
                    ChatAdvancedNotificationBuilder notificationBuilder = ChatAdvancedNotificationBuilder.newInstance(this, megaApi, megaChatApi);
                    notificationBuilder.generateChatNotification(request);
                }
            } else {
                logError("Error TYPE_PUSH_RECEIVED: " + e.getErrorString());
            }
        } else if (request.getType() == MegaChatRequest.TYPE_AUTOJOIN_PUBLIC_CHAT) {
            chatManagement.removeJoiningChatId(request.getChatHandle());
            chatManagement.removeJoiningChatId(request.getUserHandle());
        } else if (request.getType() == MegaChatRequest.TYPE_REMOVE_FROM_CHATROOM
                && request.getUserHandle() == INVALID_HANDLE) {
            chatManagement.removeLeavingChatId(request.getChatHandle());
        }
    }

    @Override
    public void onRequestTemporaryError(MegaChatApiJava api, MegaChatRequest request, MegaChatError e) {
        logWarning("onRequestTemporaryError (CHAT): " + e.getErrorString());
    }

    /**
     * Method for showing an incoming group or one-to-one call notification.
     *
     * @param incomingCall The incoming call
     */
    public void showOneCallNotification(MegaChatCall incomingCall) {
        logDebug("Show incoming call notification and start to sound. Chat ID is " + incomingCall.getChatid());
        createOrUpdateAudioManager(false, AUDIO_MANAGER_CALL_RINGING);
        getChatManagement().addNotificationShown(incomingCall.getChatid());
        stopService(new Intent(this, IncomingCallService.class));
        ChatAdvancedNotificationBuilder notificationBuilder = ChatAdvancedNotificationBuilder.newInstance(this, megaApi, megaChatApi);
        notificationBuilder.showOneCallNotification(incomingCall);
    }

    public void onChatListItemUpdate(MegaChatApiJava api, MegaChatListItem item) {
        if (!item.isGroup())
            return;

        if ((item.hasChanged(MegaChatListItem.CHANGE_TYPE_OWN_PRIV))) {
            if (item.getOwnPrivilege() != MegaChatRoom.PRIV_RM) {
                getChatManagement().checkActiveGroupChat(item.getChatId());
            } else {
                getChatManagement().removeActiveChatAndNotificationShown(item.getChatId());
            }
        }

        if (item.hasChanged(MegaChatListItem.CHANGE_TYPE_CLOSED)) {
            getChatManagement().removeActiveChatAndNotificationShown(item.getChatId());
        }
    }

    @Override
    public void onChatInitStateUpdate(MegaChatApiJava api, int newState) {

    }

    @Override
    public void onChatOnlineStatusUpdate(MegaChatApiJava api, long userhandlev, int status, boolean inProgress) {

    }

    @Override
    public void onChatPresenceConfigUpdate(MegaChatApiJava api, MegaChatPresenceConfig config) {
        if (config.isPending() == false) {
            logDebug("Launch local broadcast");
            Intent intent = new Intent(BROADCAST_ACTION_INTENT_SIGNAL_PRESENCE);
            sendBroadcast(intent);
        }
    }

    @Override
    public void onChatConnectionStateUpdate(MegaChatApiJava api, long chatid, int newState) {
    }

    @Override
    public void onChatPresenceLastGreen(MegaChatApiJava api, long userhandle, int lastGreen) {
    }

    @Override
    public void onDbError(MegaChatApiJava api, int error, String msg) {
    }

    public void updateAppBadge() {
        logDebug("updateAppBadge");

        int totalHistoric = 0;
        int totalIpc = 0;
        if (megaApi != null && megaApi.getRootNode() != null) {
            totalHistoric = megaApi.getNumUnreadUserAlerts();
            ArrayList<MegaContactRequest> requests = megaApi.getIncomingContactRequests();
            if (requests != null) {
                totalIpc = requests.size();
            }
        }

        int chatUnread = 0;
        if (megaChatApi != null) {
            chatUnread = megaChatApi.getUnreadChats();
        }

        int totalNotifications = totalHistoric + totalIpc + chatUnread;
        //Add Android version check if needed
        if (totalNotifications == 0) {
            //Remove badge indicator - no unread chats
            ShortcutBadger.applyCount(getApplicationContext(), 0);
            //Xiaomi support
            startService(new Intent(getApplicationContext(), BadgeIntentService.class).putExtra("badgeCount", 0));
        } else {
            //Show badge with indicator = unread
            ShortcutBadger.applyCount(getApplicationContext(), Math.abs(totalNotifications));
            //Xiaomi support
            startService(new Intent(getApplicationContext(), BadgeIntentService.class).putExtra("badgeCount", totalNotifications));
        }
    }

    @Override
    public void onChatNotification(MegaChatApiJava api, long chatid, MegaChatMessage msg) {
        logDebug("onChatNotification");

        updateAppBadge();

        if (MegaApplication.getOpenChatId() == chatid) {
            logDebug("Do not update/show notification - opened chat");
            return;
        }

        if (isRecentChatVisible()) {
            logDebug("Do not show notification - recent chats shown");
            return;
        }

        if (isActivityVisible()) {

            try {
                if (msg != null) {

                    NotificationManager mNotificationManager = (NotificationManager) getSystemService(NOTIFICATION_SERVICE);
                    mNotificationManager.cancel(NOTIFICATION_GENERAL_PUSH_CHAT);

                    if (msg.getStatus() == MegaChatMessage.STATUS_NOT_SEEN) {
                        if (msg.getType() == MegaChatMessage.TYPE_NORMAL || msg.getType() == MegaChatMessage.TYPE_CONTACT_ATTACHMENT || msg.getType() == MegaChatMessage.TYPE_NODE_ATTACHMENT || msg.getType() == MegaChatMessage.TYPE_REVOKE_NODE_ATTACHMENT) {
                            if (msg.isDeleted()) {
                                logDebug("Message deleted");

                                megaChatApi.pushReceived(false);
                            } else if (msg.isEdited()) {
                                logDebug("Message edited");
                                megaChatApi.pushReceived(false);
                            } else {
                                logDebug("New normal message");
                                megaChatApi.pushReceived(true);
                            }
                        } else if (msg.getType() == MegaChatMessage.TYPE_TRUNCATE) {
                            logDebug("New TRUNCATE message");
                            megaChatApi.pushReceived(false);
                        }
                    } else {
                        logDebug("Message SEEN");
                        megaChatApi.pushReceived(false);
                    }
                }
            } catch (Exception e) {
                logError("EXCEPTION when showing chat notification", e);
            }
        } else {
            logDebug("Do not notify chat messages: app in background");
        }
    }

    public void checkOneCall(long incomingCallChatId) {
        logDebug("One call : Chat ID is " + incomingCallChatId + ", openCall Chat ID is " + openCallChatId);
        if (openCallChatId == incomingCallChatId) {
            logDebug("The call is already opened");
            return;
        }

        MegaChatCall callToLaunch = megaChatApi.getChatCall(incomingCallChatId);
        if (callToLaunch == null) {
            logWarning("Call is null");
            return;
        }

        int callStatus = callToLaunch.getStatus();
        if (callStatus > MegaChatCall.CALL_STATUS_IN_PROGRESS) {
            logWarning("Launch not in correct status: " + callStatus);
            return;
        }

        MegaChatRoom chatRoom = megaChatApi.getChatRoom(incomingCallChatId);
        if (chatRoom == null) {
            logWarning("Chat room is null");
            return;
        }

        if (!CallUtil.isOneToOneCall(chatRoom) && callToLaunch.getStatus() == CALL_STATUS_USER_NO_PRESENT && callToLaunch.isRinging() && (!getChatManagement().isOpeningMeetingLink(incomingCallChatId))) {
            logDebug("Group call or meeting, the notification should be displayed");
            showOneCallNotification(callToLaunch);
            return;
        }

        checkOneToOneIncomingCall(callToLaunch);
    }

    /**
     * Check whether an incoming 1-to-1 call should show notification or incoming call screen
     *
     * @param callToLaunch The incoming call
     */
    private void checkOneToOneIncomingCall(MegaChatCall callToLaunch) {
        if (shouldNotify(this) && !isActivityVisible()) {
            PowerManager pm = (PowerManager) getApplicationContext().getSystemService(Context.POWER_SERVICE);
            if (pm != null) {
                wakeLock = pm.newWakeLock(PowerManager.PARTIAL_WAKE_LOCK, ":MegaIncomingCallPowerLock");
            }
            if (!wakeLock.isHeld()) {
                wakeLock.acquire(10 * 1000);
            }

            logDebug("The notification should be displayed. Chat ID of incoming call " + callToLaunch.getChatid());
            showOneCallNotification(callToLaunch);
        } else {
            logDebug("The call screen should be displayed. Chat ID of incoming call " + callToLaunch.getChatid());
            MegaApplication.getInstance().createOrUpdateAudioManager(false, AUDIO_MANAGER_CALL_RINGING);
            launchCallActivity(callToLaunch);
        }
    }

    public void checkSeveralCall(MegaHandleList listAllCalls, int callStatus, boolean isRinging, long incomingCallChatId) {
        logDebug("Several calls = " + listAllCalls.size() + "- Current call Status: " + callStatusToString(callStatus));
        if (isRinging) {
            if (participatingInACall()) {
                logDebug("Several calls: show notification");
                checkQueuedCalls(incomingCallChatId);
                return;
            }

            MegaChatRoom chatRoom = megaChatApi.getChatRoom(incomingCallChatId);
            if (callStatus == CALL_STATUS_USER_NO_PRESENT && chatRoom != null) {
                if (!CallUtil.isOneToOneCall(chatRoom) && !getChatManagement().isOpeningMeetingLink(incomingCallChatId)) {
                    logDebug("Show incoming group call notification");
                    MegaChatCall incomingCall = megaChatApi.getChatCall(incomingCallChatId);
                    if (incomingCall != null) {
                        showOneCallNotification(incomingCall);
                    }
                    return;
                }

                if (CallUtil.isOneToOneCall(chatRoom) && openCallChatId != chatRoom.getChatId()) {
                    logDebug("Show incoming one to one call screen");
                    MegaChatCall callToLaunch = megaChatApi.getChatCall(chatRoom.getChatId());
                    checkOneToOneIncomingCall(callToLaunch);
                    return;
                }
            }
        }

        MegaHandleList handleList = megaChatApi.getChatCalls(callStatus);
        if (handleList == null || handleList.size() == 0)
            return;

        MegaChatCall callToLaunch = null;

        for (int i = 0; i < handleList.size(); i++) {
            if (openCallChatId != handleList.get(i)) {
                if (megaChatApi.getChatCall(handleList.get(i)) != null && !megaChatApi.getChatCall(handleList.get(i)).isOnHold()) {
                    callToLaunch = megaChatApi.getChatCall(handleList.get(i));
                }
            } else {
                logDebug("The call is already opened");
            }
        }

        if (callToLaunch != null) {
            checkOneToOneIncomingCall(callToLaunch);
        }
    }

    private void checkCallDestroyed(long chatId, long callId, int endCallReason, boolean isIgnored) {
        getChatManagement().setOpeningMeetingLink(chatId, false);

        if (shouldNotify(this)) {
            toSystemSettingNotification(this);
        }

        if (wakeLock != null && wakeLock.isHeld()) {
            wakeLock.release();
        }
        getChatManagement().removeNotificationShown(chatId);

        try {
            if (endCallReason == MegaChatCall.END_CALL_REASON_NO_ANSWER && !isIgnored) {
                MegaChatRoom chatRoom = megaChatApi.getChatRoom(chatId);
                if (chatRoom != null && !chatRoom.isGroup() && !chatRoom.isMeeting() && megaApi.isChatNotifiable(chatId)) {
                    try {
                        logDebug("Show missed call notification");
                        ChatAdvancedNotificationBuilder notificationBuilder = ChatAdvancedNotificationBuilder.newInstance(this, megaApi, megaChatApi);
                        notificationBuilder.showMissedCallNotification(chatId, callId);
                    } catch (Exception e) {
                        logError("EXCEPTION when showing missed call notification", e);
                    }
                }
            }
        } catch (Exception e) {
            logError("EXCEPTION when showing missed call notification", e);
        }
    }

    /**
     * Get the current standby bucket of the app.
     * The system determines the standby state of the app based on app usage patterns.
     *
     * @return the current standby bucket of the app：
     * STANDBY_BUCKET_ACTIVE,
     * STANDBY_BUCKET_WORKING_SET,
     * STANDBY_BUCKET_FREQUENT,
     * STANDBY_BUCKET_RARE,
     * STANDBY_BUCKET_RESTRICTED,
     * STANDBY_BUCKET_NEVER
     */
    public int checkMegaStandbyBucket() {
        if (Build.VERSION.SDK_INT >= Build.VERSION_CODES.P) {
            UsageStatsManager usageStatsManager = (UsageStatsManager) getSystemService(USAGE_STATS_SERVICE);
            if (usageStatsManager != null) {
                int standbyBucket = usageStatsManager.getAppStandbyBucket();
                logDebug("getAppStandbyBucket(): " + standbyBucket);
                return standbyBucket;
            }
        }
        return -1;
    }

    /**
     * Get the tombstone information.
     */
    public void getTombstoneInfo() {
        new Thread(() -> {
            logDebug("getTombstoneInfo");
            ActivityManager activityManager = (ActivityManager) getSystemService(Context.ACTIVITY_SERVICE);
            List<ApplicationExitInfo> exitReasons;
            if (android.os.Build.VERSION.SDK_INT >= android.os.Build.VERSION_CODES.R) {
                exitReasons = activityManager.getHistoricalProcessExitReasons(/* packageName = */ null, /* pid = */ 0, /* maxNum = */ 3);
                for (ApplicationExitInfo aei : exitReasons) {
                    if (aei.getReason() == REASON_CRASH_NATIVE) {
                        // Get the tombstone input stream.
                        try {
                            InputStream tombstoneInputStream = aei.getTraceInputStream();
                            if (tombstoneInputStream != null) {
                                // The tombstone parser built with protoc uses the tombstone schema, then parses the trace.
                                TombstoneProtos.Tombstone tombstone = TombstoneProtos.Tombstone.parseFrom(tombstoneInputStream);
                                logError("Tombstone Info" + tombstone.toString());
                                tombstoneInputStream.close();
                            }
                        } catch (IOException e) {
                            e.printStackTrace();
                        }
                    }
                }
            }
        }).start();
    }

    @RequiresApi(api = Build.VERSION_CODES.S)
    private void checkForUnsafeIntentLaunch() {
        boolean isDebug = ((this.getApplicationInfo().flags &
                ApplicationInfo.FLAG_DEBUGGABLE) != 0);
        if (isDebug) {
            StrictMode.setVmPolicy(new StrictMode.VmPolicy.Builder()
                    // Other StrictMode checks that you've previously added.
                    .detectUnsafeIntentLaunch()
                    .penaltyLog()
                    .build());
        }
    }

    public AppRTCAudioManager getAudioManager() {
        return rtcAudioManager;
    }

    public void createOrUpdateAudioManager(boolean isSpeakerOn, int type) {
        logDebug("Create or update audio manager, type is " + type);
        chatManagement.registerScreenReceiver();

        if (type == AUDIO_MANAGER_CALL_RINGING) {
            if (rtcAudioManagerRingInCall != null) {
                removeRTCAudioManagerRingIn();
            }

            registerReceiver(volumeReceiver, new IntentFilter(VOLUME_CHANGED_ACTION));
            registerReceiver(becomingNoisyReceiver, new IntentFilter(AudioManager.ACTION_AUDIO_BECOMING_NOISY));
            logDebug("Creating RTC Audio Manager (ringing mode)");
            rtcAudioManagerRingInCall = AppRTCAudioManager.create(this, false, AUDIO_MANAGER_CALL_RINGING);
        } else {
            if (rtcAudioManager != null) {
                rtcAudioManager.setTypeAudioManager(type);
                return;
            }

            logDebug("Creating RTC Audio Manager (" + type + " mode)");
            removeRTCAudioManagerRingIn();
            MegaApplication.isSpeakerOn = isSpeakerOn;
            rtcAudioManager = AppRTCAudioManager.create(this, isSpeakerOn, type);
            if (type != AUDIO_MANAGER_CREATING_JOINING_MEETING) {
                startProximitySensor();
            }
        }
    }

    /**
     * Remove the incoming call AppRTCAudioManager.
     */
    public void removeRTCAudioManagerRingIn() {
        if (rtcAudioManagerRingInCall == null)
            return;

        try {
            logDebug("Removing RTC Audio Manager");
            rtcAudioManagerRingInCall.stop();
            rtcAudioManagerRingInCall = null;
            unregisterReceiver(volumeReceiver);
            unregisterReceiver(becomingNoisyReceiver);
        } catch (Exception e) {
            logError("Exception stopping speaker audio manager", e);
        }
    }

    /**
     * Remove the ongoing call AppRTCAudioManager.
     */
    public void removeRTCAudioManager() {
        if (rtcAudioManager == null)
            return;

        try {
            logDebug("Removing RTC Audio Manager");
            rtcAudioManager.stop();
            rtcAudioManager = null;
        } catch (Exception e) {
            logError("Exception stopping speaker audio manager", e);
        }
    }

    /**
     * Method for updating the call status of the Audio Manger.
     *
     * @param callStatus Call status.
     */
    private void updateRTCAudioMangerTypeStatus(int callStatus) {
        removeRTCAudioManagerRingIn();
        stopSounds();
        if (rtcAudioManager != null) {
            rtcAudioManager.setTypeAudioManager(callStatus);
        }
    }

    /**
     * Method for updating the call status of the Speaker status .
     *
     * @param isSpeakerOn If the speaker is on.
     * @param typeStatus  type AudioManager.
     */
    public void updateSpeakerStatus(boolean isSpeakerOn, int typeStatus) {
        if (rtcAudioManager != null) {
            rtcAudioManager.updateSpeakerStatus(isSpeakerOn, typeStatus);
        }
    }

    /**
     * Activate the proximity sensor.
     */
    public void startProximitySensor() {
        if (rtcAudioManager != null && rtcAudioManager.startProximitySensor()) {
            logDebug("Proximity sensor started");
            rtcAudioManager.setOnProximitySensorListener(isNear -> {
                chatManagement.controlProximitySensor(isNear);
            });
        }
    }

    /**
     * Deactivates the proximity sensor
     */
    public void unregisterProximitySensor() {
        if (rtcAudioManager != null) {
            logDebug("Stopping proximity sensor...");
            rtcAudioManager.unregisterProximitySensor();
        }
    }

    /*
     * Method for stopping the sound of incoming or outgoing calls.
     */
    public void stopSounds() {
        if (rtcAudioManager != null) {
            rtcAudioManager.stopAudioSignals();
        }
        if (rtcAudioManagerRingInCall != null) {
            rtcAudioManagerRingInCall.stopAudioSignals();
        }
    }

    public void openCallService(long chatId) {
        if (chatId != MEGACHAT_INVALID_HANDLE) {
            logDebug("Start call Service. Chat iD = " + chatId);
            Intent intentService = new Intent(this, CallService.class);
            intentService.putExtra(CHAT_ID, chatId);
            if (Build.VERSION.SDK_INT >= Build.VERSION_CODES.O) {
                this.startForegroundService(intentService);
            } else {
                this.startService(intentService);
            }
        }
    }

    public void checkQueuedCalls(long incomingCallChatId) {
        try {
            stopService(new Intent(this, IncomingCallService.class));
            ChatAdvancedNotificationBuilder notificationBuilder = ChatAdvancedNotificationBuilder.newInstance(this, megaApi, megaChatApi);
            notificationBuilder.checkQueuedCalls(incomingCallChatId);
        } catch (Exception e) {
            logError("EXCEPTION", e);
        }
    }

    public void launchCallActivity(MegaChatCall call) {
        logDebug("Show the call screen: " + callStatusToString(call.getStatus()) + ", callId = " + call.getCallId());
        openMeetingRinging(this, call.getChatid(), passcodeManagement);
    }

    /**
     * Resets all SingleObjects to their default values.
     */
    private void resetDefaults() {
        sortOrderManagement.resetDefaults();
        passcodeManagement.resetDefaults();
        myAccountInfo.resetDefaults();
        transfersManagement.resetDefaults();
    }

    public static boolean isShowRichLinkWarning() {
        return showRichLinkWarning;
    }

    public static void setShowRichLinkWarning(boolean showRichLinkWarning) {
        MegaApplication.showRichLinkWarning = showRichLinkWarning;
    }

    public static boolean isEnabledGeoLocation() {
        return enabledGeoLocation;
    }

    public static void setEnabledGeoLocation(boolean enabledGeoLocation) {
        MegaApplication.enabledGeoLocation = enabledGeoLocation;
    }

    public static int getCounterNotNowRichLinkWarning() {
        return counterNotNowRichLinkWarning;
    }

    public static void setCounterNotNowRichLinkWarning(int counterNotNowRichLinkWarning) {
        MegaApplication.counterNotNowRichLinkWarning = counterNotNowRichLinkWarning;
    }

    public static boolean isEnabledRichLinks() {
        return enabledRichLinks;
    }

    public static void setEnabledRichLinks(boolean enabledRichLinks) {
        MegaApplication.enabledRichLinks = enabledRichLinks;
    }

    public static int isDisableFileVersions() {
        return disableFileVersions;
    }

    public static void setDisableFileVersions(boolean disableFileVersions) {
        if (disableFileVersions) {
            MegaApplication.disableFileVersions = 1;
        } else {
            MegaApplication.disableFileVersions = 0;
        }
    }

    public boolean isEsid() {
        return esid;
    }

    public void setEsid(boolean esid) {
        this.esid = esid;
    }

    public static boolean isClosedChat() {
        return closedChat;
    }

    public static void setClosedChat(boolean closedChat) {
        MegaApplication.closedChat = closedChat;
    }

    public MyAccountInfo getMyAccountInfo() {
        return myAccountInfo;
    }

    public void resetMyAccountInfo() {
        myAccountInfo.resetDefaults();
    }

    public int getStorageState() {
        return storageState;
    }

    public void setStorageState(int state) {
        this.storageState = state;
    }

    public static boolean isVerifySMSShowed() {
        return isVerifySMSShowed;
    }

    public static void setIsBlockedDueToWeakAccount(boolean isBlockedDueToWeakAccount) {
        MegaApplication.isBlockedDueToWeakAccount = isBlockedDueToWeakAccount;
    }

    public static boolean isBlockedDueToWeakAccount() {
        return isBlockedDueToWeakAccount;
    }

    public static void setIsWebOpenDueToEmailVerification(boolean isWebOpenDueToEmailVerification) {
        MegaApplication.isWebOpenDueToEmailVerification = isWebOpenDueToEmailVerification;
    }

    public static boolean isWebOpenDueToEmailVerification() {
        return isWebOpenDueToEmailVerification;
    }

    public void setIsLoggingRunning(boolean isLoggingRunning) {
        MegaApplication.isLoggingRunning = isLoggingRunning;
    }

    public boolean isLoggingRunning() {
        return isLoggingRunning;
    }

    public static PushNotificationSettingManagement getPushNotificationSettingManagement() {
        return pushNotificationSettingManagement;
    }

    public static ChatManagement getChatManagement() {
        return chatManagement;
    }

    public static void setVerifyingCredentials(boolean verifyingCredentials) {
        MegaApplication.verifyingCredentials = verifyingCredentials;
    }

    public static boolean isVerifyingCredentials() {
        return MegaApplication.verifyingCredentials;
    }

    public Activity getCurrentActivity() {
        return currentActivity;
    }

    public static boolean isWaitingForCall() {
        return isWaitingForCall;
    }

    public static void setIsWaitingForCall(boolean isWaitingForCall) {
        MegaApplication.isWaitingForCall = isWaitingForCall;
    }

    public static long getUserWaitingForCall() {
        return userWaitingForCall;
    }

    public static void setUserWaitingForCall(long userWaitingForCall) {
        MegaApplication.userWaitingForCall = userWaitingForCall;
    }

    public static boolean areAdvertisingCookiesEnabled() {
        return areAdvertisingCookiesEnabled;
    }

    public static void setAdvertisingCookiesEnabled(boolean enabled) {
        areAdvertisingCookiesEnabled = enabled;
    }
}<|MERGE_RESOLUTION|>--- conflicted
+++ resolved
@@ -242,17 +242,14 @@
     @Inject
     InitialiseLogging initialiseLoggingUseCase;
     @Inject
-<<<<<<< HEAD
-    public TransfersManagement transfersManagement;
-=======
     GetCallSoundsUseCase getCallSoundsUseCase;
     @Inject
     HiltWorkerFactory workerFactory;
-
     @ApplicationScope
     @Inject
     CoroutineScope sharingScope;
->>>>>>> 73e792da
+    @Inject
+    public TransfersManagement transfersManagement;
 
     String localIpAddress = "";
     BackgroundRequestListener requestListener;
