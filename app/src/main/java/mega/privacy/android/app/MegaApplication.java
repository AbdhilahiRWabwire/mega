--- conflicted
+++ resolved
@@ -82,10 +82,7 @@
 
 import static mega.privacy.android.app.utils.CacheFolderManager.*;
 import static mega.privacy.android.app.constants.BroadcastConstants.*;
-<<<<<<< HEAD
-=======
 import static mega.privacy.android.app.utils.ChatUtil.*;
->>>>>>> 61f57a84
 import static mega.privacy.android.app.utils.Constants.*;
 import static mega.privacy.android.app.utils.DBUtil.*;
 import static mega.privacy.android.app.utils.IncomingCallNotification.*;
@@ -97,7 +94,6 @@
 import static mega.privacy.android.app.utils.ContactUtil.*;
 import static nz.mega.sdk.MegaApiJava.*;
 import static nz.mega.sdk.MegaChatApiJava.MEGACHAT_INVALID_HANDLE;
-
 
 public class MegaApplication extends MultiDexApplication implements MegaChatRequestListenerInterface, MegaChatNotificationListenerInterface, NetworkStateReceiver.NetworkStateReceiverListener, MegaChatListenerInterface {
 
@@ -425,19 +421,12 @@
 			if (intent == null || intent.getAction() == null)
 				return;
 
-<<<<<<< HEAD
 			long chatId = intent.getLongExtra(UPDATE_CHAT_CALL_ID, MEGACHAT_INVALID_HANDLE);
 			long callId = intent.getLongExtra(UPDATE_CALL_ID, MEGACHAT_INVALID_HANDLE);
 			if (chatId == MEGACHAT_INVALID_HANDLE || callId == MEGACHAT_INVALID_HANDLE) {
 				logError("Error. Chat id " + chatId + ", Call id "+callId);
 				return;
 			}
-=======
-			long chatId = intent.getLongExtra(UPDATE_CHAT_CALL_ID, -1);
-			long callId = intent.getLongExtra(UPDATE_CALL_ID, -1);
-			if (chatId == -1 || callId == -1)
-				return;
->>>>>>> 61f57a84
 
 			if (intent.getAction().equals(ACTION_UPDATE_CALL)) {
 				stopService(new Intent(getInstance(), IncomingCallService.class));
@@ -451,7 +440,6 @@
 					case MegaChatCall.CALL_STATUS_JOINING:
 					case MegaChatCall.CALL_STATUS_IN_PROGRESS:
 					case MegaChatCall.CALL_STATUS_RECONNECTING:
-<<<<<<< HEAD
 						logDebug("Call status is "+callStatusToString(callStatus));
 						MegaHandleList listAllCalls = megaChatApi.getChatCalls();
 						if (listAllCalls == null || listAllCalls.size() == 0){
@@ -461,14 +449,6 @@
 
 						if (callStatus == MegaChatCall.CALL_STATUS_RING_IN || callStatus == MegaChatCall.CALL_STATUS_REQUEST_SENT) {
 							createChatAudioManager();
-=======
-
-						MegaHandleList listAllCalls = megaChatApi.getChatCalls();
-						if (listAllCalls == null || listAllCalls.size() == 0)
-							return;
-
-						if (callStatus == MegaChatCall.CALL_STATUS_RING_IN) {
->>>>>>> 61f57a84
 							setAudioManagerValues(callStatus);
 						}
 
@@ -488,17 +468,11 @@
 					case MegaChatCall.CALL_STATUS_TERMINATING_USER_PARTICIPATION:
 						removeValues(chatId);
 						break;
-<<<<<<< HEAD
 					case MegaChatCall.CALL_STATUS_DESTROYED:
 						int termCode = intent.getIntExtra(UPDATE_CALL_TERM_CODE, -1);
 						boolean isIgnored = intent.getBooleanExtra(UPDATE_CALL_IGNORE, false);
 						boolean isLocalTermCode = intent.getBooleanExtra(UPDATE_CALL_LOCAL_TERM_CODE, false);
 						checkCallDestroyed(chatId, callId, termCode, isIgnored, isLocalTermCode);
-=======
-
-					case MegaChatCall.CALL_STATUS_DESTROYED:
-						checkCallDestroyed(chatId);
->>>>>>> 61f57a84
 						break;
 				}
 			}
@@ -1325,7 +1299,6 @@
 		removeStatusVideoAndSpeaker(chatId);
 		removeChatAudioManager();
 	}
-<<<<<<< HEAD
 
 	private void checkCallDestroyed(long chatId, long callId, int termCode, boolean isIgnored, boolean isLocalTermCode) {
 		removeValues(chatId);
@@ -1349,35 +1322,6 @@
 					try {
 						ChatAdvancedNotificationBuilder notificationBuilder = ChatAdvancedNotificationBuilder.newInstance(this, megaApi, megaChatApi);
 						notificationBuilder.showMissedCallNotification(chatId, callId);
-=======
-
-	private void checkCallDestroyed(long chatId) {
-		removeValues(chatId);
-
-		if (shouldNotify(this)) {
-			toSystemSettingNotification(this);
-		}
-		cancelIncomingCallNotification(this);
-		if (wakeLock != null && wakeLock.isHeld()) {
-			wakeLock.release();
-		}
-
-		MegaChatCall call = megaChatApi.getChatCallByCallId(chatId);
-		if(call == null)
-		    return;
-
-		clearIncomingCallNotification(call.getId());
-		//Show missed call if time out ringing (for incoming calls)
-		try {
-
-			if (((call.getTermCode() == MegaChatCall.TERM_CODE_ANSWER_TIMEOUT || call.getTermCode() == MegaChatCall.TERM_CODE_CALL_REQ_CANCEL) && !(call.isIgnored()))) {
-				logDebug("TERM_CODE_ANSWER_TIMEOUT");
-				if (call.isLocalTermCode() == false) {
-					logDebug("localTermCodeNotLocal");
-					try {
-						ChatAdvancedNotificationBuilder notificationBuilder = ChatAdvancedNotificationBuilder.newInstance(this, megaApi, megaChatApi);
-						notificationBuilder.showMissedCallNotification(call);
->>>>>>> 61f57a84
 					} catch (Exception e) {
 						logError("EXCEPTION when showing missed call notification", e);
 					}
@@ -1394,14 +1338,8 @@
 	}
 
 	public void createChatAudioManager() {
-<<<<<<< HEAD
 		if (chatAudioManager != null)
 			return;
-=======
-		if (chatAudioManager != null) {
-			return;
-		}
->>>>>>> 61f57a84
 
 		chatAudioManager = ChatAudioManager.create(getApplicationContext());
 	}
@@ -1416,12 +1354,7 @@
 	}
 
 	public void setAudioManagerValues(int callStatus){
-<<<<<<< HEAD
         if (chatAudioManager != null) {
-=======
-		createChatAudioManager();
-		if(chatAudioManager != null) {
->>>>>>> 61f57a84
 			MegaHandleList listCallsRequest = megaChatApi.getChatCalls(MegaChatCall.CALL_STATUS_REQUEST_SENT);
 			MegaHandleList listCallsRing = megaChatApi.getChatCalls(MegaChatCall.CALL_STATUS_RING_IN);
 			chatAudioManager.setAudioManagerValues(callStatus, listCallsRequest, listCallsRing);
