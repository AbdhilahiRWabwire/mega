package mega.privacy.android.app;

import android.app.Activity;
import android.app.Application;
import android.app.KeyguardManager;
import android.app.Notification;
import android.app.NotificationChannel;
import android.app.NotificationManager;
import android.app.PendingIntent;
import android.content.BroadcastReceiver;
import android.content.Context;
import android.content.Intent;
import android.content.IntentFilter;
import android.content.pm.PackageInfo;
import android.content.pm.PackageManager;
import android.content.pm.PackageManager.NameNotFoundException;
import android.graphics.drawable.BitmapDrawable;
import android.graphics.drawable.Drawable;
import android.media.AudioManager;
import android.media.RingtoneManager;
import android.net.Uri;
import android.os.Build;
import android.os.Bundle;
import android.os.Handler;
import android.os.PowerManager;

import androidx.annotation.NonNull;
import androidx.annotation.Nullable;
import androidx.multidex.MultiDexApplication;
import androidx.emoji.text.EmojiCompat;
import androidx.emoji.text.FontRequestEmojiCompatConfig;
import androidx.emoji.bundled.BundledEmojiCompatConfig;
import androidx.core.app.NotificationCompat;
import androidx.core.content.ContextCompat;
import androidx.localbroadcastmanager.content.LocalBroadcastManager;
import androidx.core.provider.FontRequest;
import android.text.Html;
import android.text.Spanned;
import android.util.Log;
import com.facebook.drawee.backends.pipeline.Fresco;
import org.webrtc.ContextUtils;
import java.util.ArrayList;
import java.util.HashMap;
import java.util.Locale;

import me.leolin.shortcutbadger.ShortcutBadger;
import mega.privacy.android.app.components.PushNotificationSettingManagement;
import mega.privacy.android.app.components.transferWidget.TransfersManagement;
import mega.privacy.android.app.components.twemoji.EmojiManager;
import mega.privacy.android.app.components.twemoji.EmojiManagerShortcodes;
import mega.privacy.android.app.components.twemoji.TwitterEmojiProvider;
import mega.privacy.android.app.fcm.ChatAdvancedNotificationBuilder;
import mega.privacy.android.app.fcm.IncomingCallService;
import mega.privacy.android.app.listeners.GetAttrUserListener;
import mega.privacy.android.app.listeners.GlobalListener;
import mega.privacy.android.app.listeners.CallListener;
import mega.privacy.android.app.fcm.KeepAliveService;
import mega.privacy.android.app.lollipop.LoginActivityLollipop;
import mega.privacy.android.app.lollipop.ManagerActivityLollipop;
import mega.privacy.android.app.lollipop.megachat.AppRTCAudioManager;
import mega.privacy.android.app.lollipop.MyAccountInfo;
import mega.privacy.android.app.lollipop.controllers.AccountController;
import mega.privacy.android.app.lollipop.megachat.BadgeIntentService;
import mega.privacy.android.app.lollipop.megachat.calls.ChatCallActivity;
import mega.privacy.android.app.receivers.NetworkStateReceiver;
import nz.mega.sdk.MegaAccountSession;
import nz.mega.sdk.MegaApiAndroid;
import nz.mega.sdk.MegaApiJava;
import nz.mega.sdk.MegaChatApiAndroid;
import nz.mega.sdk.MegaChatApiJava;
import nz.mega.sdk.MegaChatCall;
import nz.mega.sdk.MegaChatError;
import nz.mega.sdk.MegaChatListItem;
import nz.mega.sdk.MegaChatListenerInterface;
import nz.mega.sdk.MegaChatMessage;
import nz.mega.sdk.MegaChatNotificationListenerInterface;
import nz.mega.sdk.MegaChatPresenceConfig;
import nz.mega.sdk.MegaChatRequest;
import nz.mega.sdk.MegaChatRequestListenerInterface;
import nz.mega.sdk.MegaChatRoom;
import nz.mega.sdk.MegaContactRequest;
import nz.mega.sdk.MegaError;
import nz.mega.sdk.MegaHandleList;
import nz.mega.sdk.MegaNode;
import nz.mega.sdk.MegaPricing;
import nz.mega.sdk.MegaRequest;
import nz.mega.sdk.MegaRequestListenerInterface;
import nz.mega.sdk.MegaShare;
import nz.mega.sdk.MegaUser;

import static mega.privacy.android.app.utils.AlertsAndWarnings.showOverDiskQuotaPaywallWarning;
import static mega.privacy.android.app.utils.CacheFolderManager.*;
import static mega.privacy.android.app.constants.BroadcastConstants.*;
import static mega.privacy.android.app.utils.ChatUtil.*;
import static mega.privacy.android.app.utils.Constants.*;
import static mega.privacy.android.app.utils.DBUtil.*;
import static mega.privacy.android.app.utils.IncomingCallNotification.*;
import static mega.privacy.android.app.utils.JobUtil.*;
import static mega.privacy.android.app.utils.CallUtil.*;
import static mega.privacy.android.app.utils.LogUtil.*;
import static mega.privacy.android.app.utils.TimeUtils.*;
import static mega.privacy.android.app.utils.Util.*;
import static mega.privacy.android.app.utils.ContactUtil.*;
import static nz.mega.sdk.MegaApiJava.*;
import static nz.mega.sdk.MegaChatApiJava.MEGACHAT_INVALID_HANDLE;

public class MegaApplication extends MultiDexApplication implements Application.ActivityLifecycleCallbacks, MegaChatRequestListenerInterface, MegaChatNotificationListenerInterface, NetworkStateReceiver.NetworkStateReceiverListener, MegaChatListenerInterface {

	final String TAG = "MegaApplication";

	static final public String USER_AGENT = "MEGAAndroid/3.7.9_327";

    private static PushNotificationSettingManagement pushNotificationSettingManagement;
    DatabaseHandler dbH;
	private static TransfersManagement transfersManagement;

	MegaApiAndroid megaApi;
	MegaApiAndroid megaApiFolder;
	String localIpAddress = "";
	BackgroundRequestListener requestListener;
	final static public String APP_KEY = "6tioyn8ka5l6hty";
	final static private String APP_SECRET = "hfzgdtrma231qdm";

	MyAccountInfo myAccountInfo;
	boolean esid = false;

	private int storageState = MegaApiJava.STORAGE_STATE_UNKNOWN; //Default value

	// The current App Activity
	private Activity currentActivity = null;

	// Attributes to detect if app changes between background and foreground
	// Keep the count of number of Activities in the started state
	private int activityReferences = 0;
	// Flag to indicate if the current Activity is going through configuration change like orientation switch
	private boolean isActivityChangingConfigurations = false;

	private static boolean isLoggingIn = false;
	private static boolean firstConnect = true;

	private static final boolean USE_BUNDLED_EMOJI = false;

	private static boolean showInfoChatMessages = false;

	private static boolean showPinScreen = true;

	private static long openChatId = -1;

	private static boolean closedChat = true;
	private static HashMap<Long, Boolean> hashMapVideo = new HashMap<>();
	private static HashMap<Long, Boolean> hashMapSpeaker = new HashMap<>();
	private static HashMap<Long, Boolean> hashMapCallLayout = new HashMap<>();

	private static long openCallChatId = -1;

	private static boolean showRichLinkWarning = false;
	private static int counterNotNowRichLinkWarning = -1;
	private static boolean enabledRichLinks = false;

	private static boolean enabledGeoLocation = false;

	private static int disableFileVersions = -1;

	private static boolean recentChatVisible = false;
	private static boolean chatNotificationReceived = false;

	private static String urlConfirmationLink = null;

	private static boolean registeredChatListeners = false;

	private static boolean isVerifySMSShowed = false;

    private static boolean isBlockedDueToWeakAccount = false;
	private static boolean isWebOpenDueToEmailVerification = false;
	private static boolean isLoggingRunning = false;
	private static boolean isReactionFromKeyboard = false;
	private static boolean isWaitingForCall = false;
	private static long userWaitingForCall = MEGACHAT_INVALID_HANDLE;

	private static boolean verifyingCredentials;

	MegaChatApiAndroid megaChatApi = null;

	private NetworkStateReceiver networkStateReceiver;
	private BroadcastReceiver logoutReceiver;
    private AppRTCAudioManager rtcAudioManager = null;
    private AppRTCAudioManager rtcAudioManagerRingInCall;

    private static MegaApplication singleApplicationInstance;

	private PowerManager.WakeLock wakeLock;
	private CallListener callListener = new CallListener();

	@Override
	public void networkAvailable() {
		logDebug("Net available: Broadcast to ManagerActivity");
		Intent intent = new Intent(BROADCAST_ACTION_INTENT_CONNECTIVITY_CHANGE);
		intent.putExtra("actionType", GO_ONLINE);
		sendBroadcast(intent);
	}

	@Override
	public void networkUnavailable() {
		logDebug("Net unavailable: Broadcast to ManagerActivity");
		Intent intent = new Intent(BROADCAST_ACTION_INTENT_CONNECTIVITY_CHANGE);
		intent.putExtra("actionType", GO_OFFLINE);
		sendBroadcast(intent);
	}

	public static void smsVerifyShowed(boolean isShowed) {
	    isVerifySMSShowed = isShowed;
    }

	@Override
	public void onActivityCreated(@NonNull Activity activity, @Nullable Bundle savedInstanceState) {

	}

	@Override
	public void onActivityStarted(@NonNull Activity activity) {
		currentActivity = activity;
    	if (++activityReferences == 1 && !isActivityChangingConfigurations) {
			logInfo("App enters foreground");
			if (storageState == STORAGE_STATE_PAYWALL) {
				showOverDiskQuotaPaywallWarning();
			}
		}
	}

	@Override
	public void onActivityResumed(@NonNull Activity activity) {
		if (!activity.equals(currentActivity)) {
			currentActivity = activity;
		}
	}

	@Override
	public void onActivityPaused(@NonNull Activity activity) {
    	if (activity.equals(currentActivity)) {
    		currentActivity = null;
		}
	}

	@Override
	public void onActivityStopped(@NonNull Activity activity) {
		isActivityChangingConfigurations = activity.isChangingConfigurations();
		if (--activityReferences == 0 && !isActivityChangingConfigurations) {
			logInfo("App enters background");
		}
	}

	@Override
	public void onActivitySaveInstanceState(@NonNull Activity activity, @NonNull Bundle outState) {

	}

	@Override
	public void onActivityDestroyed(@NonNull Activity activity) {

	}

	class BackgroundRequestListener implements MegaRequestListenerInterface
	{

		@Override
		public void onRequestStart(MegaApiJava api, MegaRequest request) {
			logDebug("BackgroundRequestListener:onRequestStart: " + request.getRequestString());
		}

		@Override
		public void onRequestUpdate(MegaApiJava api, MegaRequest request) {
			logDebug("BackgroundRequestListener:onRequestUpdate: " + request.getRequestString());
		}

		@Override
		public void onRequestFinish(MegaApiJava api, MegaRequest request,
				MegaError e) {
			logDebug("BackgroundRequestListener:onRequestFinish: " + request.getRequestString() + "____" + e.getErrorCode() + "___" + request.getParamType());

			if (e.getErrorCode() == MegaError.API_EPAYWALL) {
				showOverDiskQuotaPaywallWarning();
				return;
			}

			if (e.getErrorCode() == MegaError.API_EBUSINESSPASTDUE) {
				sendBroadcast(new Intent(BROADCAST_ACTION_INTENT_BUSINESS_EXPIRED));
				return;
			}

			if (request.getType() == MegaRequest.TYPE_LOGOUT){
				logDebug("Logout finished: " + e.getErrorString() + "(" + e.getErrorCode() +")");
				if (e.getErrorCode() == MegaError.API_OK) {
					logDebug("END logout sdk request - wait chat logout");
				} else if (e.getErrorCode() == MegaError.API_EINCOMPLETE) {
					if (request.getParamType() == MegaError.API_ESSL) {
						logWarning("SSL verification failed");
						Intent intent = new Intent(BROADCAST_ACTION_INTENT_SSL_VERIFICATION_FAILED);
						sendBroadcast(intent);
					}
				} else if (e.getErrorCode() == MegaError.API_ESID) {
					logWarning("TYPE_LOGOUT:API_ESID");
					myAccountInfo = new MyAccountInfo();

					esid = true;

					AccountController.localLogoutApp(getApplicationContext());
				} else if (e.getErrorCode() == MegaError.API_EBLOCKED) {
					api.localLogout();
					megaChatApi.logout();
				}
			}
			else if(request.getType() == MegaRequest.TYPE_FETCH_NODES){
				logDebug("TYPE_FETCH_NODES");
				if (e.getErrorCode() == MegaError.API_OK){
					askForFullAccountInfo();
					GetAttrUserListener listener = new GetAttrUserListener(getApplicationContext(), true);
					if (dbH != null && dbH.getMyChatFilesFolderHandle() == INVALID_HANDLE) {
						megaApi.getMyChatFilesFolder(listener);
					}
					//Ask for MU and CU folder when App in init state
                    megaApi.getUserAttribute(USER_ATTR_CAMERA_UPLOADS_FOLDER,listener);
				}
			}
			else if(request.getType() == MegaRequest.TYPE_GET_ATTR_USER){
				if (request.getParamType() == MegaApiJava.USER_ATTR_PUSH_SETTINGS) {
					if (e.getErrorCode() == MegaError.API_OK || e.getErrorCode() == MegaError.API_ENOENT) {
						pushNotificationSettingManagement.sendPushNotificationSettings(request.getMegaPushNotificationSettings());
					}
				}else if (e.getErrorCode() == MegaError.API_OK) {
					if (request.getParamType() == MegaApiJava.USER_ATTR_FIRSTNAME || request.getParamType() == MegaApiJava.USER_ATTR_LASTNAME) {
						if (megaApi != null && request.getEmail() != null) {
							MegaUser user = megaApi.getContact(request.getEmail());
							if (user != null) {
								logDebug("User handle: " + user.getHandle());
								logDebug("Visibility: " + user.getVisibility()); //If user visibity == MegaUser.VISIBILITY_UNKNOW then, non contact
								if (user.getVisibility() != MegaUser.VISIBILITY_VISIBLE) {
									logDebug("Non-contact");
									if (request.getParamType() == MegaApiJava.USER_ATTR_FIRSTNAME) {
										dbH.setNonContactEmail(request.getEmail(), user.getHandle() + "");
										dbH.setNonContactFirstName(request.getText(), user.getHandle() + "");
									} else if (request.getParamType() == MegaApiJava.USER_ATTR_LASTNAME) {
										dbH.setNonContactLastName(request.getText(), user.getHandle() + "");
									}
								} else {
									logDebug("The user is or was CONTACT:");
								}
							} else {
								logWarning("User is NULL");
							}
						}
					}
				}
			}else if(request.getType() == MegaRequest.TYPE_SET_ATTR_USER){
				if(request.getParamType() == MegaApiJava.USER_ATTR_PUSH_SETTINGS){
					if (e.getErrorCode() == MegaError.API_OK) {
						pushNotificationSettingManagement.sendPushNotificationSettings(request.getMegaPushNotificationSettings());
					} else {
						logError("Chat notification settings cannot be updated");
					}
				}
			}
			else if (request.getType() == MegaRequest.TYPE_GET_PRICING){
				if (e.getErrorCode() == MegaError.API_OK) {
					MegaPricing p = request.getPricing();

					dbH.setPricingTimestamp();

					if(myAccountInfo!=null){
						myAccountInfo.setProductAccounts(p);
						myAccountInfo.setPricing(p);
					}

					Intent intent = new Intent(BROADCAST_ACTION_INTENT_UPDATE_ACCOUNT_DETAILS);
					intent.putExtra("actionType", UPDATE_GET_PRICING);
					sendBroadcast(intent);
				}
				else{
					logError("Error TYPE_GET_PRICING: " + e.getErrorCode());
				}
			}
			else if (request.getType() == MegaRequest.TYPE_GET_PAYMENT_METHODS){
				logDebug("Payment methods request");
				if(myAccountInfo!=null){
					myAccountInfo.setGetPaymentMethodsBoolean(true);
				}

				if (e.getErrorCode() == MegaError.API_OK){
					dbH.setPaymentMethodsTimeStamp();
					if(myAccountInfo!=null){
						myAccountInfo.setPaymentBitSet(convertToBitSet(request.getNumber()));
					}

					Intent intent = new Intent(BROADCAST_ACTION_INTENT_UPDATE_ACCOUNT_DETAILS);
					intent.putExtra("actionType", UPDATE_PAYMENT_METHODS);
					sendBroadcast(intent);
				}
			}
			else if(request.getType() == MegaRequest.TYPE_CREDIT_CARD_QUERY_SUBSCRIPTIONS){
				if (e.getErrorCode() == MegaError.API_OK){
					if(myAccountInfo!=null){
						myAccountInfo.setNumberOfSubscriptions(request.getNumber());
						logDebug("NUMBER OF SUBS: " + myAccountInfo.getNumberOfSubscriptions());
					}

					Intent intent = new Intent(BROADCAST_ACTION_INTENT_UPDATE_ACCOUNT_DETAILS);
					intent.putExtra("actionType", UPDATE_CREDIT_CARD_SUBSCRIPTION);
					sendBroadcast(intent);
				}
			}
			else if (request.getType() == MegaRequest.TYPE_ACCOUNT_DETAILS){
				logDebug ("Account details request");
				if (e.getErrorCode() == MegaError.API_OK){

					boolean storage = (request.getNumDetails() & myAccountInfo.hasStorageDetails) != 0;
					if (storage) {
						dbH.setAccountDetailsTimeStamp();
					}

					if(myAccountInfo!=null && request.getMegaAccountDetails()!=null){
						myAccountInfo.setAccountInfo(request.getMegaAccountDetails());
						myAccountInfo.setAccountDetails(request.getNumDetails());

						boolean sessions = (request.getNumDetails() & myAccountInfo.hasSessionsDetails) != 0;
						if (sessions) {
							MegaAccountSession megaAccountSession = request.getMegaAccountDetails().getSession(0);

							if(megaAccountSession!=null){
								logDebug("getMegaAccountSESSION not Null");
								dbH.setExtendedAccountDetailsTimestamp();
								long mostRecentSession = megaAccountSession.getMostRecentUsage();

								String date = formatDateAndTime(getApplicationContext(),mostRecentSession, DATE_LONG_FORMAT);

								myAccountInfo.setLastSessionFormattedDate(date);
								myAccountInfo.setCreateSessionTimeStamp(megaAccountSession.getCreationTimestamp());
							}
						}

						logDebug("onRequest TYPE_ACCOUNT_DETAILS: " + myAccountInfo.getUsedPerc());
					}

					sendBroadcastUpdateAccountDetails();
				}
			}
		}

		@Override
		public void onRequestTemporaryError(MegaApiJava api,
				MegaRequest request, MegaError e) {
			logDebug("BackgroundRequestListener: onRequestTemporaryError: " + request.getRequestString());
		}
		
	}

	private void sendBroadcastUpdateAccountDetails() {
		Intent intent = new Intent(BROADCAST_ACTION_INTENT_UPDATE_ACCOUNT_DETAILS);
		intent.putExtra("actionType", UPDATE_ACCOUNT_DETAILS);
		sendBroadcast(intent);
	}

	private final int interval = 3000;
	private Handler keepAliveHandler = new Handler();
	int backgroundStatus = -1;

	private Runnable keepAliveRunnable = new Runnable() {
		@Override
		public void run() {
			try {
				if (isActivityVisible()) {
					logDebug("KEEPALIVE: " + System.currentTimeMillis());
					if (megaChatApi != null) {
						backgroundStatus = megaChatApi.getBackgroundStatus();
						logDebug("backgroundStatus_activityVisible: " + backgroundStatus);
						if (backgroundStatus != -1 && backgroundStatus != 0) {
							MegaHandleList callRingIn = megaChatApi.getChatCalls(MegaChatCall.CALL_STATUS_RING_IN);
							if (callRingIn == null || callRingIn.size() <= 0) {
								megaChatApi.setBackgroundStatus(false);
							}
						}
					}

				} else {
					logDebug("KEEPALIVEAWAY: " + System.currentTimeMillis());
					if (megaChatApi != null) {
						backgroundStatus = megaChatApi.getBackgroundStatus();
						logDebug("backgroundStatus_!activityVisible: " + backgroundStatus);
						if (backgroundStatus != -1 && backgroundStatus != 1) {
							megaChatApi.setBackgroundStatus(true);
						}
					}
				}

				keepAliveHandler.postAtTime(keepAliveRunnable, System.currentTimeMillis() + interval);
				keepAliveHandler.postDelayed(keepAliveRunnable, interval);
			}
			catch (Exception exc) {
				logError("Exception in keepAliveRunnable", exc);
			}
		}
	};

	public void handleUncaughtException(Thread thread, Throwable e) {
		logFatal("UNCAUGHT EXCEPTION", e);
		e.printStackTrace();
	}

	private BroadcastReceiver chatCallUpdateReceiver = new BroadcastReceiver() {
		@Override
		public void onReceive(Context context, Intent intent) {
			if (intent == null || intent.getAction() == null)
				return;

			long chatId = intent.getLongExtra(UPDATE_CHAT_CALL_ID, MEGACHAT_INVALID_HANDLE);
			long callId = intent.getLongExtra(UPDATE_CALL_ID, MEGACHAT_INVALID_HANDLE);
			if (chatId == MEGACHAT_INVALID_HANDLE || callId == MEGACHAT_INVALID_HANDLE) {
				logError("Error. Chat id " + chatId + ", Call id "+callId);
				return;
			}

			if (intent.getAction().equals(ACTION_UPDATE_CALL)) {
				stopService(new Intent(getInstance(), IncomingCallService.class));
			}

			if (intent.getAction().equals(ACTION_CALL_STATUS_UPDATE)) {
				int callStatus = intent.getIntExtra(UPDATE_CALL_STATUS, -1);
				switch (callStatus) {
					case MegaChatCall.CALL_STATUS_REQUEST_SENT:
					case MegaChatCall.CALL_STATUS_RING_IN:
					case MegaChatCall.CALL_STATUS_JOINING:
					case MegaChatCall.CALL_STATUS_IN_PROGRESS:
					case MegaChatCall.CALL_STATUS_RECONNECTING:
						logDebug("Call status is "+callStatusToString(callStatus));
						MegaHandleList listAllCalls = megaChatApi.getChatCalls();
						if (listAllCalls == null || listAllCalls.size() == 0){
							logError("Calls not found");
							return;
						}

						if (callStatus == MegaChatCall.CALL_STATUS_RING_IN) {
							createRTCAudioManager(false, callStatus, chatId);
						}

						if (callStatus == MegaChatCall.CALL_STATUS_IN_PROGRESS
								|| callStatus == MegaChatCall.CALL_STATUS_JOINING
								|| callStatus == MegaChatCall.CALL_STATUS_RECONNECTING) {
                            updateRTCAudioMangerTypeStatus(callStatus);
							clearIncomingCallNotification(callId);
						}

						if(megaApi.isChatNotifiable(chatId)) {
							if (listAllCalls.size() == 1) {
								checkOneCall(listAllCalls.get(0));
							} else {
								checkSeveralCall(listAllCalls, callStatus);
							}
						}
						break;
					case MegaChatCall.CALL_STATUS_TERMINATING_USER_PARTICIPATION:
						removeValues(chatId);
						break;
					case MegaChatCall.CALL_STATUS_DESTROYED:
						int termCode = intent.getIntExtra(UPDATE_CALL_TERM_CODE, -1);
						boolean isIgnored = intent.getBooleanExtra(UPDATE_CALL_IGNORE, false);
						boolean isLocalTermCode = intent.getBooleanExtra(UPDATE_CALL_LOCAL_TERM_CODE, false);
						checkCallDestroyed(chatId, callId, termCode, isIgnored, isLocalTermCode);
						break;
				}
			}
		}
	};

	BroadcastReceiver screenOnOffReceiver = new BroadcastReceiver() {
		@Override
		public void onReceive(Context context, Intent intent) {
			if (intent == null || intent.getAction() == null)
				return;

			if (intent.getAction().equals(Intent.ACTION_SCREEN_OFF)) {
				muteOrUnmute(true);
			}
		}
	};

	BroadcastReceiver volumeReceiver = new BroadcastReceiver() {
		@Override
		public void onReceive(Context context, Intent intent) {
			if (intent == null || intent.getAction() == null)
				return;

			if (intent.getAction().equals(VOLUME_CHANGED_ACTION) && rtcAudioManagerRingInCall != null) {
				int newVolume = (Integer) intent.getExtras().get(EXTRA_VOLUME_STREAM_VALUE);
				if (newVolume != INVALID_VOLUME) {
					rtcAudioManagerRingInCall.checkVolume(newVolume);
				}
			}
		}
	};

	public void muteOrUnmute(boolean mute){
		if (rtcAudioManagerRingInCall != null) {
			rtcAudioManagerRingInCall.muteOrUnmuteIncomingCall(mute);
		}
	}

	BroadcastReceiver becomingNoisyReceiver = new BroadcastReceiver() {
		@Override
		public void onReceive(Context context, Intent intent) {
			if (intent == null || intent.getAction() == null)
				return;

			if (AudioManager.ACTION_AUDIO_BECOMING_NOISY.equals(intent.getAction())) {
				muteOrUnmute(true);
			}
		}
	};

	public static MegaApplication getInstance() {
		return singleApplicationInstance;
	}

	@Override
	public void onCreate() {
		super.onCreate();

		// Setup handler for uncaught exceptions.
		Thread.setDefaultUncaughtExceptionHandler(new Thread.UncaughtExceptionHandler() {
			@Override
			public void uncaughtException(Thread thread, Throwable e) {
				handleUncaughtException(thread, e);
			}
		});

		registerActivityLifecycleCallbacks(this);

		isVerifySMSShowed = false;
		singleApplicationInstance = this;

		keepAliveHandler.postAtTime(keepAliveRunnable, System.currentTimeMillis()+interval);
		keepAliveHandler.postDelayed(keepAliveRunnable, interval);
		dbH = DatabaseHandler.getDbHandler(getApplicationContext());

		initLoggerSDK();
		initLoggerKarere();

		checkAppUpgrade();

		megaApi = getMegaApi();
		megaApiFolder = getMegaApiFolder();
		megaChatApi = getMegaChatApi();
        scheduleCameraUploadJob(getApplicationContext());
        storageState = dbH.getStorageState();
        pushNotificationSettingManagement = new PushNotificationSettingManagement();
        transfersManagement = new TransfersManagement();

		boolean staging = false;
		if (dbH != null) {
			MegaAttributes attrs = dbH.getAttributes();
			if (attrs != null && attrs.getStaging() != null) {
				staging = Boolean.parseBoolean(attrs.getStaging());
			}
		}

		if (staging) {
			megaApi.changeApiUrl("https://staging.api.mega.co.nz/");
			megaApiFolder.changeApiUrl("https://staging.api.mega.co.nz/");
		}

		boolean useHttpsOnly = false;
		if (dbH != null) {
			useHttpsOnly = Boolean.parseBoolean(dbH.getUseHttpsOnly());
			logDebug("Value of useHttpsOnly: " + useHttpsOnly);
			megaApi.useHttpsOnly(useHttpsOnly);
		}

		myAccountInfo = new MyAccountInfo();

		if (dbH != null) {
			dbH.resetExtendedAccountDetailsTimestamp();
		}


		networkStateReceiver = new NetworkStateReceiver();
		networkStateReceiver.addListener(this);
		registerReceiver(networkStateReceiver, new IntentFilter(android.net.ConnectivityManager.CONNECTIVITY_ACTION));

		IntentFilter filter = new IntentFilter(BROADCAST_ACTION_INTENT_CALL_UPDATE);
		filter.addAction(ACTION_CALL_STATUS_UPDATE);
		filter.addAction(ACTION_UPDATE_CALL);
		registerReceiver(chatCallUpdateReceiver, filter);

		logoutReceiver = new BroadcastReceiver() {
            @Override
            public void onReceive(Context context,Intent intent) {
                if (intent != null) {
                    if (intent.getAction().equals(ACTION_LOG_OUT)) {
                        storageState = MegaApiJava.STORAGE_STATE_UNKNOWN; //Default value
                    }
                }
            }
        };

		registerReceiver(logoutReceiver, new IntentFilter(ACTION_LOG_OUT));
		EmojiManager.install(new TwitterEmojiProvider());

		EmojiManagerShortcodes.initEmojiData(getApplicationContext());
		EmojiManager.install(new TwitterEmojiProvider());
		final EmojiCompat.Config config;
		if (USE_BUNDLED_EMOJI) {
			logDebug("Use Bundle emoji");
			// Use the bundled font for EmojiCompat
			config = new BundledEmojiCompatConfig(getApplicationContext());
		} else {
			logDebug("Use downloadable font for EmojiCompat");
			// Use a downloadable font for EmojiCompat
			final FontRequest fontRequest = new FontRequest(
					"com.google.android.gms.fonts",
					"com.google.android.gms",
					"Noto Color Emoji Compat",
					R.array.com_google_android_gms_fonts_certs);
			config = new FontRequestEmojiCompatConfig(getApplicationContext(), fontRequest)
					.setReplaceAll(false)
					.registerInitCallback(new EmojiCompat.InitCallback() {
						@Override
						public void onInitialized() {
							logDebug("EmojiCompat initialized");
						}
						@Override
						public void onFailed(@Nullable Throwable throwable) {
							logWarning("EmojiCompat initialization failed");
						}
					});
		}
		EmojiCompat.init(config);
		// clear the cache files stored in the external cache folder.
        clearPublicCache(this);

		ContextUtils.initialize(getApplicationContext());

		Fresco.initialize(this);
	}

	public void askForFullAccountInfo(){
		logDebug("askForFullAccountInfo");
		megaApi.getPaymentMethods(null);

		if (storageState == MegaApiAndroid.STORAGE_STATE_UNKNOWN) {
			megaApi.getAccountDetails();
		} else {
			megaApi.getSpecificAccountDetails(false, true, true);
		}

		megaApi.getPricing(null);
		megaApi.creditCardQuerySubscriptions(null);
	}

	public void askForPaymentMethods(){
		logDebug("askForPaymentMethods");
		megaApi.getPaymentMethods(null);
	}

	public void askForPricing(){

		megaApi.getPricing(null);
	}

	public void askForAccountDetails(){
		logDebug("askForAccountDetails");
		if (dbH != null) {
			dbH.resetAccountDetailsTimeStamp();
		}
		megaApi.getAccountDetails(null);
	}

	public void askForCCSubscriptions(){

		megaApi.creditCardQuerySubscriptions(null);
	}

	public void askForExtendedAccountDetails(){
		logDebug("askForExtendedAccountDetails");
		if (dbH != null) {
			dbH.resetExtendedAccountDetailsTimestamp();
		}
		megaApi.getExtendedAccountDetails(true,false, false, null);
	}

	public void refreshAccountInfo(){
		//Check if the call is recently
		if(callToAccountDetails() || myAccountInfo.getUsedFormatted().trim().length() <= 0) {
			logDebug("megaApi.getAccountDetails SEND");
			askForAccountDetails();
		}

		if(callToExtendedAccountDetails()){
			logDebug("megaApi.getExtendedAccountDetails SEND");
			askForExtendedAccountDetails();
		}

		if(callToPaymentMethods()){
			logDebug("megaApi.getPaymentMethods SEND");
			askForPaymentMethods();
		}
	}

	public MegaApiAndroid getMegaApiFolder(){
		if (megaApiFolder == null){
			PackageManager m = getPackageManager();
			String s = getPackageName();
			PackageInfo p;
			String path = null;
			try
			{
				p = m.getPackageInfo(s, 0);
				path = p.applicationInfo.dataDir + "/";
			}
			catch (NameNotFoundException e)
			{
				e.printStackTrace();
			}
			
			Log.d(TAG, "Database path: " + path);
			megaApiFolder = new MegaApiAndroid(MegaApplication.APP_KEY, 
					MegaApplication.USER_AGENT, path);

			megaApiFolder.retrySSLerrors(true);

			megaApiFolder.setDownloadMethod(MegaApiJava.TRANSFER_METHOD_AUTO_ALTERNATIVE);
			megaApiFolder.setUploadMethod(MegaApiJava.TRANSFER_METHOD_AUTO_ALTERNATIVE);
		}
		
		return megaApiFolder;
	}

	public MegaChatApiAndroid getMegaChatApi(){
		if (megaChatApi == null){
			if (megaApi == null){
				getMegaApi();
			}
			else{
				megaChatApi = new MegaChatApiAndroid(megaApi);
			}
		}

		if(megaChatApi!=null) {
			if (!registeredChatListeners) {
				logDebug("Add listeners of megaChatApi");
				megaChatApi.addChatRequestListener(this);
				megaChatApi.addChatNotificationListener(this);
				megaChatApi.addChatListener(this);
				megaChatApi.addChatCallListener(callListener);
				registeredChatListeners = true;
			}
		}

		return megaChatApi;
	}

	public void disableMegaChatApi(){
		try {
			if (megaChatApi != null) {
				megaChatApi.removeChatRequestListener(this);
				megaChatApi.removeChatNotificationListener(this);
				megaChatApi.removeChatListener(this);
				megaChatApi.removeChatCallListener(callListener);
				registeredChatListeners = false;
			}
		}
		catch (Exception e){}
	}

	public MegaApiAndroid getMegaApi()
	{
		if(megaApi == null)
		{
			logDebug("MEGAAPI = null");
			PackageManager m = getPackageManager();
			String s = getPackageName();
			PackageInfo p;
			String path = null;
			try
			{
				p = m.getPackageInfo(s, 0);
				path = p.applicationInfo.dataDir + "/";
			}
			catch (NameNotFoundException e)
			{
				e.printStackTrace();
			}
			
			Log.d(TAG, "Database path: " + path);
			megaApi = new MegaApiAndroid(MegaApplication.APP_KEY, 
					MegaApplication.USER_AGENT, path);

			megaApi.retrySSLerrors(true);

			megaApi.setDownloadMethod(MegaApiJava.TRANSFER_METHOD_AUTO_ALTERNATIVE);
			megaApi.setUploadMethod(MegaApiJava.TRANSFER_METHOD_AUTO_ALTERNATIVE);
			
			requestListener = new BackgroundRequestListener();
			logDebug("ADD REQUESTLISTENER");
			megaApi.addRequestListener(requestListener);
			megaApi.addGlobalListener(new GlobalListener());
			megaChatApi = getMegaChatApi();

			String language = Locale.getDefault().toString();
			boolean languageString = megaApi.setLanguage(language);
			logDebug("Result: " + languageString + " Language: " + language);
			if(languageString==false){
				language = Locale.getDefault().getLanguage();
				languageString = megaApi.setLanguage(language);
				logDebug("Result: " + languageString + " Language: " + language);
			}
		}
		
		return megaApi;
	}

	public DatabaseHandler getDbH() {
		if (dbH == null) {
			DatabaseHandler.getDbHandler(getApplicationContext());
		}

		return dbH;
	}

	public boolean isActivityVisible() {
		logDebug("Activity visible? => " + (currentActivity != null));
		return getCurrentActivity() != null;
	}

	public static void setFirstConnect(boolean firstConnect){
		MegaApplication.firstConnect = firstConnect;
	}

	public static boolean isFirstConnect(){
		return firstConnect;
	}

	public static boolean isShowInfoChatMessages() {
		return showInfoChatMessages;
	}

	public static void setShowInfoChatMessages(boolean showInfoChatMessages) {
		MegaApplication.showInfoChatMessages = showInfoChatMessages;
	}

	public static boolean isShowPinScreen() {
		return showPinScreen;
	}

	public static void setShowPinScreen(boolean showPinScreen) {
		MegaApplication.showPinScreen = showPinScreen;
	}

	public static String getUrlConfirmationLink() {
		return urlConfirmationLink;
	}

	public static void setUrlConfirmationLink(String urlConfirmationLink) {
		MegaApplication.urlConfirmationLink = urlConfirmationLink;
	}

	public static boolean isLoggingIn() {
		return isLoggingIn;
	}

	public static void setLoggingIn(boolean loggingIn) {
		isLoggingIn = loggingIn;
	}

	public static void setOpenChatId(long openChatId){
		MegaApplication.openChatId = openChatId;
	}

	public static long getOpenCallChatId() {
		return openCallChatId;
	}

	public static void setOpenCallChatId(long value) {
        logDebug("New open call chat ID: " + value);
        openCallChatId = value;
	}

	public boolean isRecentChatVisible() {
		if(isActivityVisible()){
			return recentChatVisible;
		}
		else{
			return false;
		}
	}

	public static void setRecentChatVisible(boolean recentChatVisible) {
		logDebug("setRecentChatVisible: " + recentChatVisible);
		MegaApplication.recentChatVisible = recentChatVisible;
	}

	public static boolean isChatNotificationReceived() {
		return chatNotificationReceived;
	}

    public static void setChatNotificationReceived(boolean chatNotificationReceived) {
        MegaApplication.chatNotificationReceived = chatNotificationReceived;
    }

	public static long getOpenChatId() {
		return openChatId;
	}

	public String getLocalIpAddress(){
		return localIpAddress;
	}
	
	public void setLocalIpAddress(String ip){
		localIpAddress = ip;
	}

	public void showSharedFolderNotification(MegaNode n) {
		logDebug("showSharedFolderNotification");

		try {
			ArrayList<MegaShare> sharesIncoming = megaApi.getInSharesList();
			String name = "";
			for (int j = 0; j < sharesIncoming.size(); j++) {
				MegaShare mS = sharesIncoming.get(j);
				if (mS.getNodeHandle() == n.getHandle()) {
					MegaUser user = megaApi.getContact(mS.getUser());

					name = getMegaUserNameDB(user);
					if(name == null) name = "";
				}
			}

			String source = "<b>" + n.getName() + "</b> " + getString(R.string.incoming_folder_notification) + " " + toCDATA(name);
			Spanned notificationContent;
			if (android.os.Build.VERSION.SDK_INT >= android.os.Build.VERSION_CODES.N) {
				notificationContent = Html.fromHtml(source, Html.FROM_HTML_MODE_LEGACY);
			} else {
				notificationContent = Html.fromHtml(source);
			}

			int notificationId = NOTIFICATION_PUSH_CLOUD_DRIVE;
			String notificationChannelId = NOTIFICATION_CHANNEL_CLOUDDRIVE_ID;
			String notificationChannelName = NOTIFICATION_CHANNEL_CLOUDDRIVE_NAME;

			Intent intent = new Intent(this, ManagerActivityLollipop.class);
			intent.addFlags(Intent.FLAG_ACTIVITY_CLEAR_TOP);
			intent.setAction(ACTION_INCOMING_SHARED_FOLDER_NOTIFICATION);
			PendingIntent pendingIntent = PendingIntent.getActivity(this, 0 /* Request code */, intent,
					PendingIntent.FLAG_ONE_SHOT);

			Uri defaultSoundUri = RingtoneManager.getDefaultUri(RingtoneManager.TYPE_NOTIFICATION);
            String notificationTitle;
            if(n.hasChanged(MegaNode.CHANGE_TYPE_INSHARE) && !n.hasChanged(MegaNode.CHANGE_TYPE_NEW)){
                notificationTitle = getString(R.string.context_permissions_changed);
            }else{
                notificationTitle = getString(R.string.title_incoming_folder_notification);
            }
			if (android.os.Build.VERSION.SDK_INT >= android.os.Build.VERSION_CODES.O) {
				NotificationChannel channel = new NotificationChannel(notificationChannelId, notificationChannelName, NotificationManager.IMPORTANCE_HIGH);
				channel.setShowBadge(true);
				NotificationManager notificationManager = (NotificationManager) getApplicationContext().getSystemService(Context.NOTIFICATION_SERVICE);
				notificationManager.createNotificationChannel(channel);

				NotificationCompat.Builder notificationBuilderO = new NotificationCompat.Builder(this, notificationChannelId);
				notificationBuilderO
						.setSmallIcon(R.drawable.ic_stat_notify)
						.setContentTitle(notificationTitle)
						.setContentText(notificationContent)
						.setStyle(new NotificationCompat.BigTextStyle()
								.bigText(notificationContent))
						.setAutoCancel(true)
						.setSound(defaultSoundUri)
						.setContentIntent(pendingIntent)
						.setColor(ContextCompat.getColor(this, R.color.mega));

				Drawable d = getResources().getDrawable(R.drawable.ic_folder_incoming, getTheme());
				notificationBuilderO.setLargeIcon(((BitmapDrawable) d).getBitmap());

				notificationManager.notify(notificationId, notificationBuilderO.build());
			}
			else {
				NotificationCompat.Builder notificationBuilder = new NotificationCompat.Builder(this)
						.setSmallIcon(R.drawable.ic_stat_notify)
						.setContentTitle(notificationTitle)
						.setContentText(notificationContent)
						.setStyle(new NotificationCompat.BigTextStyle()
								.bigText(notificationContent))
						.setAutoCancel(true)
						.setSound(defaultSoundUri)
						.setContentIntent(pendingIntent);

				if (Build.VERSION.SDK_INT >= Build.VERSION_CODES.LOLLIPOP) {
					notificationBuilder.setColor(ContextCompat.getColor(this, R.color.mega));
				}

				Drawable d;

				if (android.os.Build.VERSION.SDK_INT >= Build.VERSION_CODES.LOLLIPOP) {
					d = getResources().getDrawable(R.drawable.ic_folder_incoming, getTheme());
				} else {
					d = ContextCompat.getDrawable(this, R.drawable.ic_folder_incoming);
				}

				notificationBuilder.setLargeIcon(((BitmapDrawable) d).getBitmap());


				if (Build.VERSION.SDK_INT <= Build.VERSION_CODES.N_MR1) {
					//API 25 = Android 7.1
					notificationBuilder.setPriority(Notification.PRIORITY_HIGH);
				} else {
					notificationBuilder.setPriority(NotificationManager.IMPORTANCE_HIGH);
				}

				NotificationManager notificationManager =
						(NotificationManager) getSystemService(Context.NOTIFICATION_SERVICE);

				notificationManager.notify(notificationId, notificationBuilder.build());
			}
		} catch (Exception e) {
			logError("Exception", e);
		}
	}

	public void sendSignalPresenceActivity(){
		logDebug("sendSignalPresenceActivity");
		if (megaChatApi != null) {
			if (megaChatApi.isSignalActivityRequired()) {
				megaChatApi.signalPresenceActivity();
			}
		}
	}

	@Override
	public void onRequestStart(MegaChatApiJava api, MegaChatRequest request) {
		logDebug("onRequestStart (CHAT): " + request.getRequestString());
	}

	@Override
	public void onRequestUpdate(MegaChatApiJava api, MegaChatRequest request) {
	}

	@Override
	public void onRequestFinish(MegaChatApiJava api, MegaChatRequest request, MegaChatError e) {
		logDebug("onRequestFinish (CHAT): " + request.getRequestString() + "_"+e.getErrorCode());
		if (request.getType() == MegaChatRequest.TYPE_SET_BACKGROUND_STATUS){
			logDebug("SET_BACKGROUND_STATUS: " + request.getFlag());
		}
		else if (request.getType() == MegaChatRequest.TYPE_LOGOUT) {
			logDebug("CHAT_TYPE_LOGOUT: " + e.getErrorCode() + "__" + e.getErrorString());

			try{
				if (megaChatApi != null){
					megaChatApi.removeChatRequestListener(this);
					megaChatApi.removeChatNotificationListener(this);
					megaChatApi.removeChatListener(this);
					megaChatApi.removeChatCallListener(callListener);
					registeredChatListeners = false;
				}
			}
			catch (Exception exc){}

			try{
				ShortcutBadger.applyCount(getApplicationContext(), 0);

				startService(new Intent(getApplicationContext(), BadgeIntentService.class).putExtra("badgeCount", 0));
			}
			catch (Exception exc){
				logError("EXCEPTION removing badge indicator", exc);
            }

			if(megaApi!=null){
				int loggedState = megaApi.isLoggedIn();
				logDebug("Login status on " + loggedState);
				if(loggedState==0){
					AccountController aC = new AccountController(this);
					aC.logoutConfirmed(this);

					if (isLoggingRunning()) {
						logDebug("Already in Login Activity, not necessary to launch it again");
						return;
					}

					Intent loginIntent = new Intent(this, LoginActivityLollipop.class);

					if (getUrlConfirmationLink() != null) {
						loginIntent.putExtra(VISIBLE_FRAGMENT,  LOGIN_FRAGMENT);
						loginIntent.putExtra(EXTRA_CONFIRMATION, getUrlConfirmationLink());
						if (isActivityVisible()) {
							loginIntent.setFlags(Intent.FLAG_ACTIVITY_NEW_TASK | Intent.FLAG_ACTIVITY_CLEAR_TOP);
						} else {
							loginIntent.addFlags(Intent.FLAG_ACTIVITY_NEW_TASK | Intent.FLAG_ACTIVITY_CLEAR_TASK);
						}
						loginIntent.setAction(ACTION_CONFIRM);
						setUrlConfirmationLink(null);
					} else if (isActivityVisible()) {
						loginIntent.addFlags(Intent.FLAG_ACTIVITY_NEW_TASK | Intent.FLAG_ACTIVITY_CLEAR_TASK);
					} else {
						loginIntent.addFlags(Intent.FLAG_ACTIVITY_NEW_TASK);
					}

					startActivity(loginIntent);
				}
				else{
					logDebug("Disable chat finish logout");
				}
			}
			else{

				AccountController aC = new AccountController(this);
				aC.logoutConfirmed(this);

				if(isActivityVisible()){
					logDebug("Launch intent to login screen");
					Intent tourIntent = new Intent(this, LoginActivityLollipop.class);
					tourIntent.addFlags(Intent.FLAG_ACTIVITY_NEW_TASK | Intent.FLAG_ACTIVITY_CLEAR_TASK);
					this.startActivity(tourIntent);
				}
			}
		}
		else if (request.getType() == MegaChatRequest.TYPE_PUSH_RECEIVED) {
			logDebug("TYPE_PUSH_RECEIVED: " + e.getErrorCode() + "__" + e.getErrorString());
			stopService(new Intent(this, KeepAliveService.class));
			if(e.getErrorCode()==MegaChatError.ERROR_OK){
				logDebug("OK:TYPE_PUSH_RECEIVED");
				chatNotificationReceived = true;
				ChatAdvancedNotificationBuilder notificationBuilder;
				notificationBuilder =  ChatAdvancedNotificationBuilder.newInstance(this, megaApi, megaChatApi);
				notificationBuilder.generateChatNotification(request);
			}
			else{
				logError("Error TYPE_PUSH_RECEIVED: " + e.getErrorString());
			}
		}
	}

	@Override
	public void onRequestTemporaryError(MegaChatApiJava api, MegaChatRequest request, MegaChatError e) {
		logWarning("onRequestTemporaryError (CHAT): "+e.getErrorString());
	}

	public void updateBusinessStatus() {
		myAccountInfo.setBusinessStatusReceived(true);
		int status = megaApi.getBusinessStatus();
		if (status == BUSINESS_STATUS_EXPIRED
				|| (megaApi.isMasterBusinessAccount() && status == BUSINESS_STATUS_GRACE_PERIOD)){
			myAccountInfo.setShouldShowBusinessAlert(true);
		}
		sendBroadcastUpdateAccountDetails();
	}

	@Override
	public void onChatListItemUpdate(MegaChatApiJava api, MegaChatListItem item) {

	}

	@Override
	public void onChatInitStateUpdate(MegaChatApiJava api, int newState) {

	}

	@Override
	public void onChatOnlineStatusUpdate(MegaChatApiJava api, long userhandle, int status, boolean inProgress) {

	}

	@Override
	public void onChatPresenceConfigUpdate(MegaChatApiJava api, MegaChatPresenceConfig config) {
		if(config.isPending()==false){
			logDebug("Launch local broadcast");
			Intent intent = new Intent(BROADCAST_ACTION_INTENT_SIGNAL_PRESENCE);
			sendBroadcast(intent);
		}
	}

	@Override
	public void onChatConnectionStateUpdate(MegaChatApiJava api, long chatid, int newState) {

	}

	@Override
	public void onChatPresenceLastGreen(MegaChatApiJava api, long userhandle, int lastGreen) {

	}


	public void updateAppBadge(){
		logDebug("updateAppBadge");

		int totalHistoric = 0;
		int totalIpc = 0;
		if(megaApi!=null && megaApi.getRootNode()!=null){
			totalHistoric = megaApi.getNumUnreadUserAlerts();
			ArrayList<MegaContactRequest> requests = megaApi.getIncomingContactRequests();
			if(requests!=null) {
				totalIpc = requests.size();
			}
		}

		int chatUnread = 0;
		if (megaChatApi != null) {
			chatUnread = megaChatApi.getUnreadChats();
		}

		int totalNotifications = totalHistoric + totalIpc + chatUnread;
		//Add Android version check if needed
		if (totalNotifications == 0) {
			//Remove badge indicator - no unread chats
			ShortcutBadger.applyCount(getApplicationContext(), 0);
			//Xiaomi support
			startService(new Intent(getApplicationContext(), BadgeIntentService.class).putExtra("badgeCount", 0));
		} else {
			//Show badge with indicator = unread
			ShortcutBadger.applyCount(getApplicationContext(), Math.abs(totalNotifications));
			//Xiaomi support
			startService(new Intent(getApplicationContext(), BadgeIntentService.class).putExtra("badgeCount", totalNotifications));
		}
	}

	@Override
	public void onChatNotification(MegaChatApiJava api, long chatid, MegaChatMessage msg) {
		logDebug("onChatNotification");

		updateAppBadge();

		if(MegaApplication.getOpenChatId() == chatid){
			logDebug("Do not update/show notification - opened chat");
			return;
		}

		if(isRecentChatVisible()){
			logDebug("Do not show notification - recent chats shown");
			return;
		}

		if(isActivityVisible()){

			try{
				if(msg!=null){

					NotificationManager mNotificationManager = (NotificationManager) getSystemService(NOTIFICATION_SERVICE);
					mNotificationManager.cancel(NOTIFICATION_GENERAL_PUSH_CHAT);

					if(msg.getStatus()==MegaChatMessage.STATUS_NOT_SEEN){
						if(msg.getType()==MegaChatMessage.TYPE_NORMAL||msg.getType()==MegaChatMessage.TYPE_CONTACT_ATTACHMENT||msg.getType()==MegaChatMessage.TYPE_NODE_ATTACHMENT||msg.getType()==MegaChatMessage.TYPE_REVOKE_NODE_ATTACHMENT){
							if(msg.isDeleted()){
								logDebug("Message deleted");

								megaChatApi.pushReceived(false);
							}
							else if(msg.isEdited()){
								logDebug("Message edited");
								megaChatApi.pushReceived(false);
							}
							else{
								logDebug("New normal message");
								megaChatApi.pushReceived(true);
							}
						}
						else if(msg.getType()==MegaChatMessage.TYPE_TRUNCATE){
							logDebug("New TRUNCATE message");
							megaChatApi.pushReceived(false);
						}
					}
					else{
						logDebug("Message SEEN");
						megaChatApi.pushReceived(false);
					}
				}
			}
			catch (Exception e){
				logError("EXCEPTION when showing chat notification", e);
			}
		}
		else{
			logDebug("Do not notify chat messages: app in background");
		}
	}

	private void checkOneCall(long chatId) {
		logDebug("One call : Chat Id = " + chatId + ", openCall Chat Id = " + openCallChatId);
		if (openCallChatId == chatId) {
			logDebug("The call is already opened");
			return;
		}

		MegaChatCall callToLaunch = megaChatApi.getChatCall(chatId);
		int callStatus = callToLaunch.getStatus();
		if (callStatus > MegaChatCall.CALL_STATUS_IN_PROGRESS){
			logWarning("Launch not in correct status");
			return;
		}

		logDebug("Open the call");
		if (shouldNotify(this) && !isActivityVisible()) {
            PowerManager pm = (PowerManager) getApplicationContext().getSystemService(Context.POWER_SERVICE);
			if (pm != null) {
				wakeLock = pm.newWakeLock(PowerManager.PARTIAL_WAKE_LOCK, ":MegaIncomingCallPowerLock");
			}
			if (!wakeLock.isHeld()) {
				wakeLock.acquire(10 * 1000);
			}
			toIncomingCall(this, callToLaunch, megaChatApi);
		} else {
            launchCallActivity(callToLaunch);
		}
	}

	private void checkSeveralCall(MegaHandleList listAllCalls, int callStatus) {
		logDebug("Several calls = " + listAllCalls.size() + "- Current call Status: " + callStatusToString(callStatus));
		if (callStatus == MegaChatCall.CALL_STATUS_RECONNECTING || (callStatus == MegaChatCall.CALL_STATUS_RING_IN && participatingInACall())) {
			logDebug("Several calls: show notification");
			checkQueuedCalls();
			return;
		}

		MegaHandleList handleList = megaChatApi.getChatCalls(callStatus);
		if (handleList == null || handleList.size() == 0) return;

		for (int i = 0; i < handleList.size(); i++) {
			if (openCallChatId != handleList.get(i)) {
				MegaChatCall callToLaunch = megaChatApi.getChatCall(handleList.get(i));
				if (callToLaunch != null) {
					logDebug("Open call");
					launchCallActivity(callToLaunch);
					break;
				}
			} else {
				logDebug("The call is already opened");
			}
		}
	}

	private void removeValues(long chatId) {
		removeStatusVideoAndSpeaker(chatId);

        if (!existsAnOgoingOrIncomingCall()) {
            removeRTCAudioManager();
            removeRTCAudioManagerRingIn();
        } else if (participatingInACall()) {
            removeRTCAudioManagerRingIn();
        }
	}

	private void checkCallDestroyed(long chatId, long callId, int termCode, boolean isIgnored, boolean isLocalTermCode) {
		removeValues(chatId);
		if (shouldNotify(this)) {
			toSystemSettingNotification(this);
		}
		cancelIncomingCallNotification(this);
		if (wakeLock != null && wakeLock.isHeld()) {
			wakeLock.release();
		}

		clearIncomingCallNotification(callId);
		//Show missed call if time out ringing (for incoming calls)
		try {

			if ((termCode == MegaChatCall.TERM_CODE_ANSWER_TIMEOUT || termCode == MegaChatCall.TERM_CODE_CALL_REQ_CANCEL) && !isIgnored) {
				logDebug("TERM_CODE_ANSWER_TIMEOUT");
				if (!isLocalTermCode && megaApi.isChatNotifiable(chatId)) {
					logDebug("localTermCodeNotLocal");
					try {
						ChatAdvancedNotificationBuilder notificationBuilder = ChatAdvancedNotificationBuilder.newInstance(this, megaApi, megaChatApi);
						notificationBuilder.showMissedCallNotification(chatId, callId);
					} catch (Exception e) {
						logError("EXCEPTION when showing missed call notification", e);
					}
				}
			}
		} catch (Exception e) {
			logError("EXCEPTION when showing missed call notification", e);
		}
	}

	private void removeStatusVideoAndSpeaker(long chatId){
		hashMapSpeaker.remove(chatId);
		hashMapVideo.remove(chatId);
	}

    /**
     * Create or update the AppRTCAudioManager for the in progress call.
     *
     * @param isSpeakerOn Speaker status.
     * @param callStatus  Call status.
     */
    public void createRTCAudioManager(boolean isSpeakerOn, int callStatus, long chatId) {
        if (callStatus == MegaChatCall.CALL_STATUS_RING_IN) {
<<<<<<< HEAD
        	if(megaApi.isChatNotifiable(chatId)) {
				if (rtcAudioManagerRingInCall != null) {
					removeRTCAudioManagerRingIn();
				}
				rtcAudioManagerRingInCall = AppRTCAudioManager.create(this, false, callStatus);
			}
=======
            if (rtcAudioManagerRingInCall != null) {
                removeRTCAudioManagerRingIn();
            }

			IntentFilter filterScreen = new IntentFilter();
			filterScreen.addAction(Intent.ACTION_SCREEN_ON);
			filterScreen.addAction(Intent.ACTION_SCREEN_OFF);
			filterScreen.addAction(Intent.ACTION_USER_PRESENT);
			registerReceiver(screenOnOffReceiver, filterScreen);

			registerReceiver(volumeReceiver, new IntentFilter(VOLUME_CHANGED_ACTION));
			registerReceiver(becomingNoisyReceiver, new IntentFilter(AudioManager.ACTION_AUDIO_BECOMING_NOISY));

			rtcAudioManagerRingInCall = AppRTCAudioManager.create(this, false, callStatus);
>>>>>>> e0175d96
        } else {
            if (rtcAudioManager != null) {
                return;
            }
            logDebug("Creating RTC Audio Manager");
            rtcAudioManager = AppRTCAudioManager.create(this, isSpeakerOn, callStatus);
        }
    }

    /**
     * Remove the incoming call AppRTCAudioManager.
     */
    private void removeRTCAudioManagerRingIn() {
        if (rtcAudioManagerRingInCall == null)
            return;

        try {
            logDebug("Removing RTC Audio Manager");
            rtcAudioManagerRingInCall.stop();
			rtcAudioManagerRingInCall = null;

			unregisterReceiver(screenOnOffReceiver);
			unregisterReceiver(volumeReceiver);
			unregisterReceiver(becomingNoisyReceiver);
		} catch (Exception e) {
            logError("Exception stopping speaker audio manager", e);
        }
    }

    /**
     * Remove the ongoing call AppRTCAudioManager.
     */
    private void removeRTCAudioManager() {
        if (rtcAudioManager == null)
            return;

        try {
            logDebug("Removing RTC Audio Manager");
            rtcAudioManager.stop();
            rtcAudioManager = null;
        } catch (Exception e) {
            logError("Exception stopping speaker audio manager", e);
        }
    }

    /**
     * Method for updating the call status of the Audio Manger.
     *
     * @param callStatus Call status.
     */
    private void updateRTCAudioMangerTypeStatus(int callStatus) {
        removeRTCAudioManagerRingIn();
        stopSounds();
        if (rtcAudioManager != null) {
            rtcAudioManager.setTypeStatus(callStatus);
        }
    }

    /**
     * Method for updating the call status of the Speaker status .
     *
     * @param isSpeakerOn If the speaker is on.
     * @param callStatus  Call status.
     */
    public void updateSpeakerStatus(boolean isSpeakerOn, int callStatus, long chatId) {
        if (rtcAudioManager != null) {
            rtcAudioManager.updateSpeakerStatus(isSpeakerOn, callStatus);
            return;
        }

        createRTCAudioManager(isSpeakerOn, callStatus, chatId);
    }

    /**
     * Activate the proximity sensor.
     */
    public void startProximitySensor() {
        if (rtcAudioManager != null) {
            logDebug("Starting proximity sensor...");
            rtcAudioManager.startProximitySensor();
            rtcAudioManager.setOnProximitySensorListener(isNear -> {
                Intent intent = new Intent(BROADCAST_ACTION_INTENT_PROXIMITY_SENSOR);
                intent.putExtra(UPDATE_PROXIMITY_SENSOR_STATUS, isNear);
                sendBroadcast(intent);
            });
        }
    }

    /**
     * Deactivates the proximity sensor
     */
    public void unregisterProximitySensor() {
        if (rtcAudioManager != null) {
            logDebug("Stopping proximity sensor...");
            rtcAudioManager.unregisterProximitySensor();
        }
    }

    /**
     * Method for stopping the sound of incoming or outgoing calls.
     */
    public void stopSounds() {
        if (rtcAudioManager != null) {
            rtcAudioManager.stopAudioSignals();
        }
        if (rtcAudioManagerRingInCall != null) {
            rtcAudioManagerRingInCall.stopAudioSignals();
        }
    }

	public void checkQueuedCalls() {
		try {
			stopService(new Intent(this, IncomingCallService.class));
			ChatAdvancedNotificationBuilder notificationBuilder = ChatAdvancedNotificationBuilder.newInstance(this, megaApi, megaChatApi);
			notificationBuilder.checkQueuedCalls();
		} catch (Exception e) {
			logError("EXCEPTION", e);
		}
	}

	public void launchCallActivity(MegaChatCall call) {
		int callStatus = call.getStatus();
		logDebug("Show the call " + callStatusToString(callStatus) + " screen.");
		MegaApplication.setShowPinScreen(false);
		Intent i = new Intent(this, ChatCallActivity.class);
		i.putExtra(CHAT_ID, call.getChatid());
		i.putExtra(CALL_ID, call.getId());
        i.addFlags(Intent.FLAG_ACTIVITY_NEW_TASK);
        startActivity(i);

		MegaChatRoom chatRoom = megaChatApi.getChatRoom(call.getChatid());
		logDebug("Launch call: " + getTitleChat(chatRoom));
		if (callStatus == MegaChatCall.CALL_STATUS_REQUEST_SENT || callStatus == MegaChatCall.CALL_STATUS_RING_IN) {
			setCallLayoutStatus(call.getChatid(), true);
		}
	}

	public void clearIncomingCallNotification(long chatCallId) {
		logDebug("Chat ID: " + chatCallId);

		try {
			NotificationManager notificationManager = (NotificationManager) getSystemService(NOTIFICATION_SERVICE);

			String notificationCallId = MegaApiJava.userHandleToBase64(chatCallId);
			int notificationId = (notificationCallId).hashCode();

			notificationManager.cancel(notificationId);
		} catch (Exception e) {
			logError("EXCEPTION", e);
		}
	}

	public static boolean isShowRichLinkWarning() {
		return showRichLinkWarning;
	}

	public static void setShowRichLinkWarning(boolean showRichLinkWarning) {
		MegaApplication.showRichLinkWarning = showRichLinkWarning;
	}

	public static boolean isEnabledGeoLocation() {
		return enabledGeoLocation;
	}

	public static void setEnabledGeoLocation(boolean enabledGeoLocation) {
		MegaApplication.enabledGeoLocation = enabledGeoLocation;
	}

	public static int getCounterNotNowRichLinkWarning() {
		return counterNotNowRichLinkWarning;
	}

	public static void setCounterNotNowRichLinkWarning(int counterNotNowRichLinkWarning) {
		MegaApplication.counterNotNowRichLinkWarning = counterNotNowRichLinkWarning;
	}

	public static boolean isEnabledRichLinks() {
		return enabledRichLinks;
	}

	public static void setEnabledRichLinks(boolean enabledRichLinks) {
		MegaApplication.enabledRichLinks = enabledRichLinks;
	}

	public static int isDisableFileVersions() {
		return disableFileVersions;
	}

	public static void setDisableFileVersions(boolean disableFileVersions) {
		if(disableFileVersions){
			MegaApplication.disableFileVersions = 1;
		}
		else{
			MegaApplication.disableFileVersions = 0;
		}
	}

	public boolean isEsid() {
		return esid;
	}

	public void setEsid(boolean esid) {
		this.esid = esid;
	}

	public static boolean isClosedChat() {
		return closedChat;
	}

	public static void setClosedChat(boolean closedChat) {
		MegaApplication.closedChat = closedChat;
	}

	public MyAccountInfo getMyAccountInfo() {
		return myAccountInfo;
	}

	public static boolean getSpeakerStatus(long chatId) {
		boolean entryExists = hashMapSpeaker.containsKey(chatId);
		if (entryExists) {
			return hashMapSpeaker.get(chatId);
		}
		setSpeakerStatus(chatId, false);
		return false;
	}

	public static void setSpeakerStatus(long chatId, boolean speakerStatus) {
		hashMapSpeaker.put(chatId, speakerStatus);
	}

	public static boolean getVideoStatus(long chatId) {
		boolean entryExists = hashMapVideo.containsKey(chatId);
		if (entryExists) {
			return hashMapVideo.get(chatId);
		}
		setVideoStatus(chatId, false);
		return false;
	}

	public static void setVideoStatus(long chatId, boolean videoStatus) {
		hashMapVideo.put(chatId, videoStatus);
	}
	public static boolean getCallLayoutStatus(long chatId) {
		boolean entryExists = hashMapCallLayout.containsKey(chatId);
		if (entryExists) {
			return hashMapCallLayout.get(chatId);
		}
		setCallLayoutStatus(chatId, false);
		return false;
	}

	public static void setCallLayoutStatus(long chatId, boolean callLayoutStatus) {
		hashMapCallLayout.put(chatId, callLayoutStatus);
	}

	public int getStorageState() {
	    return storageState;
	}

    public void setStorageState(int state) {
	    this.storageState = state;
	}

    public static boolean isVerifySMSShowed() {
		return isVerifySMSShowed;
	}

	public static void setIsBlockedDueToWeakAccount(boolean isBlockedDueToWeakAccount) {
		MegaApplication.isBlockedDueToWeakAccount = isBlockedDueToWeakAccount;
	}

	public static boolean isBlockedDueToWeakAccount() {
		return isBlockedDueToWeakAccount;
	}

	public static boolean isIsReactionFromKeyboard() {
		return isReactionFromKeyboard;
	}

	public static void setIsReactionFromKeyboard(boolean isReactionFromKeyboard) {
		MegaApplication.isReactionFromKeyboard = isReactionFromKeyboard;
	}

	public static void setIsWebOpenDueToEmailVerification(boolean isWebOpenDueToEmailVerification) {
		MegaApplication.isWebOpenDueToEmailVerification = isWebOpenDueToEmailVerification;
	}

	public static boolean isWebOpenDueToEmailVerification() {
		return isWebOpenDueToEmailVerification;
	}

	public void setIsLoggingRunning (boolean isLoggingRunning) {
		MegaApplication.isLoggingRunning = isLoggingRunning;
	}

	public boolean isLoggingRunning() {
		return isLoggingRunning;
	}

    public static PushNotificationSettingManagement getPushNotificationSettingManagement() {
        return pushNotificationSettingManagement;
    }

	public static TransfersManagement getTransfersManagement() {
		return transfersManagement;
	}

	public static void setVerifyingCredentials(boolean verifyingCredentials) {
		MegaApplication.verifyingCredentials = verifyingCredentials;
	}

	public static boolean isVerifyingCredentials() {
		return MegaApplication.verifyingCredentials;
	}

	public Activity getCurrentActivity() {
		return currentActivity;
	}

	public static boolean isWaitingForCall() {
		return isWaitingForCall;
	}

	public static void setIsWaitingForCall(boolean isWaitingForCall) {
		MegaApplication.isWaitingForCall = isWaitingForCall;
	}

	public static long getUserWaitingForCall() {
		return userWaitingForCall;
	}

	public static void setUserWaitingForCall(long userWaitingForCall) {
		MegaApplication.userWaitingForCall = userWaitingForCall;
	}
}<|MERGE_RESOLUTION|>--- conflicted
+++ resolved
@@ -1486,29 +1486,21 @@
      */
     public void createRTCAudioManager(boolean isSpeakerOn, int callStatus, long chatId) {
         if (callStatus == MegaChatCall.CALL_STATUS_RING_IN) {
-<<<<<<< HEAD
         	if(megaApi.isChatNotifiable(chatId)) {
 				if (rtcAudioManagerRingInCall != null) {
 					removeRTCAudioManagerRingIn();
 				}
+
+				IntentFilter filterScreen = new IntentFilter();
+				filterScreen.addAction(Intent.ACTION_SCREEN_ON);
+				filterScreen.addAction(Intent.ACTION_SCREEN_OFF);
+				filterScreen.addAction(Intent.ACTION_USER_PRESENT);
+				registerReceiver(screenOnOffReceiver, filterScreen);
+				registerReceiver(volumeReceiver, new IntentFilter(VOLUME_CHANGED_ACTION));
+				registerReceiver(becomingNoisyReceiver, new IntentFilter(AudioManager.ACTION_AUDIO_BECOMING_NOISY));
+
 				rtcAudioManagerRingInCall = AppRTCAudioManager.create(this, false, callStatus);
 			}
-=======
-            if (rtcAudioManagerRingInCall != null) {
-                removeRTCAudioManagerRingIn();
-            }
-
-			IntentFilter filterScreen = new IntentFilter();
-			filterScreen.addAction(Intent.ACTION_SCREEN_ON);
-			filterScreen.addAction(Intent.ACTION_SCREEN_OFF);
-			filterScreen.addAction(Intent.ACTION_USER_PRESENT);
-			registerReceiver(screenOnOffReceiver, filterScreen);
-
-			registerReceiver(volumeReceiver, new IntentFilter(VOLUME_CHANGED_ACTION));
-			registerReceiver(becomingNoisyReceiver, new IntentFilter(AudioManager.ACTION_AUDIO_BECOMING_NOISY));
-
-			rtcAudioManagerRingInCall = AppRTCAudioManager.create(this, false, callStatus);
->>>>>>> e0175d96
         } else {
             if (rtcAudioManager != null) {
                 return;
