package mega.privacy.android.app;

import android.app.Activity;
import android.app.Application;
import android.app.KeyguardManager;
import android.app.Notification;
import android.app.NotificationChannel;
import android.app.NotificationManager;
import android.app.PendingIntent;
import android.content.BroadcastReceiver;
import android.content.Context;
import android.content.Intent;
import android.content.IntentFilter;
import android.content.pm.PackageInfo;
import android.content.pm.PackageManager;
import android.content.pm.PackageManager.NameNotFoundException;
import android.graphics.drawable.BitmapDrawable;
import android.graphics.drawable.Drawable;
import android.media.AudioManager;
import android.media.RingtoneManager;
import android.net.Uri;
import android.os.Build;
import android.os.Bundle;
import android.os.Handler;
import android.os.PowerManager;

import androidx.annotation.NonNull;
import androidx.annotation.Nullable;
import androidx.multidex.MultiDexApplication;
import androidx.emoji.text.EmojiCompat;
import androidx.emoji.text.FontRequestEmojiCompatConfig;
import androidx.emoji.bundled.BundledEmojiCompatConfig;
import androidx.core.app.NotificationCompat;
import androidx.core.content.ContextCompat;
import androidx.localbroadcastmanager.content.LocalBroadcastManager;
import androidx.core.provider.FontRequest;
import android.text.Html;
import android.text.Spanned;
import android.util.Log;

import javax.inject.Inject;

import com.facebook.drawee.backends.pipeline.Fresco;
import mega.privacy.android.app.listeners.GlobalChatListener;
import org.webrtc.ContextUtils;
import java.util.ArrayList;
import java.util.HashMap;
import java.util.Locale;

import dagger.hilt.android.HiltAndroidApp;
import me.leolin.shortcutbadger.ShortcutBadger;
import mega.privacy.android.app.components.PushNotificationSettingManagement;
import mega.privacy.android.app.components.transferWidget.TransfersManagement;
import mega.privacy.android.app.components.twemoji.EmojiManager;
import mega.privacy.android.app.components.twemoji.EmojiManagerShortcodes;
import mega.privacy.android.app.components.twemoji.TwitterEmojiProvider;
import mega.privacy.android.app.fcm.ChatAdvancedNotificationBuilder;
import mega.privacy.android.app.fcm.IncomingCallService;
import mega.privacy.android.app.listeners.GetAttrUserListener;
import mega.privacy.android.app.listeners.GlobalListener;
import mega.privacy.android.app.listeners.CallListener;
import mega.privacy.android.app.fcm.KeepAliveService;
import mega.privacy.android.app.lollipop.LoginActivityLollipop;
import mega.privacy.android.app.lollipop.ManagerActivityLollipop;
import mega.privacy.android.app.lollipop.megachat.AppRTCAudioManager;
import mega.privacy.android.app.lollipop.MyAccountInfo;
import mega.privacy.android.app.lollipop.controllers.AccountController;
import mega.privacy.android.app.lollipop.megachat.BadgeIntentService;
import mega.privacy.android.app.lollipop.megachat.calls.CallService;

import mega.privacy.android.app.lollipop.megachat.calls.ChatCallActivity;
import mega.privacy.android.app.receivers.NetworkStateReceiver;
import nz.mega.sdk.MegaAccountSession;
import nz.mega.sdk.MegaApiAndroid;
import nz.mega.sdk.MegaApiJava;
import nz.mega.sdk.MegaChatApiAndroid;
import nz.mega.sdk.MegaChatApiJava;
import nz.mega.sdk.MegaChatCall;
import nz.mega.sdk.MegaChatError;
import nz.mega.sdk.MegaChatListItem;
import nz.mega.sdk.MegaChatListenerInterface;
import nz.mega.sdk.MegaChatMessage;
import nz.mega.sdk.MegaChatNotificationListenerInterface;
import nz.mega.sdk.MegaChatPresenceConfig;
import nz.mega.sdk.MegaChatRequest;
import nz.mega.sdk.MegaChatRequestListenerInterface;
import nz.mega.sdk.MegaChatRoom;
import nz.mega.sdk.MegaChatSession;
import nz.mega.sdk.MegaContactRequest;
import nz.mega.sdk.MegaError;
import nz.mega.sdk.MegaHandleList;
import nz.mega.sdk.MegaNode;
import nz.mega.sdk.MegaPricing;
import nz.mega.sdk.MegaRequest;
import nz.mega.sdk.MegaRequestListenerInterface;
import nz.mega.sdk.MegaShare;
import nz.mega.sdk.MegaUser;

import static mega.privacy.android.app.utils.AlertsAndWarnings.showOverDiskQuotaPaywallWarning;
import static mega.privacy.android.app.utils.CacheFolderManager.*;
import static mega.privacy.android.app.constants.BroadcastConstants.*;
import static mega.privacy.android.app.utils.ChatUtil.*;
import static mega.privacy.android.app.utils.Constants.*;
import static mega.privacy.android.app.utils.DBUtil.*;
import static mega.privacy.android.app.utils.IncomingCallNotification.*;
import static mega.privacy.android.app.utils.JobUtil.*;
import static mega.privacy.android.app.utils.CallUtil.*;
import static mega.privacy.android.app.utils.LogUtil.*;
import static mega.privacy.android.app.utils.TimeUtils.*;
import static mega.privacy.android.app.utils.Util.*;
import static mega.privacy.android.app.utils.ContactUtil.*;
import static nz.mega.sdk.MegaApiJava.*;
import static nz.mega.sdk.MegaChatApiJava.MEGACHAT_INVALID_HANDLE;

@HiltAndroidApp
public class MegaApplication extends MultiDexApplication implements Application.ActivityLifecycleCallbacks, MegaChatRequestListenerInterface, MegaChatNotificationListenerInterface, NetworkStateReceiver.NetworkStateReceiverListener {

	final String TAG = "MegaApplication";

	static final public String USER_AGENT = "MEGAAndroid/3.8.0_329";

    private static PushNotificationSettingManagement pushNotificationSettingManagement;
	private static TransfersManagement transfersManagement;

	@Inject
	MegaApiAndroid megaApi;
	@Inject
	MegaChatApiAndroid megaChatApi;
	@Inject
	DatabaseHandler dbH;

	MegaApiAndroid megaApiFolder;
	String localIpAddress = "";
	BackgroundRequestListener requestListener;
	final static public String APP_KEY = "6tioyn8ka5l6hty";
	final static private String APP_SECRET = "hfzgdtrma231qdm";

	MyAccountInfo myAccountInfo;
	boolean esid = false;

	private int storageState = MegaApiJava.STORAGE_STATE_UNKNOWN; //Default value

	// The current App Activity
	private Activity currentActivity = null;

	// Attributes to detect if app changes between background and foreground
	// Keep the count of number of Activities in the started state
	private int activityReferences = 0;
	// Flag to indicate if the current Activity is going through configuration change like orientation switch
	private boolean isActivityChangingConfigurations = false;

	private static boolean isLoggingIn = false;
	private static boolean firstConnect = true;

	private static final boolean USE_BUNDLED_EMOJI = false;

	private static boolean showInfoChatMessages = false;

	private static boolean showPinScreen = true;

	private static long openChatId = -1;

	private static boolean closedChat = true;
	private static HashMap<Long, Boolean> hashMapVideo = new HashMap<>();
	private static HashMap<Long, Boolean> hashMapSpeaker = new HashMap<>();
	private static HashMap<Long, Boolean> hashMapCallLayout = new HashMap<>();

	private static long openCallChatId = -1;

	private static boolean showRichLinkWarning = false;
	private static int counterNotNowRichLinkWarning = -1;
	private static boolean enabledRichLinks = false;

	private static boolean enabledGeoLocation = false;

	private static int disableFileVersions = -1;

	private static boolean recentChatVisible = false;
	private static boolean chatNotificationReceived = false;

	private static String urlConfirmationLink = null;

	private static boolean registeredChatListeners = false;

	private static boolean isVerifySMSShowed = false;

    private static boolean isBlockedDueToWeakAccount = false;
	private static boolean isWebOpenDueToEmailVerification = false;
	private static boolean isLoggingRunning = false;
	private static boolean wasLocalVideoEnable = false;
	private static boolean isReactionFromKeyboard = false;
	private static boolean isWaitingForCall = false;
	private static long userWaitingForCall = MEGACHAT_INVALID_HANDLE;

	private static boolean verifyingCredentials;

	private NetworkStateReceiver networkStateReceiver;
	private BroadcastReceiver logoutReceiver;
    private AppRTCAudioManager rtcAudioManager = null;
	private ArrayList<MegaChatListItem> currentActiveGroupChat = new ArrayList<>();
	private ArrayList<Long> notificationShown = new ArrayList<>();
    private AppRTCAudioManager rtcAudioManagerRingInCall;
    private static MegaApplication singleApplicationInstance;
	private PowerManager.WakeLock wakeLock;
	private CallListener callListener = new CallListener();
	private GlobalChatListener globalChatListener = new GlobalChatListener(this);

	@Override
	public void networkAvailable() {
		logDebug("Net available: Broadcast to ManagerActivity");
		Intent intent = new Intent(BROADCAST_ACTION_INTENT_CONNECTIVITY_CHANGE);
		intent.putExtra("actionType", GO_ONLINE);
		sendBroadcast(intent);
	}

	@Override
	public void networkUnavailable() {
		logDebug("Net unavailable: Broadcast to ManagerActivity");
		Intent intent = new Intent(BROADCAST_ACTION_INTENT_CONNECTIVITY_CHANGE);
		intent.putExtra("actionType", GO_OFFLINE);
		sendBroadcast(intent);
	}

	public static void smsVerifyShowed(boolean isShowed) {
	    isVerifySMSShowed = isShowed;
    }

	@Override
	public void onActivityCreated(@NonNull Activity activity, @Nullable Bundle savedInstanceState) {

	}

	@Override
	public void onActivityStarted(@NonNull Activity activity) {
		currentActivity = activity;
    	if (++activityReferences == 1 && !isActivityChangingConfigurations) {
			logInfo("App enters foreground");
			if (storageState == STORAGE_STATE_PAYWALL) {
				showOverDiskQuotaPaywallWarning();
			}
		}
	}

	@Override
	public void onActivityResumed(@NonNull Activity activity) {
		if (!activity.equals(currentActivity)) {
			currentActivity = activity;
		}
	}

	@Override
	public void onActivityPaused(@NonNull Activity activity) {
    	if (activity.equals(currentActivity)) {
    		currentActivity = null;
		}
	}

	@Override
	public void onActivityStopped(@NonNull Activity activity) {
		isActivityChangingConfigurations = activity.isChangingConfigurations();
		if (--activityReferences == 0 && !isActivityChangingConfigurations) {
			logInfo("App enters background");
		}
	}

	@Override
	public void onActivitySaveInstanceState(@NonNull Activity activity, @NonNull Bundle outState) {

	}

	@Override
	public void onActivityDestroyed(@NonNull Activity activity) {

	}

	class BackgroundRequestListener implements MegaRequestListenerInterface
	{

		@Override
		public void onRequestStart(MegaApiJava api, MegaRequest request) {
			logDebug("BackgroundRequestListener:onRequestStart: " + request.getRequestString());
		}

		@Override
		public void onRequestUpdate(MegaApiJava api, MegaRequest request) {
			logDebug("BackgroundRequestListener:onRequestUpdate: " + request.getRequestString());
		}

		@Override
		public void onRequestFinish(MegaApiJava api, MegaRequest request,
				MegaError e) {
			logDebug("BackgroundRequestListener:onRequestFinish: " + request.getRequestString() + "____" + e.getErrorCode() + "___" + request.getParamType());

			if (e.getErrorCode() == MegaError.API_EPAYWALL) {
				showOverDiskQuotaPaywallWarning();
				return;
			}

			if (e.getErrorCode() == MegaError.API_EBUSINESSPASTDUE) {
				sendBroadcast(new Intent(BROADCAST_ACTION_INTENT_BUSINESS_EXPIRED));
				return;
			}

			if (request.getType() == MegaRequest.TYPE_LOGOUT){
				logDebug("Logout finished: " + e.getErrorString() + "(" + e.getErrorCode() +")");
				if (e.getErrorCode() == MegaError.API_OK) {
					logDebug("END logout sdk request - wait chat logout");
				} else if (e.getErrorCode() == MegaError.API_EINCOMPLETE) {
					if (request.getParamType() == MegaError.API_ESSL) {
						logWarning("SSL verification failed");
						Intent intent = new Intent(BROADCAST_ACTION_INTENT_SSL_VERIFICATION_FAILED);
						sendBroadcast(intent);
					}
				} else if (e.getErrorCode() == MegaError.API_ESID) {
					logWarning("TYPE_LOGOUT:API_ESID");
					myAccountInfo = new MyAccountInfo();

					esid = true;

					AccountController.localLogoutApp(getApplicationContext());
				} else if (e.getErrorCode() == MegaError.API_EBLOCKED) {
					api.localLogout();
					megaChatApi.logout();
				}
			}
			else if(request.getType() == MegaRequest.TYPE_FETCH_NODES){
				logDebug("TYPE_FETCH_NODES");
				if (e.getErrorCode() == MegaError.API_OK){
					askForFullAccountInfo();
					GetAttrUserListener listener = new GetAttrUserListener(getApplicationContext(), true);
					if (dbH != null && dbH.getMyChatFilesFolderHandle() == INVALID_HANDLE) {
						megaApi.getMyChatFilesFolder(listener);
					}
					//Ask for MU and CU folder when App in init state
                    megaApi.getUserAttribute(USER_ATTR_CAMERA_UPLOADS_FOLDER,listener);
				}
			}
			else if(request.getType() == MegaRequest.TYPE_GET_ATTR_USER){
				if (request.getParamType() == MegaApiJava.USER_ATTR_PUSH_SETTINGS) {
					if (e.getErrorCode() == MegaError.API_OK || e.getErrorCode() == MegaError.API_ENOENT) {
						pushNotificationSettingManagement.sendPushNotificationSettings(request.getMegaPushNotificationSettings());
					}
				}else if (e.getErrorCode() == MegaError.API_OK) {
					if (request.getParamType() == MegaApiJava.USER_ATTR_FIRSTNAME || request.getParamType() == MegaApiJava.USER_ATTR_LASTNAME) {
						if (megaApi != null && request.getEmail() != null) {
							MegaUser user = megaApi.getContact(request.getEmail());
							if (user != null) {
								logDebug("User handle: " + user.getHandle());
								logDebug("Visibility: " + user.getVisibility()); //If user visibity == MegaUser.VISIBILITY_UNKNOW then, non contact
								if (user.getVisibility() != MegaUser.VISIBILITY_VISIBLE) {
									logDebug("Non-contact");
									if (request.getParamType() == MegaApiJava.USER_ATTR_FIRSTNAME) {
										dbH.setNonContactEmail(request.getEmail(), user.getHandle() + "");
										dbH.setNonContactFirstName(request.getText(), user.getHandle() + "");
									} else if (request.getParamType() == MegaApiJava.USER_ATTR_LASTNAME) {
										dbH.setNonContactLastName(request.getText(), user.getHandle() + "");
									}
								} else {
									logDebug("The user is or was CONTACT:");
								}
							} else {
								logWarning("User is NULL");
							}
						}
					}
				}
			}else if(request.getType() == MegaRequest.TYPE_SET_ATTR_USER){
				if(request.getParamType() == MegaApiJava.USER_ATTR_PUSH_SETTINGS){
					if (e.getErrorCode() == MegaError.API_OK) {
						pushNotificationSettingManagement.sendPushNotificationSettings(request.getMegaPushNotificationSettings());
					} else {
						logError("Chat notification settings cannot be updated");
					}
				}
			}
			else if (request.getType() == MegaRequest.TYPE_GET_PRICING){
				if (e.getErrorCode() == MegaError.API_OK) {
					MegaPricing p = request.getPricing();

					dbH.setPricingTimestamp();

					if(myAccountInfo!=null){
						myAccountInfo.setProductAccounts(p);
						myAccountInfo.setPricing(p);
					}

					Intent intent = new Intent(BROADCAST_ACTION_INTENT_UPDATE_ACCOUNT_DETAILS);
					intent.putExtra("actionType", UPDATE_GET_PRICING);
					sendBroadcast(intent);
				}
				else{
					logError("Error TYPE_GET_PRICING: " + e.getErrorCode());
				}
			}
			else if (request.getType() == MegaRequest.TYPE_GET_PAYMENT_METHODS){
				logDebug("Payment methods request");
				if(myAccountInfo!=null){
					myAccountInfo.setGetPaymentMethodsBoolean(true);
				}

				if (e.getErrorCode() == MegaError.API_OK){
					dbH.setPaymentMethodsTimeStamp();
					if(myAccountInfo!=null){
						myAccountInfo.setPaymentBitSet(convertToBitSet(request.getNumber()));
					}

					Intent intent = new Intent(BROADCAST_ACTION_INTENT_UPDATE_ACCOUNT_DETAILS);
					intent.putExtra("actionType", UPDATE_PAYMENT_METHODS);
					sendBroadcast(intent);
				}
			}
			else if(request.getType() == MegaRequest.TYPE_CREDIT_CARD_QUERY_SUBSCRIPTIONS){
				if (e.getErrorCode() == MegaError.API_OK){
					if(myAccountInfo!=null){
						myAccountInfo.setNumberOfSubscriptions(request.getNumber());
						logDebug("NUMBER OF SUBS: " + myAccountInfo.getNumberOfSubscriptions());
					}

					Intent intent = new Intent(BROADCAST_ACTION_INTENT_UPDATE_ACCOUNT_DETAILS);
					intent.putExtra("actionType", UPDATE_CREDIT_CARD_SUBSCRIPTION);
					sendBroadcast(intent);
				}
			}
			else if (request.getType() == MegaRequest.TYPE_ACCOUNT_DETAILS){
				logDebug ("Account details request");
				if (e.getErrorCode() == MegaError.API_OK){

					boolean storage = (request.getNumDetails() & myAccountInfo.hasStorageDetails) != 0;
					if (storage) {
						dbH.setAccountDetailsTimeStamp();
					}

					if(myAccountInfo!=null && request.getMegaAccountDetails()!=null){
						myAccountInfo.setAccountInfo(request.getMegaAccountDetails());
						myAccountInfo.setAccountDetails(request.getNumDetails());

						boolean sessions = (request.getNumDetails() & myAccountInfo.hasSessionsDetails) != 0;
						if (sessions) {
							MegaAccountSession megaAccountSession = request.getMegaAccountDetails().getSession(0);

							if(megaAccountSession!=null){
								logDebug("getMegaAccountSESSION not Null");
								dbH.setExtendedAccountDetailsTimestamp();
								long mostRecentSession = megaAccountSession.getMostRecentUsage();

								String date = formatDateAndTime(getApplicationContext(),mostRecentSession, DATE_LONG_FORMAT);

								myAccountInfo.setLastSessionFormattedDate(date);
								myAccountInfo.setCreateSessionTimeStamp(megaAccountSession.getCreationTimestamp());
							}
						}

						logDebug("onRequest TYPE_ACCOUNT_DETAILS: " + myAccountInfo.getUsedPerc());
					}

					sendBroadcastUpdateAccountDetails();
				}
			}
		}

		@Override
		public void onRequestTemporaryError(MegaApiJava api,
				MegaRequest request, MegaError e) {
			logDebug("BackgroundRequestListener: onRequestTemporaryError: " + request.getRequestString());
		}
		
	}

	private void sendBroadcastUpdateAccountDetails() {
		Intent intent = new Intent(BROADCAST_ACTION_INTENT_UPDATE_ACCOUNT_DETAILS);
		intent.putExtra("actionType", UPDATE_ACCOUNT_DETAILS);
		sendBroadcast(intent);
	}

	private final int interval = 3000;
	private Handler keepAliveHandler = new Handler();
	int backgroundStatus = -1;

	private Runnable keepAliveRunnable = new Runnable() {
		@Override
		public void run() {
			try {
				if (isActivityVisible()) {
					logDebug("KEEPALIVE: " + System.currentTimeMillis());
					if (megaChatApi != null) {
						backgroundStatus = megaChatApi.getBackgroundStatus();
						logDebug("backgroundStatus_activityVisible: " + backgroundStatus);
						if (backgroundStatus != -1 && backgroundStatus != 0) {
							MegaHandleList callRingIn = megaChatApi.getChatCalls(MegaChatCall.CALL_STATUS_RING_IN);
							if (callRingIn == null || callRingIn.size() <= 0) {
								megaChatApi.setBackgroundStatus(false);
							}
						}
					}

				} else {
					logDebug("KEEPALIVEAWAY: " + System.currentTimeMillis());
					if (megaChatApi != null) {
						backgroundStatus = megaChatApi.getBackgroundStatus();
						logDebug("backgroundStatus_!activityVisible: " + backgroundStatus);
						if (backgroundStatus != -1 && backgroundStatus != 1) {
							megaChatApi.setBackgroundStatus(true);
						}
					}
				}

				keepAliveHandler.postAtTime(keepAliveRunnable, System.currentTimeMillis() + interval);
				keepAliveHandler.postDelayed(keepAliveRunnable, interval);
			}
			catch (Exception exc) {
				logError("Exception in keepAliveRunnable", exc);
			}
		}
	};

	public void handleUncaughtException(Thread thread, Throwable e) {
		logFatal("UNCAUGHT EXCEPTION", e);
		e.printStackTrace();
	}

	/**
	 * Broadcast for controlling changes in the call.
	 */
	private BroadcastReceiver chatCallUpdateReceiver = new BroadcastReceiver() {
		@Override
		public void onReceive(Context context, Intent intent) {
			if (intent == null || intent.getAction() == null)
				return;

			long chatId = intent.getLongExtra(UPDATE_CHAT_CALL_ID, MEGACHAT_INVALID_HANDLE);
			long callId = intent.getLongExtra(UPDATE_CALL_ID, MEGACHAT_INVALID_HANDLE);
			if (chatId == MEGACHAT_INVALID_HANDLE || callId == MEGACHAT_INVALID_HANDLE) {
				logError("Error. Chat id " + chatId + ", Call id "+callId);
				return;
			}

			if (intent.getAction().equals(ACTION_UPDATE_CALL)) {
				stopService(new Intent(getInstance(), IncomingCallService.class));
			}

			if (intent.getAction().equals(ACTION_CALL_STATUS_UPDATE)) {
				int callStatus = intent.getIntExtra(UPDATE_CALL_STATUS, INVALID_CALL_STATUS);
				logDebug("Call status is "+callStatusToString(callStatus));
				switch (callStatus) {
					case MegaChatCall.CALL_STATUS_REQUEST_SENT:
					case MegaChatCall.CALL_STATUS_RING_IN:
					case MegaChatCall.CALL_STATUS_JOINING:
					case MegaChatCall.CALL_STATUS_IN_PROGRESS:
					case MegaChatCall.CALL_STATUS_RECONNECTING:
						MegaHandleList listAllCalls = megaChatApi.getChatCalls();
						if (listAllCalls == null || listAllCalls.size() == 0){
							logError("Calls not found");
							return;
						}

						if (callStatus == MegaChatCall.CALL_STATUS_RING_IN) {
							createRTCAudioManager(false, callStatus, chatId);
						}

						if (callStatus == MegaChatCall.CALL_STATUS_IN_PROGRESS ||
								callStatus == MegaChatCall.CALL_STATUS_JOINING ||
								callStatus == MegaChatCall.CALL_STATUS_RECONNECTING) {
                            updateRTCAudioMangerTypeStatus(callStatus);
							clearIncomingCallNotification(callId);
						}

						if(megaApi.isChatNotifiable(chatId)) {
							if (listAllCalls.size() == 1) {
								checkOneCall(listAllCalls.get(0));
							} else {
								checkSeveralCall(listAllCalls, callStatus);
							}
						}
						break;
					case MegaChatCall.CALL_STATUS_TERMINATING_USER_PARTICIPATION:
						clearIncomingCallNotification(chatId);
						removeValues(chatId);
						break;
					case MegaChatCall.CALL_STATUS_DESTROYED:
						int termCode = intent.getIntExtra(UPDATE_CALL_TERM_CODE, -1);
						boolean isIgnored = intent.getBooleanExtra(UPDATE_CALL_IGNORE, false);
						boolean isLocalTermCode = intent.getBooleanExtra(UPDATE_CALL_LOCAL_TERM_CODE, false);
						checkCallDestroyed(chatId, callId, termCode, isIgnored, isLocalTermCode);
						break;
				}
			}
		}
	};

	/**
	 * Broadcast for controlling changes in screen.
	 */
	BroadcastReceiver screenOnOffReceiver = new BroadcastReceiver() {
		@Override
		public void onReceive(Context context, Intent intent) {
			if (intent == null || intent.getAction() == null)
				return;

			if (intent.getAction().equals(Intent.ACTION_SCREEN_OFF)) {
				muteOrUnmute(true);
			}
		}
	};

	/**
	 * Broadcast for controlling changes in the volume.
	 */
	BroadcastReceiver volumeReceiver = new BroadcastReceiver() {
		@Override
		public void onReceive(Context context, Intent intent) {
			if (intent == null || intent.getAction() == null)
				return;

			if (intent.getAction().equals(VOLUME_CHANGED_ACTION) && rtcAudioManagerRingInCall != null) {
				int newVolume = (Integer) intent.getExtras().get(EXTRA_VOLUME_STREAM_VALUE);
				if (newVolume != INVALID_VOLUME) {
					rtcAudioManagerRingInCall.checkVolume(newVolume);
				}
			}
		}
	};

	BroadcastReceiver becomingNoisyReceiver = new BroadcastReceiver() {
		@Override
		public void onReceive(Context context, Intent intent) {
			if (intent == null || intent.getAction() == null)
				return;

			if (AudioManager.ACTION_AUDIO_BECOMING_NOISY.equals(intent.getAction())) {
				muteOrUnmute(true);
			}
		}
	};

	public void muteOrUnmute(boolean mute){
		if (rtcAudioManagerRingInCall != null) {
			rtcAudioManagerRingInCall.muteOrUnmuteIncomingCall(mute);
		}
	}

	/**
	 * Broadcast for controlling changes in sessions.
	 */
	private BroadcastReceiver chatSessionUpdateReceiver = new BroadcastReceiver() {
		@Override
		public void onReceive(Context context, Intent intent) {
			if (intent == null || intent.getAction() == null)
				return;

			long chatIdReceived = intent.getLongExtra(UPDATE_CHAT_CALL_ID, MEGACHAT_INVALID_HANDLE);
			long chatIdOfCurrentCall = getChatCallInProgress();
			if (chatIdReceived != chatIdOfCurrentCall) {
				logWarning("Call in different chat");
				return;
			}

			MegaChatCall call = megaChatApi.getChatCall(chatIdOfCurrentCall);
			MegaChatRoom chatRoom = megaChatApi.getChatRoom(chatIdOfCurrentCall);
			if (call == null || chatRoom == null) {
				logWarning("Call not found");
				return;
			}

			if (intent.getAction().equals(ACTION_CHANGE_SESSION_ON_HOLD)) {
				long peerId = intent.getLongExtra(UPDATE_PEER_ID, MEGACHAT_INVALID_HANDLE);
				long clientId = intent.getLongExtra(UPDATE_CLIENT_ID, MEGACHAT_INVALID_HANDLE);
				MegaChatSession session = call.getMegaChatSession(peerId, clientId);
				if (chatRoom.isGroup()) {
					return;
				}

				logDebug("The session on hold change");
				if (call.hasLocalVideo() && session.isOnHold()) {
					setWasLocalVideoEnable(true);
					megaChatApi.disableVideo(chatIdReceived, null);
				} else {
					setWasLocalVideoEnable(false);
				}
			}
		}
	};

	public static MegaApplication getInstance() {
		return singleApplicationInstance;
	}

	@Override
	public void onCreate() {
		singleApplicationInstance = this;

		super.onCreate();

		// Setup handler for uncaught exceptions.
		Thread.setDefaultUncaughtExceptionHandler(new Thread.UncaughtExceptionHandler() {
			@Override
			public void uncaughtException(Thread thread, Throwable e) {
				handleUncaughtException(thread, e);
			}
		});

		registerActivityLifecycleCallbacks(this);

		isVerifySMSShowed = false;

		keepAliveHandler.postAtTime(keepAliveRunnable, System.currentTimeMillis()+interval);
		keepAliveHandler.postDelayed(keepAliveRunnable, interval);

		initLoggerSDK();
		initLoggerKarere();

		checkAppUpgrade();

		setupMegaApi();
		setupMegaChatApi();

		megaApiFolder = getMegaApiFolder();
        scheduleCameraUploadJob(getApplicationContext());
        storageState = dbH.getStorageState();
        pushNotificationSettingManagement = new PushNotificationSettingManagement();
        transfersManagement = new TransfersManagement();

		boolean staging = false;
		if (dbH != null) {
			MegaAttributes attrs = dbH.getAttributes();
			if (attrs != null && attrs.getStaging() != null) {
				staging = Boolean.parseBoolean(attrs.getStaging());
			}
		}

		if (staging) {
			megaApi.changeApiUrl("https://staging.api.mega.co.nz/");
			megaApiFolder.changeApiUrl("https://staging.api.mega.co.nz/");
		}

		boolean useHttpsOnly = false;
		if (dbH != null) {
			useHttpsOnly = Boolean.parseBoolean(dbH.getUseHttpsOnly());
			logDebug("Value of useHttpsOnly: " + useHttpsOnly);
			megaApi.useHttpsOnly(useHttpsOnly);
		}

		myAccountInfo = new MyAccountInfo();

		if (dbH != null) {
			dbH.resetExtendedAccountDetailsTimestamp();
		}


		networkStateReceiver = new NetworkStateReceiver();
		networkStateReceiver.addListener(this);
		registerReceiver(networkStateReceiver, new IntentFilter(android.net.ConnectivityManager.CONNECTIVITY_ACTION));

		IntentFilter filter = new IntentFilter(ACTION_CALL_STATUS_UPDATE);
		filter.addAction(ACTION_UPDATE_CALL);
		registerReceiver(chatCallUpdateReceiver, filter);
		registerReceiver(chatSessionUpdateReceiver, new IntentFilter(ACTION_CHANGE_SESSION_ON_HOLD));

		logoutReceiver = new BroadcastReceiver() {
            @Override
            public void onReceive(Context context,Intent intent) {
                if (intent != null) {
                    if (intent.getAction().equals(ACTION_LOG_OUT)) {
                        storageState = MegaApiJava.STORAGE_STATE_UNKNOWN; //Default value
                    }
                }
            }
        };

		registerReceiver(logoutReceiver, new IntentFilter(ACTION_LOG_OUT));
		EmojiManager.install(new TwitterEmojiProvider());

		EmojiManagerShortcodes.initEmojiData(getApplicationContext());
		EmojiManager.install(new TwitterEmojiProvider());
		final EmojiCompat.Config config;
		if (USE_BUNDLED_EMOJI) {
			logDebug("Use Bundle emoji");
			// Use the bundled font for EmojiCompat
			config = new BundledEmojiCompatConfig(getApplicationContext());
		} else {
			logDebug("Use downloadable font for EmojiCompat");
			// Use a downloadable font for EmojiCompat
			final FontRequest fontRequest = new FontRequest(
					"com.google.android.gms.fonts",
					"com.google.android.gms",
					"Noto Color Emoji Compat",
					R.array.com_google_android_gms_fonts_certs);
			config = new FontRequestEmojiCompatConfig(getApplicationContext(), fontRequest)
					.setReplaceAll(false)
					.registerInitCallback(new EmojiCompat.InitCallback() {
						@Override
						public void onInitialized() {
							logDebug("EmojiCompat initialized");
						}
						@Override
						public void onFailed(@Nullable Throwable throwable) {
							logWarning("EmojiCompat initialization failed");
						}
					});
		}
		EmojiCompat.init(config);
		// clear the cache files stored in the external cache folder.
        clearPublicCache(this);

		ContextUtils.initialize(getApplicationContext());

		Fresco.initialize(this);
	}

	public void askForFullAccountInfo(){
		logDebug("askForFullAccountInfo");
		megaApi.getPaymentMethods(null);

		if (storageState == MegaApiAndroid.STORAGE_STATE_UNKNOWN) {
			megaApi.getAccountDetails();
		} else {
			megaApi.getSpecificAccountDetails(false, true, true);
		}

		megaApi.getPricing(null);
		megaApi.creditCardQuerySubscriptions(null);
	}

	public void askForPaymentMethods(){
		logDebug("askForPaymentMethods");
		megaApi.getPaymentMethods(null);
	}

	public void askForPricing(){

		megaApi.getPricing(null);
	}

	public void askForAccountDetails(){
		logDebug("askForAccountDetails");
		if (dbH != null) {
			dbH.resetAccountDetailsTimeStamp();
		}
		megaApi.getAccountDetails(null);
	}

	public void askForCCSubscriptions(){

		megaApi.creditCardQuerySubscriptions(null);
	}

	public void askForExtendedAccountDetails(){
		logDebug("askForExtendedAccountDetails");
		if (dbH != null) {
			dbH.resetExtendedAccountDetailsTimestamp();
		}
		megaApi.getExtendedAccountDetails(true,false, false, null);
	}

	public void refreshAccountInfo(){
		//Check if the call is recently
		if(callToAccountDetails() || myAccountInfo.getUsedFormatted().trim().length() <= 0) {
			logDebug("megaApi.getAccountDetails SEND");
			askForAccountDetails();
		}

		if(callToExtendedAccountDetails()){
			logDebug("megaApi.getExtendedAccountDetails SEND");
			askForExtendedAccountDetails();
		}

		if(callToPaymentMethods()){
			logDebug("megaApi.getPaymentMethods SEND");
			askForPaymentMethods();
		}
	}

	public MegaApiAndroid getMegaApiFolder(){
		if (megaApiFolder == null){
			PackageManager m = getPackageManager();
			String s = getPackageName();
			PackageInfo p;
			String path = null;
			try
			{
				p = m.getPackageInfo(s, 0);
				path = p.applicationInfo.dataDir + "/";
			}
			catch (NameNotFoundException e)
			{
				e.printStackTrace();
			}
			
			Log.d(TAG, "Database path: " + path);
			megaApiFolder = new MegaApiAndroid(MegaApplication.APP_KEY, 
					MegaApplication.USER_AGENT, path);

			megaApiFolder.retrySSLerrors(true);

			megaApiFolder.setDownloadMethod(MegaApiJava.TRANSFER_METHOD_AUTO_ALTERNATIVE);
			megaApiFolder.setUploadMethod(MegaApiJava.TRANSFER_METHOD_AUTO_ALTERNATIVE);
		}
		
		return megaApiFolder;
	}

	public void disableMegaChatApi() {
		try {
			if (megaChatApi != null) {
				megaChatApi.removeChatRequestListener(this);
				megaChatApi.removeChatNotificationListener(this);
				megaChatApi.removeChatListener(globalChatListener);
				megaChatApi.removeChatCallListener(callListener);
				registeredChatListeners = false;
			}
		} catch (Exception ignored) {
		}
	}

	private void setupMegaApi() {
		megaApi.retrySSLerrors(true);

		megaApi.setDownloadMethod(MegaApiJava.TRANSFER_METHOD_AUTO_ALTERNATIVE);
		megaApi.setUploadMethod(MegaApiJava.TRANSFER_METHOD_AUTO_ALTERNATIVE);

		requestListener = new BackgroundRequestListener();
		logDebug("ADD REQUESTLISTENER");
		megaApi.addRequestListener(requestListener);

		megaApi.addGlobalListener(new GlobalListener());

		String language = Locale.getDefault().toString();
		boolean languageString = megaApi.setLanguage(language);
		logDebug("Result: " + languageString + " Language: " + language);
		if (!languageString) {
			language = Locale.getDefault().getLanguage();
			languageString = megaApi.setLanguage(language);
			logDebug("Result: " + languageString + " Language: " + language);
		}
	}

	private void setupMegaChatApi() {
		if (!registeredChatListeners) {
			logDebug("Add listeners of megaChatApi");
			megaChatApi.addChatRequestListener(this);
			megaChatApi.addChatNotificationListener(this);
			megaChatApi.addChatListener(globalChatListener);
			megaChatApi.addChatCallListener(callListener);
			registeredChatListeners = true;
		}
	}

	public MegaApiAndroid getMegaApi() {
		return megaApi;
	}

	public MegaChatApiAndroid getMegaChatApi() {
		setupMegaChatApi();
		return megaChatApi;
	}

	public DatabaseHandler getDbH() {
		if (dbH == null) {
			DatabaseHandler.getDbHandler(getApplicationContext());
		}

		return dbH;
	}

	public boolean isActivityVisible() {
		logDebug("Activity visible? => " + (currentActivity != null));
		return getCurrentActivity() != null;
	}

	public static void setFirstConnect(boolean firstConnect){
		MegaApplication.firstConnect = firstConnect;
	}

	public static boolean isFirstConnect(){
		return firstConnect;
	}

	public static boolean isShowInfoChatMessages() {
		return showInfoChatMessages;
	}

	public static void setShowInfoChatMessages(boolean showInfoChatMessages) {
		MegaApplication.showInfoChatMessages = showInfoChatMessages;
	}

	public static boolean isShowPinScreen() {
		return showPinScreen;
	}

	public static void setShowPinScreen(boolean showPinScreen) {
		MegaApplication.showPinScreen = showPinScreen;
	}

	public static String getUrlConfirmationLink() {
		return urlConfirmationLink;
	}

	public static void setUrlConfirmationLink(String urlConfirmationLink) {
		MegaApplication.urlConfirmationLink = urlConfirmationLink;
	}

	public static boolean isLoggingIn() {
		return isLoggingIn;
	}

	public static void setLoggingIn(boolean loggingIn) {
		isLoggingIn = loggingIn;
	}

	public static void setOpenChatId(long openChatId){
		MegaApplication.openChatId = openChatId;
	}

	public static long getOpenCallChatId() {
		return openCallChatId;
	}

	public static void setOpenCallChatId(long value) {
        logDebug("New open call chat ID: " + value);
        openCallChatId = value;
	}

	public boolean isRecentChatVisible() {
		if(isActivityVisible()){
			return recentChatVisible;
		}
		else{
			return false;
		}
	}

	public static void setRecentChatVisible(boolean recentChatVisible) {
		logDebug("setRecentChatVisible: " + recentChatVisible);
		MegaApplication.recentChatVisible = recentChatVisible;
	}

	public static boolean isChatNotificationReceived() {
		return chatNotificationReceived;
	}

    public static void setChatNotificationReceived(boolean chatNotificationReceived) {
        MegaApplication.chatNotificationReceived = chatNotificationReceived;
    }

	public static long getOpenChatId() {
		return openChatId;
	}

	public String getLocalIpAddress(){
		return localIpAddress;
	}
	
	public void setLocalIpAddress(String ip){
		localIpAddress = ip;
	}

	public void showSharedFolderNotification(MegaNode n) {
		logDebug("showSharedFolderNotification");

		try {
			ArrayList<MegaShare> sharesIncoming = megaApi.getInSharesList();
			String name = "";
			for (int j = 0; j < sharesIncoming.size(); j++) {
				MegaShare mS = sharesIncoming.get(j);
				if (mS.getNodeHandle() == n.getHandle()) {
					MegaUser user = megaApi.getContact(mS.getUser());

					name = getMegaUserNameDB(user);
					if(name == null) name = "";
				}
			}

			String source = "<b>" + n.getName() + "</b> " + getString(R.string.incoming_folder_notification) + " " + toCDATA(name);
			Spanned notificationContent;
			if (android.os.Build.VERSION.SDK_INT >= android.os.Build.VERSION_CODES.N) {
				notificationContent = Html.fromHtml(source, Html.FROM_HTML_MODE_LEGACY);
			} else {
				notificationContent = Html.fromHtml(source);
			}

			int notificationId = NOTIFICATION_PUSH_CLOUD_DRIVE;
			String notificationChannelId = NOTIFICATION_CHANNEL_CLOUDDRIVE_ID;
			String notificationChannelName = NOTIFICATION_CHANNEL_CLOUDDRIVE_NAME;

			Intent intent = new Intent(this, ManagerActivityLollipop.class);
			intent.addFlags(Intent.FLAG_ACTIVITY_CLEAR_TOP);
			intent.setAction(ACTION_INCOMING_SHARED_FOLDER_NOTIFICATION);
			PendingIntent pendingIntent = PendingIntent.getActivity(this, 0 /* Request code */, intent,
					PendingIntent.FLAG_ONE_SHOT);

			Uri defaultSoundUri = RingtoneManager.getDefaultUri(RingtoneManager.TYPE_NOTIFICATION);
            String notificationTitle;
            if(n.hasChanged(MegaNode.CHANGE_TYPE_INSHARE) && !n.hasChanged(MegaNode.CHANGE_TYPE_NEW)){
                notificationTitle = getString(R.string.context_permissions_changed);
            }else{
                notificationTitle = getString(R.string.title_incoming_folder_notification);
            }
			if (android.os.Build.VERSION.SDK_INT >= android.os.Build.VERSION_CODES.O) {
				NotificationChannel channel = new NotificationChannel(notificationChannelId, notificationChannelName, NotificationManager.IMPORTANCE_HIGH);
				channel.setShowBadge(true);
				NotificationManager notificationManager = (NotificationManager) getApplicationContext().getSystemService(Context.NOTIFICATION_SERVICE);
				notificationManager.createNotificationChannel(channel);

				NotificationCompat.Builder notificationBuilderO = new NotificationCompat.Builder(this, notificationChannelId);
				notificationBuilderO
						.setSmallIcon(R.drawable.ic_stat_notify)
						.setContentTitle(notificationTitle)
						.setContentText(notificationContent)
						.setStyle(new NotificationCompat.BigTextStyle()
								.bigText(notificationContent))
						.setAutoCancel(true)
						.setSound(defaultSoundUri)
						.setContentIntent(pendingIntent)
						.setColor(ContextCompat.getColor(this, R.color.mega));

				Drawable d = getResources().getDrawable(R.drawable.ic_folder_incoming, getTheme());
				notificationBuilderO.setLargeIcon(((BitmapDrawable) d).getBitmap());

				notificationManager.notify(notificationId, notificationBuilderO.build());
			}
			else {
				NotificationCompat.Builder notificationBuilder = new NotificationCompat.Builder(this)
						.setSmallIcon(R.drawable.ic_stat_notify)
						.setContentTitle(notificationTitle)
						.setContentText(notificationContent)
						.setStyle(new NotificationCompat.BigTextStyle()
								.bigText(notificationContent))
						.setAutoCancel(true)
						.setSound(defaultSoundUri)
						.setContentIntent(pendingIntent);

				if (Build.VERSION.SDK_INT >= Build.VERSION_CODES.LOLLIPOP) {
					notificationBuilder.setColor(ContextCompat.getColor(this, R.color.mega));
				}

				Drawable d;

				if (android.os.Build.VERSION.SDK_INT >= Build.VERSION_CODES.LOLLIPOP) {
					d = getResources().getDrawable(R.drawable.ic_folder_incoming, getTheme());
				} else {
					d = ContextCompat.getDrawable(this, R.drawable.ic_folder_incoming);
				}

				notificationBuilder.setLargeIcon(((BitmapDrawable) d).getBitmap());


				if (Build.VERSION.SDK_INT <= Build.VERSION_CODES.N_MR1) {
					//API 25 = Android 7.1
					notificationBuilder.setPriority(Notification.PRIORITY_HIGH);
				} else {
					notificationBuilder.setPriority(NotificationManager.IMPORTANCE_HIGH);
				}

				NotificationManager notificationManager =
						(NotificationManager) getSystemService(Context.NOTIFICATION_SERVICE);

				notificationManager.notify(notificationId, notificationBuilder.build());
			}
		} catch (Exception e) {
			logError("Exception", e);
		}
	}

	public void sendSignalPresenceActivity(){
		logDebug("sendSignalPresenceActivity");
		if (megaChatApi != null) {
			if (megaChatApi.isSignalActivityRequired()) {
				megaChatApi.signalPresenceActivity();
			}
		}
	}

	@Override
	public void onRequestStart(MegaChatApiJava api, MegaChatRequest request) {
		logDebug("onRequestStart (CHAT): " + request.getRequestString());
	}

	@Override
	public void onRequestUpdate(MegaChatApiJava api, MegaChatRequest request) {
	}

	@Override
	public void onRequestFinish(MegaChatApiJava api, MegaChatRequest request, MegaChatError e) {
		logDebug("onRequestFinish (CHAT): " + request.getRequestString() + "_"+e.getErrorCode());
		if (request.getType() == MegaChatRequest.TYPE_SET_BACKGROUND_STATUS){
			logDebug("SET_BACKGROUND_STATUS: " + request.getFlag());
		}
		else if (request.getType() == MegaChatRequest.TYPE_LOGOUT) {
			logDebug("CHAT_TYPE_LOGOUT: " + e.getErrorCode() + "__" + e.getErrorString());

			try{
				if (megaChatApi != null){
					megaChatApi.removeChatRequestListener(this);
					megaChatApi.removeChatNotificationListener(this);
					megaChatApi.removeChatListener(globalChatListener);
					megaChatApi.removeChatCallListener(callListener);
					registeredChatListeners = false;
				}
			}
			catch (Exception exc){}

			try{
				ShortcutBadger.applyCount(getApplicationContext(), 0);

				startService(new Intent(getApplicationContext(), BadgeIntentService.class).putExtra("badgeCount", 0));
			}
			catch (Exception exc){
				logError("EXCEPTION removing badge indicator", exc);
            }

			if(megaApi!=null){
				int loggedState = megaApi.isLoggedIn();
				logDebug("Login status on " + loggedState);
				if(loggedState==0){
					AccountController aC = new AccountController(this);
					aC.logoutConfirmed(this);

					if (isLoggingRunning()) {
						logDebug("Already in Login Activity, not necessary to launch it again");
						return;
					}

					Intent loginIntent = new Intent(this, LoginActivityLollipop.class);

					if (getUrlConfirmationLink() != null) {
						loginIntent.putExtra(VISIBLE_FRAGMENT,  LOGIN_FRAGMENT);
						loginIntent.putExtra(EXTRA_CONFIRMATION, getUrlConfirmationLink());
						if (isActivityVisible()) {
							loginIntent.setFlags(Intent.FLAG_ACTIVITY_NEW_TASK | Intent.FLAG_ACTIVITY_CLEAR_TOP);
						} else {
							loginIntent.addFlags(Intent.FLAG_ACTIVITY_NEW_TASK | Intent.FLAG_ACTIVITY_CLEAR_TASK);
						}
						loginIntent.setAction(ACTION_CONFIRM);
						setUrlConfirmationLink(null);
					} else if (isActivityVisible()) {
						loginIntent.addFlags(Intent.FLAG_ACTIVITY_NEW_TASK | Intent.FLAG_ACTIVITY_CLEAR_TASK);
					} else {
						loginIntent.addFlags(Intent.FLAG_ACTIVITY_NEW_TASK);
					}

					startActivity(loginIntent);
				}
				else{
					logDebug("Disable chat finish logout");
				}
			}
			else{

				AccountController aC = new AccountController(this);
				aC.logoutConfirmed(this);

				if(isActivityVisible()){
					logDebug("Launch intent to login screen");
					Intent tourIntent = new Intent(this, LoginActivityLollipop.class);
					tourIntent.addFlags(Intent.FLAG_ACTIVITY_NEW_TASK | Intent.FLAG_ACTIVITY_CLEAR_TASK);
					this.startActivity(tourIntent);
				}
			}
		}
		else if (request.getType() == MegaChatRequest.TYPE_PUSH_RECEIVED) {
			logDebug("TYPE_PUSH_RECEIVED: " + e.getErrorCode() + "__" + e.getErrorString());
			stopService(new Intent(this, KeepAliveService.class));
			if(e.getErrorCode()==MegaChatError.ERROR_OK){
				logDebug("OK:TYPE_PUSH_RECEIVED");
				chatNotificationReceived = true;
				ChatAdvancedNotificationBuilder notificationBuilder;
				notificationBuilder =  ChatAdvancedNotificationBuilder.newInstance(this, megaApi, megaChatApi);
				notificationBuilder.generateChatNotification(request);
			}
			else{
				logError("Error TYPE_PUSH_RECEIVED: " + e.getErrorString());
			}
		}
	}

	@Override
	public void onRequestTemporaryError(MegaChatApiJava api, MegaChatRequest request, MegaChatError e) {
		logWarning("onRequestTemporaryError (CHAT): "+e.getErrorString());
	}

	public void updateBusinessStatus() {
		myAccountInfo.setBusinessStatusReceived(true);
		int status = megaApi.getBusinessStatus();
		if (status == BUSINESS_STATUS_EXPIRED
				|| (megaApi.isMasterBusinessAccount() && status == BUSINESS_STATUS_GRACE_PERIOD)){
			myAccountInfo.setShouldShowBusinessAlert(true);
		}
		sendBroadcastUpdateAccountDetails();
	}

<<<<<<< HEAD
=======
	/**
	 * Method for showing an incoming group call notification.
	 *
	 * @param chatId The chat ID of the chat with call.
	 */
	private void showGroupCallNotification(long chatId) {
		notificationShown.add(chatId);
		stopService(new Intent(this, IncomingCallService.class));
		ChatAdvancedNotificationBuilder notificationBuilder = ChatAdvancedNotificationBuilder.newInstance(this, megaApi, megaChatApi);
		notificationBuilder.checkOneGroupCall(chatId);
	}

	@Override
	public void onChatListItemUpdate(MegaChatApiJava api, MegaChatListItem item) {
		if (!item.isGroup() || notificationShown == null)
			return;

		if (item.getChanges() == 0 && !currentActiveGroupChat.contains(item)) {
			currentActiveGroupChat.add(item);
		}

		if (item.hasChanged(MegaChatListItem.CHANGE_TYPE_OWN_PRIV)) {
			if (item.getOwnPrivilege() != MegaChatRoom.PRIV_RM) {
				if (!currentActiveGroupChat.contains(item)) {
					currentActiveGroupChat.add(item);
					MegaChatCall call = api.getChatCall(item.getChatId());
					if (call != null && call.getStatus() == MegaChatCall.CALL_STATUS_USER_NO_PRESENT) {
						if (notificationShown.isEmpty() || !notificationShown.contains(item.getChatId())) {
							notificationShown.add(item.getChatId());
							showGroupCallNotification(item.getChatId());
						}
						return;

					}
				}
			} else {
				currentActiveGroupChat.remove(item);
				notificationShown.remove(item.getChatId());
			}
		}

		if (item.hasChanged(MegaChatListItem.CHANGE_TYPE_CLOSED)) {
			currentActiveGroupChat.remove(item);
			notificationShown.remove(item.getChatId());
		}
	}

	@Override
	public void onChatInitStateUpdate(MegaChatApiJava api, int newState) {

	}

	@Override
	public void onChatOnlineStatusUpdate(MegaChatApiJava api, long userhandle, int status, boolean inProgress) {

	}

	@Override
	public void onChatPresenceConfigUpdate(MegaChatApiJava api, MegaChatPresenceConfig config) {
		if(config.isPending()==false){
			logDebug("Launch local broadcast");
			Intent intent = new Intent(BROADCAST_ACTION_INTENT_SIGNAL_PRESENCE);
			sendBroadcast(intent);
		}
	}

	@Override
	public void onChatConnectionStateUpdate(MegaChatApiJava api, long chatid, int newState) {

	}

	@Override
	public void onChatPresenceLastGreen(MegaChatApiJava api, long userhandle, int lastGreen) {

	}


>>>>>>> e862c470
	public void updateAppBadge(){
		logDebug("updateAppBadge");

		int totalHistoric = 0;
		int totalIpc = 0;
		if(megaApi!=null && megaApi.getRootNode()!=null){
			totalHistoric = megaApi.getNumUnreadUserAlerts();
			ArrayList<MegaContactRequest> requests = megaApi.getIncomingContactRequests();
			if(requests!=null) {
				totalIpc = requests.size();
			}
		}

		int chatUnread = 0;
		if (megaChatApi != null) {
			chatUnread = megaChatApi.getUnreadChats();
		}

		int totalNotifications = totalHistoric + totalIpc + chatUnread;
		//Add Android version check if needed
		if (totalNotifications == 0) {
			//Remove badge indicator - no unread chats
			ShortcutBadger.applyCount(getApplicationContext(), 0);
			//Xiaomi support
			startService(new Intent(getApplicationContext(), BadgeIntentService.class).putExtra("badgeCount", 0));
		} else {
			//Show badge with indicator = unread
			ShortcutBadger.applyCount(getApplicationContext(), Math.abs(totalNotifications));
			//Xiaomi support
			startService(new Intent(getApplicationContext(), BadgeIntentService.class).putExtra("badgeCount", totalNotifications));
		}
	}

	@Override
	public void onChatNotification(MegaChatApiJava api, long chatid, MegaChatMessage msg) {
		logDebug("onChatNotification");

		updateAppBadge();

		if(MegaApplication.getOpenChatId() == chatid){
			logDebug("Do not update/show notification - opened chat");
			return;
		}

		if(isRecentChatVisible()){
			logDebug("Do not show notification - recent chats shown");
			return;
		}

		if(isActivityVisible()){

			try{
				if(msg!=null){

					NotificationManager mNotificationManager = (NotificationManager) getSystemService(NOTIFICATION_SERVICE);
					mNotificationManager.cancel(NOTIFICATION_GENERAL_PUSH_CHAT);

					if(msg.getStatus()==MegaChatMessage.STATUS_NOT_SEEN){
						if(msg.getType()==MegaChatMessage.TYPE_NORMAL||msg.getType()==MegaChatMessage.TYPE_CONTACT_ATTACHMENT||msg.getType()==MegaChatMessage.TYPE_NODE_ATTACHMENT||msg.getType()==MegaChatMessage.TYPE_REVOKE_NODE_ATTACHMENT){
							if(msg.isDeleted()){
								logDebug("Message deleted");

								megaChatApi.pushReceived(false);
							}
							else if(msg.isEdited()){
								logDebug("Message edited");
								megaChatApi.pushReceived(false);
							}
							else{
								logDebug("New normal message");
								megaChatApi.pushReceived(true);
							}
						}
						else if(msg.getType()==MegaChatMessage.TYPE_TRUNCATE){
							logDebug("New TRUNCATE message");
							megaChatApi.pushReceived(false);
						}
					}
					else{
						logDebug("Message SEEN");
						megaChatApi.pushReceived(false);
					}
				}
			}
			catch (Exception e){
				logError("EXCEPTION when showing chat notification", e);
			}
		}
		else{
			logDebug("Do not notify chat messages: app in background");
		}
	}

	private void checkOneCall(long chatId) {
		logDebug("One call : Chat Id = " + chatId + ", openCall Chat Id = " + openCallChatId);
		if (openCallChatId == chatId) {
			logDebug("The call is already opened");
			return;
		}

		MegaChatCall callToLaunch = megaChatApi.getChatCall(chatId);
		int callStatus = callToLaunch.getStatus();
		if (callStatus > MegaChatCall.CALL_STATUS_IN_PROGRESS){
			logWarning("Launch not in correct status");
			return;
		}
		MegaChatRoom chatRoom = megaChatApi.getChatRoom(chatId);
		if (callToLaunch.getStatus() == MegaChatCall.CALL_STATUS_RING_IN && chatRoom != null && chatRoom.isGroup()) {
			showGroupCallNotification(chatId);
			return;
		}

		logDebug("Open the call");
		if (shouldNotify(this) && !isActivityVisible()) {
            PowerManager pm = (PowerManager) getApplicationContext().getSystemService(Context.POWER_SERVICE);
			if (pm != null) {
				wakeLock = pm.newWakeLock(PowerManager.PARTIAL_WAKE_LOCK, ":MegaIncomingCallPowerLock");
			}
			if (!wakeLock.isHeld()) {
				wakeLock.acquire(10 * 1000);
			}
			toIncomingCall(this, callToLaunch, megaChatApi);
		} else {
            launchCallActivity(callToLaunch);
		}
	}

	private void checkSeveralCall(MegaHandleList listAllCalls, int callStatus) {
		logDebug("Several calls = " + listAllCalls.size() + "- Current call Status: " + callStatusToString(callStatus));
		if (callStatus == MegaChatCall.CALL_STATUS_RECONNECTING || (callStatus == MegaChatCall.CALL_STATUS_RING_IN && participatingInACall())) {
			logDebug("Several calls: show notification");
			checkQueuedCalls();
			return;
		}

		MegaHandleList handleList = megaChatApi.getChatCalls(callStatus);
		if (handleList == null || handleList.size() == 0)
			return;

		MegaChatCall callToLaunch = null;

		for (int i = 0; i < handleList.size(); i++) {
			if (openCallChatId != handleList.get(i)) {
				if (megaChatApi.getChatCall(handleList.get(i)) != null && !megaChatApi.getChatCall(handleList.get(i)).isOnHold()) {
					callToLaunch = megaChatApi.getChatCall(handleList.get(i));
				}
			} else {
				logDebug("The call is already opened");
			}
		}

		if (callToLaunch != null) {
			logDebug("Open call");
			launchCallActivity(callToLaunch);
		}
	}

	private void removeValues(long chatId) {
		removeStatusVideoAndSpeaker(chatId);

        if (!existsAnOgoingOrIncomingCall()) {
            removeRTCAudioManager();
            removeRTCAudioManagerRingIn();
        } else if (participatingInACall()) {
            removeRTCAudioManagerRingIn();
        }
	}

	private void checkCallDestroyed(long chatId, long callId, int termCode, boolean isIgnored, boolean isLocalTermCode) {
		removeValues(chatId);
		if (shouldNotify(this)) {
			toSystemSettingNotification(this);
		}
		cancelIncomingCallNotification(this);
		if (wakeLock != null && wakeLock.isHeld()) {
			wakeLock.release();
		}

		clearIncomingCallNotification(chatId);
		//Show missed call if time out ringing (for incoming calls)
		try {

			if ((termCode == MegaChatCall.TERM_CODE_ANSWER_TIMEOUT || termCode == MegaChatCall.TERM_CODE_CALL_REQ_CANCEL) && !isIgnored) {
				logDebug("TERM_CODE_ANSWER_TIMEOUT");
				if (!isLocalTermCode && megaApi.isChatNotifiable(chatId)) {
					logDebug("localTermCodeNotLocal");
					try {
						ChatAdvancedNotificationBuilder notificationBuilder = ChatAdvancedNotificationBuilder.newInstance(this, megaApi, megaChatApi);
						notificationBuilder.showMissedCallNotification(chatId, callId);
					} catch (Exception e) {
						logError("EXCEPTION when showing missed call notification", e);
					}
				}
			}
		} catch (Exception e) {
			logError("EXCEPTION when showing missed call notification", e);
		}
	}

	private void removeStatusVideoAndSpeaker(long chatId){
		hashMapSpeaker.remove(chatId);
		hashMapVideo.remove(chatId);
	}

    /**
     * Create or update the AppRTCAudioManager for the in progress call.
     *
     * @param isSpeakerOn Speaker status.
     * @param callStatus  Call status.
     */
    public void createRTCAudioManager(boolean isSpeakerOn, int callStatus, long chatId) {
        if (callStatus == MegaChatCall.CALL_STATUS_RING_IN) {
        	if(megaApi.isChatNotifiable(chatId)) {
				if (rtcAudioManagerRingInCall != null) {
					removeRTCAudioManagerRingIn();
				}

				IntentFilter filterScreen = new IntentFilter();
				filterScreen.addAction(Intent.ACTION_SCREEN_ON);
				filterScreen.addAction(Intent.ACTION_SCREEN_OFF);
				filterScreen.addAction(Intent.ACTION_USER_PRESENT);
				registerReceiver(screenOnOffReceiver, filterScreen);
				registerReceiver(volumeReceiver, new IntentFilter(VOLUME_CHANGED_ACTION));
				registerReceiver(becomingNoisyReceiver, new IntentFilter(AudioManager.ACTION_AUDIO_BECOMING_NOISY));

				rtcAudioManagerRingInCall = AppRTCAudioManager.create(this, false, callStatus);
			}
        } else {
            if (rtcAudioManager != null) {
                return;
            }
            logDebug("Creating RTC Audio Manager");
            rtcAudioManager = AppRTCAudioManager.create(this, isSpeakerOn, callStatus);
        }
    }

    /**
     * Remove the incoming call AppRTCAudioManager.
     */
    private void removeRTCAudioManagerRingIn() {
        if (rtcAudioManagerRingInCall == null)
            return;

        try {
            logDebug("Removing RTC Audio Manager");
            rtcAudioManagerRingInCall.stop();
			rtcAudioManagerRingInCall = null;

			unregisterReceiver(screenOnOffReceiver);
			unregisterReceiver(volumeReceiver);
			unregisterReceiver(becomingNoisyReceiver);
		} catch (Exception e) {
            logError("Exception stopping speaker audio manager", e);
        }
    }


    /**
     * Remove the ongoing call AppRTCAudioManager.
     */
    private void removeRTCAudioManager() {
        if (rtcAudioManager == null)
            return;

        try {
            logDebug("Removing RTC Audio Manager");
            rtcAudioManager.stop();
            rtcAudioManager = null;
        } catch (Exception e) {
            logError("Exception stopping speaker audio manager", e);
        }
    }

    /**
     * Method for updating the call status of the Audio Manger.
     *
     * @param callStatus Call status.
     */
    private void updateRTCAudioMangerTypeStatus(int callStatus) {
        removeRTCAudioManagerRingIn();
        stopSounds();
        if (rtcAudioManager != null) {
            rtcAudioManager.setTypeStatus(callStatus);
        }
    }

    /**
     * Method for updating the call status of the Speaker status .
     *
     * @param isSpeakerOn If the speaker is on.
     * @param callStatus  Call status.
     */
    public void updateSpeakerStatus(boolean isSpeakerOn, int callStatus, long chatId) {
        if (rtcAudioManager != null) {
            rtcAudioManager.updateSpeakerStatus(isSpeakerOn, callStatus);
            return;
        }

        createRTCAudioManager(isSpeakerOn, callStatus, chatId);
    }

    /**
     * Activate the proximity sensor.
     */
    public void startProximitySensor() {
        if (rtcAudioManager != null) {
            logDebug("Starting proximity sensor...");
            rtcAudioManager.startProximitySensor();
            rtcAudioManager.setOnProximitySensorListener(isNear -> {
                Intent intent = new Intent(BROADCAST_ACTION_INTENT_PROXIMITY_SENSOR);
                intent.putExtra(UPDATE_PROXIMITY_SENSOR_STATUS, isNear);
                sendBroadcast(intent);
            });
        }
    }

    /**
     * Deactivates the proximity sensor
     */
    public void unregisterProximitySensor() {
        if (rtcAudioManager != null) {
            logDebug("Stopping proximity sensor...");
            rtcAudioManager.unregisterProximitySensor();
        }
    }

	/*
     * Method for stopping the sound of incoming or outgoing calls.
     */
    public void stopSounds() {
        if (rtcAudioManager != null) {
            rtcAudioManager.stopAudioSignals();
        }
        if (rtcAudioManagerRingInCall != null) {
            rtcAudioManagerRingInCall.stopAudioSignals();
        }
    }

    public void openCallService(long chatId) {
        logDebug("Start call Service. Chat iD = " + chatId);
        Intent intentService = new Intent(this, CallService.class);
        intentService.putExtra(CHAT_ID, chatId);
        if (Build.VERSION.SDK_INT >= Build.VERSION_CODES.O) {
            this.startForegroundService(intentService);
        } else {
            this.startService(intentService);
        }
    }

	public void checkQueuedCalls() {
		try {
			stopService(new Intent(this, IncomingCallService.class));
			ChatAdvancedNotificationBuilder notificationBuilder = ChatAdvancedNotificationBuilder.newInstance(this, megaApi, megaChatApi);
			notificationBuilder.checkQueuedCalls();
		} catch (Exception e) {
			logError("EXCEPTION", e);
		}
	}

	public void launchCallActivity(MegaChatCall call) {
		logDebug("Show the call screen: " + callStatusToString(call.getStatus()));
		openCallService(call.getChatid());
		MegaApplication.setShowPinScreen(false);
		int callStatus = call.getStatus();

		Intent i = new Intent(this, ChatCallActivity.class);
		i.putExtra(CHAT_ID, call.getChatid());
		i.putExtra(CALL_ID, call.getId());
		i.addFlags(Intent.FLAG_ACTIVITY_NEW_TASK);
		startActivity(i);

		MegaChatRoom chatRoom = megaChatApi.getChatRoom(call.getChatid());
		logDebug("Launch call: " + getTitleChat(chatRoom));
		if (callStatus == MegaChatCall.CALL_STATUS_REQUEST_SENT) {
			setCallLayoutStatus(call.getChatid(), true);
		}
	}

	public void clearIncomingCallNotification(long chatCallId) {
		logDebug("Chat ID: " + chatCallId);

		try {
			NotificationManager notificationManager = (NotificationManager) getSystemService(NOTIFICATION_SERVICE);

			String notificationCallId = MegaApiJava.userHandleToBase64(chatCallId);
			int notificationId = (notificationCallId).hashCode();

			notificationManager.cancel(notificationId);
		} catch (Exception e) {
			logError("EXCEPTION", e);
		}
	}

	public static boolean isShowRichLinkWarning() {
		return showRichLinkWarning;
	}

	public static void setShowRichLinkWarning(boolean showRichLinkWarning) {
		MegaApplication.showRichLinkWarning = showRichLinkWarning;
	}

	public static boolean isEnabledGeoLocation() {
		return enabledGeoLocation;
	}

	public static void setEnabledGeoLocation(boolean enabledGeoLocation) {
		MegaApplication.enabledGeoLocation = enabledGeoLocation;
	}

	public static int getCounterNotNowRichLinkWarning() {
		return counterNotNowRichLinkWarning;
	}

	public static void setCounterNotNowRichLinkWarning(int counterNotNowRichLinkWarning) {
		MegaApplication.counterNotNowRichLinkWarning = counterNotNowRichLinkWarning;
	}

	public static boolean isEnabledRichLinks() {
		return enabledRichLinks;
	}

	public static void setEnabledRichLinks(boolean enabledRichLinks) {
		MegaApplication.enabledRichLinks = enabledRichLinks;
	}

	public static int isDisableFileVersions() {
		return disableFileVersions;
	}

	public static void setDisableFileVersions(boolean disableFileVersions) {
		if(disableFileVersions){
			MegaApplication.disableFileVersions = 1;
		}
		else{
			MegaApplication.disableFileVersions = 0;
		}
	}

	public boolean isEsid() {
		return esid;
	}

	public void setEsid(boolean esid) {
		this.esid = esid;
	}

	public static boolean isClosedChat() {
		return closedChat;
	}

	public static void setClosedChat(boolean closedChat) {
		MegaApplication.closedChat = closedChat;
	}

	public MyAccountInfo getMyAccountInfo() {
		return myAccountInfo;
	}

	public static boolean getSpeakerStatus(long chatId) {
		boolean entryExists = hashMapSpeaker.containsKey(chatId);
		if (entryExists) {
			return hashMapSpeaker.get(chatId);
		}

		setSpeakerStatus(chatId, false);
		return false;
	}

	public static void setSpeakerStatus(long chatId, boolean speakerStatus) {
		hashMapSpeaker.put(chatId, speakerStatus);
	}

	public static boolean getVideoStatus(long chatId) {
		boolean entryExists = hashMapVideo.containsKey(chatId);
		if (entryExists) {
			return hashMapVideo.get(chatId);
		}
		setVideoStatus(chatId, false);
		return false;
	}

	public static void setVideoStatus(long chatId, boolean videoStatus) {
		hashMapVideo.put(chatId, videoStatus);
	}
	public static boolean getCallLayoutStatus(long chatId) {
		boolean entryExists = hashMapCallLayout.containsKey(chatId);
		if (entryExists) {
			return hashMapCallLayout.get(chatId);
		}

		setCallLayoutStatus(chatId, false);
		return false;
	}

	public static void setCallLayoutStatus(long chatId, boolean callLayoutStatus) {
		hashMapCallLayout.put(chatId, callLayoutStatus);
	}

	public int getStorageState() {
	    return storageState;
	}

    public void setStorageState(int state) {
	    this.storageState = state;
	}

    public static boolean isVerifySMSShowed() {
		return isVerifySMSShowed;
	}

	public static void setIsBlockedDueToWeakAccount(boolean isBlockedDueToWeakAccount) {
		MegaApplication.isBlockedDueToWeakAccount = isBlockedDueToWeakAccount;
	}

	public static boolean isBlockedDueToWeakAccount() {
		return isBlockedDueToWeakAccount;
	}

	public static boolean isIsReactionFromKeyboard() {
		return isReactionFromKeyboard;
	}

	public static void setIsReactionFromKeyboard(boolean isReactionFromKeyboard) {
		MegaApplication.isReactionFromKeyboard = isReactionFromKeyboard;
	}

	public static void setIsWebOpenDueToEmailVerification(boolean isWebOpenDueToEmailVerification) {
		MegaApplication.isWebOpenDueToEmailVerification = isWebOpenDueToEmailVerification;
	}

	public static boolean isWebOpenDueToEmailVerification() {
		return isWebOpenDueToEmailVerification;
	}

	public void setIsLoggingRunning (boolean isLoggingRunning) {
		MegaApplication.isLoggingRunning = isLoggingRunning;
	}

	public boolean isLoggingRunning() {
		return isLoggingRunning;
	}

	public static boolean wasLocalVideoEnable() {
		return wasLocalVideoEnable;
	}

	private static void setWasLocalVideoEnable(boolean wasLocalVideoEnable) {
		MegaApplication.wasLocalVideoEnable = wasLocalVideoEnable;
	}

    public static PushNotificationSettingManagement getPushNotificationSettingManagement() {
        return pushNotificationSettingManagement;
    }

	public static TransfersManagement getTransfersManagement() {
		return transfersManagement;
	}

	public static void setVerifyingCredentials(boolean verifyingCredentials) {
		MegaApplication.verifyingCredentials = verifyingCredentials;
	}

	public static boolean isVerifyingCredentials() {
		return MegaApplication.verifyingCredentials;
	}

	public Activity getCurrentActivity() {
		return currentActivity;
	}

	public static boolean isWaitingForCall() {
		return isWaitingForCall;
	}

	public static void setIsWaitingForCall(boolean isWaitingForCall) {
		MegaApplication.isWaitingForCall = isWaitingForCall;
	}

	public static long getUserWaitingForCall() {
		return userWaitingForCall;
	}

	public static void setUserWaitingForCall(long userWaitingForCall) {
		MegaApplication.userWaitingForCall = userWaitingForCall;
	}
}<|MERGE_RESOLUTION|>--- conflicted
+++ resolved
@@ -1287,8 +1287,6 @@
 		sendBroadcastUpdateAccountDetails();
 	}
 
-<<<<<<< HEAD
-=======
 	/**
 	 * Method for showing an incoming group call notification.
 	 *
@@ -1301,7 +1299,6 @@
 		notificationBuilder.checkOneGroupCall(chatId);
 	}
 
-	@Override
 	public void onChatListItemUpdate(MegaChatApiJava api, MegaChatListItem item) {
 		if (!item.isGroup() || notificationShown == null)
 			return;
@@ -1336,37 +1333,6 @@
 		}
 	}
 
-	@Override
-	public void onChatInitStateUpdate(MegaChatApiJava api, int newState) {
-
-	}
-
-	@Override
-	public void onChatOnlineStatusUpdate(MegaChatApiJava api, long userhandle, int status, boolean inProgress) {
-
-	}
-
-	@Override
-	public void onChatPresenceConfigUpdate(MegaChatApiJava api, MegaChatPresenceConfig config) {
-		if(config.isPending()==false){
-			logDebug("Launch local broadcast");
-			Intent intent = new Intent(BROADCAST_ACTION_INTENT_SIGNAL_PRESENCE);
-			sendBroadcast(intent);
-		}
-	}
-
-	@Override
-	public void onChatConnectionStateUpdate(MegaChatApiJava api, long chatid, int newState) {
-
-	}
-
-	@Override
-	public void onChatPresenceLastGreen(MegaChatApiJava api, long userhandle, int lastGreen) {
-
-	}
-
-
->>>>>>> e862c470
 	public void updateAppBadge(){
 		logDebug("updateAppBadge");
 
