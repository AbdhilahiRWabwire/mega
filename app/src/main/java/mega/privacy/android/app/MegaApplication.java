--- conflicted
+++ resolved
@@ -36,12 +36,8 @@
 
 public class MegaApplication extends Application implements MegaListenerInterface{
 	final String TAG = "MegaApplication";
-<<<<<<< HEAD
-
-	static final String USER_AGENT = "MEGAAndroid/3.1.alfa.0";
-=======
 	static final String USER_AGENT = "MEGAAndroid/3.1.alfa.1";
->>>>>>> f3168b47
+
 
 	MegaApiAndroid megaApi;
 	MegaApiAndroid megaApiFolder;
