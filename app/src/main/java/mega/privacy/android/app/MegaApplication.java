--- conflicted
+++ resolved
@@ -349,16 +349,11 @@
 					logDebug("Get CU attribute on fetch nodes.");
 					megaApi.getUserAttribute(USER_ATTR_CAMERA_UPLOADS_FOLDER, new GetCuAttributeListener(getApplicationContext()));
 
-<<<<<<< HEAD
+					// Init CU sync data after login successfully
+					initCuSync();
+
 					//Login check resumed pending transfers
 					TransfersManagement.checkResumedPendingTransfers();
-=======
-					// Init CU sync data after login successfully
-					initCuSync();
-
-					//Login transfers resumption
-					TransfersManagement.enableTransfersResumption();
->>>>>>> 2803b049
 				}
 			}
 			else if(request.getType() == MegaRequest.TYPE_GET_ATTR_USER){
