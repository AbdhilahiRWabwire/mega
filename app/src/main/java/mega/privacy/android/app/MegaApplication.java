--- conflicted
+++ resolved
@@ -141,11 +141,6 @@
 	final String TAG = "MegaApplication";
 
 	private static PushNotificationSettingManagement pushNotificationSettingManagement;
-<<<<<<< HEAD
-	private static PasscodeManagement passcodeManagement;
-=======
-	private static TransfersManagement transfersManagement;
->>>>>>> 9ded9ce8
 	private static ChatManagement chatManagement;
 
 	@MegaApi
@@ -165,11 +160,9 @@
 	@Inject
 	MyAccountInfo myAccountInfo;
 	@Inject
-<<<<<<< HEAD
+	PasscodeManagement passcodeManagement;
+	@Inject
 	TransfersManagement transfersManagement;
-=======
-	PasscodeManagement passcodeManagement;
->>>>>>> 9ded9ce8
 
 	String localIpAddress = "";
 	BackgroundRequestListener requestListener;
@@ -756,11 +749,7 @@
         scheduleCameraUploadJob(getApplicationContext());
         storageState = dbH.getStorageState();
         pushNotificationSettingManagement = new PushNotificationSettingManagement();
-<<<<<<< HEAD
-        passcodeManagement = new PasscodeManagement(0, true);
-=======
-        transfersManagement = new TransfersManagement();
->>>>>>> 9ded9ce8
+
         chatManagement = new ChatManagement();
 
 		//Logout check resumed pending transfers
@@ -1820,10 +1809,6 @@
 		sortOrderManagement.resetDefaults();
 		passcodeManagement.resetDefaults();
 		myAccountInfo.resetDefaults();
-	}
-
-	private void resetDefaults() {
-    	sortOrderManagement.resetDefaults();
 		transfersManagement.resetDefaults();
 	}
 
