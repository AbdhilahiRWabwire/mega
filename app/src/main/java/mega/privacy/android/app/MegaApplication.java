package mega.privacy.android.app;

import android.app.Notification;
import android.app.NotificationChannel;
import android.app.NotificationManager;
import android.app.PendingIntent;
import android.content.BroadcastReceiver;
import android.content.Context;
import android.content.Intent;
import android.content.IntentFilter;
import android.content.pm.PackageInfo;
import android.content.pm.PackageManager;
import android.content.pm.PackageManager.NameNotFoundException;
import android.graphics.drawable.BitmapDrawable;
import android.graphics.drawable.Drawable;
import android.media.AudioManager;
import android.media.MediaPlayer;
import android.media.Ringtone;
import android.media.RingtoneManager;
import android.net.Uri;
import android.os.Build;
import android.os.Handler;
import android.os.Vibrator;
import android.support.annotation.Nullable;
import android.support.multidex.MultiDexApplication;
import android.support.text.emoji.EmojiCompat;
import android.support.text.emoji.FontRequestEmojiCompatConfig;
import android.support.text.emoji.bundled.BundledEmojiCompatConfig;
import android.support.v4.app.NotificationCompat;
import android.support.v4.content.ContextCompat;
import android.support.v4.content.LocalBroadcastManager;
import android.support.v4.provider.FontRequest;
import android.text.Html;
import android.text.Spanned;
import android.util.Log;

import org.webrtc.AndroidVideoTrackSourceObserver;
import org.webrtc.Camera1Enumerator;
import org.webrtc.Camera2Enumerator;
import org.webrtc.CameraEnumerator;
import org.webrtc.ContextUtils;
import org.webrtc.SurfaceTextureHelper;
import org.webrtc.VideoCapturer;

import java.util.ArrayList;
import java.util.HashMap;
import java.util.Locale;
import java.util.Timer;
import java.util.TimerTask;

import me.leolin.shortcutbadger.ShortcutBadger;
import mega.privacy.android.app.components.twemoji.EmojiManager;
import mega.privacy.android.app.components.twemoji.EmojiManagerShortcodes;
import mega.privacy.android.app.components.twemoji.TwitterEmojiProvider;
import mega.privacy.android.app.fcm.ChatAdvancedNotificationBuilder;
import mega.privacy.android.app.fcm.ContactsAdvancedNotificationBuilder;
import mega.privacy.android.app.fcm.IncomingCallService;
import mega.privacy.android.app.lollipop.LoginActivityLollipop;
import mega.privacy.android.app.lollipop.ManagerActivityLollipop;
import mega.privacy.android.app.lollipop.MyAccountInfo;
import mega.privacy.android.app.lollipop.controllers.AccountController;
import mega.privacy.android.app.lollipop.megachat.BadgeIntentService;
import mega.privacy.android.app.lollipop.megachat.calls.ChatCallActivity;
import mega.privacy.android.app.receivers.NetworkStateReceiver;
import mega.privacy.android.app.utils.ChatUtil;
import nz.mega.sdk.MegaAccountSession;
import nz.mega.sdk.MegaApiAndroid;
import nz.mega.sdk.MegaApiJava;
import nz.mega.sdk.MegaChatApiAndroid;
import nz.mega.sdk.MegaChatApiJava;
import nz.mega.sdk.MegaChatCall;
import nz.mega.sdk.MegaChatCallListenerInterface;
import nz.mega.sdk.MegaChatError;
import nz.mega.sdk.MegaChatListItem;
import nz.mega.sdk.MegaChatListenerInterface;
import nz.mega.sdk.MegaChatMessage;
import nz.mega.sdk.MegaChatNotificationListenerInterface;
import nz.mega.sdk.MegaChatPresenceConfig;
import nz.mega.sdk.MegaChatRequest;
import nz.mega.sdk.MegaChatRequestListenerInterface;
import nz.mega.sdk.MegaChatRoom;
import nz.mega.sdk.MegaContactRequest;
import nz.mega.sdk.MegaError;
import nz.mega.sdk.MegaEvent;
import nz.mega.sdk.MegaGlobalListenerInterface;
import nz.mega.sdk.MegaHandleList;
import nz.mega.sdk.MegaNode;
import nz.mega.sdk.MegaPricing;
import nz.mega.sdk.MegaRequest;
import nz.mega.sdk.MegaRequestListenerInterface;
import nz.mega.sdk.MegaShare;
import nz.mega.sdk.MegaUser;
import nz.mega.sdk.MegaUserAlert;

import static android.provider.Settings.System.DEFAULT_RINGTONE_URI;
import static mega.privacy.android.app.utils.CacheFolderManager.*;
import static mega.privacy.android.app.utils.ChatUtil.*;
import static mega.privacy.android.app.utils.JobUtil.*;
import static mega.privacy.android.app.utils.LogUtil.*;
import static mega.privacy.android.app.utils.Constants.*;
import static mega.privacy.android.app.utils.TimeUtils.*;
import static mega.privacy.android.app.utils.Util.*;


public class MegaApplication extends MultiDexApplication implements MegaGlobalListenerInterface, MegaChatRequestListenerInterface, MegaChatNotificationListenerInterface, MegaChatCallListenerInterface, NetworkStateReceiver.NetworkStateReceiverListener, MegaChatListenerInterface {
	final String TAG = "MegaApplication";

	final private static int INITIAL_SOUND_LEVEL = 10;
	static final public String USER_AGENT = "MEGAAndroid/3.7.0_254";

	DatabaseHandler dbH;
	MegaApiAndroid megaApi;
	MegaApiAndroid megaApiFolder;
	String localIpAddress = "";
	BackgroundRequestListener requestListener;
	final static public String APP_KEY = "6tioyn8ka5l6hty";
	final static private String APP_SECRET = "hfzgdtrma231qdm";

	MyAccountInfo myAccountInfo;
	boolean esid = false;

	private int storageState = MegaApiJava.STORAGE_STATE_GREEN; //Default value

	private static boolean activityVisible = false;
	private static boolean isLoggingIn = false;
	private static boolean firstConnect = true;

	private static final boolean USE_BUNDLED_EMOJI = false;

	private static boolean showInfoChatMessages = false;

	private static boolean showPinScreen = true;

	private static long openChatId = -1;

	private static boolean closedChat = true;
	private static HashMap<Long, Boolean> hashMapSpeaker = new HashMap<>();
	private static HashMap<Long, Boolean> hashMapCallLayout = new HashMap<>();

	private static long openCallChatId = -1;

	private static boolean showRichLinkWarning = false;
	private static int counterNotNowRichLinkWarning = -1;
	private static boolean enabledRichLinks = false;

	private static boolean enabledGeoLocation = false;

	private static int disableFileVersions = -1;

	private static boolean recentChatVisible = false;
	private static boolean chatNotificationReceived = false;

	private static String urlConfirmationLink = null;

	private static boolean registeredChatListeners = false;

	MegaChatApiAndroid megaChatApi = null;

	private NetworkStateReceiver networkStateReceiver;
	private BroadcastReceiver logoutReceiver;

	/*A/V Calls*/
	private AudioManager audioManager;
	private MediaPlayer thePlayer;
	private Ringtone ringtone = null;
	private Vibrator vibrator = null;
	private Timer ringerTimer = null;

	private static MegaApplication singleApplicationInstance;

	@Override
	public void networkAvailable() {
		logDebug("Net available: Broadcast to ManagerActivity");
		Intent intent = new Intent(BROADCAST_ACTION_INTENT_CONNECTIVITY_CHANGE);
		intent.putExtra("actionType", GO_ONLINE);
		LocalBroadcastManager.getInstance(getApplicationContext()).sendBroadcast(intent);
	}

	@Override
	public void networkUnavailable() {
		logDebug("Net unavailable: Broadcast to ManagerActivity");
		Intent intent = new Intent(BROADCAST_ACTION_INTENT_CONNECTIVITY_CHANGE);
		intent.putExtra("actionType", GO_OFFLINE);
		LocalBroadcastManager.getInstance(getApplicationContext()).sendBroadcast(intent);
	}

//	static final String GA_PROPERTY_ID = "UA-59254318-1";
//	
//	/**
//	 * Enum used to identify the tracker that needs to be used for tracking.
//	 *
//	 * A single tracker is usually enough for most purposes. In case you do need multiple trackers,
//	 * storing them all in Application object helps ensure that they are created only once per
//	 * application instance.
//	 */
//	public enum TrackerName {
//	  APP_TRACKER/*, // Tracker used only in this app.
//	  GLOBAL_TRACKER, // Tracker used by all the apps from a company. eg: roll-up tracking.
//	  ECOMMERCE_TRACKER, // Tracker used by all ecommerce transactions from a company.
//	  */
//	}
//
//	HashMap<TrackerName, Tracker> mTrackers = new HashMap<TrackerName, Tracker>();
	
	class BackgroundRequestListener implements MegaRequestListenerInterface
	{

		@Override
		public void onRequestStart(MegaApiJava api, MegaRequest request) {
			logDebug("BackgroundRequestListener:onRequestStart: " + request.getRequestString());
		}

		@Override
		public void onRequestUpdate(MegaApiJava api, MegaRequest request) {
			logDebug("BackgroundRequestListener:onRequestUpdate: " + request.getRequestString());
		}

		@Override
		public void onRequestFinish(MegaApiJava api, MegaRequest request,
				MegaError e) {
			logDebug("BackgroundRequestListener:onRequestFinish: " + request.getRequestString() + "____" + e.getErrorCode() + "___" + request.getParamType());

			if (request.getType() == MegaRequest.TYPE_LOGOUT){
				if (e.getErrorCode() == MegaError.API_EINCOMPLETE){
					if (request.getParamType() == MegaError.API_ESSL) {
						logWarning("SSL verification failed");
						Intent intent = new Intent(BROADCAST_ACTION_INTENT_SSL_VERIFICATION_FAILED);
						LocalBroadcastManager.getInstance(getApplicationContext()).sendBroadcast(intent);
					}
				}
				else if (e.getErrorCode() == MegaError.API_ESID){
					logWarning("TYPE_LOGOUT:API_ESID");
					myAccountInfo = new MyAccountInfo(getApplicationContext());

					esid = true;

					if(!isChatEnabled()){
						logWarning("Chat is not enable - proceed to show login");
						if(activityVisible){
							launchExternalLogout();
						}
					}

					AccountController.localLogoutApp(getApplicationContext());
				}
			}
			else if(request.getType() == MegaRequest.TYPE_FETCH_NODES){
				logDebug("TYPE_FETCH_NODES");
				if (e.getErrorCode() == MegaError.API_OK){
					askForFullAccountInfo();
				}
			}
			else if(request.getType() == MegaRequest.TYPE_GET_ATTR_USER){
				if (e.getErrorCode() == MegaError.API_OK){

					if(request.getParamType()==MegaApiJava.USER_ATTR_FIRSTNAME||request.getParamType()==MegaApiJava.USER_ATTR_LASTNAME){
						logDebug("Name: " + request.getText());
						if (megaApi != null){
							if(request.getEmail()!=null){
								logDebug("Email: " + request.getEmail());
								MegaUser user = megaApi.getContact(request.getEmail());
								if (user != null) {
									logDebug("User handle: " + user.getHandle());
									logDebug("Visibility: " + user.getVisibility()); //If user visibity == MegaUser.VISIBILITY_UNKNOW then, non contact
									if(user.getVisibility()!=MegaUser.VISIBILITY_VISIBLE){
										logDebug("Non-contact");
										if(request.getParamType()==MegaApiJava.USER_ATTR_FIRSTNAME){
											dbH.setNonContactEmail(request.getEmail(), user.getHandle()+"");
											dbH.setNonContactFirstName(request.getText(), user.getHandle()+"");
										}
										else if(request.getParamType()==MegaApiJava.USER_ATTR_LASTNAME){
											dbH.setNonContactLastName(request.getText(), user.getHandle()+"");
										}
									}
									else{
										logDebug("The user is or was CONTACT: " + user.getEmail());
									}
								}
								else{
									logWarning("User is NULL");
								}
							}
						}
					}
				}
			}
			else if (request.getType() == MegaRequest.TYPE_GET_PRICING){
				if (e.getErrorCode() == MegaError.API_OK) {
					MegaPricing p = request.getPricing();

					dbH.setPricingTimestamp();

					if(myAccountInfo!=null){
						myAccountInfo.setProductAccounts(p);
						myAccountInfo.setPricing(p);
					}

					Intent intent = new Intent(BROADCAST_ACTION_INTENT_UPDATE_ACCOUNT_DETAILS);
					intent.putExtra("actionType", UPDATE_GET_PRICING);
					LocalBroadcastManager.getInstance(getApplicationContext()).sendBroadcast(intent);
				}
				else{
					logError("Error TYPE_GET_PRICING: " + e.getErrorCode());
				}
			}
			else if (request.getType() == MegaRequest.TYPE_GET_PAYMENT_METHODS){
				logDebug("Payment methods request");
				if(myAccountInfo!=null){
					myAccountInfo.setGetPaymentMethodsBoolean(true);
				}

				if (e.getErrorCode() == MegaError.API_OK){
					dbH.setPaymentMethodsTimeStamp();
					if(myAccountInfo!=null){
						myAccountInfo.setPaymentBitSet(convertToBitSet(request.getNumber()));
					}

					Intent intent = new Intent(BROADCAST_ACTION_INTENT_UPDATE_ACCOUNT_DETAILS);
					intent.putExtra("actionType", UPDATE_PAYMENT_METHODS);
					LocalBroadcastManager.getInstance(getApplicationContext()).sendBroadcast(intent);
				}
			}
			else if(request.getType() == MegaRequest.TYPE_CREDIT_CARD_QUERY_SUBSCRIPTIONS){
				if (e.getErrorCode() == MegaError.API_OK){
					if(myAccountInfo!=null){
						myAccountInfo.setNumberOfSubscriptions(request.getNumber());
						logDebug("NUMBER OF SUBS: " + myAccountInfo.getNumberOfSubscriptions());
					}

					Intent intent = new Intent(BROADCAST_ACTION_INTENT_UPDATE_ACCOUNT_DETAILS);
					intent.putExtra("actionType", UPDATE_CREDIT_CARD_SUBSCRIPTION);
					LocalBroadcastManager.getInstance(getApplicationContext()).sendBroadcast(intent);
				}
			}
			else if (request.getType() == MegaRequest.TYPE_ACCOUNT_DETAILS){
				logDebug ("Account details request");
				if (e.getErrorCode() == MegaError.API_OK){

					dbH.setAccountDetailsTimeStamp();

					if(myAccountInfo!=null && request.getMegaAccountDetails()!=null){
						myAccountInfo.setAccountInfo(request.getMegaAccountDetails());
						myAccountInfo.setAccountDetails(request.getNumDetails());

						boolean sessions = (request.getNumDetails() & myAccountInfo.hasSessionsDetails) != 0;
						if (sessions) {
							MegaAccountSession megaAccountSession = request.getMegaAccountDetails().getSession(0);

							if(megaAccountSession!=null){
								logDebug("getMegaAccountSESSION not Null");
								dbH.setExtendedAccountDetailsTimestamp();
								long mostRecentSession = megaAccountSession.getMostRecentUsage();

								String date = formatDateAndTime(getApplicationContext(),mostRecentSession, DATE_LONG_FORMAT);

								myAccountInfo.setLastSessionFormattedDate(date);
								myAccountInfo.setCreateSessionTimeStamp(megaAccountSession.getCreationTimestamp());
							}
						}

						logDebug("onRequest TYPE_ACCOUNT_DETAILS: " + myAccountInfo.getUsedPerc());
					}

					Intent intent = new Intent(BROADCAST_ACTION_INTENT_UPDATE_ACCOUNT_DETAILS);
					intent.putExtra("actionType", UPDATE_ACCOUNT_DETAILS);
					LocalBroadcastManager.getInstance(getApplicationContext()).sendBroadcast(intent);
				}
			}
		}

		@Override
		public void onRequestTemporaryError(MegaApiJava api,
				MegaRequest request, MegaError e) {
			logDebug("BackgroundRequestListener: onRequestTemporaryError: " + request.getRequestString());
		}
		
	}

	public void launchExternalLogout(){
		logDebug("launchExternalLogout");
		Intent loginIntent = new Intent(this, LoginActivityLollipop.class);
		loginIntent.addFlags(Intent.FLAG_ACTIVITY_NEW_TASK | Intent.FLAG_ACTIVITY_CLEAR_TASK);
		startActivity(loginIntent);
	}

	private final int interval = 3000;
	private Handler keepAliveHandler = new Handler();
	int backgroundStatus = -1;

	private Runnable keepAliveRunnable = new Runnable() {
		@Override
		public void run() {
			try {
				if (activityVisible) {
					logDebug("KEEPALIVE: " + System.currentTimeMillis());
					if (megaChatApi != null) {
						backgroundStatus = megaChatApi.getBackgroundStatus();
						logDebug("backgroundStatus_activityVisible: " + backgroundStatus);
						if (backgroundStatus != -1){
							if (backgroundStatus != 0){
								megaChatApi.setBackgroundStatus(false);
							}
						}
					}

				} else {
					logDebug("KEEPALIVEAWAY: " + System.currentTimeMillis());
					if (megaChatApi != null) {
						backgroundStatus = megaChatApi.getBackgroundStatus();
						logDebug("backgroundStatus_!activityVisible: " + backgroundStatus);
						if (backgroundStatus != -1){
							if (backgroundStatus != 1){
								megaChatApi.setBackgroundStatus(true);
							}
						}
					}
				}

				keepAliveHandler.postAtTime(keepAliveRunnable, System.currentTimeMillis() + interval);
				keepAliveHandler.postDelayed(keepAliveRunnable, interval);
			}
			catch (Exception exc) {
				logError("Exception in keepAliveRunnable", exc);
			}
		}
	};

	public void handleUncaughtException(Thread thread, Throwable e) {
		logFatal("UNCAUGHT EXCEPTION", e);
		e.printStackTrace();
	}

	public static MegaApplication getInstance() {
		return singleApplicationInstance;
	}

	@Override
	public void onCreate() {
		super.onCreate();

		// Setup handler for uncaught exceptions.
		Thread.setDefaultUncaughtExceptionHandler(new Thread.UncaughtExceptionHandler() {
			@Override
			public void uncaughtException(Thread thread, Throwable e) {
				handleUncaughtException(thread, e);
			}
		});

		singleApplicationInstance = this;

		keepAliveHandler.postAtTime(keepAliveRunnable, System.currentTimeMillis()+interval);
		keepAliveHandler.postDelayed(keepAliveRunnable, interval);
		dbH = DatabaseHandler.getDbHandler(getApplicationContext());
		megaApi = getMegaApi();
		megaApiFolder = getMegaApiFolder();
		megaChatApi = getMegaChatApi();
        scheduleCameraUploadJob(getApplicationContext());

		setContext(getApplicationContext());
		boolean fileLoggerSDK = false;
		boolean staging = false;
		if (dbH != null) {
			MegaAttributes attrs = dbH.getAttributes();
			if (attrs != null) {
				if (attrs.getFileLoggerSDK() != null) {
					try {
						fileLoggerSDK = Boolean.parseBoolean(attrs.getFileLoggerSDK());
					} catch (Exception e) {
						fileLoggerSDK = false;
					}
				} else {
					fileLoggerSDK = false;
				}

				if (attrs.getStaging() != null){
					try{
						staging = Boolean.parseBoolean(attrs.getStaging());
					} catch (Exception e){ staging = false;}
				}
			}
			else {
				fileLoggerSDK = false;
				staging = false;
			}
		}
        
        setFileLoggerSDK(fileLoggerSDK);
		MegaApiAndroid.addLoggerObject(new AndroidLogger(AndroidLogger.LOG_FILE_NAME, fileLoggerSDK));
		MegaApiAndroid.setLogLevel(MegaApiAndroid.LOG_LEVEL_MAX);

		if (staging){
			megaApi.changeApiUrl("https://staging.api.mega.co.nz/");
		}
		else{
			megaApi.changeApiUrl("https://g.api.mega.co.nz/");
		}

		if (DEBUG){
			MegaApiAndroid.setLogLevel(MegaApiAndroid.LOG_LEVEL_MAX);
		}
		else {
			if (fileLoggerSDK) {
				MegaApiAndroid.setLogLevel(MegaApiAndroid.LOG_LEVEL_MAX);
			} else {
				MegaApiAndroid.setLogLevel(MegaApiAndroid.LOG_LEVEL_FATAL);
			}
		}

		boolean fileLoggerKarere = false;
		if (dbH != null) {
			MegaAttributes attrs = dbH.getAttributes();
			if (attrs != null) {
				if (attrs.getFileLoggerKarere() != null) {
					try {
						fileLoggerKarere = Boolean.parseBoolean(attrs.getFileLoggerKarere());
					} catch (Exception e) {
						fileLoggerKarere = false;
					}
				} else {
					fileLoggerKarere = false;
				}
			} else {
				fileLoggerKarere = false;
			}
		}
        
        setFileLoggerKarere(fileLoggerKarere);
		MegaChatApiAndroid.setLoggerObject(new AndroidChatLogger(AndroidChatLogger.LOG_FILE_NAME, fileLoggerKarere));
		MegaChatApiAndroid.setLogLevel(MegaChatApiAndroid.LOG_LEVEL_MAX);

		if (DEBUG){
			MegaChatApiAndroid.setLogLevel(MegaChatApiAndroid.LOG_LEVEL_MAX);
		}
		else {
			if (fileLoggerKarere) {
				MegaChatApiAndroid.setLogLevel(MegaChatApiAndroid.LOG_LEVEL_MAX);
			} else {
				MegaChatApiAndroid.setLogLevel(MegaChatApiAndroid.LOG_LEVEL_ERROR);
			}
		}

		boolean useHttpsOnly = false;
		if (dbH != null) {
			useHttpsOnly = Boolean.parseBoolean(dbH.getUseHttpsOnly());
			logDebug("Value of useHttpsOnly: " + useHttpsOnly);
			megaApi.useHttpsOnly(useHttpsOnly);
		}

		myAccountInfo = new MyAccountInfo(this);

		if (dbH != null) {
			dbH.resetExtendedAccountDetailsTimestamp();
		}

		networkStateReceiver = new NetworkStateReceiver();
		networkStateReceiver.addListener(this);
		this.registerReceiver(networkStateReceiver, new IntentFilter(android.net.ConnectivityManager.CONNECTIVITY_ACTION));

		logoutReceiver = new BroadcastReceiver() {
            @Override
            public void onReceive(Context context,Intent intent) {
                if (intent != null) {
                    if (intent.getAction() == ACTION_LOG_OUT) {
                        storageState = MegaApiJava.STORAGE_STATE_GREEN; //Default value
                    }
                }
            }
        };
		LocalBroadcastManager.getInstance(this).registerReceiver(logoutReceiver, new IntentFilter(ACTION_LOG_OUT));
		EmojiManager.install(new TwitterEmojiProvider());

		EmojiManagerShortcodes.initEmojiData(getApplicationContext());
		EmojiManager.install(new TwitterEmojiProvider());
		final EmojiCompat.Config config;
		if (USE_BUNDLED_EMOJI) {
			logDebug("Use Bundle emoji");
			// Use the bundled font for EmojiCompat
			config = new BundledEmojiCompatConfig(getApplicationContext());
		} else {
			logDebug("Use downloadable font for EmojiCompat");
			// Use a downloadable font for EmojiCompat
			final FontRequest fontRequest = new FontRequest(
					"com.google.android.gms.fonts",
					"com.google.android.gms",
					"Noto Color Emoji Compat",
					R.array.com_google_android_gms_fonts_certs);
			config = new FontRequestEmojiCompatConfig(getApplicationContext(), fontRequest)
					.setReplaceAll(false)
					.registerInitCallback(new EmojiCompat.InitCallback() {
						@Override
<<<<<<< HEAD
						public void onInitialized() {
							log("EmojiCompat initialized");
=======
						public  void onInitialized() {
							logDebug("EmojiCompat initialized");
>>>>>>> 094d50ad
						}

						@Override
<<<<<<< HEAD
						public void onFailed(@Nullable Throwable throwable) {
							log("EmojiCompat initialization failed");
=======
						public  void onFailed(@Nullable Throwable throwable) {
							logWarning("EmojiCompat initialization failed");
>>>>>>> 094d50ad
						}
					});
		}
		EmojiCompat.init(config);
		// clear the cache files stored in the external cache folder.
        clearPublicCache(this);
//		initializeGA();
		
//		new MegaTest(getMegaApi()).start();
	}


	public void askForFullAccountInfo(){
		logDebug("askForFullAccountInfo");
		megaApi.getPaymentMethods(null);
		megaApi.getAccountDetails(null);
		megaApi.getPricing(null);
		megaApi.creditCardQuerySubscriptions(null);
	}

	public void askForPaymentMethods(){
		logDebug("askForPaymentMethods");
		megaApi.getPaymentMethods(null);
	}

	public void askForPricing(){

		megaApi.getPricing(null);
	}

	public void askForAccountDetails(){
		logDebug("askForAccountDetails");
		if (dbH != null) {
			dbH.resetAccountDetailsTimeStamp();
		}
		megaApi.getAccountDetails(null);
	}

	public void askForCCSubscriptions(){

		megaApi.creditCardQuerySubscriptions(null);
	}

	public void askForExtendedAccountDetails(){
		logDebug("askForExtendedAccountDetails");
		if (dbH != null) {
			dbH.resetExtendedAccountDetailsTimestamp();
		}
		megaApi.getExtendedAccountDetails(true,false, false, null);
	}

	static private VideoCapturer createCameraCapturer(CameraEnumerator enumerator) {
		logDebug("createCameraCapturer");
		final String[] deviceNames = enumerator.getDeviceNames();

		// First, try to find front facing camera
		for (String deviceName : deviceNames) {
			if (enumerator.isFrontFacing(deviceName)) {
				VideoCapturer videoCapturer = enumerator.createCapturer(deviceName, null);

				if (videoCapturer != null) {
					return videoCapturer;
				}
			}
		}
		// Front facing camera not found, try something else
		for (String deviceName : deviceNames) {
			if (!enumerator.isFrontFacing(deviceName)) {
				VideoCapturer videoCapturer = enumerator.createCapturer(deviceName, null);

				if (videoCapturer != null) {
					return videoCapturer;
				}
			}
		}
		return null;
	}

	static VideoCapturer videoCapturer = null;

	static public void stopVideoCapture() {
		logDebug("stopVideoCapture");

		if (videoCapturer != null) {
			try {
				videoCapturer.stopCapture();
			} catch (InterruptedException e) {
				e.printStackTrace();
			}
			videoCapturer = null;
		}
	}

	static public void startVideoCapture(long nativeAndroidVideoTrackSource, SurfaceTextureHelper surfaceTextureHelper) {
		logDebug("startVideoCapture");

		// Settings
		boolean useCamera2 = false;
		boolean captureToTexture = true;
		int videoWidth = 480;
		int videoHeight = 320;
		int videoFps = 15;

		stopVideoCapture();
		Context context = ContextUtils.getApplicationContext();
		if (Camera2Enumerator.isSupported(context) && useCamera2) {
			videoCapturer = createCameraCapturer(new Camera2Enumerator(context));
		} else {
			videoCapturer = createCameraCapturer(new Camera1Enumerator(captureToTexture));
		}

		if (videoCapturer == null) {
			logError("Unable to create video capturer");
			return;
		}

		// Link the capturer with the surfaceTextureHelper and the native video source
		VideoCapturer.CapturerObserver capturerObserver = new AndroidVideoTrackSourceObserver(nativeAndroidVideoTrackSource);
		videoCapturer.initialize(surfaceTextureHelper, context, capturerObserver);

		// Start the capture!
		videoCapturer.startCapture(videoWidth, videoHeight, videoFps);
	}

	static public void startVideoCaptureWithParameters(int videoWidth, int videoHeight, int videoFps, long nativeAndroidVideoTrackSource, SurfaceTextureHelper surfaceTextureHelper) {
		logDebug("startVideoCaptureWithParameters");

		// Settings
		boolean useCamera2 = false;
		boolean captureToTexture = true;

		stopVideoCapture();
		Context context = ContextUtils.getApplicationContext();
		if (Camera2Enumerator.isSupported(context) && useCamera2) {
			videoCapturer = createCameraCapturer(new Camera2Enumerator(context));
		} else {
			videoCapturer = createCameraCapturer(new Camera1Enumerator(captureToTexture));
		}

		if (videoCapturer == null) {
			logError("Unable to create video capturer");
			return;
		}

		// Link the capturer with the surfaceTextureHelper and the native video source
		VideoCapturer.CapturerObserver capturerObserver = new AndroidVideoTrackSourceObserver(nativeAndroidVideoTrackSource);
		videoCapturer.initialize(surfaceTextureHelper, context, capturerObserver);

		// Start the capture!
		videoCapturer.startCapture(videoWidth, videoHeight, videoFps);
	}

//	private void initializeGA(){
//		// Set the log level to verbose.
//		GoogleAnalytics.getInstance(this).getLogger().setLogLevel(LogLevel.VERBOSE);
//	}
	
	public MegaApiAndroid getMegaApiFolder(){
		if (megaApiFolder == null){
			PackageManager m = getPackageManager();
			String s = getPackageName();
			PackageInfo p;
			String path = null;
			try
			{
				p = m.getPackageInfo(s, 0);
				path = p.applicationInfo.dataDir + "/";
			}
			catch (NameNotFoundException e)
			{
				e.printStackTrace();
			}
			
			Log.d(TAG, "Database path: " + path);
			megaApiFolder = new MegaApiAndroid(MegaApplication.APP_KEY, 
					MegaApplication.USER_AGENT, path);

			megaApiFolder.retrySSLerrors(true);

			megaApiFolder.setDownloadMethod(MegaApiJava.TRANSFER_METHOD_AUTO_ALTERNATIVE);
			megaApiFolder.setUploadMethod(MegaApiJava.TRANSFER_METHOD_AUTO_ALTERNATIVE);
		}
		
		return megaApiFolder;
	}

	public MegaChatApiAndroid getMegaChatApi(){
		if (megaChatApi == null){
			if (megaApi == null){
				getMegaApi();
			}
			else{
				megaChatApi = new MegaChatApiAndroid(megaApi);
			}
		}

		if(megaChatApi!=null) {
			if (!registeredChatListeners) {
				logDebug("Add listeners of megaChatApi");
				megaChatApi.addChatRequestListener(this);
				megaChatApi.addChatNotificationListener(this);
				megaChatApi.addChatCallListener(this);
				megaChatApi.addChatListener(this);
				registeredChatListeners = true;
			}
		}

		return megaChatApi;
	}

	public void disableMegaChatApi(){
		try {
			if (megaChatApi != null) {
				megaChatApi.removeChatRequestListener(this);
				megaChatApi.removeChatNotificationListener(this);
				megaChatApi.removeChatCallListener(this);
				megaChatApi.removeChatListener(this);
				registeredChatListeners = false;
			}
		}
		catch (Exception e){}
	}

	public void enableChat(){
		logDebug("enableChat");
		if(isChatEnabled()){
			megaChatApi = getMegaChatApi();
		}
	}
	
	public MegaApiAndroid getMegaApi()
	{
		if(megaApi == null)
		{
			logDebug("MEGAAPI = null");
			PackageManager m = getPackageManager();
			String s = getPackageName();
			PackageInfo p;
			String path = null;
			try
			{
				p = m.getPackageInfo(s, 0);
				path = p.applicationInfo.dataDir + "/";
			}
			catch (NameNotFoundException e)
			{
				e.printStackTrace();
			}
			
			Log.d(TAG, "Database path: " + path);
			megaApi = new MegaApiAndroid(MegaApplication.APP_KEY, 
					MegaApplication.USER_AGENT, path);

			megaApi.retrySSLerrors(true);

			megaApi.setDownloadMethod(MegaApiJava.TRANSFER_METHOD_AUTO_ALTERNATIVE);
			megaApi.setUploadMethod(MegaApiJava.TRANSFER_METHOD_AUTO_ALTERNATIVE);
			
			requestListener = new BackgroundRequestListener();
			logDebug("ADD REQUESTLISTENER");
			megaApi.addRequestListener(requestListener);

			megaApi.addGlobalListener(this);

//			DatabaseHandler dbH = DatabaseHandler.getDbHandler(getApplicationContext());
//			if (dbH.getCredentials() != null){
//				megaChatApi = new MegaChatApiAndroid(megaApi, true);
//			}
//			else{
//				megaChatApi = new MegaChatApiAndroid(megaApi, false);
//			}

			if(isChatEnabled()){
				megaChatApi = getMegaChatApi();
			}

			String language = Locale.getDefault().toString();
			boolean languageString = megaApi.setLanguage(language);
			logDebug("Result: " + languageString + " Language: " + language);
			if(languageString==false){
				language = Locale.getDefault().getLanguage();
				languageString = megaApi.setLanguage(language);
				logDebug("Result: " + languageString + " Language: " + language);
			}
		}
		
		return megaApi;
	}

	public static boolean isActivityVisible() {
		logDebug("isActivityVisible() => " + activityVisible);
		return activityVisible;
	}

	public static void setFirstConnect(boolean firstConnect){
		MegaApplication.firstConnect = firstConnect;
	}

	public static boolean isFirstConnect(){
		return firstConnect;
	}

	public static boolean isShowInfoChatMessages() {
		return showInfoChatMessages;
	}

	public static void setShowInfoChatMessages(boolean showInfoChatMessages) {
		MegaApplication.showInfoChatMessages = showInfoChatMessages;
	}

	public static void activityResumed() {
		logDebug("activityResumed()");
		activityVisible = true;
	}

	public static void activityPaused() {
		logDebug("activityPaused()");
		activityVisible = false;
	}

	public static boolean isShowPinScreen() {
		return showPinScreen;
	}

	public static void setShowPinScreen(boolean showPinScreen) {
		MegaApplication.showPinScreen = showPinScreen;
	}

	public static String getUrlConfirmationLink() {
		return urlConfirmationLink;
	}

	public static void setUrlConfirmationLink(String urlConfirmationLink) {
		MegaApplication.urlConfirmationLink = urlConfirmationLink;
	}

	public static boolean isLoggingIn() {
		return isLoggingIn;
	}

	public static void setLoggingIn(boolean loggingIn) {
		isLoggingIn = loggingIn;
	}

	public static void setOpenChatId(long openChatId){
		MegaApplication.openChatId = openChatId;
	}

	public static long getOpenCallChatId() {
		return openCallChatId;
	}

	public static void setOpenCallChatId(long openCallChatId) {
		MegaApplication.openCallChatId = openCallChatId;
	}

	public static boolean isRecentChatVisible() {
		if(activityVisible){
			return recentChatVisible;
		}
		else{
			return false;
		}
	}

	public static void setRecentChatVisible(boolean recentChatVisible) {
		logDebug("setRecentChatVisible: " + recentChatVisible);
		MegaApplication.recentChatVisible = recentChatVisible;
	}

	public static boolean isChatNotificationReceived() {
		return chatNotificationReceived;
	}

	public static void setChatNotificationReceived(boolean chatNotificationReceived) {
		MegaApplication.chatNotificationReceived = chatNotificationReceived;
	}

	//	synchronized Tracker getTracker(TrackerName trackerId) {
//		if (!mTrackers.containsKey(trackerId)) {
//
//			GoogleAnalytics analytics = GoogleAnalytics.getInstance(this);
//			Tracker t = null;
//			if (trackerId == TrackerName.APP_TRACKER){
//				t = analytics.newTracker(GA_PROPERTY_ID);
//			}
////			Tracker t = (trackerId == TrackerName.APP_TRACKER) ? analytics.newTracker(PROPERTY_ID)
////					: (trackerId == TrackerName.GLOBAL_TRACKER) ? analytics.newTracker(R.xml.global_tracker)
////							: analytics.newTracker(R.xml.ecommerce_tracker);
//					mTrackers.put(trackerId, t);
//					
//		}
//	
//		return mTrackers.get(trackerId);
//	}

	public static long getOpenChatId() {
		return openChatId;
	}

	public String getLocalIpAddress(){
		return localIpAddress;
	}
	
	public void setLocalIpAddress(String ip){
		localIpAddress = ip;
	}

	@Override
	public void onUsersUpdate(MegaApiJava api, ArrayList<MegaUser> users) {
		logDebug("onUsersUpdate");
	}

	@Override
	public void onUserAlertsUpdate(MegaApiJava api, ArrayList<MegaUserAlert> userAlerts) {
		logDebug("onUserAlertsUpdate");
		updateAppBadge();
	}

	@Override
	public void onNodesUpdate(MegaApiJava api, ArrayList<MegaNode> updatedNodes) {
		logDebug("onNodesUpdate");
		if (updatedNodes != null) {
			logDebug("updatedNodes: " + updatedNodes.size());

			for (int i = 0; i < updatedNodes.size(); i++) {
				MegaNode n = updatedNodes.get(i);
				if (n.isInShare() && n.hasChanged(MegaNode.CHANGE_TYPE_INSHARE)) {
					logDebug("updatedNodes name: " + n.getName() + " isInshared: " + n.isInShare() + " getchanges: " + n.getChanges() + " haschanged(TYPE_INSHARE): " + n.hasChanged(MegaNode.CHANGE_TYPE_INSHARE));

					showSharedFolderNotification(n);
				}
			}
		}
		else{
			logWarning("Updated nodes is NULL");
		}
	}

	public void showSharedFolderNotification(MegaNode n) {
		logDebug("showSharedFolderNotification");

		try {
			ArrayList<MegaShare> sharesIncoming = megaApi.getInSharesList();
			String name = "";
			for (int j = 0; j < sharesIncoming.size(); j++) {
				MegaShare mS = sharesIncoming.get(j);
				if (mS.getNodeHandle() == n.getHandle()) {
					MegaUser user = megaApi.getContact(mS.getUser());
					if (user != null) {
						MegaContactDB contactDB = dbH.findContactByHandle(String.valueOf(user.getHandle()));

						if (contactDB != null) {
							if (!contactDB.getName().equals("")) {
								name = contactDB.getName() + " " + contactDB.getLastName();

							} else {
								name = user.getEmail();

							}
						} else {
							logWarning("The contactDB is null: ");
							name = user.getEmail();

						}
					} else {
						name = user.getEmail();
					}
				}
			}

			String source = "<b>" + n.getName() + "</b> " + getString(R.string.incoming_folder_notification) + " " + toCDATA(name);
			Spanned notificationContent;
			if (android.os.Build.VERSION.SDK_INT >= android.os.Build.VERSION_CODES.N) {
				notificationContent = Html.fromHtml(source, Html.FROM_HTML_MODE_LEGACY);
			} else {
				notificationContent = Html.fromHtml(source);
			}

			int notificationId = NOTIFICATION_PUSH_CLOUD_DRIVE;
			String notificationChannelId = NOTIFICATION_CHANNEL_CLOUDDRIVE_ID;
			String notificationChannelName = NOTIFICATION_CHANNEL_CLOUDDRIVE_NAME;

			Intent intent = new Intent(this, ManagerActivityLollipop.class);
			intent.addFlags(Intent.FLAG_ACTIVITY_CLEAR_TOP);
			intent.setAction(ACTION_INCOMING_SHARED_FOLDER_NOTIFICATION);
			PendingIntent pendingIntent = PendingIntent.getActivity(this, 0 /* Request code */, intent,
					PendingIntent.FLAG_ONE_SHOT);

			Uri defaultSoundUri = RingtoneManager.getDefaultUri(RingtoneManager.TYPE_NOTIFICATION);

			if (android.os.Build.VERSION.SDK_INT >= android.os.Build.VERSION_CODES.O) {
				NotificationChannel channel = new NotificationChannel(notificationChannelId, notificationChannelName, NotificationManager.IMPORTANCE_HIGH);
				channel.setShowBadge(true);
				NotificationManager notificationManager = (NotificationManager) getApplicationContext().getSystemService(Context.NOTIFICATION_SERVICE);
				notificationManager.createNotificationChannel(channel);

				NotificationCompat.Builder notificationBuilderO = new NotificationCompat.Builder(this, notificationChannelId);
				notificationBuilderO
						.setSmallIcon(R.drawable.ic_stat_notify)
						.setContentTitle(getString(R.string.title_incoming_folder_notification))
						.setContentText(notificationContent)
						.setStyle(new NotificationCompat.BigTextStyle()
								.bigText(notificationContent))
						.setAutoCancel(true)
						.setSound(defaultSoundUri)
						.setContentIntent(pendingIntent)
						.setColor(ContextCompat.getColor(this, R.color.mega));

				Drawable d = getResources().getDrawable(R.drawable.ic_folder_incoming, getTheme());
				notificationBuilderO.setLargeIcon(((BitmapDrawable) d).getBitmap());

				notificationManager.notify(notificationId, notificationBuilderO.build());
			}
			else {
				NotificationCompat.Builder notificationBuilder = new NotificationCompat.Builder(this)
						.setSmallIcon(R.drawable.ic_stat_notify)
						.setContentTitle(getString(R.string.title_incoming_folder_notification))
						.setContentText(notificationContent)
						.setStyle(new NotificationCompat.BigTextStyle()
								.bigText(notificationContent))
						.setAutoCancel(true)
						.setSound(defaultSoundUri)
						.setContentIntent(pendingIntent);

				if (Build.VERSION.SDK_INT >= Build.VERSION_CODES.LOLLIPOP) {
					notificationBuilder.setColor(ContextCompat.getColor(this, R.color.mega));
				}

				Drawable d;

				if (android.os.Build.VERSION.SDK_INT >= Build.VERSION_CODES.LOLLIPOP) {
					d = getResources().getDrawable(R.drawable.ic_folder_incoming, getTheme());
				} else {
					d = ContextCompat.getDrawable(this, R.drawable.ic_folder_incoming);
				}

				notificationBuilder.setLargeIcon(((BitmapDrawable) d).getBitmap());


				if (Build.VERSION.SDK_INT <= Build.VERSION_CODES.N_MR1) {
					//API 25 = Android 7.1
					notificationBuilder.setPriority(Notification.PRIORITY_HIGH);
				} else {
					notificationBuilder.setPriority(NotificationManager.IMPORTANCE_HIGH);
				}

				NotificationManager notificationManager =
						(NotificationManager) getSystemService(Context.NOTIFICATION_SERVICE);

				notificationManager.notify(notificationId, notificationBuilder.build());
			}
		} catch (Exception e) {
			logError("Exception", e);
		}

//        try{
//            String source = "Tap to get more info";
//            Spanned notificationContent;
//            if (android.os.Build.VERSION.SDK_INT >= android.os.Build.VERSION_CODES.N) {
//                notificationContent = Html.fromHtml(source,Html.FROM_HTML_MODE_LEGACY);
//            } else {
//                notificationContent = Html.fromHtml(source);
//            }
//
//            int notificationId = NOTIFICATION_PUSH_CLOUD_DRIVE;
//
//            Intent intent = new Intent(this, ManagerActivityLollipop.class);
//            intent.addFlags(Intent.FLAG_ACTIVITY_CLEAR_TOP);
//            intent.setAction(ACTION_INCOMING_SHARED_FOLDER_NOTIFICATION);
//            PendingIntent pendingIntent = PendingIntent.getActivity(this, 0 /* Request code */, intent,
//                    PendingIntent.FLAG_ONE_SHOT);
//
//            Uri defaultSoundUri = RingtoneManager.getDefaultUri(RingtoneManager.TYPE_NOTIFICATION);
//            NotificationCompat.Builder notificationBuilder = new NotificationCompat.Builder(this)
//                    .setSmallIcon(R.drawable.ic_stat_notify_download)
//                    .setContentTitle(getString(R.string.title_incoming_folder_notification))
//                    .setContentText(notificationContent)
//                    .setStyle(new NotificationCompat.BigTextStyle()
//                            .bigText(notificationContent))
//                    .setAutoCancel(true)
//                    .setSound(defaultSoundUri)
//                    .setColor(ContextCompat.getColor(this,R.color.mega))
//                    .setContentIntent(pendingIntent);
//
//            Drawable d;
//
//            if(android.os.Build.VERSION.SDK_INT >=  Build.VERSION_CODES.LOLLIPOP){
//                d = getResources().getDrawable(R.drawable.ic_folder_incoming, getTheme());
//            } else {
//                d = getResources().getDrawable(R.drawable.ic_folder_incoming);
//            }
//
//            notificationBuilder.setLargeIcon(((BitmapDrawable)d).getBitmap());
//
//            NotificationManager notificationManager =
//                    (NotificationManager) getSystemService(Context.NOTIFICATION_SERVICE);
//
//            notificationManager.notify(notificationId, notificationBuilder.build());
//        }
//        catch(Exception e){
//            log("Exception when showing shared folder notification: "+e.getMessage());
//        }
	}


	@Override
	public void onReloadNeeded(MegaApiJava api) {
		// TODO Auto-generated method stub
	}


	@Override
	public void onAccountUpdate(MegaApiJava api) {
		logDebug("onAccountUpdate");

		megaApi.getPaymentMethods(null);
		megaApi.getAccountDetails(null);
		megaApi.getPricing(null);
		megaApi.creditCardQuerySubscriptions(null);
		dbH.resetExtendedAccountDetailsTimestamp();
	}

	@Override
	public void onContactRequestsUpdate(MegaApiJava api, ArrayList<MegaContactRequest> requests) {
		logDebug("onContactRequestUpdate");

		updateAppBadge();

		if(requests!=null){
			for (int i = 0; i < requests.size(); i++) {
				MegaContactRequest cr = requests.get(i);
				if (cr != null) {
					if ((cr.getStatus() == MegaContactRequest.STATUS_UNRESOLVED) && (!cr.isOutgoing())) {

						ContactsAdvancedNotificationBuilder notificationBuilder;
						notificationBuilder =  ContactsAdvancedNotificationBuilder.newInstance(this, megaApi);

						notificationBuilder.removeAllIncomingContactNotifications();
						notificationBuilder.showIncomingContactRequestNotification();

						logDebug("IPC: " + cr.getSourceEmail() + " cr.isOutgoing: " + cr.isOutgoing() + " cr.getStatus: " + cr.getStatus());
					}
					else if ((cr.getStatus() == MegaContactRequest.STATUS_ACCEPTED) && (cr.isOutgoing())) {

						ContactsAdvancedNotificationBuilder notificationBuilder;
						notificationBuilder =  ContactsAdvancedNotificationBuilder.newInstance(this, megaApi);

						notificationBuilder.showAcceptanceContactRequestNotification(cr.getTargetEmail());

						logDebug("ACCEPT OPR: " + cr.getSourceEmail() + " cr.isOutgoing: " + cr.isOutgoing() + " cr.getStatus: " + cr.getStatus());
					}
				}
			}
		}
	}

	public void sendSignalPresenceActivity(){
		logDebug("sendSignalPresenceActivity");
		if(isChatEnabled()){
			if (megaChatApi != null){
				if(megaChatApi.isSignalActivityRequired()){
					megaChatApi.signalPresenceActivity();
				}
			}
		}
	}

	@Override
	public void onRequestStart(MegaChatApiJava api, MegaChatRequest request) {
		logDebug("onRequestStart (CHAT): " + request.getRequestString());
	}

	@Override
	public void onRequestUpdate(MegaChatApiJava api, MegaChatRequest request) {
	}

	@Override
	public void onRequestFinish(MegaChatApiJava api, MegaChatRequest request, MegaChatError e) {
		logDebug("onRequestFinish (CHAT): " + request.getRequestString() + "_"+e.getErrorCode());
		if (request.getType() == MegaChatRequest.TYPE_SET_BACKGROUND_STATUS){
			logDebug("SET_BACKGROUND_STATUS: " + request.getFlag());
		}
		else if (request.getType() == MegaChatRequest.TYPE_LOGOUT) {
			logDebug("CHAT_TYPE_LOGOUT: " + e.getErrorCode() + "__" + e.getErrorString());

			try{
				if (megaChatApi != null){
					megaChatApi.removeChatRequestListener(this);
					megaChatApi.removeChatNotificationListener(this);
					megaChatApi.removeChatCallListener(this);
					megaChatApi.removeChatListener(this);
					registeredChatListeners = false;
				}
			}
			catch (Exception exc){}

			try{
				ShortcutBadger.applyCount(getApplicationContext(), 0);

				startService(new Intent(getApplicationContext(), BadgeIntentService.class).putExtra("badgeCount", 0));
			}
			catch (Exception exc){
				logError("EXCEPTION removing badge indicator", exc);
            }

			if(megaApi!=null){
				int loggedState = megaApi.isLoggedIn();
				logDebug("Login status on " + loggedState);
				if(loggedState==0){
					AccountController aC = new AccountController(this);
					aC.logoutConfirmed(this);

					if(activityVisible){
						if(getUrlConfirmationLink()!=null){
							logDebug("Launch intent to confirmation account screen");
							Intent confirmIntent = new Intent(this, LoginActivityLollipop.class);
							confirmIntent.putExtra("visibleFragment",  LOGIN_FRAGMENT);
							confirmIntent.putExtra(EXTRA_CONFIRMATION, getUrlConfirmationLink());
							confirmIntent.setFlags(Intent.FLAG_ACTIVITY_CLEAR_TOP);
							confirmIntent.setAction(ACTION_CONFIRM);
							setUrlConfirmationLink(null);
							startActivity(confirmIntent);
						}
						else{
							logDebug("Launch intent to login activity");
							Intent tourIntent = new Intent(this, LoginActivityLollipop.class);
							tourIntent.addFlags(Intent.FLAG_ACTIVITY_NEW_TASK | Intent.FLAG_ACTIVITY_CLEAR_TASK);
							this.startActivity(tourIntent);
						}
					}
					else{
						logDebug("No activity visible on logging out chat");
						if(getUrlConfirmationLink()!=null){
							logDebug("Show confirmation account screen");
							Intent confirmIntent = new Intent(this, LoginActivityLollipop.class);
							confirmIntent.putExtra("visibleFragment",  LOGIN_FRAGMENT);
							confirmIntent.putExtra(EXTRA_CONFIRMATION, getUrlConfirmationLink());
							confirmIntent.addFlags(Intent.FLAG_ACTIVITY_NEW_TASK | Intent.FLAG_ACTIVITY_CLEAR_TASK);
							confirmIntent.setAction(ACTION_CONFIRM);
							setUrlConfirmationLink(null);
							startActivity(confirmIntent);
						}
					}
				}
				else{
					logDebug("Disable chat finish logout");
				}
			}
			else{

				AccountController aC = new AccountController(this);
				aC.logoutConfirmed(this);

				if(activityVisible){
					logDebug("Launch intent to login screen");
					Intent tourIntent = new Intent(this, LoginActivityLollipop.class);
					tourIntent.addFlags(Intent.FLAG_ACTIVITY_NEW_TASK | Intent.FLAG_ACTIVITY_CLEAR_TASK);
					this.startActivity(tourIntent);
				}
			}
		}
		else if (request.getType() == MegaChatRequest.TYPE_PUSH_RECEIVED) {
			logDebug("TYPE_PUSH_RECEIVED: " + e.getErrorCode() + "__" + e.getErrorString());

			if(e.getErrorCode()==MegaChatError.ERROR_OK){
				logDebug("OK:TYPE_PUSH_RECEIVED");
				chatNotificationReceived = true;
				ChatAdvancedNotificationBuilder notificationBuilder;
				notificationBuilder =  ChatAdvancedNotificationBuilder.newInstance(this, megaApi, megaChatApi);
				notificationBuilder.generateChatNotification(request);
			}
			else{
				logError("Error TYPE_PUSH_RECEIVED: " + e.getErrorString());
			}
		}
	}

	@Override
	public void onRequestTemporaryError(MegaChatApiJava api, MegaChatRequest request, MegaChatError e) {
		logWarning("onRequestTemporaryError (CHAT): "+e.getErrorString());
	}

	@Override
	public void onEvent(MegaApiJava api, MegaEvent event) {
		logDebug("onEvent: " + event.getText());

		if (event.getType() == MegaEvent.EVENT_STORAGE) {
			logDebug("Storage status changed");
			int state = (int) event.getNumber();
			if (state == MegaApiJava.STORAGE_STATE_CHANGE) {
				api.getAccountDetails(null);
			}
			else {
				storageState = state;
				Intent intent = new Intent(BROADCAST_ACTION_INTENT_UPDATE_ACCOUNT_DETAILS);
				intent.setAction(ACTION_STORAGE_STATE_CHANGED);
				intent.putExtra("state", state);
				LocalBroadcastManager.getInstance(getApplicationContext()).sendBroadcast(intent);
			}
		}
	}


	@Override
	public void onChatListItemUpdate(MegaChatApiJava api, MegaChatListItem item) {

	}

	@Override
	public void onChatInitStateUpdate(MegaChatApiJava api, int newState) {

	}

	@Override
	public void onChatOnlineStatusUpdate(MegaChatApiJava api, long userhandle, int status, boolean inProgress) {

	}

	@Override
	public void onChatPresenceConfigUpdate(MegaChatApiJava api, MegaChatPresenceConfig config) {
		if(config.isPending()==false){
			logDebug("Launch local broadcast");
			Intent intent = new Intent(BROADCAST_ACTION_INTENT_SIGNAL_PRESENCE);
			LocalBroadcastManager.getInstance(getApplicationContext()).sendBroadcast(intent);
		}
	}

	@Override
	public void onChatConnectionStateUpdate(MegaChatApiJava api, long chatid, int newState) {

	}

	@Override
	public void onChatPresenceLastGreen(MegaChatApiJava api, long userhandle, int lastGreen) {

	}


	public void updateAppBadge(){
		logDebug("updateAppBadge");

		int totalHistoric = 0;
		int totalIpc = 0;
		if(megaApi!=null && megaApi.getRootNode()!=null){
			totalHistoric = megaApi.getNumUnreadUserAlerts();
			ArrayList<MegaContactRequest> requests = megaApi.getIncomingContactRequests();
			if(requests!=null) {
				totalIpc = requests.size();
			}
		}

		int chatUnread = 0;
		if(isChatEnabled() && megaChatApi != null) {
			chatUnread = megaChatApi.getUnreadChats();
		}

		int totalNotifications = totalHistoric + totalIpc + chatUnread;
		//Add Android version check if needed
		if (totalNotifications == 0) {
			//Remove badge indicator - no unread chats
			ShortcutBadger.applyCount(getApplicationContext(), 0);
			//Xiaomi support
			startService(new Intent(getApplicationContext(), BadgeIntentService.class).putExtra("badgeCount", 0));
		} else {
			//Show badge with indicator = unread
			ShortcutBadger.applyCount(getApplicationContext(), Math.abs(totalNotifications));
			//Xiaomi support
			startService(new Intent(getApplicationContext(), BadgeIntentService.class).putExtra("badgeCount", totalNotifications));
		}
	}

	@Override
	public void onChatNotification(MegaChatApiJava api, long chatid, MegaChatMessage msg) {
		logDebug("onChatNotification");

		updateAppBadge();

		if(MegaApplication.getOpenChatId() == chatid){
			logDebug("Do not update/show notification - opened chat");
			return;
		}

		if(isRecentChatVisible()){
			logDebug("Do not show notification - recent chats shown");
			return;
		}

		if(activityVisible){

			try{
				if(msg!=null){

					NotificationManager mNotificationManager = (NotificationManager) getSystemService(NOTIFICATION_SERVICE);
					mNotificationManager.cancel(NOTIFICATION_GENERAL_PUSH_CHAT);

					if(msg.getStatus()==MegaChatMessage.STATUS_NOT_SEEN){
						if(msg.getType()==MegaChatMessage.TYPE_NORMAL||msg.getType()==MegaChatMessage.TYPE_CONTACT_ATTACHMENT||msg.getType()==MegaChatMessage.TYPE_NODE_ATTACHMENT||msg.getType()==MegaChatMessage.TYPE_REVOKE_NODE_ATTACHMENT){
							if(msg.isDeleted()){
								logDebug("Message deleted");
//								updateChatNotification(chatid, msg);

								megaChatApi.pushReceived(false);
							}
							else if(msg.isEdited()){
								logDebug("Message edited");
//								updateChatNotification(chatid, msg);
								megaChatApi.pushReceived(false);
							}
							else{
								logDebug("New normal message");
//								showChatNotification(chatid, msg);
								megaChatApi.pushReceived(true);
							}
						}
						else if(msg.getType()==MegaChatMessage.TYPE_TRUNCATE){
							logDebug("New TRUNCATE message");
//							showChatNotification(chatid, msg);
							megaChatApi.pushReceived(false);
						}
					}
					else{
						logDebug("Message SEEN");
//						removeChatSeenNotification(chatid, msg);
						megaChatApi.pushReceived(false);
					}
				}
			}
			catch (Exception e){
				logError("EXCEPTION when showing chat notification", e);
			}
		}
		else{
			logDebug("Do not notify chat messages: app in background");
		}
	}

//	public void updateChatNotification(long chatid, MegaChatMessage msg){
//		ChatAdvancedNotificationBuilder notificationBuilder;
//		notificationBuilder =  ChatAdvancedNotificationBuilder.newInstance(this, megaApi, megaChatApi);
//
//		if (Build.VERSION.SDK_INT >= Build.VERSION_CODES.N) {
//			notificationBuilder.updateNotification(chatid, msg);
//		}
//		else if (Build.VERSION.SDK_INT >= Build.VERSION_CODES.M) {
//
//			NotificationManager mNotificationManager = (NotificationManager) getSystemService(NOTIFICATION_SERVICE);
//			StatusBarNotification[] notifs = mNotificationManager.getActiveNotifications();
//			boolean shown=false;
//			for(int i = 0; i< notifs.length; i++){
//				if(notifs[i].getId()==NOTIFICATION_PRE_N_CHAT){
//					shown = true;
//					break;
//				}
//			}
//			if(shown){
//				notificationBuilder.sendBundledNotificationIPC(null, null, chatid, msg);
//			}
//		}
//		else{
//			notificationBuilder.sendBundledNotificationIPC(null, null, chatid, msg);
//		}
//	}
//
//	public void removeChatSeenNotification(long chatid, MegaChatMessage msg){
//		ChatAdvancedNotificationBuilder notificationBuilder;
//		notificationBuilder =  ChatAdvancedNotificationBuilder.newInstance(this, megaApi, megaChatApi);
//
//		if (Build.VERSION.SDK_INT >= Build.VERSION_CODES.N) {
//			notificationBuilder.removeSeenNotification(chatid, msg);
//		}
//		else if (Build.VERSION.SDK_INT >= Build.VERSION_CODES.M) {
//
//			NotificationManager mNotificationManager = (NotificationManager) getSystemService(NOTIFICATION_SERVICE);
//			StatusBarNotification[] notifs = mNotificationManager.getActiveNotifications();
//			boolean shown=false;
//			for(int i = 0; i< notifs.length; i++){
//				if(notifs[i].getId()==NOTIFICATION_PRE_N_CHAT){
//					shown = true;
//					break;
//				}
//			}
//			if(shown){
//				notificationBuilder.sendBundledNotificationIPC(null, null, chatid, msg);
//			}
//		}
//		else{
//			notificationBuilder.sendBundledNotificationIPC(null, null, chatid, msg);
//		}
//	}


	@Override
	public void onChatCallUpdate(MegaChatApiJava api, MegaChatCall call) {
		logDebug("call.getStatus " + call.getStatus());
		stopService(new Intent(this, IncomingCallService.class));

		if (call.getStatus() >= MegaChatCall.CALL_STATUS_IN_PROGRESS) {
			clearIncomingCallNotification(call.getId());
		}

		if (call.getStatus() == MegaChatCall.CALL_STATUS_JOINING || call.getStatus() == MegaChatCall.CALL_STATUS_IN_PROGRESS || call.getStatus() == MegaChatCall.CALL_STATUS_TERMINATING_USER_PARTICIPATION || call.getStatus() == MegaChatCall.CALL_STATUS_DESTROYED) {
			stopAudioSignals();
		}


		if (call.hasChanged(MegaChatCall.CHANGE_TYPE_STATUS)) {

			int callStatus = call.getStatus();
			switch (callStatus) {
				case MegaChatCall.CALL_STATUS_REQUEST_SENT:
				case MegaChatCall.CALL_STATUS_RING_IN:
				case MegaChatCall.CALL_STATUS_JOINING:
				case MegaChatCall.CALL_STATUS_IN_PROGRESS: {
					audioManagerStatus(call);

					if (megaChatApi != null) {
						MegaHandleList listAllCalls = megaChatApi.getChatCalls();
						if (listAllCalls != null) {
							if (listAllCalls.size() == 1) {
								logDebug("One call");
								long chatId = listAllCalls.get(0);
								if (openCallChatId != chatId) {
									MegaChatCall callToLaunch = megaChatApi.getChatCall(chatId);
									if (callToLaunch != null) {
										if (callToLaunch.getStatus() <= MegaChatCall.CALL_STATUS_IN_PROGRESS) {
											logDebug("One call: open call");
											launchCallActivity(callToLaunch);
										} else {
											logWarning("Launch not in correct status");
										}
									}
								} else {
									logDebug("One call: call already opened");
								}

							} else if (listAllCalls.size() > 1) {
								logDebug("Several calls = " + listAllCalls.size());

								if (call.getStatus() == MegaChatCall.CALL_STATUS_REQUEST_SENT) {
									logDebug("Several calls - REQUEST_SENT");
									MegaHandleList handleListRequestSent = megaChatApi.getChatCalls(MegaChatCall.CALL_STATUS_REQUEST_SENT);
									if ((handleListRequestSent != null) && (handleListRequestSent.size() > 0)) {
										for (int i = 0; i < handleListRequestSent.size(); i++) {
											if (openCallChatId != handleListRequestSent.get(i)) {
												MegaChatCall callToLaunch = megaChatApi.getChatCall(handleListRequestSent.get(i));
												if (callToLaunch != null) {
													logDebug("Several calls - REQUEST_SENT: open call");
													launchCallActivity(callToLaunch);
													break;
												}
											} else {
												logDebug("Several calls - REQUEST_SENT: call already opened");
											}
										}
									}
								} else if (call.getStatus() == MegaChatCall.CALL_STATUS_RING_IN) {
									logDebug("Several calls - RING_IN");
									if ((megaChatApi != null) && (participatingInACall(megaChatApi))) {
										logDebug("Several calls - RING_IN: show notification");
										checkQueuedCalls();
									} else {
										logDebug("Several calls - RING_IN: NOT participating in a call");
										MegaHandleList handleListRingIn = megaChatApi.getChatCalls(MegaChatCall.CALL_STATUS_RING_IN);
										if ((handleListRingIn != null) && (handleListRingIn.size() > 0)) {
											for (int i = 0; i < handleListRingIn.size(); i++) {
												if (openCallChatId != handleListRingIn.get(i)) {
													MegaChatCall callToLaunch = megaChatApi.getChatCall(handleListRingIn.get(i));
													if (callToLaunch != null) {
														logDebug("Several calls - RING_IN: open call");
														launchCallActivity(callToLaunch);
														break;
													}
												} else {
													logDebug("Several calls - RING_IN: call already opened");
												}
											}
										}
									}
								} else if (call.getStatus() == MegaChatCall.CALL_STATUS_IN_PROGRESS) {
									logDebug("Several calls - IN_PROGRESS");

									MegaHandleList handleListInProg = megaChatApi.getChatCalls(MegaChatCall.CALL_STATUS_IN_PROGRESS);
									if ((handleListInProg != null) && (handleListInProg.size() > 0)) {
										for (int i = 0; i < handleListInProg.size(); i++) {
											if (openCallChatId != handleListInProg.get(i)) {
												MegaChatCall callToLaunch = megaChatApi.getChatCall(handleListInProg.get(i));
												if (callToLaunch != null) {
													logDebug("Several calls - IN_PROGRESS: open call");
													launchCallActivity(callToLaunch);
													break;
												}
											} else {
												logDebug("Several calls - IN_PROGRESS: call already opened");
											}
										}
									}
								} else {
									logDebug("Several calls: show notification");
									checkQueuedCalls();
								}

							} else {
								logWarning("No calls in progress");
							}
						}
					}
					break;
				}

				case MegaChatCall.CALL_STATUS_TERMINATING_USER_PARTICIPATION: {
					logDebug("STATUS: CALL_STATUS_TERMINATING_USER_PARTICIPATION");
					hashMapSpeaker.remove(call.getChatid());
					break;
				}

				case MegaChatCall.CALL_STATUS_DESTROYED: {
					logDebug("STATUS: DESTROYED");
					hashMapSpeaker.remove(call.getChatid());

					//Show missed call if time out ringing (for incoming calls)
					try {
						if (((call.getTermCode() == MegaChatCall.TERM_CODE_ANSWER_TIMEOUT || call.getTermCode() == MegaChatCall.TERM_CODE_CALL_REQ_CANCEL) && !(call.isIgnored()))) {
							logDebug("TERM_CODE_ANSWER_TIMEOUT");
							if (call.isLocalTermCode() == false) {
								logDebug("localTermCodeNotLocal");
								try {
									ChatAdvancedNotificationBuilder notificationBuilder = ChatAdvancedNotificationBuilder.newInstance(this, megaApi, megaChatApi);
									notificationBuilder.showMissedCallNotification(call);
								} catch (Exception e) {
									logError("EXCEPTION when showing missed call notification", e);
								}
							}
						}
					} catch (Exception e) {
						logError("EXCEPTION when showing missed call notification", e);
					}

					//Register a call from Mega in the phone
//					MegaChatRoom chatRoom = megaChatApi.getChatRoom(call.getChatid());
//					if(chatRoom.isGroup()){
//						//Group call ended
//					}else{
//						//Individual call ended
//						try {
//							if (call.getTermCode() == MegaChatCall.TERM_CODE_ANSWER_TIMEOUT) {
//								//Unanswered call
//								if (call.isOutgoing()) {
//									try {
//										//I'm calling and the contact doesn't answer
//										ContentValues values = new ContentValues();
//										values.put(CallLog.Calls.NUMBER, chatRoom.getPeerFullname(0));
//										values.put(CallLog.Calls.DATE, System.currentTimeMillis());
//										values.put(CallLog.Calls.DURATION, 0);
//										values.put(CallLog.Calls.TYPE, CallLog.Calls.OUTGOING_TYPE);
//										values.put(CallLog.Calls.NEW, 1);
//
//										if (ActivityCompat.checkSelfPermission(this, android.Manifest.permission.WRITE_CALL_LOG) != PackageManager.PERMISSION_GRANTED) {
//											return;
//										}
//										this.getContentResolver().insert(CallLog.Calls.CONTENT_URI, values);
//									} catch (Exception e) {
//										log("EXCEPTION:TERM_CODE_ANSWER_TIMEOUT:call.isOutgoing " + e.getMessage());
//									}
//								}else if(call.isIncoming()){
//									try {
//										//I'm receiving a call and I don't answer
//										ContentValues values = new ContentValues();
//										values.put(CallLog.Calls.NUMBER, chatRoom.getPeerFullname(0));
//										values.put(CallLog.Calls.DATE, System.currentTimeMillis());
//										values.put(CallLog.Calls.DURATION, 0);
//										values.put(CallLog.Calls.TYPE, CallLog.Calls.MISSED_TYPE);
//										values.put(CallLog.Calls.NEW, 1);
//
//										if (ActivityCompat.checkSelfPermission(this, android.Manifest.permission.WRITE_CALL_LOG) != PackageManager.PERMISSION_GRANTED) {
//											return;
//										}
//										this.getContentResolver().insert(CallLog.Calls.CONTENT_URI, values);
//									} catch (Exception e) {
//										log("EXCEPTION:TERM_CODE_ANSWER_TIMEOUT:call.isIncoming " + e.getMessage());
//									}
//								}
//							}else if (call.getTermCode() == MegaChatCall.TERM_CODE_CALL_REJECT) {
//								//Rejected call
//								if (call.isOutgoing()) {
//									try {
//										//I'm calling and the user rejects the call
//										ContentValues values = new ContentValues();
//										values.put(CallLog.Calls.NUMBER, chatRoom.getPeerFullname(0));
//		                                values.put(CallLog.Calls.DATE, System.currentTimeMillis());
//										values.put(CallLog.Calls.DURATION, 0);
//										values.put(CallLog.Calls.TYPE, CallLog.Calls.OUTGOING_TYPE);
//										values.put(CallLog.Calls.NEW, 1);
//
//										if (ActivityCompat.checkSelfPermission(this, android.Manifest.permission.WRITE_CALL_LOG) != PackageManager.PERMISSION_GRANTED) {
//											return;
//										}
//										this.getContentResolver().insert(CallLog.Calls.CONTENT_URI, values);
//									} catch (Exception e) {
//										log("EXCEPTION:TERM_CODE_CALL_REJECT:call.isOutgoing " + e.getMessage());
//									}
//								}else if(call.isIncoming()){
//									try {
//										//I'm receiving a call and I reject it
//										ContentValues values = new ContentValues();
//										values.put(CallLog.Calls.NUMBER, chatRoom.getPeerFullname(0));
//										values.put(CallLog.Calls.DATE, System.currentTimeMillis());
//										values.put(CallLog.Calls.DURATION, 0);
//										values.put(CallLog.Calls.TYPE, CallLog.Calls.REJECTED_TYPE);
//										values.put(CallLog.Calls.NEW, 1);
//
//										if (ActivityCompat.checkSelfPermission(this, android.Manifest.permission.WRITE_CALL_LOG) != PackageManager.PERMISSION_GRANTED) {
//											return;
//										}
//										this.getContentResolver().insert(CallLog.Calls.CONTENT_URI, values);
//									} catch (Exception e) {
//										log("EXCEPTION:TERM_CODE_CALL_REJECT:call.isIncoming " + e.getMessage());
//									}
//								}
//							}else if (call.getTermCode() == MegaChatCall.TERM_CODE_USER_HANGUP) {
//								//Call answered and hung
//								if (call.isOutgoing()) {
//									try {
//										//I'm calling and the user answers it
//										ContentValues values = new ContentValues();
//										values.put(CallLog.Calls.NUMBER, chatRoom.getPeerFullname(0));
//										values.put(CallLog.Calls.DATE, System.currentTimeMillis());
//										values.put(CallLog.Calls.DURATION, call.getDuration());
//										values.put(CallLog.Calls.TYPE, CallLog.Calls.OUTGOING_TYPE);
//										values.put(CallLog.Calls.NEW, 1);
//
//										if (ActivityCompat.checkSelfPermission(this, android.Manifest.permission.WRITE_CALL_LOG) != PackageManager.PERMISSION_GRANTED) {
//											return;
//										}
//										this.getContentResolver().insert(CallLog.Calls.CONTENT_URI, values);
//									} catch (Exception e) {
//										log("EXCEPTION:TERM_CODE_USER_HANGUP:call.isOutgoing " + e.getMessage());
//									}
//								}else if(call.isIncoming()){
//									try {
//										//I'm receiving a call and I answer it
//										ContentValues values = new ContentValues();
//		                                values.put(CallLog.Calls.NUMBER, chatRoom.getPeerFullname(0));
//										values.put(CallLog.Calls.DATE, System.currentTimeMillis());
//										values.put(CallLog.Calls.DURATION, call.getDuration());
//										values.put(CallLog.Calls.TYPE, CallLog.Calls.INCOMING_TYPE);
//										values.put(CallLog.Calls.NEW, 1);
//
//										if (ActivityCompat.checkSelfPermission(this, android.Manifest.permission.WRITE_CALL_LOG) != PackageManager.PERMISSION_GRANTED) {
//											return;
//										}
//										this.getContentResolver().insert(CallLog.Calls.CONTENT_URI, values);
//									} catch (Exception e) {
//										log("EXCEPTION:TERM_CODE_USER_HANGUP:call.isIncoming " + e.getMessage());
//									}
//								}
//							}
//						} catch (Exception e) {
//							log("EXCEPTION:register call on device " + e.getMessage());
//						}
//					}

					break;
				}

				default:
					break;
			}
		}
	}

	public void audioManagerStatus(MegaChatCall call) {
		int callStatus = call.getStatus();
		if (callStatus == MegaChatCall.CALL_STATUS_REQUEST_SENT) {
			logDebug("REQUEST_SENT");
			outgoingCallSound();
			setAudioManagerValues(AudioManager.STREAM_MUSIC, AudioManager.ADJUST_SAME, AudioManager.FLAG_VIBRATE);
		} else if (callStatus == MegaChatCall.CALL_STATUS_RING_IN) {
			logDebug("RING_IN");
			updateRingingStatus();
		}
	}

	private void outgoingCallSound() {
		if (thePlayer != null && thePlayer.isPlaying()) return;
		logDebug("outgoingCallSound");
		checkAudioManager();
		if (audioManager == null) return;
		if (audioManager.getRingerMode() == AudioManager.RINGER_MODE_SILENT || audioManager.getRingerMode() == AudioManager.RINGER_MODE_VIBRATE || audioManager.getStreamVolume(AudioManager.STREAM_MUSIC) == 0) {
			audioManager.setStreamVolume(AudioManager.STREAM_MUSIC, INITIAL_SOUND_LEVEL, 0);
		} else {
			audioManager.setStreamVolume(AudioManager.STREAM_MUSIC, audioManager.getStreamVolume(AudioManager.STREAM_MUSIC), 0);
		}

		thePlayer = MediaPlayer.create(getApplicationContext(), R.raw.outgoing_voice_video_call);
		thePlayer.setLooping(true);
		thePlayer.start();
	}

	public void checkAudioManager() {
		if (audioManager != null) return;
		audioManager = (AudioManager) getSystemService(Context.AUDIO_SERVICE);
	}

	public void setAudioManagerValues(int streamType, int direction, int flags) {
		logDebug("setAudioManagerValues");
		checkAudioManager();
		if (audioManager == null) return;
		audioManager.adjustStreamVolume(streamType, direction, flags);
		if (streamType == AudioManager.STREAM_RING) {
			updateRingingStatus();
		}
	}

	private void updateRingingStatus() {
		logDebug("updateRingingStatus");
		checkAudioManager();
		if (audioManager == null) return;

		incomingCallSound();
		if (audioManager.getRingerMode() == AudioManager.RINGER_MODE_SILENT) {
			stopIncomingCallVibration();
			return;
		}
		if (audioManager.getRingerMode() == AudioManager.RINGER_MODE_VIBRATE) {
			startIncomingCallVibration();
			return;
		}
		if (audioManager.getStreamVolume(AudioManager.STREAM_RING) == 0) {
			return;
		}
		startIncomingCallVibration();
	}


	private void incomingCallSound() {
		logDebug("incomingCallSound");

		stopRingtone();
		ringtone = RingtoneManager.getRingtone(this, DEFAULT_RINGTONE_URI);

		cancelRingerTimer();
		ringerTimer = new Timer();

		MyRingerTask myRingerTask = new MyRingerTask();
		ringerTimer.schedule(myRingerTask, 0, 500);
	}

	private void stopIncomingCallVibration() {
		if (vibrator == null || !vibrator.hasVibrator()) return;
		logDebug("stopIncomingCallVibration");
		cancelVibrator();
	}

	private void startIncomingCallVibration() {
		if (vibrator != null) return;
		vibrator = (Vibrator) getSystemService(Context.VIBRATOR_SERVICE);
		if (vibrator == null || !vibrator.hasVibrator()) return;
		logDebug("startIncomingCallVibration");
		long[] pattern = {0, 1000, 500, 500, 1000};
		vibrator.vibrate(pattern, 0);
	}

	private void stopAudioSignals() {
		logDebug("stopAudioSignals");
		stopThePlayer();
		stopRingtone();
		cancelRingerTimer();
		cancelVibrator();
	}

	private void stopThePlayer() {
		try {
			if (thePlayer != null) {
				thePlayer.stop();
				thePlayer.reset();
				thePlayer.release();
				thePlayer = null;
			}
		} catch (Exception e) {
			logError("Exception stopping player", e);
		}
	}

	private void stopRingtone() {
		try {
			if (ringtone != null) {
				ringtone.stop();
				ringtone = null;
			}
		} catch (Exception e) {
			logError("Exception stopping ringtone", e);

		}
	}

	private void cancelRingerTimer() {
		try {
			if (ringerTimer != null) {
				ringerTimer.cancel();
				ringerTimer = null;
			}
		} catch (Exception e) {
			logError("Exception canceling ringing time", e);

		}
	}

	private void cancelVibrator() {
		try {
			if (vibrator != null && vibrator.hasVibrator()) {
				vibrator.cancel();
				vibrator = null;
			}
		} catch (Exception e) {
			logError("Exception canceling vibrator", e);
		}
	}

	private class MyRingerTask extends TimerTask {
		@Override
		public void run() {
			if (ringtone != null && !ringtone.isPlaying()) {
				ringtone.play();
			}
		}
	}

	public void checkQueuedCalls() {
		logDebug("checkQueuedCalls");
		try {
			stopService(new Intent(this, IncomingCallService.class));
			ChatAdvancedNotificationBuilder notificationBuilder = ChatAdvancedNotificationBuilder.newInstance(this, megaApi, megaChatApi);
			notificationBuilder.checkQueuedCalls();
		} catch (Exception e) {
			logError("EXCEPTION", e);
		}
	}

	public void launchCallActivity(MegaChatCall call) {
		logDebug("launchCallActivity: " + call.getStatus());
		MegaApplication.setShowPinScreen(false);
		MegaApplication.setOpenCallChatId(call.getChatid());
		Intent i = new Intent(this, ChatCallActivity.class);
		i.putExtra(CHAT_ID, call.getChatid());
		i.putExtra(CALL_ID, call.getId());
		i.addFlags(Intent.FLAG_ACTIVITY_NEW_TASK);
		startActivity(i);

		MegaChatRoom chatRoom = megaChatApi.getChatRoom(call.getChatid());
		logDebug("Launch call: " + chatRoom.getTitle());
		if (call.getStatus() == MegaChatCall.CALL_STATUS_REQUEST_SENT || call.getStatus() == MegaChatCall.CALL_STATUS_RING_IN) {
			setCallLayoutStatus(call.getChatid(), true);
		}
	}

	public void clearIncomingCallNotification(long chatCallId) {
		logDebug("Chat ID: " + chatCallId);

		try {
			NotificationManager notificationManager = (NotificationManager) getSystemService(NOTIFICATION_SERVICE);

			String notificationCallId = MegaApiJava.userHandleToBase64(chatCallId);
			int notificationId = (notificationCallId).hashCode();

			notificationManager.cancel(notificationId);
		} catch (Exception e) {
			logError("EXCEPTION", e);
		}
	}

	public static boolean isShowRichLinkWarning() {
		return showRichLinkWarning;
	}

	public static void setShowRichLinkWarning(boolean showRichLinkWarning) {
		MegaApplication.showRichLinkWarning = showRichLinkWarning;
	}

	public static boolean isEnabledGeoLocation() {
		return enabledGeoLocation;
	}

	public static void setEnabledGeoLocation(boolean enabledGeoLocation) {
		MegaApplication.enabledGeoLocation = enabledGeoLocation;
	}

	public static int getCounterNotNowRichLinkWarning() {
		return counterNotNowRichLinkWarning;
	}

	public static void setCounterNotNowRichLinkWarning(int counterNotNowRichLinkWarning) {
		MegaApplication.counterNotNowRichLinkWarning = counterNotNowRichLinkWarning;
	}

	public static boolean isEnabledRichLinks() {
		return enabledRichLinks;
	}

	public static void setEnabledRichLinks(boolean enabledRichLinks) {
		MegaApplication.enabledRichLinks = enabledRichLinks;
	}

	public static int isDisableFileVersions() {
		return disableFileVersions;
	}

	public static void setDisableFileVersions(boolean disableFileVersions) {
		if(disableFileVersions){
			MegaApplication.disableFileVersions = 1;
		}
		else{
			MegaApplication.disableFileVersions = 0;
		}
	}

	public boolean isEsid() {
		return esid;
	}

	public void setEsid(boolean esid) {
		this.esid = esid;
	}

	public static boolean isClosedChat() {
		return closedChat;
	}

	public static void setClosedChat(boolean closedChat) {
		MegaApplication.closedChat = closedChat;
	}

	public MyAccountInfo getMyAccountInfo() {
		return myAccountInfo;
	}

	public static boolean getSpeakerStatus(long chatId) {
		boolean entryExists = hashMapSpeaker.containsKey(chatId);
		if (entryExists) {
			return hashMapSpeaker.get(chatId);
		}
		setSpeakerStatus(chatId, false);
		return false;
	}

	public static void setSpeakerStatus(long chatId, boolean speakerStatus) {
		hashMapSpeaker.put(chatId, speakerStatus);
	}

	public static boolean getCallLayoutStatus(long chatId) {
		boolean entryExists = hashMapCallLayout.containsKey(chatId);
		if (entryExists) {
			return hashMapCallLayout.get(chatId);
		}
		setCallLayoutStatus(chatId, false);
		return false;
	}

	public static void setCallLayoutStatus(long chatId, boolean callLayoutStatus) {
		hashMapCallLayout.put(chatId, callLayoutStatus);
	}

	public int getStorageState() {
	    return storageState;
	}

    public void setStorageState(int state) {
	    this.storageState = state;
	}

    @Override
    public void unregisterReceiver(BroadcastReceiver receiver) {
        super.unregisterReceiver(receiver);
        LocalBroadcastManager.getInstance(this).unregisterReceiver(logoutReceiver);
    }
}<|MERGE_RESOLUTION|>--- conflicted
+++ resolved
@@ -588,23 +588,12 @@
 					.setReplaceAll(false)
 					.registerInitCallback(new EmojiCompat.InitCallback() {
 						@Override
-<<<<<<< HEAD
 						public void onInitialized() {
-							log("EmojiCompat initialized");
-=======
-						public  void onInitialized() {
 							logDebug("EmojiCompat initialized");
->>>>>>> 094d50ad
 						}
-
 						@Override
-<<<<<<< HEAD
 						public void onFailed(@Nullable Throwable throwable) {
-							log("EmojiCompat initialization failed");
-=======
-						public  void onFailed(@Nullable Throwable throwable) {
 							logWarning("EmojiCompat initialization failed");
->>>>>>> 094d50ad
 						}
 					});
 		}
