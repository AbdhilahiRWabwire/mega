--- conflicted
+++ resolved
@@ -1532,13 +1532,9 @@
 
 	@Override
 	public void onChatCallUpdate(MegaChatApiJava api, MegaChatCall call) {
-<<<<<<< HEAD
-		log("onChatCallUpdate: "+call.getStatus());
-
-=======
+
 		log("onChatCallUpdate");
         stopService(new Intent(this,IncomingCallService.class));
->>>>>>> 27926dbd
 		if (call.getStatus() == MegaChatCall.CALL_STATUS_DESTROYED) {
 			log("Call destroyed: "+call.getTermCode());
 		}
@@ -1755,13 +1751,7 @@
 
 		MegaChatRoom chatRoom = megaChatApi.getChatRoom(call.getChatid());
 		log("Launch call: "+chatRoom.getTitle());
-<<<<<<< HEAD
-=======
-//        TL.log(this,"launch Activity" );
-//        Intent i = new Intent(this, TestActivity.class);
-//        startActivity(i);
-
->>>>>>> 27926dbd
+
 	}
 
 	public void clearIncomingCallNotification(long chatCallId) {
