--- conflicted
+++ resolved
@@ -443,17 +443,15 @@
 			}
 		}
 
-<<<<<<< HEAD
 		MegaApiAndroid.addLoggerObject(new AndroidLogger(AndroidLogger.LOG_FILE_NAME, fileLoggerSDK));
 		MegaApiAndroid.setLogLevel(MegaApiAndroid.LOG_LEVEL_MAX);
-=======
+
 		if (staging){
 			megaApi.changeApiUrl("https://staging.api.mega.co.nz/");
 		}
 		else{
 			megaApi.changeApiUrl("https://g.api.mega.co.nz/");
 		}
->>>>>>> 0679189a
 
 		if (Util.DEBUG){
 			MegaApiAndroid.setLogLevel(MegaApiAndroid.LOG_LEVEL_MAX);
