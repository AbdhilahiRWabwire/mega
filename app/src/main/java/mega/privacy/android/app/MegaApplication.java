package mega.privacy.android.app;

import android.app.Activity;
import android.app.Application;
import android.app.Notification;
import android.app.NotificationChannel;
import android.app.NotificationManager;
import android.app.PendingIntent;
import android.content.BroadcastReceiver;
import android.content.Context;
import android.content.Intent;
import android.content.IntentFilter;
import android.content.SharedPreferences;
import android.graphics.drawable.BitmapDrawable;
import android.graphics.drawable.Drawable;
import android.media.AudioManager;
import android.media.RingtoneManager;
import android.net.Uri;
import android.os.Build;
import android.os.Bundle;
import android.os.Handler;
import android.os.PowerManager;
import android.text.Html;
import android.text.Spanned;
import android.util.Pair;

import androidx.annotation.NonNull;
import androidx.annotation.Nullable;
import androidx.core.app.NotificationCompat;
import androidx.core.content.ContextCompat;
import androidx.core.provider.FontRequest;

import javax.inject.Inject;
import androidx.emoji.text.EmojiCompat;
import androidx.emoji.text.FontRequestEmojiCompatConfig;
import androidx.lifecycle.Observer;
import androidx.multidex.MultiDexApplication;

import com.facebook.drawee.backends.pipeline.Fresco;
import com.jeremyliao.liveeventbus.LiveEventBus;

import mega.privacy.android.app.di.MegaApi;
import mega.privacy.android.app.di.MegaApiFolder;
import io.reactivex.rxjava3.android.schedulers.AndroidSchedulers;
import io.reactivex.rxjava3.schedulers.Schedulers;
import mega.privacy.android.app.fragments.settingsFragments.cookie.data.CookieType;
import mega.privacy.android.app.fragments.settingsFragments.cookie.usecase.GetCookieSettingsUseCase;
import mega.privacy.android.app.globalmanagement.MyAccountInfo;
import mega.privacy.android.app.globalmanagement.SortOrderManagement;
import mega.privacy.android.app.listeners.GlobalChatListener;
import org.webrtc.ContextUtils;

import java.util.ArrayList;
import java.util.Locale;

import dagger.hilt.android.HiltAndroidApp;
import me.leolin.shortcutbadger.ShortcutBadger;
import mega.privacy.android.app.components.ChatManagement;
import mega.privacy.android.app.components.PushNotificationSettingManagement;
import mega.privacy.android.app.components.transferWidget.TransfersManagement;
import mega.privacy.android.app.components.twemoji.EmojiManager;
import mega.privacy.android.app.components.twemoji.EmojiManagerShortcodes;
import mega.privacy.android.app.components.twemoji.TwitterEmojiProvider;
import mega.privacy.android.app.fcm.ChatAdvancedNotificationBuilder;
import mega.privacy.android.app.fcm.IncomingCallService;
import mega.privacy.android.app.fcm.KeepAliveService;
import mega.privacy.android.app.listeners.GetAttrUserListener;
import mega.privacy.android.app.listeners.GetCuAttributeListener;
import mega.privacy.android.app.listeners.GlobalListener;
import mega.privacy.android.app.lollipop.controllers.AccountController;
import mega.privacy.android.app.lollipop.LoginActivityLollipop;
import mega.privacy.android.app.lollipop.ManagerActivityLollipop;
import mega.privacy.android.app.lollipop.megachat.AppRTCAudioManager;
import mega.privacy.android.app.lollipop.megachat.BadgeIntentService;
import mega.privacy.android.app.meeting.CallService;
import mega.privacy.android.app.meeting.listeners.MeetingListener;
import mega.privacy.android.app.objects.PasscodeManagement;
import mega.privacy.android.app.receivers.NetworkStateReceiver;
import mega.privacy.android.app.service.crashreporter.CrashReporterImpl;
import mega.privacy.android.app.utils.CUBackupInitializeChecker;
import mega.privacy.android.app.utils.CallUtil;
import mega.privacy.android.app.utils.ThemeHelper;

import nz.mega.sdk.MegaAccountSession;
import nz.mega.sdk.MegaApiAndroid;
import nz.mega.sdk.MegaApiJava;
import nz.mega.sdk.MegaChatApiAndroid;
import nz.mega.sdk.MegaChatApiJava;
import nz.mega.sdk.MegaChatCall;
import nz.mega.sdk.MegaChatError;
import nz.mega.sdk.MegaChatListItem;
import nz.mega.sdk.MegaChatListenerInterface;
import nz.mega.sdk.MegaChatMessage;
import nz.mega.sdk.MegaChatNotificationListenerInterface;
import nz.mega.sdk.MegaChatPresenceConfig;
import nz.mega.sdk.MegaChatRequest;
import nz.mega.sdk.MegaChatRequestListenerInterface;
import nz.mega.sdk.MegaChatRoom;
import nz.mega.sdk.MegaChatSession;
import nz.mega.sdk.MegaContactRequest;
import nz.mega.sdk.MegaError;
import nz.mega.sdk.MegaHandleList;
import nz.mega.sdk.MegaNode;
import nz.mega.sdk.MegaPricing;
import nz.mega.sdk.MegaRequest;
import nz.mega.sdk.MegaRequestListenerInterface;
import nz.mega.sdk.MegaShare;
import nz.mega.sdk.MegaUser;

import static mega.privacy.android.app.constants.EventConstants.EVENT_FINISH_ACTIVITY;
import static mega.privacy.android.app.constants.BroadcastConstants.ACTION_TYPE;
import static mega.privacy.android.app.constants.EventConstants.EVENT_CALL_ANSWERED_IN_ANOTHER_CLIENT;
import static mega.privacy.android.app.constants.EventConstants.EVENT_CALL_COMPOSITION_CHANGE;
import static mega.privacy.android.app.constants.EventConstants.EVENT_CALL_STATUS_CHANGE;
import static mega.privacy.android.app.constants.EventConstants.EVENT_RINGING_STATUS_CHANGE;
import static mega.privacy.android.app.constants.EventConstants.EVENT_SESSION_STATUS_CHANGE;
import static mega.privacy.android.app.utils.AlertsAndWarnings.showOverDiskQuotaPaywallWarning;
import static mega.privacy.android.app.utils.ChangeApiServerUtil.API_SERVER;
import static mega.privacy.android.app.utils.ChangeApiServerUtil.API_SERVER_PREFERENCES;
import static mega.privacy.android.app.utils.ChangeApiServerUtil.PRODUCTION_SERVER_VALUE;
import static mega.privacy.android.app.utils.ChangeApiServerUtil.SANDBOX3_SERVER_VALUE;
import static mega.privacy.android.app.utils.ChangeApiServerUtil.getApiServerFromValue;
import static mega.privacy.android.app.utils.CacheFolderManager.clearPublicCache;
import static mega.privacy.android.app.utils.CallUtil.*;
import static mega.privacy.android.app.utils.Constants.*;
import static mega.privacy.android.app.utils.ContactUtil.getMegaUserNameDB;
import static mega.privacy.android.app.utils.DBUtil.*;
import static mega.privacy.android.app.utils.IncomingCallNotification.*;
import static mega.privacy.android.app.utils.JobUtil.scheduleCameraUploadJob;
import static mega.privacy.android.app.utils.LogUtil.*;
import static mega.privacy.android.app.utils.TimeUtils.*;
import static mega.privacy.android.app.utils.Util.*;
import static nz.mega.sdk.MegaApiJava.INVALID_HANDLE;
import static nz.mega.sdk.MegaApiJava.STORAGE_STATE_PAYWALL;
import static nz.mega.sdk.MegaApiJava.USER_ATTR_CAMERA_UPLOADS_FOLDER;
import static nz.mega.sdk.MegaChatApiJava.MEGACHAT_INVALID_HANDLE;
import static nz.mega.sdk.MegaChatCall.CALL_STATUS_USER_NO_PRESENT;

@HiltAndroidApp
public class MegaApplication extends MultiDexApplication implements Application.ActivityLifecycleCallbacks, MegaChatRequestListenerInterface, MegaChatNotificationListenerInterface, NetworkStateReceiver.NetworkStateReceiverListener, MegaChatListenerInterface {

	final String TAG = "MegaApplication";

	private static PushNotificationSettingManagement pushNotificationSettingManagement;
	private static TransfersManagement transfersManagement;
	private static ChatManagement chatManagement;

	@MegaApi
	@Inject
	MegaApiAndroid megaApi;
	@MegaApiFolder
	@Inject
	MegaApiAndroid megaApiFolder;
	@Inject
	MegaChatApiAndroid megaChatApi;
	@Inject
	DatabaseHandler dbH;
	@Inject
	GetCookieSettingsUseCase getCookieSettingsUseCase;
	@Inject
	SortOrderManagement sortOrderManagement;
	@Inject
	MyAccountInfo myAccountInfo;
	@Inject
<<<<<<< HEAD
	SharedPreferences preferences;
=======
	PasscodeManagement passcodeManagement;
>>>>>>> 20fe49c0

	String localIpAddress = "";
	BackgroundRequestListener requestListener;
	final static public String APP_KEY = "6tioyn8ka5l6hty";
	final static private String APP_SECRET = "hfzgdtrma231qdm";

	boolean esid = false;

	private int storageState = MegaApiJava.STORAGE_STATE_UNKNOWN; //Default value

	// The current App Activity
	private Activity currentActivity = null;

	// Attributes to detect if app changes between background and foreground
	// Keep the count of number of Activities in the started state
	private int activityReferences = 0;
	// Flag to indicate if the current Activity is going through configuration change like orientation switch
	private boolean isActivityChangingConfigurations = false;

	private static boolean isLoggingIn = false;
	private static boolean isLoggingOut = false;
	private static boolean firstConnect = true;

	private static boolean showInfoChatMessages = false;

	private static long openChatId = -1;

	private static boolean closedChat = true;

	private static long openCallChatId = -1;

	private static boolean showRichLinkWarning = false;
	private static int counterNotNowRichLinkWarning = -1;
	private static boolean enabledRichLinks = false;

	private static boolean enabledGeoLocation = false;

	private static int disableFileVersions = -1;

	private static boolean recentChatVisible = false;
	private static boolean chatNotificationReceived = false;

	private static String urlConfirmationLink = null;

	private static boolean registeredChatListeners = false;

	private static boolean isVerifySMSShowed = false;

    private static boolean isBlockedDueToWeakAccount = false;
	private static boolean isWebOpenDueToEmailVerification = false;
	private static boolean isLoggingRunning = false;
	private static boolean isWaitingForCall = false;
	public static boolean isSpeakerOn = false;
	private static boolean areAdvertisingCookiesEnabled = false;
	private static long userWaitingForCall = MEGACHAT_INVALID_HANDLE;

	private static boolean verifyingCredentials;

	private NetworkStateReceiver networkStateReceiver;
	private BroadcastReceiver logoutReceiver;
    private AppRTCAudioManager rtcAudioManager = null;

    private AppRTCAudioManager rtcAudioManagerRingInCall;
    private static MegaApplication singleApplicationInstance;
	private PowerManager.WakeLock wakeLock;

	private MeetingListener meetingListener = new MeetingListener();
	private GlobalChatListener globalChatListener = new GlobalChatListener(this);

    @Override
	public void networkAvailable() {
		logDebug("Net available: Broadcast to ManagerActivity");
		Intent intent = new Intent(BROADCAST_ACTION_INTENT_CONNECTIVITY_CHANGE);
		intent.putExtra(ACTION_TYPE, GO_ONLINE);
		sendBroadcast(intent);
	}

	@Override
	public void networkUnavailable() {
		logDebug("Net unavailable: Broadcast to ManagerActivity");
		Intent intent = new Intent(BROADCAST_ACTION_INTENT_CONNECTIVITY_CHANGE);
		intent.putExtra(ACTION_TYPE, GO_OFFLINE);
		sendBroadcast(intent);
	}

	public static void smsVerifyShowed(boolean isShowed) {
	    isVerifySMSShowed = isShowed;
    }

	@Override
	public void onActivityCreated(@NonNull Activity activity, @Nullable Bundle savedInstanceState) {

	}

	@Override
	public void onActivityStarted(@NonNull Activity activity) {
		currentActivity = activity;
    	if (++activityReferences == 1 && !isActivityChangingConfigurations) {
			logInfo("App enters foreground");
			if (storageState == STORAGE_STATE_PAYWALL) {
				showOverDiskQuotaPaywallWarning();
			}
		}
	}

	@Override
	public void onActivityResumed(@NonNull Activity activity) {
		if (!activity.equals(currentActivity)) {
			currentActivity = activity;
		}
	}

	@Override
	public void onActivityPaused(@NonNull Activity activity) {
    	if (activity.equals(currentActivity)) {
    		currentActivity = null;
		}
	}

	@Override
	public void onActivityStopped(@NonNull Activity activity) {
		isActivityChangingConfigurations = activity.isChangingConfigurations();
		if (--activityReferences == 0 && !isActivityChangingConfigurations) {
			logInfo("App enters background");
		}
	}

	@Override
	public void onActivitySaveInstanceState(@NonNull Activity activity, @NonNull Bundle outState) {

	}

	@Override
	public void onActivityDestroyed(@NonNull Activity activity) {

	}

	class BackgroundRequestListener implements MegaRequestListenerInterface
	{

		@Override
		public void onRequestStart(MegaApiJava api, MegaRequest request) {
			logDebug("BackgroundRequestListener:onRequestStart: " + request.getRequestString());
		}

		@Override
		public void onRequestUpdate(MegaApiJava api, MegaRequest request) {
			logDebug("BackgroundRequestListener:onRequestUpdate: " + request.getRequestString());
		}

		@Override
		public void onRequestFinish(MegaApiJava api, MegaRequest request,
				MegaError e) {
			logDebug("BackgroundRequestListener:onRequestFinish: " + request.getRequestString() + "____" + e.getErrorCode() + "___" + request.getParamType());

			if (e.getErrorCode() == MegaError.API_EPAYWALL) {
				showOverDiskQuotaPaywallWarning();
				return;
			}

			if (e.getErrorCode() == MegaError.API_EBUSINESSPASTDUE) {
				sendBroadcast(new Intent(BROADCAST_ACTION_INTENT_BUSINESS_EXPIRED));
				return;
			}

			if (request.getType() == MegaRequest.TYPE_LOGOUT) {
				logDebug("Logout finished: " + e.getErrorString() + "(" + e.getErrorCode() +")");
				if (e.getErrorCode() == MegaError.API_OK) {
					logDebug("END logout sdk request - wait chat logout");
				} else if (e.getErrorCode() == MegaError.API_EINCOMPLETE) {
					if (request.getParamType() == MegaError.API_ESSL) {
						logWarning("SSL verification failed");
						Intent intent = new Intent(BROADCAST_ACTION_INTENT_SSL_VERIFICATION_FAILED);
						sendBroadcast(intent);
					}
				} else if (e.getErrorCode() == MegaError.API_ESID) {
					logWarning("TYPE_LOGOUT:API_ESID");
					myAccountInfo.resetDefaults();

					esid = true;

					AccountController.localLogoutApp(getApplicationContext());
				} else if (e.getErrorCode() == MegaError.API_EBLOCKED) {
					api.localLogout();
					megaChatApi.logout();
				}
			}
			else if(request.getType() == MegaRequest.TYPE_FETCH_NODES){
				logDebug("TYPE_FETCH_NODES");
				if (e.getErrorCode() == MegaError.API_OK){
					askForFullAccountInfo();

					GetAttrUserListener listener = new GetAttrUserListener(getApplicationContext());
					megaApi.shouldShowRichLinkWarning(listener);
					megaApi.isRichPreviewsEnabled(listener);

					listener = new GetAttrUserListener(getApplicationContext(), true);
					if (dbH != null && dbH.getMyChatFilesFolderHandle() == INVALID_HANDLE) {
						megaApi.getMyChatFilesFolder(listener);
					}

					//Ask for MU and CU folder when App in init state
					logDebug("Get CU attribute on fetch nodes.");
					megaApi.getUserAttribute(USER_ATTR_CAMERA_UPLOADS_FOLDER, new GetCuAttributeListener(getApplicationContext()));

					// Init CU sync data after login successfully
					new CUBackupInitializeChecker(megaApi).initCuSync();

					//Login check resumed pending transfers
					TransfersManagement.checkResumedPendingTransfers();
				}
			}
			else if(request.getType() == MegaRequest.TYPE_GET_ATTR_USER){
				if (request.getParamType() == MegaApiJava.USER_ATTR_PUSH_SETTINGS) {
					if (e.getErrorCode() == MegaError.API_OK || e.getErrorCode() == MegaError.API_ENOENT) {
						pushNotificationSettingManagement.sendPushNotificationSettings(request.getMegaPushNotificationSettings());
					}
				}else if (e.getErrorCode() == MegaError.API_OK) {
					if (request.getParamType() == MegaApiJava.USER_ATTR_FIRSTNAME || request.getParamType() == MegaApiJava.USER_ATTR_LASTNAME) {
						if (megaApi != null && request.getEmail() != null) {
							MegaUser user = megaApi.getContact(request.getEmail());
							if (user != null) {
								logDebug("User handle: " + user.getHandle());
								logDebug("Visibility: " + user.getVisibility()); //If user visibity == MegaUser.VISIBILITY_UNKNOW then, non contact
								if (user.getVisibility() != MegaUser.VISIBILITY_VISIBLE) {
									logDebug("Non-contact");
									if (request.getParamType() == MegaApiJava.USER_ATTR_FIRSTNAME) {
										dbH.setNonContactEmail(request.getEmail(), user.getHandle() + "");
										dbH.setNonContactFirstName(request.getText(), user.getHandle() + "");
									} else if (request.getParamType() == MegaApiJava.USER_ATTR_LASTNAME) {
										dbH.setNonContactLastName(request.getText(), user.getHandle() + "");
									}
								} else {
									logDebug("The user is or was CONTACT:");
								}
							} else {
								logWarning("User is NULL");
							}
						}
					}
				}
			}else if(request.getType() == MegaRequest.TYPE_SET_ATTR_USER){
				if(request.getParamType() == MegaApiJava.USER_ATTR_PUSH_SETTINGS){
					if (e.getErrorCode() == MegaError.API_OK) {
						pushNotificationSettingManagement.sendPushNotificationSettings(request.getMegaPushNotificationSettings());
					} else {
						logError("Chat notification settings cannot be updated");
					}
				}
			}
			else if (request.getType() == MegaRequest.TYPE_GET_PRICING){
				if (e.getErrorCode() == MegaError.API_OK) {
					MegaPricing p = request.getPricing();

					dbH.setPricingTimestamp();

					myAccountInfo.setProductAccounts(p, request.getCurrency());
					myAccountInfo.setPricing(p);

					Intent intent = new Intent(BROADCAST_ACTION_INTENT_UPDATE_ACCOUNT_DETAILS);
					intent.putExtra(ACTION_TYPE, UPDATE_GET_PRICING);
					sendBroadcast(intent);
				}
				else{
					logError("Error TYPE_GET_PRICING: " + e.getErrorCode());
				}
			}
			else if (request.getType() == MegaRequest.TYPE_GET_PAYMENT_METHODS){
				logDebug("Payment methods request");
				if(myAccountInfo!=null){
					myAccountInfo.setGetPaymentMethodsBoolean(true);
				}

				if (e.getErrorCode() == MegaError.API_OK){
					dbH.setPaymentMethodsTimeStamp();
					if(myAccountInfo!=null){
						myAccountInfo.setPaymentBitSet(convertToBitSet(request.getNumber()));
					}

					Intent intent = new Intent(BROADCAST_ACTION_INTENT_UPDATE_ACCOUNT_DETAILS);
					intent.putExtra(ACTION_TYPE, UPDATE_PAYMENT_METHODS);
					sendBroadcast(intent);
				}
			}
			else if(request.getType() == MegaRequest.TYPE_CREDIT_CARD_QUERY_SUBSCRIPTIONS){
				if (e.getErrorCode() == MegaError.API_OK){
					if(myAccountInfo!=null){
						myAccountInfo.setNumberOfSubscriptions(request.getNumber());
						logDebug("NUMBER OF SUBS: " + myAccountInfo.getNumberOfSubscriptions());
					}

					Intent intent = new Intent(BROADCAST_ACTION_INTENT_UPDATE_ACCOUNT_DETAILS);
					intent.putExtra(ACTION_TYPE, UPDATE_CREDIT_CARD_SUBSCRIPTION);
					sendBroadcast(intent);
				}
			}
			else if (request.getType() == MegaRequest.TYPE_ACCOUNT_DETAILS){
				logDebug ("Account details request");
				if (e.getErrorCode() == MegaError.API_OK){

					boolean storage = (request.getNumDetails() & MyAccountInfo.HAS_STORAGE_DETAILS) != 0;
					if (storage) {
						dbH.setAccountDetailsTimeStamp();
					}

					if(myAccountInfo!=null && request.getMegaAccountDetails()!=null){
						myAccountInfo.setAccountInfo(request.getMegaAccountDetails());
						myAccountInfo.setAccountDetails(request.getNumDetails());

						boolean sessions = (request.getNumDetails() & MyAccountInfo.HAS_SESSIONS_DETAILS) != 0;
						if (sessions) {
							MegaAccountSession megaAccountSession = request.getMegaAccountDetails().getSession(0);

							if(megaAccountSession!=null){
								logDebug("getMegaAccountSESSION not Null");
								dbH.setExtendedAccountDetailsTimestamp();
								long mostRecentSession = megaAccountSession.getMostRecentUsage();

								String date = formatDateAndTime(getApplicationContext(),mostRecentSession, DATE_LONG_FORMAT);

								myAccountInfo.setLastSessionFormattedDate(date);
								myAccountInfo.setCreateSessionTimeStamp(megaAccountSession.getCreationTimestamp());
							}
						}

						logDebug("onRequest TYPE_ACCOUNT_DETAILS: " + myAccountInfo.getUsedPercentage());
					}

					sendBroadcastUpdateAccountDetails();
				}
			} else if (request.getType() == MegaRequest.TYPE_PAUSE_TRANSFERS) {
				dbH.setTransferQueueStatus(request.getFlag());
			}
		}

		@Override
		public void onRequestTemporaryError(MegaApiJava api,
				MegaRequest request, MegaError e) {
			logDebug("BackgroundRequestListener: onRequestTemporaryError: " + request.getRequestString());
		}
		
	}

	public void sendBroadcastUpdateAccountDetails() {
		sendBroadcast(new Intent(BROADCAST_ACTION_INTENT_UPDATE_ACCOUNT_DETAILS)
				.putExtra(ACTION_TYPE, UPDATE_ACCOUNT_DETAILS));
	}

	private final int interval = 3000;
	private Handler keepAliveHandler = new Handler();
	int backgroundStatus = -1;

	private Runnable keepAliveRunnable = new Runnable() {
		@Override
		public void run() {
			try {
				if (isActivityVisible()) {
					logDebug("KEEPALIVE: " + System.currentTimeMillis());
					if (megaChatApi != null) {
						backgroundStatus = megaChatApi.getBackgroundStatus();
						logDebug("backgroundStatus_activityVisible: " + backgroundStatus);
						if (backgroundStatus != -1 && backgroundStatus != 0) {
							MegaHandleList callsInProgress = megaChatApi.getChatCalls(MegaChatCall.CALL_STATUS_IN_PROGRESS);
							if (callsInProgress == null || callsInProgress.size() <= 0) {
								megaChatApi.setBackgroundStatus(false);
							}
						}
					}

				} else {
					logDebug("KEEPALIVEAWAY: " + System.currentTimeMillis());
					if (megaChatApi != null) {
						backgroundStatus = megaChatApi.getBackgroundStatus();
						logDebug("backgroundStatus_!activityVisible: " + backgroundStatus);
						if (backgroundStatus != -1 && backgroundStatus != 1) {
							megaChatApi.setBackgroundStatus(true);
						}
					}
				}

				keepAliveHandler.postAtTime(keepAliveRunnable, System.currentTimeMillis() + interval);
				keepAliveHandler.postDelayed(keepAliveRunnable, interval);
			}
			catch (Exception exc) {
				logError("Exception in keepAliveRunnable", exc);
			}
		}
	};

	public void handleUncaughtException(Thread thread, Throwable e) {
		logFatal("UNCAUGHT EXCEPTION", e);
		e.printStackTrace();
	}

	private final Observer<MegaChatCall> callStatusObserver = call -> {
		int callStatus = call.getStatus();
		boolean isOutgoing = call.isOutgoing();
		boolean isRinging = call.isRinging();
		long callId = call.getCallId();
		long chatId = call.getChatid();
		if(chatId == MEGACHAT_INVALID_HANDLE || callId == MEGACHAT_INVALID_HANDLE){
			logError("Error in chatId or callId");
			return;
		}

		stopService(new Intent(getInstance(), IncomingCallService.class));
		logDebug("Call status is " + callStatusToString(callStatus)+", chat id is "+chatId+", call id is "+callId);
		switch (callStatus) {
			case MegaChatCall.CALL_STATUS_CONNECTING:
				if ((isOutgoing && getChatManagement().isRequestSent(callId)))
					removeRTCAudioManager();
				break;
			case MegaChatCall.CALL_STATUS_USER_NO_PRESENT:
			case MegaChatCall.CALL_STATUS_JOINING:
			case MegaChatCall.CALL_STATUS_IN_PROGRESS:
				MegaHandleList listAllCalls = megaChatApi.getChatCalls();
				if (listAllCalls == null || listAllCalls.size() == 0) {
					logError("Calls not found");
					return;
				}

				if (callStatus == CALL_STATUS_USER_NO_PRESENT) {
					if (isRinging) {
						logDebug("Is incoming call");
						incomingCall(listAllCalls, chatId, callStatus);
					} else {
						MegaChatRoom chatRoom = megaChatApi.getChatRoom(chatId);
						if (chatRoom != null && chatRoom.isGroup()) {
							logDebug("Check if the incoming group call notification should be displayed");
							getChatManagement().checkActiveGroupChat(chatId);
						}
					}
				}

				if ((callStatus == MegaChatCall.CALL_STATUS_IN_PROGRESS || callStatus == MegaChatCall.CALL_STATUS_JOINING)) {
					getChatManagement().addNotificationShown(chatId);
					logDebug("Is ongoing call");
					ongoingCall(chatId, callId, (isOutgoing && getChatManagement().isRequestSent(callId)) ? AUDIO_MANAGER_CALL_OUTGOING : AUDIO_MANAGER_CALL_IN_PROGRESS);
				}
				break;

			case MegaChatCall.CALL_STATUS_TERMINATING_USER_PARTICIPATION:
				logDebug("The user participation in the call has ended. The termination code is "+CallUtil.terminationCodeForCallToString(call.getTermCode()));
				getChatManagement().controlCallFinished(callId, chatId);
				break;

			case MegaChatCall.CALL_STATUS_DESTROYED:
				int endCallReason = call.getEndCallReason();
				logDebug("Call has ended. End call reason is "+ CallUtil.endCallReasonToString(endCallReason));
				getChatManagement().controlCallFinished(callId, chatId);
				boolean isIgnored = call.isIgnored();
				checkCallDestroyed(chatId, callId, endCallReason, isIgnored);
				break;
		}
	};

	private final
	Observer<MegaChatCall> callCompositionObserver = call -> {
		MegaChatRoom chatRoom = megaChatApi.getChatRoom(call.getChatid());
		if (chatRoom != null && call.getCallCompositionChange() == 1 && call.getNumParticipants() > 1) {
			logDebug("Stop sound");
			if (megaChatApi.getMyUserHandle() == call.getPeeridCallCompositionChange()) {
				stopService(new Intent(getInstance(), IncomingCallService.class));
				removeRTCAudioManagerRingIn();
				LiveEventBus.get(EVENT_CALL_ANSWERED_IN_ANOTHER_CLIENT, Long.class).post(call.getChatid());
			}
		}
	};

	private final Observer<MegaChatCall> callRingingStatusObserver = call -> {
		int callStatus = call.getStatus();
		boolean isRinging = call.isRinging();
		MegaHandleList listAllCalls = megaChatApi.getChatCalls();
		if (listAllCalls == null || listAllCalls.size() == 0) {
			logError("Calls not found");
			return;
		}
		if (isRinging) {
			logDebug("Is incoming call");
			incomingCall(listAllCalls, call.getChatid(), callStatus);
		}
	};

	private final Observer<Pair> sessionStatusObserver = callIdAndSession -> {
		MegaChatSession session = (MegaChatSession) callIdAndSession.second;
		int sessionStatus = session.getStatus();
		if (sessionStatus == MegaChatSession.SESSION_STATUS_IN_PROGRESS) {
			logDebug("Session is in progress");
			long callId = (long) callIdAndSession.first;
			MegaChatCall call = megaChatApi.getChatCallByCallId(callId);
			if (call != null) {
				MegaChatRoom chatRoom = megaChatApi.getChatRoom(call.getChatid());
				if (chatRoom != null && (chatRoom.isGroup() || chatRoom.isMeeting() || session.getPeerid() != megaApi.getMyUserHandleBinary()))
				{
					getChatManagement().setRequestSentCall(callId, false);
					updateRTCAudioMangerTypeStatus(AUDIO_MANAGER_CALL_IN_PROGRESS);
				}
			}
		}
	};

	/**
	 * Broadcast for controlling changes in the volume.
	 */
	BroadcastReceiver volumeReceiver = new BroadcastReceiver() {
		@Override
		public void onReceive(Context context, Intent intent) {
			if (intent == null || intent.getAction() == null)
				return;

			if (intent.getAction().equals(VOLUME_CHANGED_ACTION) && rtcAudioManagerRingInCall != null) {
				int type = (Integer) intent.getExtras().get(EXTRA_VOLUME_STREAM_TYPE);
				if(type != AudioManager.STREAM_RING)
					return;

				int newVolume = (Integer) intent.getExtras().get(EXTRA_VOLUME_STREAM_VALUE);
				if (newVolume != INVALID_VOLUME) {
					rtcAudioManagerRingInCall.checkVolume(newVolume);
				}
			}
		}
	};

	public boolean isAnIncomingCallRinging() {
		return rtcAudioManagerRingInCall != null;
	}

	BroadcastReceiver becomingNoisyReceiver = new BroadcastReceiver() {
		@Override
		public void onReceive(Context context, Intent intent) {
			if (intent == null || intent.getAction() == null)
				return;

			if (AudioManager.ACTION_AUDIO_BECOMING_NOISY.equals(intent.getAction())) {
				muteOrUnmute(true);
			}
		}
	};

	public void muteOrUnmute(boolean mute){
		if (rtcAudioManagerRingInCall != null) {
			rtcAudioManagerRingInCall.muteOrUnmuteIncomingCall(mute);
		}
	}

	public static MegaApplication getInstance() {
		return singleApplicationInstance;
	}

	@Override
	public void onCreate() {
		singleApplicationInstance = this;

		super.onCreate();

		ThemeHelper.INSTANCE.initTheme(this);

		// Setup handler for uncaught exceptions.
        Thread.setDefaultUncaughtExceptionHandler((thread, e) -> {
            handleUncaughtException(thread, e);

            // Send the crash info manually.
            new CrashReporterImpl().report(e);
        });

		registerActivityLifecycleCallbacks(this);

		isVerifySMSShowed = false;

		keepAliveHandler.postAtTime(keepAliveRunnable, System.currentTimeMillis()+interval);
		keepAliveHandler.postDelayed(keepAliveRunnable, interval);

		initLoggerSDK();
		initLoggerKarere();

		checkAppUpgrade();

		setupMegaApi();
		setupMegaApiFolder();
		setupMegaChatApi();

		LiveEventBus.config().enableLogger(false);

        scheduleCameraUploadJob(getApplicationContext());
        storageState = dbH.getStorageState();
        pushNotificationSettingManagement = new PushNotificationSettingManagement();
        transfersManagement = new TransfersManagement();
        chatManagement = new ChatManagement();

		//Logout check resumed pending transfers
		TransfersManagement.checkResumedPendingTransfers();

		int apiServerValue = getSharedPreferences(API_SERVER_PREFERENCES, MODE_PRIVATE)
				.getInt(API_SERVER, PRODUCTION_SERVER_VALUE);

		if (apiServerValue != PRODUCTION_SERVER_VALUE) {
			if (apiServerValue == SANDBOX3_SERVER_VALUE) {
				megaApi.setPublicKeyPinning(false);
			}

			String apiServer = getApiServerFromValue(apiServerValue);
			megaApi.changeApiUrl(apiServer);
			megaApiFolder.changeApiUrl(apiServer);
		}

		boolean useHttpsOnly = false;
		if (dbH != null) {
			useHttpsOnly = Boolean.parseBoolean(dbH.getUseHttpsOnly());
			logDebug("Value of useHttpsOnly: " + useHttpsOnly);
			megaApi.useHttpsOnly(useHttpsOnly);
		}

		myAccountInfo.resetDefaults();

		if (dbH != null) {
			dbH.resetExtendedAccountDetailsTimestamp();
		}

		networkStateReceiver = new NetworkStateReceiver();
		networkStateReceiver.addListener(this);
		registerReceiver(networkStateReceiver, new IntentFilter(android.net.ConnectivityManager.CONNECTIVITY_ACTION));

		LiveEventBus.get(EVENT_CALL_STATUS_CHANGE, MegaChatCall.class).observeForever(callStatusObserver);
		LiveEventBus.get(EVENT_RINGING_STATUS_CHANGE, MegaChatCall.class).observeForever(callRingingStatusObserver);
		LiveEventBus.get(EVENT_SESSION_STATUS_CHANGE, Pair.class).observeForever(sessionStatusObserver);
		LiveEventBus.get(EVENT_CALL_COMPOSITION_CHANGE, MegaChatCall.class).observeForever(callCompositionObserver);

		logoutReceiver = new BroadcastReceiver() {
            @Override
            public void onReceive(Context context,Intent intent) {
                if (intent != null) {
                    if (intent.getAction().equals(ACTION_LOG_OUT)) {
                        storageState = MegaApiJava.STORAGE_STATE_UNKNOWN; //Default value
						preferences.edit().clear().commit();
                    }
                }
            }
        };

		registerReceiver(logoutReceiver, new IntentFilter(ACTION_LOG_OUT));

		EmojiManager.install(new TwitterEmojiProvider());
		EmojiManagerShortcodes.initEmojiData(getApplicationContext());
		EmojiManager.install(new TwitterEmojiProvider());
		final EmojiCompat.Config config;
		logDebug("Use downloadable font for EmojiCompat");
		// Use a downloadable font for EmojiCompat
		final FontRequest fontRequest = new FontRequest(
				"com.google.android.gms.fonts",
				"com.google.android.gms",
				"Noto Color Emoji Compat",
				R.array.com_google_android_gms_fonts_certs);
		config = new FontRequestEmojiCompatConfig(getApplicationContext(), fontRequest)
				.setReplaceAll(false)
				.registerInitCallback(new EmojiCompat.InitCallback() {
					@Override
					public void onInitialized() {
						logDebug("EmojiCompat initialized");
					}
					@Override
					public void onFailed(@Nullable Throwable throwable) {
						logWarning("EmojiCompat initialization failed");
					}
				});
		EmojiCompat.init(config);

		// clear the cache files stored in the external cache folder.
        clearPublicCache(this);

		ContextUtils.initialize(getApplicationContext());

		Fresco.initialize(this);
	}

	public void askForFullAccountInfo(){
		logDebug("askForFullAccountInfo");
		megaApi.getPaymentMethods(null);

		if (storageState == MegaApiAndroid.STORAGE_STATE_UNKNOWN) {
			megaApi.getAccountDetails();
		} else {
			megaApi.getSpecificAccountDetails(false, true, true);
		}

		megaApi.getPricing(null);
		megaApi.creditCardQuerySubscriptions(null);
	}

	public void askForPaymentMethods(){
		logDebug("askForPaymentMethods");
		megaApi.getPaymentMethods(null);
	}

	public void askForPricing(){

		megaApi.getPricing(null);
	}

	public void askForAccountDetails(){
		logDebug("askForAccountDetails");
		if (dbH != null) {
			dbH.resetAccountDetailsTimeStamp();
		}
		megaApi.getAccountDetails(null);
	}

	public void askForCCSubscriptions(){

		megaApi.creditCardQuerySubscriptions(null);
	}

	public void askForExtendedAccountDetails(){
		logDebug("askForExtendedAccountDetails");
		if (dbH != null) {
			dbH.resetExtendedAccountDetailsTimestamp();
		}
		megaApi.getExtendedAccountDetails(true,false, false, null);
	}

	public void refreshAccountInfo(){
		//Check if the call is recently
		if(callToAccountDetails() || myAccountInfo.getUsedFormatted().trim().length() <= 0) {
			logDebug("megaApi.getAccountDetails SEND");
			askForAccountDetails();
		}

		if(callToExtendedAccountDetails()){
			logDebug("megaApi.getExtendedAccountDetails SEND");
			askForExtendedAccountDetails();
		}

		if(callToPaymentMethods()){
			logDebug("megaApi.getPaymentMethods SEND");
			askForPaymentMethods();
		}
	}

	public MegaApiAndroid getMegaApiFolder(){
		return megaApiFolder;
	}

	public void disableMegaChatApi() {
		try {
			if (megaChatApi != null) {
				megaChatApi.removeChatRequestListener(this);
				megaChatApi.removeChatNotificationListener(this);
				megaChatApi.removeChatListener(globalChatListener);
				megaChatApi.removeChatCallListener(meetingListener);
				registeredChatListeners = false;
			}
		} catch (Exception ignored) {
		}
	}

	private void setupMegaApi() {
		megaApi.retrySSLerrors(true);

		megaApi.setDownloadMethod(MegaApiJava.TRANSFER_METHOD_AUTO_ALTERNATIVE);
		megaApi.setUploadMethod(MegaApiJava.TRANSFER_METHOD_AUTO_ALTERNATIVE);

		requestListener = new BackgroundRequestListener();
		logDebug("ADD REQUESTLISTENER");
		megaApi.addRequestListener(requestListener);

		megaApi.addGlobalListener(new GlobalListener());

        setSDKLanguage();

        // Set the proper resource limit to try avoid issues when the number of parallel transfers is very big.
		final int DESIRABLE_R_LIMIT = 20000; // SDK team recommended value
		int currentLimit = megaApi.platformGetRLimitNumFile();
		logDebug("Current resource limit is set to " + currentLimit);
		if (currentLimit < DESIRABLE_R_LIMIT) {
			logDebug("Resource limit is under desirable value. Trying to increase the resource limit...");
			if (!megaApi.platformSetRLimitNumFile(DESIRABLE_R_LIMIT)) {
				logWarning("Error setting resource limit.");
			}

			// Check new resource limit after set it in order to see if had been set successfully to the
			// desired value or maybe to a lower value limited by the system.
			logDebug("Resource limit is set to " + megaApi.platformGetRLimitNumFile());
		}
	}

    /**
     * Set the language code used by the app.
     * Language code is from current system setting.
     * Need to distinguish simplified and traditional Chinese.
     */
    private void setSDKLanguage() {
        Locale locale = Locale.getDefault();
        String langCode;

        // If it's Chinese
        if (Locale.CHINESE.toLanguageTag().equals(locale.getLanguage())) {
            langCode = isSimplifiedChinese() ?
                    Locale.SIMPLIFIED_CHINESE.toLanguageTag() :
                    Locale.TRADITIONAL_CHINESE.toLanguageTag();
        } else {
            langCode = locale.toString();
        }

        boolean result = megaApi.setLanguage(langCode);

        if (!result) {
            langCode = locale.getLanguage();
            result = megaApi.setLanguage(langCode);
        }

        logDebug("Result: " + result + " Language: " + langCode);
    }

	/**
	 * Setup the MegaApiAndroid instance for folder link.
	 */
	private void setupMegaApiFolder() {
		// If logged in set the account auth token
		if (megaApi.isLoggedIn() != 0) {
			logDebug("Logged in. Setting account auth token for folder links.");
			megaApiFolder.setAccountAuth(megaApi.getAccountAuth());
		}

		megaApiFolder.retrySSLerrors(true);

		megaApiFolder.setDownloadMethod(MegaApiJava.TRANSFER_METHOD_AUTO_ALTERNATIVE);
		megaApiFolder.setUploadMethod(MegaApiJava.TRANSFER_METHOD_AUTO_ALTERNATIVE);
	}

	private void setupMegaChatApi() {
		if (!registeredChatListeners) {
			logDebug("Add listeners of megaChatApi");
			megaChatApi.addChatRequestListener(this);
			megaChatApi.addChatNotificationListener(this);
			megaChatApi.addChatListener(globalChatListener);
			megaChatApi.addChatCallListener(meetingListener);
			registeredChatListeners = true;
		}
	}

	/**
	 * Check current enabled cookies and set the corresponding flags to true/false
	 */
	public void checkEnabledCookies() {
		getCookieSettingsUseCase.get()
				.subscribeOn(Schedulers.io())
				.observeOn(AndroidSchedulers.mainThread())
				.subscribe((cookies, throwable) -> {
					if (throwable == null) {
						setAdvertisingCookiesEnabled(cookies.contains(CookieType.ADVERTISEMENT));
					}
				});
	}

	public MegaApiAndroid getMegaApi() {
		return megaApi;
	}

	public MegaChatApiAndroid getMegaChatApi() {
		setupMegaChatApi();
		return megaChatApi;
	}

	public DatabaseHandler getDbH() {
		if (dbH == null) {
			DatabaseHandler.getDbHandler(getApplicationContext());
		}

		return dbH;
	}

	public boolean isActivityVisible() {
		logDebug("Activity visible? => " + (currentActivity != null));
		return getCurrentActivity() != null;
	}

	public static void setFirstConnect(boolean firstConnect){
		MegaApplication.firstConnect = firstConnect;
	}

	public static boolean isFirstConnect(){
		return firstConnect;
	}

	public static boolean isShowInfoChatMessages() {
		return showInfoChatMessages;
	}

	public static void setShowInfoChatMessages(boolean showInfoChatMessages) {
		MegaApplication.showInfoChatMessages = showInfoChatMessages;
	}

	public static String getUrlConfirmationLink() {
		return urlConfirmationLink;
	}

	public static void setUrlConfirmationLink(String urlConfirmationLink) {
		MegaApplication.urlConfirmationLink = urlConfirmationLink;
	}

	public static boolean isLoggingIn() {
		return isLoggingIn;
	}

	public static void setLoggingIn(boolean loggingIn) {
		isLoggingIn = loggingIn;
		setLoggingOut(false);
	}

	public static boolean isLoggingOut() {
		return isLoggingOut;
	}

	public static void setLoggingOut(boolean loggingOut) {
		isLoggingOut = loggingOut;
	}

	public static void setOpenChatId(long openChatId){
		MegaApplication.openChatId = openChatId;
	}

	public static long getOpenCallChatId() {
		return openCallChatId;
	}

	public static void setOpenCallChatId(long value) {
        logDebug("New open call chat ID: " + value);
        openCallChatId = value;
	}

	public boolean isRecentChatVisible() {
		if(isActivityVisible()){
			return recentChatVisible;
		}
		else{
			return false;
		}
	}

	public static void setRecentChatVisible(boolean recentChatVisible) {
		logDebug("setRecentChatVisible: " + recentChatVisible);
		MegaApplication.recentChatVisible = recentChatVisible;
	}

	public static boolean isChatNotificationReceived() {
		return chatNotificationReceived;
	}

    public static void setChatNotificationReceived(boolean chatNotificationReceived) {
        MegaApplication.chatNotificationReceived = chatNotificationReceived;
    }

	public static long getOpenChatId() {
		return openChatId;
	}

	public String getLocalIpAddress(){
		return localIpAddress;
	}
	
	public void setLocalIpAddress(String ip){
		localIpAddress = ip;
	}

	public void showSharedFolderNotification(MegaNode n) {
		logDebug("showSharedFolderNotification");

		try {
			ArrayList<MegaShare> sharesIncoming = megaApi.getInSharesList();
			String name = "";
			for (int j = 0; j < sharesIncoming.size(); j++) {
				MegaShare mS = sharesIncoming.get(j);
				if (mS.getNodeHandle() == n.getHandle()) {
					MegaUser user = megaApi.getContact(mS.getUser());

					name = getMegaUserNameDB(user);
					if(name == null) name = "";
				}
			}

			String source = "<b>" + n.getName() + "</b> " + getString(R.string.incoming_folder_notification) + " " + toCDATA(name);
			Spanned notificationContent;
			if (android.os.Build.VERSION.SDK_INT >= android.os.Build.VERSION_CODES.N) {
				notificationContent = Html.fromHtml(source, Html.FROM_HTML_MODE_LEGACY);
			} else {
				notificationContent = Html.fromHtml(source);
			}

			int notificationId = NOTIFICATION_PUSH_CLOUD_DRIVE;
			String notificationChannelId = NOTIFICATION_CHANNEL_CLOUDDRIVE_ID;
			String notificationChannelName = NOTIFICATION_CHANNEL_CLOUDDRIVE_NAME;

			Intent intent = new Intent(this, ManagerActivityLollipop.class);
			intent.addFlags(Intent.FLAG_ACTIVITY_CLEAR_TOP);
			intent.setAction(ACTION_INCOMING_SHARED_FOLDER_NOTIFICATION);
			PendingIntent pendingIntent = PendingIntent.getActivity(this, 0 /* Request code */, intent,
					PendingIntent.FLAG_ONE_SHOT);

			Uri defaultSoundUri = RingtoneManager.getDefaultUri(RingtoneManager.TYPE_NOTIFICATION);
            String notificationTitle;
            if(n.hasChanged(MegaNode.CHANGE_TYPE_INSHARE) && !n.hasChanged(MegaNode.CHANGE_TYPE_NEW)){
                notificationTitle = getString(R.string.context_permissions_changed);
            }else{
                notificationTitle = getString(R.string.title_incoming_folder_notification);
            }
			if (android.os.Build.VERSION.SDK_INT >= android.os.Build.VERSION_CODES.O) {
				NotificationChannel channel = new NotificationChannel(notificationChannelId, notificationChannelName, NotificationManager.IMPORTANCE_HIGH);
				channel.setShowBadge(true);
				NotificationManager notificationManager = (NotificationManager) getApplicationContext().getSystemService(Context.NOTIFICATION_SERVICE);
				notificationManager.createNotificationChannel(channel);

				NotificationCompat.Builder notificationBuilderO = new NotificationCompat.Builder(this, notificationChannelId);
				notificationBuilderO
						.setSmallIcon(R.drawable.ic_stat_notify)
						.setContentTitle(notificationTitle)
						.setContentText(notificationContent)
						.setStyle(new NotificationCompat.BigTextStyle()
								.bigText(notificationContent))
						.setAutoCancel(true)
						.setSound(defaultSoundUri)
						.setContentIntent(pendingIntent)
						.setColor(ContextCompat.getColor(this, R.color.red_600_red_300));

				Drawable d = getResources().getDrawable(R.drawable.ic_folder_incoming, getTheme());
				notificationBuilderO.setLargeIcon(((BitmapDrawable) d).getBitmap());

				notificationManager.notify(notificationId, notificationBuilderO.build());
			}
			else {
				NotificationCompat.Builder notificationBuilder = new NotificationCompat.Builder(this)
						.setSmallIcon(R.drawable.ic_stat_notify)
						.setContentTitle(notificationTitle)
						.setContentText(notificationContent)
						.setStyle(new NotificationCompat.BigTextStyle()
								.bigText(notificationContent))
						.setAutoCancel(true)
						.setSound(defaultSoundUri)
						.setContentIntent(pendingIntent);

				if (Build.VERSION.SDK_INT >= Build.VERSION_CODES.LOLLIPOP) {
					notificationBuilder.setColor(ContextCompat.getColor(this, R.color.red_600_red_300));
				}

				Drawable d;

				if (android.os.Build.VERSION.SDK_INT >= Build.VERSION_CODES.LOLLIPOP) {
					d = getResources().getDrawable(R.drawable.ic_folder_incoming, getTheme());
				} else {
					d = ContextCompat.getDrawable(this, R.drawable.ic_folder_incoming);
				}

				notificationBuilder.setLargeIcon(((BitmapDrawable) d).getBitmap());


				if (Build.VERSION.SDK_INT <= Build.VERSION_CODES.N_MR1) {
					//API 25 = Android 7.1
					notificationBuilder.setPriority(Notification.PRIORITY_HIGH);
				} else {
					notificationBuilder.setPriority(NotificationManager.IMPORTANCE_HIGH);
				}

				NotificationManager notificationManager =
						(NotificationManager) getSystemService(Context.NOTIFICATION_SERVICE);

				notificationManager.notify(notificationId, notificationBuilder.build());
			}
		} catch (Exception e) {
			logError("Exception", e);
		}
	}

	public void sendSignalPresenceActivity(){
		logDebug("sendSignalPresenceActivity");
		if (megaChatApi != null) {
			if (megaChatApi.isSignalActivityRequired()) {
				megaChatApi.signalPresenceActivity();
			}
		}
	}

	@Override
	public void onRequestStart(MegaChatApiJava api, MegaChatRequest request) {
		logDebug("onRequestStart (CHAT): " + request.getRequestString());
	}

	@Override
	public void onRequestUpdate(MegaChatApiJava api, MegaChatRequest request) {
	}

	@Override
	public void onRequestFinish(MegaChatApiJava api, MegaChatRequest request, MegaChatError e) {
		logDebug("onRequestFinish (CHAT): " + request.getRequestString() + "_"+e.getErrorCode());
		if (request.getType() == MegaChatRequest.TYPE_SET_BACKGROUND_STATUS){
			logDebug("SET_BACKGROUND_STATUS: " + request.getFlag());
		}
		else if (request.getType() == MegaChatRequest.TYPE_LOGOUT) {
			logDebug("CHAT_TYPE_LOGOUT: " + e.getErrorCode() + "__" + e.getErrorString());

			resetDefaults();

			try{
				if (megaChatApi != null){
					megaChatApi.removeChatRequestListener(this);
					megaChatApi.removeChatNotificationListener(this);
					megaChatApi.removeChatListener(globalChatListener);
					megaChatApi.removeChatCallListener(meetingListener);
					registeredChatListeners = false;
				}
			}
			catch (Exception exc){}

			try{
				ShortcutBadger.applyCount(getApplicationContext(), 0);

				startService(new Intent(getApplicationContext(), BadgeIntentService.class).putExtra("badgeCount", 0));
			}
			catch (Exception exc){
				logError("EXCEPTION removing badge indicator", exc);
            }

			if(megaApi!=null){
				int loggedState = megaApi.isLoggedIn();
				logDebug("Login status on " + loggedState);
				if(loggedState==0){
					AccountController.logoutConfirmed(this);
					//Need to finish ManagerActivity to avoid unexpected behaviours after forced logouts.
					LiveEventBus.get(EVENT_FINISH_ACTIVITY, Boolean.class).post(true);

					if (isLoggingRunning()) {
						logDebug("Already in Login Activity, not necessary to launch it again");
						return;
					}

					Intent loginIntent = new Intent(this, LoginActivityLollipop.class);

					if (getUrlConfirmationLink() != null) {
						loginIntent.putExtra(VISIBLE_FRAGMENT,  LOGIN_FRAGMENT);
						loginIntent.putExtra(EXTRA_CONFIRMATION, getUrlConfirmationLink());
						if (isActivityVisible()) {
							loginIntent.setFlags(Intent.FLAG_ACTIVITY_NEW_TASK | Intent.FLAG_ACTIVITY_CLEAR_TOP);
						} else {
							loginIntent.addFlags(Intent.FLAG_ACTIVITY_NEW_TASK | Intent.FLAG_ACTIVITY_CLEAR_TASK);
						}
						loginIntent.setAction(ACTION_CONFIRM);
						setUrlConfirmationLink(null);
					} else if (isActivityVisible()) {
						loginIntent.addFlags(Intent.FLAG_ACTIVITY_NEW_TASK | Intent.FLAG_ACTIVITY_CLEAR_TASK);
					} else {
						loginIntent.addFlags(Intent.FLAG_ACTIVITY_NEW_TASK);
					}

					startActivity(loginIntent);
				}
				else{
					logDebug("Disable chat finish logout");
				}
			}
			else{

				AccountController aC = new AccountController(this);
				aC.logoutConfirmed(this);

				if(isActivityVisible()){
					logDebug("Launch intent to login screen");
					Intent tourIntent = new Intent(this, LoginActivityLollipop.class);
					tourIntent.addFlags(Intent.FLAG_ACTIVITY_NEW_TASK | Intent.FLAG_ACTIVITY_CLEAR_TASK);
					this.startActivity(tourIntent);
				}
			}
		}
		else if (request.getType() == MegaChatRequest.TYPE_PUSH_RECEIVED) {
			logDebug("TYPE_PUSH_RECEIVED: " + e.getErrorCode() + "__" + e.getErrorString());
			stopService(new Intent(this, KeepAliveService.class));
			if(e.getErrorCode()==MegaChatError.ERROR_OK){
				logDebug("OK:TYPE_PUSH_RECEIVED");
				chatNotificationReceived = true;
				if (!getMegaApi().isEphemeralPlusPlus()) {
					ChatAdvancedNotificationBuilder	notificationBuilder = ChatAdvancedNotificationBuilder.newInstance(this, megaApi, megaChatApi);
					notificationBuilder.generateChatNotification(request);
				}
			}
			else{
				logError("Error TYPE_PUSH_RECEIVED: " + e.getErrorString());
			}
		} else if (request.getType() == MegaChatRequest.TYPE_AUTOJOIN_PUBLIC_CHAT) {
			chatManagement.removeJoiningChatId(request.getChatHandle());
			chatManagement.removeJoiningChatId(request.getUserHandle());
		} else if (request.getType() == MegaChatRequest.TYPE_REMOVE_FROM_CHATROOM
				&& request.getUserHandle() == INVALID_HANDLE) {
			chatManagement.removeLeavingChatId(request.getChatHandle());
		}
	}

	@Override
	public void onRequestTemporaryError(MegaChatApiJava api, MegaChatRequest request, MegaChatError e) {
		logWarning("onRequestTemporaryError (CHAT): "+e.getErrorString());
	}

	/**
	 * Method for showing an incoming group or one-to-one call notification.
	 *
	 * @param incomingCall The incoming call
	 */
	public void showOneCallNotification(MegaChatCall incomingCall) {
		logDebug("Show incoming call notification and start to sound. Chat ID is "+incomingCall.getChatid());
		createOrUpdateAudioManager(false, AUDIO_MANAGER_CALL_RINGING);
		getChatManagement().addNotificationShown(incomingCall.getChatid());
		stopService(new Intent(this, IncomingCallService.class));
		ChatAdvancedNotificationBuilder notificationBuilder = ChatAdvancedNotificationBuilder.newInstance(this, megaApi, megaChatApi);
		notificationBuilder.showOneCallNotification(incomingCall);
	}

	public void onChatListItemUpdate(MegaChatApiJava api, MegaChatListItem item) {
		if (!item.isGroup())
			return;

		if ((item.hasChanged(MegaChatListItem.CHANGE_TYPE_OWN_PRIV))) {
			if (item.getOwnPrivilege() != MegaChatRoom.PRIV_RM) {
				getChatManagement().checkActiveGroupChat(item.getChatId());
			} else {
				getChatManagement().removeActiveChatAndNotificationShown(item.getChatId());
			}
		}

		if (item.hasChanged(MegaChatListItem.CHANGE_TYPE_CLOSED)) {
			getChatManagement().removeActiveChatAndNotificationShown(item.getChatId());
		}
	}

	@Override
	public void onChatInitStateUpdate(MegaChatApiJava api, int newState) {

	}

	@Override
	public void onChatOnlineStatusUpdate(MegaChatApiJava api, long userhandlev, int status, boolean inProgress) {

	}

	@Override
	public void onChatPresenceConfigUpdate(MegaChatApiJava api, MegaChatPresenceConfig config) {
		if(config.isPending()==false){
			logDebug("Launch local broadcast");
			Intent intent = new Intent(BROADCAST_ACTION_INTENT_SIGNAL_PRESENCE);
			sendBroadcast(intent);
		}
	}

	@Override
	public void onChatConnectionStateUpdate(MegaChatApiJava api, long chatid, int newState) {
	}

	@Override
	public void onChatPresenceLastGreen(MegaChatApiJava api, long userhandle, int lastGreen) {

	}

	public void updateAppBadge(){
		logDebug("updateAppBadge");

		int totalHistoric = 0;
		int totalIpc = 0;
		if(megaApi!=null && megaApi.getRootNode()!=null){
			totalHistoric = megaApi.getNumUnreadUserAlerts();
			ArrayList<MegaContactRequest> requests = megaApi.getIncomingContactRequests();
			if(requests!=null) {
				totalIpc = requests.size();
			}
		}

		int chatUnread = 0;
		if (megaChatApi != null) {
			chatUnread = megaChatApi.getUnreadChats();
		}

		int totalNotifications = totalHistoric + totalIpc + chatUnread;
		//Add Android version check if needed
		if (totalNotifications == 0) {
			//Remove badge indicator - no unread chats
			ShortcutBadger.applyCount(getApplicationContext(), 0);
			//Xiaomi support
			startService(new Intent(getApplicationContext(), BadgeIntentService.class).putExtra("badgeCount", 0));
		} else {
			//Show badge with indicator = unread
			ShortcutBadger.applyCount(getApplicationContext(), Math.abs(totalNotifications));
			//Xiaomi support
			startService(new Intent(getApplicationContext(), BadgeIntentService.class).putExtra("badgeCount", totalNotifications));
		}
	}

	@Override
	public void onChatNotification(MegaChatApiJava api, long chatid, MegaChatMessage msg) {
		logDebug("onChatNotification");

		updateAppBadge();

		if(MegaApplication.getOpenChatId() == chatid){
			logDebug("Do not update/show notification - opened chat");
			return;
		}

		if(isRecentChatVisible()){
			logDebug("Do not show notification - recent chats shown");
			return;
		}

		if(isActivityVisible()){

			try{
				if(msg!=null){

					NotificationManager mNotificationManager = (NotificationManager) getSystemService(NOTIFICATION_SERVICE);
					mNotificationManager.cancel(NOTIFICATION_GENERAL_PUSH_CHAT);

					if(msg.getStatus()==MegaChatMessage.STATUS_NOT_SEEN){
						if(msg.getType()==MegaChatMessage.TYPE_NORMAL||msg.getType()==MegaChatMessage.TYPE_CONTACT_ATTACHMENT||msg.getType()==MegaChatMessage.TYPE_NODE_ATTACHMENT||msg.getType()==MegaChatMessage.TYPE_REVOKE_NODE_ATTACHMENT){
							if(msg.isDeleted()){
								logDebug("Message deleted");

								megaChatApi.pushReceived(false);
							}
							else if(msg.isEdited()){
								logDebug("Message edited");
								megaChatApi.pushReceived(false);
							}
							else{
								logDebug("New normal message");
								megaChatApi.pushReceived(true);
							}
						}
						else if(msg.getType()==MegaChatMessage.TYPE_TRUNCATE){
							logDebug("New TRUNCATE message");
							megaChatApi.pushReceived(false);
						}
					}
					else{
						logDebug("Message SEEN");
						megaChatApi.pushReceived(false);
					}
				}
			}
			catch (Exception e){
				logError("EXCEPTION when showing chat notification", e);
			}
		}
		else{
			logDebug("Do not notify chat messages: app in background");
		}
	}

	public void checkOneCall(long incomingCallChatId) {
		logDebug("One call : Chat ID is " + incomingCallChatId + ", openCall Chat ID is " + openCallChatId);
		if (openCallChatId == incomingCallChatId) {
			logDebug("The call is already opened");
			return;
		}

		MegaChatCall callToLaunch = megaChatApi.getChatCall(incomingCallChatId);
		if(callToLaunch == null){
			logWarning("Call is null");
			return;
		}

		int callStatus = callToLaunch.getStatus();
		if (callStatus > MegaChatCall.CALL_STATUS_IN_PROGRESS){
			logWarning("Launch not in correct status: "+callStatus);
			return;
		}

		MegaChatRoom chatRoom = megaChatApi.getChatRoom(incomingCallChatId);
		if(chatRoom == null){
			logWarning("Chat room is null");
			return;
		}

		if (!CallUtil.isOneToOneCall(chatRoom) && callToLaunch.getStatus() == CALL_STATUS_USER_NO_PRESENT && callToLaunch.isRinging() && (!getChatManagement().isOpeningMeetingLink(incomingCallChatId))) {
			logDebug("Group call or meeting, the notification should be displayed");
			showOneCallNotification(callToLaunch);
			return;
		}

		checkOneToOneIncomingCall(callToLaunch);
	}

	/**
	 * Check whether an incoming 1-to-1 call should show notification or incoming call screen
	 *
	 * @param callToLaunch The incoming call
	 */
	private void checkOneToOneIncomingCall(MegaChatCall callToLaunch) {
		if (shouldNotify(this) && !isActivityVisible()) {
			PowerManager pm = (PowerManager) getApplicationContext().getSystemService(Context.POWER_SERVICE);
			if (pm != null) {
				wakeLock = pm.newWakeLock(PowerManager.PARTIAL_WAKE_LOCK, ":MegaIncomingCallPowerLock");
			}
			if (!wakeLock.isHeld()) {
				wakeLock.acquire(10 * 1000);
			}

			logDebug("The notification should be displayed. Chat ID of incoming call " + callToLaunch.getChatid());
			showOneCallNotification(callToLaunch);
		} else {
			logDebug("The call screen should be displayed. Chat ID of incoming call " + callToLaunch.getChatid());
			MegaApplication.getInstance().createOrUpdateAudioManager(false, AUDIO_MANAGER_CALL_RINGING);
			launchCallActivity(callToLaunch);
		}
	}

	public void checkSeveralCall(MegaHandleList listAllCalls, int callStatus, boolean isRinging, long incomingCallChatId) {
		logDebug("Several calls = " + listAllCalls.size() + "- Current call Status: " + callStatusToString(callStatus));
		if (isRinging) {
			if (participatingInACall()) {
				logDebug("Several calls: show notification");
				checkQueuedCalls(incomingCallChatId);
				return;
			}

			MegaChatRoom chatRoom = megaChatApi.getChatRoom(incomingCallChatId);
			if (callStatus == CALL_STATUS_USER_NO_PRESENT && chatRoom != null) {
				if (!CallUtil.isOneToOneCall(chatRoom) && !getChatManagement().isOpeningMeetingLink(incomingCallChatId)) {
					logDebug("Show incoming group call notification");
					MegaChatCall incomingCall = megaChatApi.getChatCall(incomingCallChatId);
					if (incomingCall != null) {
						showOneCallNotification(incomingCall);
					}
					return;
				}

				if (CallUtil.isOneToOneCall(chatRoom) && openCallChatId != chatRoom.getChatId()) {
					logDebug("Show incoming one to one call screen");
					MegaChatCall callToLaunch = megaChatApi.getChatCall(chatRoom.getChatId());
					checkOneToOneIncomingCall(callToLaunch);
					return;
				}
			}
		}

		MegaHandleList handleList = megaChatApi.getChatCalls(callStatus);
		if (handleList == null || handleList.size() == 0)
			return;

		MegaChatCall callToLaunch = null;

		for (int i = 0; i < handleList.size(); i++) {
			if (openCallChatId != handleList.get(i)) {
				if (megaChatApi.getChatCall(handleList.get(i)) != null && !megaChatApi.getChatCall(handleList.get(i)).isOnHold()) {
					callToLaunch = megaChatApi.getChatCall(handleList.get(i));
				}
			} else {
				logDebug("The call is already opened");
			}
		}

		if (callToLaunch != null) {
			checkOneToOneIncomingCall(callToLaunch);
		}
	}

	private void checkCallDestroyed(long chatId, long callId, int endCallReason, boolean isIgnored) {
		getChatManagement().setOpeningMeetingLink(chatId, false);

		if (shouldNotify(this)) {
			toSystemSettingNotification(this);
		}

		if (wakeLock != null && wakeLock.isHeld()) {
			wakeLock.release();
		}
		getChatManagement().removeNotificationShown(chatId);

		try {
			if (endCallReason == MegaChatCall.END_CALL_REASON_NO_ANSWER && !isIgnored) {
				MegaChatRoom chatRoom = megaChatApi.getChatRoom(chatId);
				if (chatRoom != null && !chatRoom.isGroup() && !chatRoom.isMeeting() && megaApi.isChatNotifiable(chatId)) {
					try {
						logDebug("Show missed call notification");
						ChatAdvancedNotificationBuilder notificationBuilder = ChatAdvancedNotificationBuilder.newInstance(this, megaApi, megaChatApi);
						notificationBuilder.showMissedCallNotification(chatId, callId);
					} catch (Exception e) {
						logError("EXCEPTION when showing missed call notification", e);
					}
				}
			}
		} catch (Exception e) {
			logError("EXCEPTION when showing missed call notification", e);
		}
	}

	public AppRTCAudioManager getAudioManager() {
		return rtcAudioManager;
	}

	public void createOrUpdateAudioManager(boolean isSpeakerOn, int type) {
		logDebug("Create or update audio manager, type is " + type);
		chatManagement.registerScreenReceiver();

		if (type == AUDIO_MANAGER_CALL_RINGING) {
			if (rtcAudioManagerRingInCall != null) {
				removeRTCAudioManagerRingIn();
			}

			registerReceiver(volumeReceiver, new IntentFilter(VOLUME_CHANGED_ACTION));
			registerReceiver(becomingNoisyReceiver, new IntentFilter(AudioManager.ACTION_AUDIO_BECOMING_NOISY));
			logDebug("Creating RTC Audio Manager (ringing mode)");
			rtcAudioManagerRingInCall = AppRTCAudioManager.create(this, false, AUDIO_MANAGER_CALL_RINGING);
		} else {
			if (rtcAudioManager != null) {
				rtcAudioManager.setTypeAudioManager(type);
				return;
			}

			logDebug("Creating RTC Audio Manager ("+type+" mode)");
			removeRTCAudioManagerRingIn();
			MegaApplication.isSpeakerOn = isSpeakerOn;
			rtcAudioManager = AppRTCAudioManager.create(this, isSpeakerOn, type);
			if (type != AUDIO_MANAGER_CREATING_JOINING_MEETING) {
				startProximitySensor();
			}
		}
	}

    /**
     * Remove the incoming call AppRTCAudioManager.
     */
    public void removeRTCAudioManagerRingIn() {
		if (rtcAudioManagerRingInCall == null)
            return;

        try {
            logDebug("Removing RTC Audio Manager");
            rtcAudioManagerRingInCall.stop();
			rtcAudioManagerRingInCall = null;
			unregisterReceiver(volumeReceiver);
			unregisterReceiver(becomingNoisyReceiver);
		} catch (Exception e) {
            logError("Exception stopping speaker audio manager", e);
        }
    }

    /**
     * Remove the ongoing call AppRTCAudioManager.
     */
    public void removeRTCAudioManager() {
		if (rtcAudioManager == null)
            return;

        try {
            logDebug("Removing RTC Audio Manager");
            rtcAudioManager.stop();
            rtcAudioManager = null;
        } catch (Exception e) {
            logError("Exception stopping speaker audio manager", e);
        }
    }

    /**
     * Method for updating the call status of the Audio Manger.
     *
     * @param callStatus Call status.
     */
    private void updateRTCAudioMangerTypeStatus(int callStatus) {
        removeRTCAudioManagerRingIn();
        stopSounds();
        if (rtcAudioManager != null) {
			rtcAudioManager.setTypeAudioManager(callStatus);
        }
    }

	/**
	 * Method for updating the call status of the Speaker status .
	 * @param isSpeakerOn If the speaker is on.
	 * @param typeStatus type AudioManager.
	 */
    public void updateSpeakerStatus(boolean isSpeakerOn, int typeStatus) {
        if (rtcAudioManager != null) {
            rtcAudioManager.updateSpeakerStatus(isSpeakerOn, typeStatus);
        }
    }

    /**
     * Activate the proximity sensor.
     */
    public void startProximitySensor() {
		if (rtcAudioManager != null && rtcAudioManager.startProximitySensor()) {
			logDebug("Proximity sensor started");
			rtcAudioManager.setOnProximitySensorListener(isNear -> {
				chatManagement.controlProximitySensor(isNear);
			});
		}
    }

    /**
     * Deactivates the proximity sensor
     */
    public void unregisterProximitySensor() {
        if (rtcAudioManager != null) {
            logDebug("Stopping proximity sensor...");
            rtcAudioManager.unregisterProximitySensor();
        }
    }

	/*
     * Method for stopping the sound of incoming or outgoing calls.
     */
    public void stopSounds() {
        if (rtcAudioManager != null) {
            rtcAudioManager.stopAudioSignals();
        }
        if (rtcAudioManagerRingInCall != null) {
            rtcAudioManagerRingInCall.stopAudioSignals();
        }
    }

    public void openCallService(long chatId) {
    	if(chatId != MEGACHAT_INVALID_HANDLE){
			logDebug("Start call Service. Chat iD = " + chatId);
			Intent intentService = new Intent(this, CallService.class);
			intentService.putExtra(CHAT_ID, chatId);
			if (Build.VERSION.SDK_INT >= Build.VERSION_CODES.O) {
				this.startForegroundService(intentService);
			} else {
				this.startService(intentService);
			}
		}
    }

	public void checkQueuedCalls(long incomingCallChatId) {
		try {
			stopService(new Intent(this, IncomingCallService.class));
			ChatAdvancedNotificationBuilder notificationBuilder = ChatAdvancedNotificationBuilder.newInstance(this, megaApi, megaChatApi);
			notificationBuilder.checkQueuedCalls(incomingCallChatId);
		} catch (Exception e) {
			logError("EXCEPTION", e);
		}
	}

	public void launchCallActivity(MegaChatCall call) {
		logDebug("Show the call screen: " + callStatusToString(call.getStatus()) + ", callId = " + call.getCallId());
		openMeetingRinging(this, call.getChatid(), passcodeManagement);
	}

	/**
	 * Resets all SingleObjects to their default values.
	 */
	private void resetDefaults() {
		sortOrderManagement.resetDefaults();
		passcodeManagement.resetDefaults();
		myAccountInfo.resetDefaults();
	}

	public static boolean isShowRichLinkWarning() {
		return showRichLinkWarning;
	}

	public static void setShowRichLinkWarning(boolean showRichLinkWarning) {
		MegaApplication.showRichLinkWarning = showRichLinkWarning;
	}

	public static boolean isEnabledGeoLocation() {
		return enabledGeoLocation;
	}

	public static void setEnabledGeoLocation(boolean enabledGeoLocation) {
		MegaApplication.enabledGeoLocation = enabledGeoLocation;
	}

	public static int getCounterNotNowRichLinkWarning() {
		return counterNotNowRichLinkWarning;
	}

	public static void setCounterNotNowRichLinkWarning(int counterNotNowRichLinkWarning) {
		MegaApplication.counterNotNowRichLinkWarning = counterNotNowRichLinkWarning;
	}

	public static boolean isEnabledRichLinks() {
		return enabledRichLinks;
	}

	public static void setEnabledRichLinks(boolean enabledRichLinks) {
		MegaApplication.enabledRichLinks = enabledRichLinks;
	}

	public static int isDisableFileVersions() {
		return disableFileVersions;
	}

	public static void setDisableFileVersions(boolean disableFileVersions) {
		if(disableFileVersions){
			MegaApplication.disableFileVersions = 1;
		}
		else{
			MegaApplication.disableFileVersions = 0;
		}
	}

	public boolean isEsid() {
		return esid;
	}

	public void setEsid(boolean esid) {
		this.esid = esid;
	}

	public static boolean isClosedChat() {
		return closedChat;
	}

	public static void setClosedChat(boolean closedChat) {
		MegaApplication.closedChat = closedChat;
	}

	public MyAccountInfo getMyAccountInfo() {
		return myAccountInfo;
	}

	public void resetMyAccountInfo() {
    	myAccountInfo.resetDefaults();
	}

	public int getStorageState() {
	    return storageState;
	}

    public void setStorageState(int state) {
	    this.storageState = state;
	}

    public static boolean isVerifySMSShowed() {
		return isVerifySMSShowed;
	}

	public static void setIsBlockedDueToWeakAccount(boolean isBlockedDueToWeakAccount) {
		MegaApplication.isBlockedDueToWeakAccount = isBlockedDueToWeakAccount;
	}

	public static boolean isBlockedDueToWeakAccount() {
		return isBlockedDueToWeakAccount;
	}

	public static void setIsWebOpenDueToEmailVerification(boolean isWebOpenDueToEmailVerification) {
		MegaApplication.isWebOpenDueToEmailVerification = isWebOpenDueToEmailVerification;
	}

	public static boolean isWebOpenDueToEmailVerification() {
		return isWebOpenDueToEmailVerification;
	}

	public void setIsLoggingRunning (boolean isLoggingRunning) {
		MegaApplication.isLoggingRunning = isLoggingRunning;
	}

	public boolean isLoggingRunning() {
		return isLoggingRunning;
	}

    public static PushNotificationSettingManagement getPushNotificationSettingManagement() {
        return pushNotificationSettingManagement;
    }

	public static TransfersManagement getTransfersManagement() {
		return transfersManagement;
	}

	public static ChatManagement getChatManagement() {
		return chatManagement;
	}

	public static void setVerifyingCredentials(boolean verifyingCredentials) {
		MegaApplication.verifyingCredentials = verifyingCredentials;
	}

	public static boolean isVerifyingCredentials() {
		return MegaApplication.verifyingCredentials;
	}

	public Activity getCurrentActivity() {
		return currentActivity;
	}

	public static boolean isWaitingForCall() {
		return isWaitingForCall;
	}

	public static void setIsWaitingForCall(boolean isWaitingForCall) {
		MegaApplication.isWaitingForCall = isWaitingForCall;
	}

	public static long getUserWaitingForCall() {
		return userWaitingForCall;
	}

	public static void setUserWaitingForCall(long userWaitingForCall) {
		MegaApplication.userWaitingForCall = userWaitingForCall;
	}

	public static boolean areAdvertisingCookiesEnabled() {
		return areAdvertisingCookiesEnabled;
	}

	public static void setAdvertisingCookiesEnabled(boolean enabled) {
		areAdvertisingCookiesEnabled = enabled;
	}
}<|MERGE_RESOLUTION|>--- conflicted
+++ resolved
@@ -162,11 +162,9 @@
 	@Inject
 	MyAccountInfo myAccountInfo;
 	@Inject
-<<<<<<< HEAD
+	PasscodeManagement passcodeManagement;
+	@Inject
 	SharedPreferences preferences;
-=======
-	PasscodeManagement passcodeManagement;
->>>>>>> 20fe49c0
 
 	String localIpAddress = "";
 	BackgroundRequestListener requestListener;
