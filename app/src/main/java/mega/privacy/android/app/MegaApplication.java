package mega.privacy.android.app;

import android.app.Notification;
import android.app.NotificationChannel;
import android.app.NotificationManager;
import android.app.PendingIntent;
import android.app.job.JobInfo;
import android.app.job.JobScheduler;
import android.content.BroadcastReceiver;
import android.content.ComponentName;
import android.content.Context;
import android.content.Intent;
import android.content.IntentFilter;
import android.content.pm.PackageInfo;
import android.content.pm.PackageManager;
import android.content.pm.PackageManager.NameNotFoundException;
import android.graphics.drawable.BitmapDrawable;
import android.graphics.drawable.Drawable;
import android.media.RingtoneManager;
import android.net.Uri;
import android.os.Build;
import android.os.Handler;
import android.support.annotation.Nullable;
import android.support.multidex.MultiDexApplication;
import android.support.text.emoji.EmojiCompat;
import android.support.text.emoji.FontRequestEmojiCompatConfig;
import android.support.text.emoji.bundled.BundledEmojiCompatConfig;
import android.support.v4.app.NotificationCompat;
import android.support.v4.content.ContextCompat;
import android.support.v4.content.LocalBroadcastManager;
import android.support.v4.provider.FontRequest;
import android.text.Html;
import android.text.Spanned;
import android.util.Log;

import org.webrtc.AndroidVideoTrackSourceObserver;
import org.webrtc.Camera1Enumerator;
import org.webrtc.Camera2Enumerator;
import org.webrtc.CameraEnumerator;
import org.webrtc.ContextUtils;
import org.webrtc.SurfaceTextureHelper;
import org.webrtc.VideoCapturer;

import java.util.ArrayList;
import java.util.Locale;

import me.leolin.shortcutbadger.ShortcutBadger;
import mega.privacy.android.app.components.twemoji.EmojiManager;
import mega.privacy.android.app.components.twemoji.EmojiManagerShortcodes;
import mega.privacy.android.app.components.twemoji.TwitterEmojiProvider;
import mega.privacy.android.app.fcm.ChatAdvancedNotificationBuilder;
import mega.privacy.android.app.fcm.ContactsAdvancedNotificationBuilder;
import mega.privacy.android.app.fcm.IncomingCallService;
import mega.privacy.android.app.lollipop.LoginActivityLollipop;
import mega.privacy.android.app.lollipop.ManagerActivityLollipop;
import mega.privacy.android.app.lollipop.MyAccountInfo;
import mega.privacy.android.app.lollipop.controllers.AccountController;
import mega.privacy.android.app.lollipop.megachat.BadgeIntentService;
import mega.privacy.android.app.lollipop.megachat.calls.ChatCallActivity;
import mega.privacy.android.app.receivers.NetworkStateReceiver;
import mega.privacy.android.app.utils.CacheFolderManager;
import mega.privacy.android.app.utils.Constants;
import mega.privacy.android.app.utils.TimeUtils;
import mega.privacy.android.app.utils.Util;
import nz.mega.sdk.MegaAccountSession;
import nz.mega.sdk.MegaApiAndroid;
import nz.mega.sdk.MegaApiJava;
import nz.mega.sdk.MegaChatApiAndroid;
import nz.mega.sdk.MegaChatApiJava;
import nz.mega.sdk.MegaChatCall;
import nz.mega.sdk.MegaChatCallListenerInterface;
import nz.mega.sdk.MegaChatError;
import nz.mega.sdk.MegaChatListItem;
import nz.mega.sdk.MegaChatListenerInterface;
import nz.mega.sdk.MegaChatMessage;
import nz.mega.sdk.MegaChatNotificationListenerInterface;
import nz.mega.sdk.MegaChatPresenceConfig;
import nz.mega.sdk.MegaChatRequest;
import nz.mega.sdk.MegaChatRequestListenerInterface;
import nz.mega.sdk.MegaChatRoom;
import nz.mega.sdk.MegaContactRequest;
import nz.mega.sdk.MegaError;
import nz.mega.sdk.MegaEvent;
import nz.mega.sdk.MegaGlobalListenerInterface;
import nz.mega.sdk.MegaHandleList;
import nz.mega.sdk.MegaNode;
import nz.mega.sdk.MegaPricing;
import nz.mega.sdk.MegaRequest;
import nz.mega.sdk.MegaRequestListenerInterface;
import nz.mega.sdk.MegaShare;
import nz.mega.sdk.MegaUser;
import nz.mega.sdk.MegaUserAlert;

import static mega.privacy.android.app.utils.CacheFolderManager.*;
import static mega.privacy.android.app.utils.Util.toCDATA;
import static mega.privacy.android.app.utils.JobUtil.scheduleCameraUploadJob;



public class MegaApplication extends MultiDexApplication implements MegaGlobalListenerInterface, MegaChatRequestListenerInterface, MegaChatNotificationListenerInterface, MegaChatCallListenerInterface, NetworkStateReceiver.NetworkStateReceiverListener, MegaChatListenerInterface {
	final String TAG = "MegaApplication";

	static final public String USER_AGENT = "MEGAAndroid/3.6.4_249";

	DatabaseHandler dbH;
	MegaApiAndroid megaApi;
	MegaApiAndroid megaApiFolder;
	String localIpAddress = "";
	BackgroundRequestListener requestListener;
	final static public String APP_KEY = "6tioyn8ka5l6hty";
	final static private String APP_SECRET = "hfzgdtrma231qdm";

	MyAccountInfo myAccountInfo;
	boolean esid = false;

	private int storageState = MegaApiJava.STORAGE_STATE_GREEN; //Default value

	private static boolean activityVisible = false;
	private static boolean isLoggingIn = false;
	private static boolean firstConnect = true;

	private static final boolean USE_BUNDLED_EMOJI = false;

	private static boolean showInfoChatMessages = false;

	private static boolean showPinScreen = true;

	private static long openChatId = -1;

	private static boolean closedChat = true;
	private static boolean speakerStatus = false;

	private static long openCallChatId = -1;

	private static boolean showRichLinkWarning = false;
	private static int counterNotNowRichLinkWarning = -1;
	private static boolean enabledRichLinks = false;

	private static boolean enabledGeoLocation = false;

	private static int disableFileVersions = -1;

	private static boolean recentChatVisible = false;
	private static boolean chatNotificationReceived = false;

	private static String urlConfirmationLink = null;

	private static boolean registeredChatListeners = false;

	MegaChatApiAndroid megaChatApi = null;

	private NetworkStateReceiver networkStateReceiver;
	private BroadcastReceiver logoutReceiver;

	@Override
	public void networkAvailable() {
		log("Net available: Broadcast to ManagerActivity");
		Intent intent = new Intent(Constants.BROADCAST_ACTION_INTENT_CONNECTIVITY_CHANGE);
		intent.putExtra("actionType", Constants.GO_ONLINE);
		LocalBroadcastManager.getInstance(getApplicationContext()).sendBroadcast(intent);
	}

	@Override
	public void networkUnavailable() {
		log("Net unavailable: Broadcast to ManagerActivity");
		Intent intent = new Intent(Constants.BROADCAST_ACTION_INTENT_CONNECTIVITY_CHANGE);
		intent.putExtra("actionType", Constants.GO_OFFLINE);
		LocalBroadcastManager.getInstance(getApplicationContext()).sendBroadcast(intent);
	}

//	static final String GA_PROPERTY_ID = "UA-59254318-1";
//	
//	/**
//	 * Enum used to identify the tracker that needs to be used for tracking.
//	 *
//	 * A single tracker is usually enough for most purposes. In case you do need multiple trackers,
//	 * storing them all in Application object helps ensure that they are created only once per
//	 * application instance.
//	 */
//	public enum TrackerName {
//	  APP_TRACKER/*, // Tracker used only in this app.
//	  GLOBAL_TRACKER, // Tracker used by all the apps from a company. eg: roll-up tracking.
//	  ECOMMERCE_TRACKER, // Tracker used by all ecommerce transactions from a company.
//	  */
//	}
//
//	HashMap<TrackerName, Tracker> mTrackers = new HashMap<TrackerName, Tracker>();
	
	class BackgroundRequestListener implements MegaRequestListenerInterface
	{

		@Override
		public void onRequestStart(MegaApiJava api, MegaRequest request) {
			log("BackgroundRequestListener:onRequestStart: " + request.getRequestString());
		}

		@Override
		public void onRequestUpdate(MegaApiJava api, MegaRequest request) {
			log("BackgroundRequestListener:onRequestUpdate: " + request.getRequestString());
		}

		@Override
		public void onRequestFinish(MegaApiJava api, MegaRequest request,
				MegaError e) {
			log("BackgroundRequestListener:onRequestFinish: " + request.getRequestString() + "____" + e.getErrorCode() + "___" + request.getParamType());

			if (request.getType() == MegaRequest.TYPE_LOGOUT){
				if (e.getErrorCode() == MegaError.API_EINCOMPLETE){
					if (request.getParamType() == MegaError.API_ESSL) {
						log("SSL verification failed");
						Intent intent = new Intent(Constants.BROADCAST_ACTION_INTENT_SSL_VERIFICATION_FAILED);
						LocalBroadcastManager.getInstance(getApplicationContext()).sendBroadcast(intent);
					}
				}
				else if (e.getErrorCode() == MegaError.API_ESID){
					log("TYPE_LOGOUT:API_ESID");
					myAccountInfo = new MyAccountInfo(getApplicationContext());

					esid = true;

					if(!Util.isChatEnabled()){
						log("Chat is not enable - proceed to show login");
						if(activityVisible){
							launchExternalLogout();
						}
					}

					AccountController.localLogoutApp(getApplicationContext());
				}
			}
			else if(request.getType() == MegaRequest.TYPE_FETCH_NODES){
				log("BackgroundRequestListener:onRequestFinish:TYPE_FETCH_NODES");
				if (e.getErrorCode() == MegaError.API_OK){
					askForFullAccountInfo();
				}
			}
			else if(request.getType() == MegaRequest.TYPE_GET_ATTR_USER){
				if (e.getErrorCode() == MegaError.API_OK){

					if(request.getParamType()==MegaApiJava.USER_ATTR_FIRSTNAME||request.getParamType()==MegaApiJava.USER_ATTR_LASTNAME){
						log("BackgroundRequestListener:onRequestFinish: Name: "+request.getText());
						if (megaApi != null){
							if(request.getEmail()!=null){
								log("BackgroundRequestListener:onRequestFinish: Email: "+request.getEmail());
								MegaUser user = megaApi.getContact(request.getEmail());
								if (user != null) {
									log("BackgroundRequestListener:onRequestFinish: User handle: "+user.getHandle());
									log("Visibility: "+user.getVisibility()); //If user visibity == MegaUser.VISIBILITY_UNKNOW then, non contact
									if(user.getVisibility()!=MegaUser.VISIBILITY_VISIBLE){
										log("BackgroundRequestListener:onRequestFinish: Non-contact");
										if(request.getParamType()==MegaApiJava.USER_ATTR_FIRSTNAME){
											dbH.setNonContactEmail(request.getEmail(), user.getHandle()+"");
											dbH.setNonContactFirstName(request.getText(), user.getHandle()+"");
										}
										else if(request.getParamType()==MegaApiJava.USER_ATTR_LASTNAME){
											dbH.setNonContactLastName(request.getText(), user.getHandle()+"");
										}
									}
									else{
										log("BackgroundRequestListener:onRequestFinish: The user is or was CONTACT: "+user.getEmail());
									}
								}
								else{
									log("BackgroundRequestListener:onRequestFinish: User is NULL");
								}
							}
						}
					}
				}
			}
			else if (request.getType() == MegaRequest.TYPE_GET_PRICING){
				if (e.getErrorCode() == MegaError.API_OK) {
					MegaPricing p = request.getPricing();

					dbH.setPricingTimestamp();

					if(myAccountInfo!=null){
						myAccountInfo.setProductAccounts(p);
						myAccountInfo.setPricing(p);
					}

					Intent intent = new Intent(Constants.BROADCAST_ACTION_INTENT_UPDATE_ACCOUNT_DETAILS);
					intent.putExtra("actionType", Constants.UPDATE_GET_PRICING);
					LocalBroadcastManager.getInstance(getApplicationContext()).sendBroadcast(intent);
				}
				else{
					log("Error TYPE_GET_PRICING: "+e.getErrorCode());
				}
			}
			else if (request.getType() == MegaRequest.TYPE_GET_PAYMENT_METHODS){
				log ("payment methods request");
				if(myAccountInfo!=null){
					myAccountInfo.setGetPaymentMethodsBoolean(true);
				}

				if (e.getErrorCode() == MegaError.API_OK){
					dbH.setPaymentMethodsTimeStamp();
					if(myAccountInfo!=null){
						myAccountInfo.setPaymentBitSet(Util.convertToBitSet(request.getNumber()));
					}

					Intent intent = new Intent(Constants.BROADCAST_ACTION_INTENT_UPDATE_ACCOUNT_DETAILS);
					intent.putExtra("actionType", Constants.UPDATE_PAYMENT_METHODS);
					LocalBroadcastManager.getInstance(getApplicationContext()).sendBroadcast(intent);
				}
			}
			else if(request.getType() == MegaRequest.TYPE_CREDIT_CARD_QUERY_SUBSCRIPTIONS){
				if (e.getErrorCode() == MegaError.API_OK){
					if(myAccountInfo!=null){
						myAccountInfo.setNumberOfSubscriptions(request.getNumber());
						log("NUMBER OF SUBS: " + myAccountInfo.getNumberOfSubscriptions());
					}

					Intent intent = new Intent(Constants.BROADCAST_ACTION_INTENT_UPDATE_ACCOUNT_DETAILS);
					intent.putExtra("actionType", Constants.UPDATE_CREDIT_CARD_SUBSCRIPTION);
					LocalBroadcastManager.getInstance(getApplicationContext()).sendBroadcast(intent);
				}
			}
			else if (request.getType() == MegaRequest.TYPE_ACCOUNT_DETAILS){
				log ("account_details request");
				if (e.getErrorCode() == MegaError.API_OK){

					dbH.setAccountDetailsTimeStamp();

					if(myAccountInfo!=null && request.getMegaAccountDetails()!=null){
						myAccountInfo.setAccountInfo(request.getMegaAccountDetails());
						myAccountInfo.setAccountDetails(request.getNumDetails());

						boolean sessions = (request.getNumDetails() & myAccountInfo.hasSessionsDetails) != 0;
						if (sessions) {
							MegaAccountSession megaAccountSession = request.getMegaAccountDetails().getSession(0);

							if(megaAccountSession!=null){
								log("getMegaAccountSESSION not Null");
								dbH.setExtendedAccountDetailsTimestamp();
								long mostRecentSession = megaAccountSession.getMostRecentUsage();

								String date = TimeUtils.formatDateAndTime(getApplicationContext(),mostRecentSession, TimeUtils.DATE_LONG_FORMAT);

								myAccountInfo.setLastSessionFormattedDate(date);
								myAccountInfo.setCreateSessionTimeStamp(megaAccountSession.getCreationTimestamp());
							}
						}

						log("onRequest TYPE_ACCOUNT_DETAILS: "+myAccountInfo.getUsedPerc());
					}

					Intent intent = new Intent(Constants.BROADCAST_ACTION_INTENT_UPDATE_ACCOUNT_DETAILS);
					intent.putExtra("actionType", Constants.UPDATE_ACCOUNT_DETAILS);
					LocalBroadcastManager.getInstance(getApplicationContext()).sendBroadcast(intent);
				}
			}
		}

		@Override
		public void onRequestTemporaryError(MegaApiJava api,
				MegaRequest request, MegaError e) {
			log("BackgroundRequestListener: onRequestTemporaryError: " + request.getRequestString());
		}
		
	}

	public void launchExternalLogout(){
		log("launchExternalLogout");
		Intent loginIntent = new Intent(this, LoginActivityLollipop.class);
		loginIntent.addFlags(Intent.FLAG_ACTIVITY_NEW_TASK | Intent.FLAG_ACTIVITY_CLEAR_TASK);
		startActivity(loginIntent);
	}

	private final int interval = 3000;
	private Handler keepAliveHandler = new Handler();
	int backgroundStatus = -1;

	private Runnable keepAliveRunnable = new Runnable() {
		@Override
		public void run() {
			try {
				if (activityVisible) {
					log("KEEPALIVE: " + System.currentTimeMillis());
					if (megaChatApi != null) {
						backgroundStatus = megaChatApi.getBackgroundStatus();
						log("backgroundStatus_activityVisible: " + backgroundStatus);
						if (backgroundStatus != -1){
							if (backgroundStatus != 0){
								megaChatApi.setBackgroundStatus(false);
							}
						}
					}

				} else {
					log("KEEPALIVEAWAY: " + System.currentTimeMillis());
					if (megaChatApi != null) {
						backgroundStatus = megaChatApi.getBackgroundStatus();
						log("backgroundStatus_!activityVisible: " + backgroundStatus);
						if (backgroundStatus != -1){
							if (backgroundStatus != 1){
								megaChatApi.setBackgroundStatus(true);
							}
						}
					}
				}

				keepAliveHandler.postAtTime(keepAliveRunnable, System.currentTimeMillis() + interval);
				keepAliveHandler.postDelayed(keepAliveRunnable, interval);
			}
			catch (Exception exc){
				log("Exception in keepAliveRunnable");
			}
		}
	};

	@Override
	public void onCreate() {
		super.onCreate();

		keepAliveHandler.postAtTime(keepAliveRunnable, System.currentTimeMillis()+interval);
		keepAliveHandler.postDelayed(keepAliveRunnable, interval);

		dbH = DatabaseHandler.getDbHandler(getApplicationContext());

		megaApi = getMegaApi();
		megaApiFolder = getMegaApiFolder();
		megaChatApi = getMegaChatApi();
        scheduleCameraUploadJob(getApplicationContext());

		Util.setContext(getApplicationContext());
		boolean fileLoggerSDK = false;
		boolean staging = false;
		if (dbH != null) {
			MegaAttributes attrs = dbH.getAttributes();
			if (attrs != null) {
				if (attrs.getFileLoggerSDK() != null) {
					try {
						fileLoggerSDK = Boolean.parseBoolean(attrs.getFileLoggerSDK());
					} catch (Exception e) {
						fileLoggerSDK = false;
					}
				} else {
					fileLoggerSDK = false;
				}

				if (attrs.getStaging() != null){
					try{
						staging = Boolean.parseBoolean(attrs.getStaging());
					} catch (Exception e){ staging = false;}
				}
			}
			else {
				fileLoggerSDK = false;
				staging = false;
			}
		}

		MegaApiAndroid.addLoggerObject(new AndroidLogger(AndroidLogger.LOG_FILE_NAME, fileLoggerSDK));
		MegaApiAndroid.setLogLevel(MegaApiAndroid.LOG_LEVEL_MAX);

		if (staging){
			megaApi.changeApiUrl("https://staging.api.mega.co.nz/");
		}
		else{
			megaApi.changeApiUrl("https://g.api.mega.co.nz/");
		}

		if (Util.DEBUG){
			MegaApiAndroid.setLogLevel(MegaApiAndroid.LOG_LEVEL_MAX);
		}
		else {
			Util.setFileLoggerSDK(fileLoggerSDK);
			if (fileLoggerSDK) {
				MegaApiAndroid.setLogLevel(MegaApiAndroid.LOG_LEVEL_MAX);
			} else {
				MegaApiAndroid.setLogLevel(MegaApiAndroid.LOG_LEVEL_FATAL);
			}
		}

		boolean fileLoggerKarere = false;
		if (dbH != null) {
			MegaAttributes attrs = dbH.getAttributes();
			if (attrs != null) {
				if (attrs.getFileLoggerKarere() != null) {
					try {
						fileLoggerKarere = Boolean.parseBoolean(attrs.getFileLoggerKarere());
					} catch (Exception e) {
						fileLoggerKarere = false;
					}
				} else {
					fileLoggerKarere = false;
				}
			} else {
				fileLoggerKarere = false;
			}
		}

		MegaChatApiAndroid.setLoggerObject(new AndroidChatLogger(AndroidChatLogger.LOG_FILE_NAME, fileLoggerKarere));
		MegaChatApiAndroid.setLogLevel(MegaChatApiAndroid.LOG_LEVEL_MAX);

		if (Util.DEBUG){
			MegaChatApiAndroid.setLogLevel(MegaChatApiAndroid.LOG_LEVEL_MAX);
		}
		else {
			Util.setFileLoggerKarere(fileLoggerKarere);
			if (fileLoggerKarere) {
				MegaChatApiAndroid.setLogLevel(MegaChatApiAndroid.LOG_LEVEL_MAX);
			} else {
				MegaChatApiAndroid.setLogLevel(MegaChatApiAndroid.LOG_LEVEL_ERROR);
			}
		}

		boolean useHttpsOnly = false;
		if (dbH != null) {
			useHttpsOnly = Boolean.parseBoolean(dbH.getUseHttpsOnly());
			log("Value of useHttpsOnly: "+useHttpsOnly);
			megaApi.useHttpsOnly(useHttpsOnly);
		}

		myAccountInfo = new MyAccountInfo(this);

		if (dbH != null) {
			dbH.resetExtendedAccountDetailsTimestamp();
		}

		networkStateReceiver = new NetworkStateReceiver();
		networkStateReceiver.addListener(this);
		this.registerReceiver(networkStateReceiver, new IntentFilter(android.net.ConnectivityManager.CONNECTIVITY_ACTION));

		logoutReceiver = new BroadcastReceiver() {
            @Override
            public void onReceive(Context context,Intent intent) {
                if (intent != null) {
                    if (intent.getAction() == Constants.ACTION_LOG_OUT) {
                        storageState = MegaApiJava.STORAGE_STATE_GREEN; //Default value
                    }
                }
            }
        };
		LocalBroadcastManager.getInstance(this).registerReceiver(logoutReceiver, new IntentFilter(Constants.ACTION_LOG_OUT));
		EmojiManager.install(new TwitterEmojiProvider());

		EmojiManagerShortcodes.initEmojiData(getApplicationContext());
		EmojiManager.install(new TwitterEmojiProvider());
		final EmojiCompat.Config config;
		if (USE_BUNDLED_EMOJI) {
			log("use Bundle emoji");
			// Use the bundled font for EmojiCompat
			config = new BundledEmojiCompatConfig(getApplicationContext());
		} else {
			log("use downloadable font for EmojiCompat");
			// Use a downloadable font for EmojiCompat
			final FontRequest fontRequest = new FontRequest(
					"com.google.android.gms.fonts",
					"com.google.android.gms",
					"Noto Color Emoji Compat",
					R.array.com_google_android_gms_fonts_certs);
			config = new FontRequestEmojiCompatConfig(getApplicationContext(), fontRequest)
					.setReplaceAll(false)
					.registerInitCallback(new EmojiCompat.InitCallback() {
						@Override
						public void onInitialized() {
							log("EmojiCompat initialized");
						}

						@Override
						public void onFailed(@Nullable Throwable throwable) {
							log("EmojiCompat initialization failed");
						}
					});
		}
		EmojiCompat.init(config);
		// clear the cache files stored in the external cache folder.
<<<<<<< HEAD
		CacheFolderManager.clearPublicCache(this);
=======
        clearPublicCache(this);
>>>>>>> 627a3ff6

//		initializeGA();
		
//		new MegaTest(getMegaApi()).start();
	}


	public void askForFullAccountInfo(){
		log("askForFullAccountInfo");
		megaApi.getPaymentMethods(null);
		megaApi.getAccountDetails(null);
		megaApi.getPricing(null);
		megaApi.creditCardQuerySubscriptions(null);
	}

	public void askForPaymentMethods(){
		log("askForPaymentMethods");
		megaApi.getPaymentMethods(null);
	}

	public void askForPricing(){

		megaApi.getPricing(null);
	}

	public void askForAccountDetails(){
		log("askForAccountDetails");
		if (dbH != null) {
			dbH.resetAccountDetailsTimeStamp();
		}
		megaApi.getAccountDetails(null);
	}

	public void askForCCSubscriptions(){

		megaApi.creditCardQuerySubscriptions(null);
	}

	public void askForExtendedAccountDetails(){
		log("askForExtendedAccountDetails");
		if (dbH != null) {
			dbH.resetExtendedAccountDetailsTimestamp();
		}
		megaApi.getExtendedAccountDetails(true,false, false, null);
	}

	static private VideoCapturer createCameraCapturer(CameraEnumerator enumerator) {
		log("createCameraCapturer");
		final String[] deviceNames = enumerator.getDeviceNames();

		// First, try to find front facing camera
		for (String deviceName : deviceNames) {
			if (enumerator.isFrontFacing(deviceName)) {
				VideoCapturer videoCapturer = enumerator.createCapturer(deviceName, null);

				if (videoCapturer != null) {
					return videoCapturer;
				}
			}
		}
		// Front facing camera not found, try something else
		for (String deviceName : deviceNames) {
			if (!enumerator.isFrontFacing(deviceName)) {
				VideoCapturer videoCapturer = enumerator.createCapturer(deviceName, null);

				if (videoCapturer != null) {
					return videoCapturer;
				}
			}
		}
		return null;
	}

	static VideoCapturer videoCapturer = null;

	static public void stopVideoCapture() {
		log("stopVideoCapture");

		if (videoCapturer != null) {
			try {
				videoCapturer.stopCapture();
			} catch (InterruptedException e) {
				e.printStackTrace();
			}
			videoCapturer = null;
		}
	}

	static public void startVideoCapture(long nativeAndroidVideoTrackSource, SurfaceTextureHelper surfaceTextureHelper) {
		log("startVideoCapture");

		// Settings
		boolean useCamera2 = false;
		boolean captureToTexture = true;
		int videoWidth = 480;
		int videoHeight = 320;
		int videoFps = 15;

		stopVideoCapture();
		Context context = ContextUtils.getApplicationContext();
		if (Camera2Enumerator.isSupported(context) && useCamera2) {
			videoCapturer = createCameraCapturer(new Camera2Enumerator(context));
		} else {
			videoCapturer = createCameraCapturer(new Camera1Enumerator(captureToTexture));
		}

		if (videoCapturer == null) {
			log("Unable to create video capturer");
			return;
		}

		// Link the capturer with the surfaceTextureHelper and the native video source
		VideoCapturer.CapturerObserver capturerObserver = new AndroidVideoTrackSourceObserver(nativeAndroidVideoTrackSource);
		videoCapturer.initialize(surfaceTextureHelper, context, capturerObserver);

		// Start the capture!
		videoCapturer.startCapture(videoWidth, videoHeight, videoFps);
	}

	static public void startVideoCaptureWithParameters(int videoWidth, int videoHeight, int videoFps, long nativeAndroidVideoTrackSource, SurfaceTextureHelper surfaceTextureHelper) {
		log("startVideoCaptureWithParameters");

		// Settings
		boolean useCamera2 = false;
		boolean captureToTexture = true;

		stopVideoCapture();
		Context context = ContextUtils.getApplicationContext();
		if (Camera2Enumerator.isSupported(context) && useCamera2) {
			videoCapturer = createCameraCapturer(new Camera2Enumerator(context));
		} else {
			videoCapturer = createCameraCapturer(new Camera1Enumerator(captureToTexture));
		}

		if (videoCapturer == null) {
			log("Unable to create video capturer");
			return;
		}

		// Link the capturer with the surfaceTextureHelper and the native video source
		VideoCapturer.CapturerObserver capturerObserver = new AndroidVideoTrackSourceObserver(nativeAndroidVideoTrackSource);
		videoCapturer.initialize(surfaceTextureHelper, context, capturerObserver);

		// Start the capture!
		videoCapturer.startCapture(videoWidth, videoHeight, videoFps);
	}

//	private void initializeGA(){
//		// Set the log level to verbose.
//		GoogleAnalytics.getInstance(this).getLogger().setLogLevel(LogLevel.VERBOSE);
//	}
	
	public MegaApiAndroid getMegaApiFolder(){
		if (megaApiFolder == null){
			PackageManager m = getPackageManager();
			String s = getPackageName();
			PackageInfo p;
			String path = null;
			try
			{
				p = m.getPackageInfo(s, 0);
				path = p.applicationInfo.dataDir + "/";
			}
			catch (NameNotFoundException e)
			{
				e.printStackTrace();
			}
			
			Log.d(TAG, "Database path: " + path);
			megaApiFolder = new MegaApiAndroid(MegaApplication.APP_KEY, 
					MegaApplication.USER_AGENT, path);

			megaApiFolder.retrySSLerrors(true);

			megaApiFolder.setDownloadMethod(MegaApiJava.TRANSFER_METHOD_AUTO_ALTERNATIVE);
			megaApiFolder.setUploadMethod(MegaApiJava.TRANSFER_METHOD_AUTO_ALTERNATIVE);
		}
		
		return megaApiFolder;
	}

	public MegaChatApiAndroid getMegaChatApi(){
		if (megaChatApi == null){
			if (megaApi == null){
				getMegaApi();
			}
			else{
				megaChatApi = new MegaChatApiAndroid(megaApi);
			}
		}

		if(megaChatApi!=null) {
			if (!registeredChatListeners) {
				log("Add listeners of megaChatApi");
				megaChatApi.addChatRequestListener(this);
				megaChatApi.addChatNotificationListener(this);
				megaChatApi.addChatCallListener(this);
				megaChatApi.addChatListener(this);
				registeredChatListeners = true;
			}
		}

		return megaChatApi;
	}

	public void disableMegaChatApi(){
		try {
			if (megaChatApi != null) {
				megaChatApi.removeChatRequestListener(this);
				megaChatApi.removeChatNotificationListener(this);
				megaChatApi.removeChatCallListener(this);
				megaChatApi.removeChatListener(this);
				registeredChatListeners = false;
			}
		}
		catch (Exception e){}
	}

	public void enableChat(){
		log("enableChat");
		if(Util.isChatEnabled()){
			megaChatApi = getMegaChatApi();
		}
	}
	
	public MegaApiAndroid getMegaApi()
	{
		if(megaApi == null)
		{
			log("MEGAAPI = null");
			PackageManager m = getPackageManager();
			String s = getPackageName();
			PackageInfo p;
			String path = null;
			try
			{
				p = m.getPackageInfo(s, 0);
				path = p.applicationInfo.dataDir + "/";
			}
			catch (NameNotFoundException e)
			{
				e.printStackTrace();
			}
			
			Log.d(TAG, "Database path: " + path);
			megaApi = new MegaApiAndroid(MegaApplication.APP_KEY, 
					MegaApplication.USER_AGENT, path);

			megaApi.retrySSLerrors(true);

			megaApi.setDownloadMethod(MegaApiJava.TRANSFER_METHOD_AUTO_ALTERNATIVE);
			megaApi.setUploadMethod(MegaApiJava.TRANSFER_METHOD_AUTO_ALTERNATIVE);
			
			requestListener = new BackgroundRequestListener();
			log("ADD REQUESTLISTENER");
			megaApi.addRequestListener(requestListener);

			megaApi.addGlobalListener(this);

//			DatabaseHandler dbH = DatabaseHandler.getDbHandler(getApplicationContext());
//			if (dbH.getCredentials() != null){
//				megaChatApi = new MegaChatApiAndroid(megaApi, true);
//			}
//			else{
//				megaChatApi = new MegaChatApiAndroid(megaApi, false);
//			}

			if(Util.isChatEnabled()){
				megaChatApi = getMegaChatApi();
			}

			String language = Locale.getDefault().toString();
			boolean languageString = megaApi.setLanguage(language);
			log("Result: "+languageString+" Language: "+language);
			if(languageString==false){
				language = Locale.getDefault().getLanguage();
				languageString = megaApi.setLanguage(language);
				log("2--Result: "+languageString+" Language: "+language);
			}
		}
		
		return megaApi;
	}

	public static boolean isActivityVisible() {
		log("isActivityVisible() => " + activityVisible);
		return activityVisible;
	}

	public static void setFirstConnect(boolean firstConnect){
		MegaApplication.firstConnect = firstConnect;
	}

	public static boolean isFirstConnect(){
		return firstConnect;
	}

	public static boolean isShowInfoChatMessages() {
		return showInfoChatMessages;
	}

	public static void setShowInfoChatMessages(boolean showInfoChatMessages) {
		MegaApplication.showInfoChatMessages = showInfoChatMessages;
	}

	public static void activityResumed() {
		log("activityResumed()");
		activityVisible = true;
	}

	public static void activityPaused() {
		log("activityPaused()");
		activityVisible = false;
	}

	public static boolean isShowPinScreen() {
		return showPinScreen;
	}

	public static void setShowPinScreen(boolean showPinScreen) {
		MegaApplication.showPinScreen = showPinScreen;
	}

	public static String getUrlConfirmationLink() {
		return urlConfirmationLink;
	}

	public static void setUrlConfirmationLink(String urlConfirmationLink) {
		MegaApplication.urlConfirmationLink = urlConfirmationLink;
	}

	public static boolean isLoggingIn() {
		return isLoggingIn;
	}

	public static void setLoggingIn(boolean loggingIn) {
		isLoggingIn = loggingIn;
	}

	public static void setOpenChatId(long openChatId){
		MegaApplication.openChatId = openChatId;
	}

	public static long getOpenCallChatId() {
		return openCallChatId;
	}

	public static void setOpenCallChatId(long openCallChatId) {
		MegaApplication.openCallChatId = openCallChatId;
	}

	public static boolean isRecentChatVisible() {
		if(activityVisible){
			return recentChatVisible;
		}
		else{
			return false;
		}
	}

	public static void setRecentChatVisible(boolean recentChatVisible) {
		log("setRecentChatVisible: "+recentChatVisible);
		MegaApplication.recentChatVisible = recentChatVisible;
	}

	public static boolean isChatNotificationReceived() {
		return chatNotificationReceived;
	}

	public static void setChatNotificationReceived(boolean chatNotificationReceived) {
		MegaApplication.chatNotificationReceived = chatNotificationReceived;
	}

	//	synchronized Tracker getTracker(TrackerName trackerId) {
//		if (!mTrackers.containsKey(trackerId)) {
//
//			GoogleAnalytics analytics = GoogleAnalytics.getInstance(this);
//			Tracker t = null;
//			if (trackerId == TrackerName.APP_TRACKER){
//				t = analytics.newTracker(GA_PROPERTY_ID);
//			}
////			Tracker t = (trackerId == TrackerName.APP_TRACKER) ? analytics.newTracker(PROPERTY_ID)
////					: (trackerId == TrackerName.GLOBAL_TRACKER) ? analytics.newTracker(R.xml.global_tracker)
////							: analytics.newTracker(R.xml.ecommerce_tracker);
//					mTrackers.put(trackerId, t);
//					
//		}
//	
//		return mTrackers.get(trackerId);
//	}

	public static long getOpenChatId() {
		return openChatId;
	}

	public String getLocalIpAddress(){
		return localIpAddress;
	}
	
	public void setLocalIpAddress(String ip){
		localIpAddress = ip;
	}
	
	public static void log(String message) {
		Util.log("MegaApplication", message);
	}

	@Override
	public void onUsersUpdate(MegaApiJava api, ArrayList<MegaUser> users) {
		log("onUsersUpdate");
	}

	@Override
	public void onUserAlertsUpdate(MegaApiJava api, ArrayList<MegaUserAlert> userAlerts) {
		log("onUserAlertsUpdate");
		updateAppBadge();
	}

	@Override
	public void onNodesUpdate(MegaApiJava api, ArrayList<MegaNode> updatedNodes) {
		log("onNodesUpdate");
		if (updatedNodes != null) {
			log("updatedNodes: " + updatedNodes.size());

			for (int i = 0; i < updatedNodes.size(); i++) {
				MegaNode n = updatedNodes.get(i);
				if (n.isInShare() && n.hasChanged(MegaNode.CHANGE_TYPE_INSHARE)) {
					log("updatedNodes name: " + n.getName() + " isInshared: " + n.isInShare() + " getchanges: " + n.getChanges() + " haschanged(TYPE_INSHARE): " + n.hasChanged(MegaNode.CHANGE_TYPE_INSHARE));

					showSharedFolderNotification(n);
				}
			}
		}
		else{
			log("Updated nodes is NULL");
		}
	}

	public void showSharedFolderNotification(MegaNode n) {
		log("showSharedFolderNotification");

		try {
			ArrayList<MegaShare> sharesIncoming = megaApi.getInSharesList();
			String name = "";
			for (int j = 0; j < sharesIncoming.size(); j++) {
				MegaShare mS = sharesIncoming.get(j);
				if (mS.getNodeHandle() == n.getHandle()) {
					MegaUser user = megaApi.getContact(mS.getUser());
					if (user != null) {
						MegaContactDB contactDB = dbH.findContactByHandle(String.valueOf(user.getHandle()));

						if (contactDB != null) {
							if (!contactDB.getName().equals("")) {
								name = contactDB.getName() + " " + contactDB.getLastName();

							} else {
								name = user.getEmail();

							}
						} else {
							log("The contactDB is null: ");
							name = user.getEmail();

						}
					} else {
						name = user.getEmail();
					}
				}
			}

			String source = "<b>" + n.getName() + "</b> " + getString(R.string.incoming_folder_notification) + " " + toCDATA(name);
			Spanned notificationContent;
			if (android.os.Build.VERSION.SDK_INT >= android.os.Build.VERSION_CODES.N) {
				notificationContent = Html.fromHtml(source, Html.FROM_HTML_MODE_LEGACY);
			} else {
				notificationContent = Html.fromHtml(source);
			}

			int notificationId = Constants.NOTIFICATION_PUSH_CLOUD_DRIVE;
			String notificationChannelId = Constants.NOTIFICATION_CHANNEL_CLOUDDRIVE_ID;
			String notificationChannelName = Constants.NOTIFICATION_CHANNEL_CLOUDDRIVE_NAME;

			Intent intent = new Intent(this, ManagerActivityLollipop.class);
			intent.addFlags(Intent.FLAG_ACTIVITY_CLEAR_TOP);
			intent.setAction(Constants.ACTION_INCOMING_SHARED_FOLDER_NOTIFICATION);
			PendingIntent pendingIntent = PendingIntent.getActivity(this, 0 /* Request code */, intent,
					PendingIntent.FLAG_ONE_SHOT);

			Uri defaultSoundUri = RingtoneManager.getDefaultUri(RingtoneManager.TYPE_NOTIFICATION);

			if (android.os.Build.VERSION.SDK_INT >= android.os.Build.VERSION_CODES.O) {
				NotificationChannel channel = new NotificationChannel(notificationChannelId, notificationChannelName, NotificationManager.IMPORTANCE_HIGH);
				channel.setShowBadge(true);
				NotificationManager notificationManager = (NotificationManager) getApplicationContext().getSystemService(Context.NOTIFICATION_SERVICE);
				notificationManager.createNotificationChannel(channel);

				NotificationCompat.Builder notificationBuilderO = new NotificationCompat.Builder(this, notificationChannelId);
				notificationBuilderO
						.setSmallIcon(R.drawable.ic_stat_notify)
						.setContentTitle(getString(R.string.title_incoming_folder_notification))
						.setContentText(notificationContent)
						.setStyle(new NotificationCompat.BigTextStyle()
								.bigText(notificationContent))
						.setAutoCancel(true)
						.setSound(defaultSoundUri)
						.setContentIntent(pendingIntent)
						.setColor(ContextCompat.getColor(this, R.color.mega));

				Drawable d = getResources().getDrawable(R.drawable.ic_folder_incoming, getTheme());
				notificationBuilderO.setLargeIcon(((BitmapDrawable) d).getBitmap());

				notificationManager.notify(notificationId, notificationBuilderO.build());
			}
			else {
				NotificationCompat.Builder notificationBuilder = new NotificationCompat.Builder(this)
						.setSmallIcon(R.drawable.ic_stat_notify)
						.setContentTitle(getString(R.string.title_incoming_folder_notification))
						.setContentText(notificationContent)
						.setStyle(new NotificationCompat.BigTextStyle()
								.bigText(notificationContent))
						.setAutoCancel(true)
						.setSound(defaultSoundUri)
						.setContentIntent(pendingIntent);

				if (Build.VERSION.SDK_INT >= Build.VERSION_CODES.LOLLIPOP) {
					notificationBuilder.setColor(ContextCompat.getColor(this, R.color.mega));
				}

				Drawable d;

				if (android.os.Build.VERSION.SDK_INT >= Build.VERSION_CODES.LOLLIPOP) {
					d = getResources().getDrawable(R.drawable.ic_folder_incoming, getTheme());
				} else {
					d = ContextCompat.getDrawable(this, R.drawable.ic_folder_incoming);
				}

				notificationBuilder.setLargeIcon(((BitmapDrawable) d).getBitmap());


				if (Build.VERSION.SDK_INT <= Build.VERSION_CODES.N_MR1) {
					//API 25 = Android 7.1
					notificationBuilder.setPriority(Notification.PRIORITY_HIGH);
				} else {
					notificationBuilder.setPriority(NotificationManager.IMPORTANCE_HIGH);
				}

				NotificationManager notificationManager =
						(NotificationManager) getSystemService(Context.NOTIFICATION_SERVICE);

				notificationManager.notify(notificationId, notificationBuilder.build());
			}
		} catch (Exception e) {
			log("Exception: " + e.toString());
		}

//        try{
//            String source = "Tap to get more info";
//            Spanned notificationContent;
//            if (android.os.Build.VERSION.SDK_INT >= android.os.Build.VERSION_CODES.N) {
//                notificationContent = Html.fromHtml(source,Html.FROM_HTML_MODE_LEGACY);
//            } else {
//                notificationContent = Html.fromHtml(source);
//            }
//
//            int notificationId = Constants.NOTIFICATION_PUSH_CLOUD_DRIVE;
//
//            Intent intent = new Intent(this, ManagerActivityLollipop.class);
//            intent.addFlags(Intent.FLAG_ACTIVITY_CLEAR_TOP);
//            intent.setAction(Constants.ACTION_INCOMING_SHARED_FOLDER_NOTIFICATION);
//            PendingIntent pendingIntent = PendingIntent.getActivity(this, 0 /* Request code */, intent,
//                    PendingIntent.FLAG_ONE_SHOT);
//
//            Uri defaultSoundUri = RingtoneManager.getDefaultUri(RingtoneManager.TYPE_NOTIFICATION);
//            NotificationCompat.Builder notificationBuilder = new NotificationCompat.Builder(this)
//                    .setSmallIcon(R.drawable.ic_stat_notify_download)
//                    .setContentTitle(getString(R.string.title_incoming_folder_notification))
//                    .setContentText(notificationContent)
//                    .setStyle(new NotificationCompat.BigTextStyle()
//                            .bigText(notificationContent))
//                    .setAutoCancel(true)
//                    .setSound(defaultSoundUri)
//                    .setColor(ContextCompat.getColor(this,R.color.mega))
//                    .setContentIntent(pendingIntent);
//
//            Drawable d;
//
//            if(android.os.Build.VERSION.SDK_INT >=  Build.VERSION_CODES.LOLLIPOP){
//                d = getResources().getDrawable(R.drawable.ic_folder_incoming, getTheme());
//            } else {
//                d = getResources().getDrawable(R.drawable.ic_folder_incoming);
//            }
//
//            notificationBuilder.setLargeIcon(((BitmapDrawable)d).getBitmap());
//
//            NotificationManager notificationManager =
//                    (NotificationManager) getSystemService(Context.NOTIFICATION_SERVICE);
//
//            notificationManager.notify(notificationId, notificationBuilder.build());
//        }
//        catch(Exception e){
//            log("Exception when showing shared folder notification: "+e.getMessage());
//        }
	}


	@Override
	public void onReloadNeeded(MegaApiJava api) {
		// TODO Auto-generated method stub
	}


	@Override
	public void onAccountUpdate(MegaApiJava api) {
		log("onAccountUpdate");

		megaApi.getPaymentMethods(null);
		megaApi.getAccountDetails(null);
		megaApi.getPricing(null);
		megaApi.creditCardQuerySubscriptions(null);
		dbH.resetExtendedAccountDetailsTimestamp();
	}

	@Override
	public void onContactRequestsUpdate(MegaApiJava api, ArrayList<MegaContactRequest> requests) {
		log("onContactRequestUpdate");

		updateAppBadge();

		if(requests!=null){
			for (int i = 0; i < requests.size(); i++) {
				MegaContactRequest cr = requests.get(i);
				if (cr != null) {
					if ((cr.getStatus() == MegaContactRequest.STATUS_UNRESOLVED) && (!cr.isOutgoing())) {

						ContactsAdvancedNotificationBuilder notificationBuilder;
						notificationBuilder =  ContactsAdvancedNotificationBuilder.newInstance(this, megaApi);

						notificationBuilder.removeAllIncomingContactNotifications();
						notificationBuilder.showIncomingContactRequestNotification();

						log("IPC: " + cr.getSourceEmail() + " cr.isOutgoing: " + cr.isOutgoing() + " cr.getStatus: " + cr.getStatus());
					}
					else if ((cr.getStatus() == MegaContactRequest.STATUS_ACCEPTED) && (cr.isOutgoing())) {

						ContactsAdvancedNotificationBuilder notificationBuilder;
						notificationBuilder =  ContactsAdvancedNotificationBuilder.newInstance(this, megaApi);

						notificationBuilder.showAcceptanceContactRequestNotification(cr.getTargetEmail());

						log("ACCEPT OPR: " + cr.getSourceEmail() + " cr.isOutgoing: " + cr.isOutgoing() + " cr.getStatus: " + cr.getStatus());
					}
				}
			}
		}
	}

	public void sendSignalPresenceActivity(){
		log("sendSignalPresenceActivity");
		if(Util.isChatEnabled()){
			if (megaChatApi != null){
				if(megaChatApi.isSignalActivityRequired()){
					megaChatApi.signalPresenceActivity();
				}
			}
		}
	}

	@Override
	public void onRequestStart(MegaChatApiJava api, MegaChatRequest request) {
		log("onRequestStart (CHAT): " + request.getRequestString());
	}

	@Override
	public void onRequestUpdate(MegaChatApiJava api, MegaChatRequest request) {
	}

	@Override
	public void onRequestFinish(MegaChatApiJava api, MegaChatRequest request, MegaChatError e) {
		log("onRequestFinish (CHAT): " + request.getRequestString() + "_"+e.getErrorCode());
		if (request.getType() == MegaChatRequest.TYPE_SET_BACKGROUND_STATUS){
			log("SET_BACKGROUND_STATUS: " + request.getFlag());
		}
		else if (request.getType() == MegaChatRequest.TYPE_LOGOUT) {
			log("CHAT_TYPE_LOGOUT: " + e.getErrorCode() + "__" + e.getErrorString());

			try{
				if (megaChatApi != null){
					megaChatApi.removeChatRequestListener(this);
					megaChatApi.removeChatNotificationListener(this);
					megaChatApi.removeChatCallListener(this);
					megaChatApi.removeChatListener(this);
					registeredChatListeners = false;
				}
			}
			catch (Exception exc){}

			try{
				ShortcutBadger.applyCount(getApplicationContext(), 0);

				startService(new Intent(getApplicationContext(), BadgeIntentService.class).putExtra("badgeCount", 0));
			}
			catch (Exception exc){
                log("EXCEPTION removing badge indicator");
            }

			if(megaApi!=null){
				int loggedState = megaApi.isLoggedIn();
				log("Login status on "+loggedState);
				if(loggedState==0){
					AccountController aC = new AccountController(this);
					aC.logoutConfirmed(this);

					if(activityVisible){
						if(getUrlConfirmationLink()!=null){
							log("Launch intent to confirmation account screen");
							Intent confirmIntent = new Intent(this, LoginActivityLollipop.class);
							confirmIntent.putExtra("visibleFragment", Constants. LOGIN_FRAGMENT);
							confirmIntent.putExtra(Constants.EXTRA_CONFIRMATION, getUrlConfirmationLink());
							confirmIntent.setFlags(Intent.FLAG_ACTIVITY_CLEAR_TOP);
							confirmIntent.setAction(Constants.ACTION_CONFIRM);
							setUrlConfirmationLink(null);
							startActivity(confirmIntent);
						}
						else{
							log("Launch intent to login activity");
							Intent tourIntent = new Intent(this, LoginActivityLollipop.class);
							tourIntent.addFlags(Intent.FLAG_ACTIVITY_NEW_TASK | Intent.FLAG_ACTIVITY_CLEAR_TASK);
							this.startActivity(tourIntent);
						}
					}
					else{
						log("No activity visible on logging out chat");
						if(getUrlConfirmationLink()!=null){
							log("Show confirmation account screen");
							Intent confirmIntent = new Intent(this, LoginActivityLollipop.class);
							confirmIntent.putExtra("visibleFragment", Constants. LOGIN_FRAGMENT);
							confirmIntent.putExtra(Constants.EXTRA_CONFIRMATION, getUrlConfirmationLink());
							confirmIntent.addFlags(Intent.FLAG_ACTIVITY_NEW_TASK | Intent.FLAG_ACTIVITY_CLEAR_TASK);
							confirmIntent.setAction(Constants.ACTION_CONFIRM);
							setUrlConfirmationLink(null);
							startActivity(confirmIntent);
						}
					}
				}
				else{
					log("Disable chat finish logout");
				}
			}
			else{

				AccountController aC = new AccountController(this);
				aC.logoutConfirmed(this);

				if(activityVisible){
					log("Launch intent to login screen");
					Intent tourIntent = new Intent(this, LoginActivityLollipop.class);
					tourIntent.addFlags(Intent.FLAG_ACTIVITY_NEW_TASK | Intent.FLAG_ACTIVITY_CLEAR_TASK);
					this.startActivity(tourIntent);
				}
			}
		}
		else if (request.getType() == MegaChatRequest.TYPE_PUSH_RECEIVED) {
			log("TYPE_PUSH_RECEIVED: " + e.getErrorCode() + "__" + e.getErrorString());

			if(e.getErrorCode()==MegaChatError.ERROR_OK){
				log("OK:TYPE_PUSH_RECEIVED");
				chatNotificationReceived = true;

				ChatAdvancedNotificationBuilder notificationBuilder;
				notificationBuilder =  ChatAdvancedNotificationBuilder.newInstance(this, megaApi, megaChatApi);

				notificationBuilder.generateChatNotification(request);
			}
			else{
				log("Error TYPE_PUSH_RECEIVED: "+e.getErrorString());
			}
		}
	}

	@Override
	public void onRequestTemporaryError(MegaChatApiJava api, MegaChatRequest request, MegaChatError e) {
		log("onRequestTemporaryError (CHAT): "+e.getErrorString());
	}

	@Override
	public void onEvent(MegaApiJava api, MegaEvent event) {
		log("onEvent: " + event.getText());

		if (event.getType() == MegaEvent.EVENT_STORAGE) {
			log("Storage status changed");
			int state = (int) event.getNumber();
			if (state == MegaApiJava.STORAGE_STATE_CHANGE) {
				api.getAccountDetails(null);
			}
			else {
				storageState = state;
				Intent intent = new Intent(Constants.BROADCAST_ACTION_INTENT_UPDATE_ACCOUNT_DETAILS);
				intent.setAction(Constants.ACTION_STORAGE_STATE_CHANGED);
				intent.putExtra("state", state);
				LocalBroadcastManager.getInstance(getApplicationContext()).sendBroadcast(intent);
			}
		}
	}


	@Override
	public void onChatListItemUpdate(MegaChatApiJava api, MegaChatListItem item) {

	}

	@Override
	public void onChatInitStateUpdate(MegaChatApiJava api, int newState) {

	}

	@Override
	public void onChatOnlineStatusUpdate(MegaChatApiJava api, long userhandle, int status, boolean inProgress) {

	}

	@Override
	public void onChatPresenceConfigUpdate(MegaChatApiJava api, MegaChatPresenceConfig config) {
		if(config.isPending()==false){
			log("Launch local broadcast");
			Intent intent = new Intent(Constants.BROADCAST_ACTION_INTENT_SIGNAL_PRESENCE);
			LocalBroadcastManager.getInstance(getApplicationContext()).sendBroadcast(intent);
		}
	}

	@Override
	public void onChatConnectionStateUpdate(MegaChatApiJava api, long chatid, int newState) {

	}

	@Override
	public void onChatPresenceLastGreen(MegaChatApiJava api, long userhandle, int lastGreen) {

	}


	public void updateAppBadge(){
		log("updateAppBadge");

		int totalHistoric = 0;
		int totalIpc = 0;
		if(megaApi!=null && megaApi.getRootNode()!=null){
			totalHistoric = megaApi.getNumUnreadUserAlerts();
			ArrayList<MegaContactRequest> requests = megaApi.getIncomingContactRequests();
			if(requests!=null) {
				totalIpc = requests.size();
			}
		}

		int chatUnread = 0;
		if(Util.isChatEnabled() && megaChatApi != null) {
			chatUnread = megaChatApi.getUnreadChats();
		}

		int totalNotifications = totalHistoric + totalIpc + chatUnread;
		//Add Android version check if needed
		if (totalNotifications == 0) {
			//Remove badge indicator - no unread chats
			ShortcutBadger.applyCount(getApplicationContext(), 0);
			//Xiaomi support
			startService(new Intent(getApplicationContext(), BadgeIntentService.class).putExtra("badgeCount", 0));
		} else {
			//Show badge with indicator = unread
			ShortcutBadger.applyCount(getApplicationContext(), Math.abs(totalNotifications));
			//Xiaomi support
			startService(new Intent(getApplicationContext(), BadgeIntentService.class).putExtra("badgeCount", totalNotifications));
		}
	}

	@Override
	public void onChatNotification(MegaChatApiJava api, long chatid, MegaChatMessage msg) {
		log("onChatNotification");

		updateAppBadge();

		if(MegaApplication.getOpenChatId() == chatid){
			log("Do not update/show notification - opened chat");
			return;
		}

		if(isRecentChatVisible()){
			log("Do not show notification - recent chats shown");
			return;
		}

		if(activityVisible){

			try{
				if(msg!=null){

					NotificationManager mNotificationManager = (NotificationManager) getSystemService(NOTIFICATION_SERVICE);
					mNotificationManager.cancel(Constants.NOTIFICATION_GENERAL_PUSH_CHAT);

					if(msg.getStatus()==MegaChatMessage.STATUS_NOT_SEEN){
						if(msg.getType()==MegaChatMessage.TYPE_NORMAL||msg.getType()==MegaChatMessage.TYPE_CONTACT_ATTACHMENT||msg.getType()==MegaChatMessage.TYPE_NODE_ATTACHMENT||msg.getType()==MegaChatMessage.TYPE_REVOKE_NODE_ATTACHMENT){
							if(msg.isDeleted()){
								log("Message deleted");
//								updateChatNotification(chatid, msg);

								megaChatApi.pushReceived(false);
							}
							else if(msg.isEdited()){
								log("Message edited");
//								updateChatNotification(chatid, msg);
								megaChatApi.pushReceived(false);
							}
							else{
								log("New normal message");
//								showChatNotification(chatid, msg);
								megaChatApi.pushReceived(true);
							}
						}
						else if(msg.getType()==MegaChatMessage.TYPE_TRUNCATE){
							log("New TRUNCATE message");
//							showChatNotification(chatid, msg);
							megaChatApi.pushReceived(false);
						}
					}
					else{
						log("Message SEEN");
//						removeChatSeenNotification(chatid, msg);
						megaChatApi.pushReceived(false);
					}
				}
			}
			catch (Exception e){
				log("EXCEPTION when showing chat notification");
			}
		}
		else{
			log("Do not notify chat messages: app in background");
		}
	}

//	public void updateChatNotification(long chatid, MegaChatMessage msg){
//		ChatAdvancedNotificationBuilder notificationBuilder;
//		notificationBuilder =  ChatAdvancedNotificationBuilder.newInstance(this, megaApi, megaChatApi);
//
//		if (Build.VERSION.SDK_INT >= Build.VERSION_CODES.N) {
//			notificationBuilder.updateNotification(chatid, msg);
//		}
//		else if (Build.VERSION.SDK_INT >= Build.VERSION_CODES.M) {
//
//			NotificationManager mNotificationManager = (NotificationManager) getSystemService(NOTIFICATION_SERVICE);
//			StatusBarNotification[] notifs = mNotificationManager.getActiveNotifications();
//			boolean shown=false;
//			for(int i = 0; i< notifs.length; i++){
//				if(notifs[i].getId()==Constants.NOTIFICATION_PRE_N_CHAT){
//					shown = true;
//					break;
//				}
//			}
//			if(shown){
//				notificationBuilder.sendBundledNotificationIPC(null, null, chatid, msg);
//			}
//		}
//		else{
//			notificationBuilder.sendBundledNotificationIPC(null, null, chatid, msg);
//		}
//	}
//
//	public void removeChatSeenNotification(long chatid, MegaChatMessage msg){
//		ChatAdvancedNotificationBuilder notificationBuilder;
//		notificationBuilder =  ChatAdvancedNotificationBuilder.newInstance(this, megaApi, megaChatApi);
//
//		if (Build.VERSION.SDK_INT >= Build.VERSION_CODES.N) {
//			notificationBuilder.removeSeenNotification(chatid, msg);
//		}
//		else if (Build.VERSION.SDK_INT >= Build.VERSION_CODES.M) {
//
//			NotificationManager mNotificationManager = (NotificationManager) getSystemService(NOTIFICATION_SERVICE);
//			StatusBarNotification[] notifs = mNotificationManager.getActiveNotifications();
//			boolean shown=false;
//			for(int i = 0; i< notifs.length; i++){
//				if(notifs[i].getId()==Constants.NOTIFICATION_PRE_N_CHAT){
//					shown = true;
//					break;
//				}
//			}
//			if(shown){
//				notificationBuilder.sendBundledNotificationIPC(null, null, chatid, msg);
//			}
//		}
//		else{
//			notificationBuilder.sendBundledNotificationIPC(null, null, chatid, msg);
//		}
//	}


	@Override
	public void onChatCallUpdate(MegaChatApiJava api, MegaChatCall call) {
		log("onChatCallUpdate: call.getStatus "+call.getStatus());
		stopService(new Intent(this, IncomingCallService.class));

		if (call.getStatus() >= MegaChatCall.CALL_STATUS_IN_PROGRESS) {
			clearIncomingCallNotification(call.getId());
		}

		if (call.hasChanged(MegaChatCall.CHANGE_TYPE_STATUS)) {

			int callStatus = call.getStatus();
			switch (callStatus) {
				case MegaChatCall.CALL_STATUS_REQUEST_SENT:
				case MegaChatCall.CALL_STATUS_RING_IN:
				case MegaChatCall.CALL_STATUS_JOINING:
				case MegaChatCall.CALL_STATUS_IN_PROGRESS:{

					if(megaChatApi!=null){
						MegaHandleList listAllCalls = megaChatApi.getChatCalls();
						if(listAllCalls!=null){
							if(listAllCalls.size()==1){
								log("onChatCallUpdate:One call");
								long chatId = listAllCalls.get(0);
								if (openCallChatId != chatId) {
									MegaChatCall callToLaunch = megaChatApi.getChatCall(chatId);
									if (callToLaunch != null) {
										if (callToLaunch.getStatus() <= MegaChatCall.CALL_STATUS_IN_PROGRESS) {
											log("onChatCallUpdate:One call: open call");
											launchCallActivity(callToLaunch);
										} else {
											log("Launch not in correct status");
										}
									}
								} else {
									log("onChatCallUpdate:One call: call already opened");
								}

							}else if(listAllCalls.size() > 1){
								log("onChatCallUpdate:Several calls = "+listAllCalls.size());

								if (call.getStatus() == MegaChatCall.CALL_STATUS_REQUEST_SENT){
									log("onChatCallUpdate:Several calls - REQUEST_SENT");
									MegaHandleList handleListRequestSent = megaChatApi.getChatCalls(MegaChatCall.CALL_STATUS_REQUEST_SENT);
									if((handleListRequestSent!=null)&&(handleListRequestSent.size()>0)) {
										for (int i = 0; i < handleListRequestSent.size(); i++) {
											if (openCallChatId != handleListRequestSent.get(i)) {
												MegaChatCall callToLaunch = megaChatApi.getChatCall(handleListRequestSent.get(i));
												if (callToLaunch != null) {
													log("onChatCallUpdate:Several calls - REQUEST_SENT: open call");
													launchCallActivity(callToLaunch);
													break;
												}
											} else {
												log("onChatCallUpdate:Several calls - REQUEST_SENT: call already opened");
											}
										}
									}
								}else if (call.getStatus() == MegaChatCall.CALL_STATUS_RING_IN){
									log("onChatCallUpdate:Several calls - RING_IN");
									if((megaChatApi!=null)&&(mega.privacy.android.app.utils.ChatUtil.participatingInACall(megaChatApi))){
										log("onChatCallUpdate:Several calls - RING_IN: show notification");
										checkQueuedCalls();
									}else{
										log("onChatCallUpdate:Several calls - RING_IN: NOT participating in a call");
										MegaHandleList handleListRingIn = megaChatApi.getChatCalls(MegaChatCall.CALL_STATUS_RING_IN);
										if((handleListRingIn!=null)&&(handleListRingIn.size()>0)) {
											for (int i = 0; i < handleListRingIn.size(); i++) {
												if (openCallChatId != handleListRingIn.get(i)) {
													MegaChatCall callToLaunch = megaChatApi.getChatCall(handleListRingIn.get(i));
													if (callToLaunch != null) {
														log("onChatCallUpdate:Several calls - RING_IN: open call");
														launchCallActivity(callToLaunch);
														break;
													}
												} else {
													log("onChatCallUpdate:Several calls - RING_IN: call already opened");
												}
											}
										}
									}
								}else if (call.getStatus() == MegaChatCall.CALL_STATUS_IN_PROGRESS){
									log("onChatCallUpdate:Several calls - IN_PROGRESS");

									MegaHandleList handleListInProg = megaChatApi.getChatCalls(MegaChatCall.CALL_STATUS_IN_PROGRESS);
									if((handleListInProg!=null)&&(handleListInProg.size()>0)) {
										for (int i = 0; i < handleListInProg.size(); i++) {
											if (openCallChatId != handleListInProg.get(i)) {
												MegaChatCall callToLaunch = megaChatApi.getChatCall(handleListInProg.get(i));
												if (callToLaunch != null) {
													log("onChatCallUpdate:Several calls - IN_PROGRESS: open call");
													launchCallActivity(callToLaunch);
													break;
												}
											} else {
												log("onChatCallUpdate:Several calls - IN_PROGRESS: call already opened");
											}
										}
									}
								}else{
									log("onChatCallUpdate:Several calls: show notification");
									checkQueuedCalls();
								}

							} else {
								log("No calls in progress");
							}
						}
					}
					break;
				}

				case MegaChatCall.CALL_STATUS_DESTROYED: {
					log("onChatCallUpdate:STATUS: DESTROYED");
					//Show missed call if time out ringing (for incoming calls)
					try{
						if(((call.getTermCode()==MegaChatCall.TERM_CODE_ANSWER_TIMEOUT || call.getTermCode()==MegaChatCall.TERM_CODE_CALL_REQ_CANCEL) && !(call.isIgnored()))){
						log("onChatCallUpdate:TERM_CODE_ANSWER_TIMEOUT");
							if(call.isLocalTermCode()==false){
								log("onChatCallUpdate:localTermCodeNotLocal");
								try{
									ChatAdvancedNotificationBuilder notificationBuilder = ChatAdvancedNotificationBuilder.newInstance(this, megaApi, megaChatApi);
									notificationBuilder.showMissedCallNotification(call);
								}catch(Exception e){
									log("EXCEPTION when showing missed call notification: "+e.getMessage());
								}
							}
						}
					}catch(Exception e){
						log("EXCEPTION when showing missed call notification: "+e.getMessage());
					}

					//Register a call from Mega in the phone
//					MegaChatRoom chatRoom = megaChatApi.getChatRoom(call.getChatid());
//					if(chatRoom.isGroup()){
//						//Group call ended
//					}else{
//						//Individual call ended
//						try {
//							if (call.getTermCode() == MegaChatCall.TERM_CODE_ANSWER_TIMEOUT) {
//								//Unanswered call
//								if (call.isOutgoing()) {
//									try {
//										//I'm calling and the contact doesn't answer
//										ContentValues values = new ContentValues();
//										values.put(CallLog.Calls.NUMBER, chatRoom.getPeerFullname(0));
//										values.put(CallLog.Calls.DATE, System.currentTimeMillis());
//										values.put(CallLog.Calls.DURATION, 0);
//										values.put(CallLog.Calls.TYPE, CallLog.Calls.OUTGOING_TYPE);
//										values.put(CallLog.Calls.NEW, 1);
//
//										if (ActivityCompat.checkSelfPermission(this, android.Manifest.permission.WRITE_CALL_LOG) != PackageManager.PERMISSION_GRANTED) {
//											return;
//										}
//										this.getContentResolver().insert(CallLog.Calls.CONTENT_URI, values);
//									} catch (Exception e) {
//										log("EXCEPTION:TERM_CODE_ANSWER_TIMEOUT:call.isOutgoing " + e.getMessage());
//									}
//								}else if(call.isIncoming()){
//									try {
//										//I'm receiving a call and I don't answer
//										ContentValues values = new ContentValues();
//										values.put(CallLog.Calls.NUMBER, chatRoom.getPeerFullname(0));
//										values.put(CallLog.Calls.DATE, System.currentTimeMillis());
//										values.put(CallLog.Calls.DURATION, 0);
//										values.put(CallLog.Calls.TYPE, CallLog.Calls.MISSED_TYPE);
//										values.put(CallLog.Calls.NEW, 1);
//
//										if (ActivityCompat.checkSelfPermission(this, android.Manifest.permission.WRITE_CALL_LOG) != PackageManager.PERMISSION_GRANTED) {
//											return;
//										}
//										this.getContentResolver().insert(CallLog.Calls.CONTENT_URI, values);
//									} catch (Exception e) {
//										log("EXCEPTION:TERM_CODE_ANSWER_TIMEOUT:call.isIncoming " + e.getMessage());
//									}
//								}
//							}else if (call.getTermCode() == MegaChatCall.TERM_CODE_CALL_REJECT) {
//								//Rejected call
//								if (call.isOutgoing()) {
//									try {
//										//I'm calling and the user rejects the call
//										ContentValues values = new ContentValues();
//										values.put(CallLog.Calls.NUMBER, chatRoom.getPeerFullname(0));
//		                                values.put(CallLog.Calls.DATE, System.currentTimeMillis());
//										values.put(CallLog.Calls.DURATION, 0);
//										values.put(CallLog.Calls.TYPE, CallLog.Calls.OUTGOING_TYPE);
//										values.put(CallLog.Calls.NEW, 1);
//
//										if (ActivityCompat.checkSelfPermission(this, android.Manifest.permission.WRITE_CALL_LOG) != PackageManager.PERMISSION_GRANTED) {
//											return;
//										}
//										this.getContentResolver().insert(CallLog.Calls.CONTENT_URI, values);
//									} catch (Exception e) {
//										log("EXCEPTION:TERM_CODE_CALL_REJECT:call.isOutgoing " + e.getMessage());
//									}
//								}else if(call.isIncoming()){
//									try {
//										//I'm receiving a call and I reject it
//										ContentValues values = new ContentValues();
//										values.put(CallLog.Calls.NUMBER, chatRoom.getPeerFullname(0));
//										values.put(CallLog.Calls.DATE, System.currentTimeMillis());
//										values.put(CallLog.Calls.DURATION, 0);
//										values.put(CallLog.Calls.TYPE, CallLog.Calls.REJECTED_TYPE);
//										values.put(CallLog.Calls.NEW, 1);
//
//										if (ActivityCompat.checkSelfPermission(this, android.Manifest.permission.WRITE_CALL_LOG) != PackageManager.PERMISSION_GRANTED) {
//											return;
//										}
//										this.getContentResolver().insert(CallLog.Calls.CONTENT_URI, values);
//									} catch (Exception e) {
//										log("EXCEPTION:TERM_CODE_CALL_REJECT:call.isIncoming " + e.getMessage());
//									}
//								}
//							}else if (call.getTermCode() == MegaChatCall.TERM_CODE_USER_HANGUP) {
//								//Call answered and hung
//								if (call.isOutgoing()) {
//									try {
//										//I'm calling and the user answers it
//										ContentValues values = new ContentValues();
//										values.put(CallLog.Calls.NUMBER, chatRoom.getPeerFullname(0));
//										values.put(CallLog.Calls.DATE, System.currentTimeMillis());
//										values.put(CallLog.Calls.DURATION, call.getDuration());
//										values.put(CallLog.Calls.TYPE, CallLog.Calls.OUTGOING_TYPE);
//										values.put(CallLog.Calls.NEW, 1);
//
//										if (ActivityCompat.checkSelfPermission(this, android.Manifest.permission.WRITE_CALL_LOG) != PackageManager.PERMISSION_GRANTED) {
//											return;
//										}
//										this.getContentResolver().insert(CallLog.Calls.CONTENT_URI, values);
//									} catch (Exception e) {
//										log("EXCEPTION:TERM_CODE_USER_HANGUP:call.isOutgoing " + e.getMessage());
//									}
//								}else if(call.isIncoming()){
//									try {
//										//I'm receiving a call and I answer it
//										ContentValues values = new ContentValues();
//		                                values.put(CallLog.Calls.NUMBER, chatRoom.getPeerFullname(0));
//										values.put(CallLog.Calls.DATE, System.currentTimeMillis());
//										values.put(CallLog.Calls.DURATION, call.getDuration());
//										values.put(CallLog.Calls.TYPE, CallLog.Calls.INCOMING_TYPE);
//										values.put(CallLog.Calls.NEW, 1);
//
//										if (ActivityCompat.checkSelfPermission(this, android.Manifest.permission.WRITE_CALL_LOG) != PackageManager.PERMISSION_GRANTED) {
//											return;
//										}
//										this.getContentResolver().insert(CallLog.Calls.CONTENT_URI, values);
//									} catch (Exception e) {
//										log("EXCEPTION:TERM_CODE_USER_HANGUP:call.isIncoming " + e.getMessage());
//									}
//								}
//							}
//						} catch (Exception e) {
//							log("EXCEPTION:register call on device " + e.getMessage());
//						}
//					}

					break;
				}
				default:
					break;
			}
		}
	}

    public void checkQueuedCalls(){
		log("checkQueuedCalls");
		try{
			ChatAdvancedNotificationBuilder notificationBuilder = ChatAdvancedNotificationBuilder.newInstance(this, megaApi, megaChatApi);
			notificationBuilder.checkQueuedCalls();
		}
		catch (Exception e){
			log("EXCEPTION: "+e.getMessage());
		}
	}

	public void launchCallActivity(MegaChatCall call){
		log("launchCallActivity: "+call.getStatus());
		MegaApplication.setShowPinScreen(false);
		MegaApplication.setOpenCallChatId(call.getChatid());
		Intent i = new Intent(this, ChatCallActivity.class);
		i.putExtra("chatHandle", call.getChatid());
		i.putExtra("callId", call.getId());
		i.addFlags(Intent.FLAG_ACTIVITY_NEW_TASK);
//            i.addFlags(Intent.FLAG_ACTIVITY_EXCLUDE_FROM_RECENTS);
		startActivity(i);

		MegaChatRoom chatRoom = megaChatApi.getChatRoom(call.getChatid());
		log("Launch call: "+chatRoom.getTitle());

	}

	public void clearIncomingCallNotification(long chatCallId) {
		log("clearIncomingCallNotification:chatID: "+chatCallId);

		try{
			NotificationManager notificationManager = (NotificationManager) getSystemService(NOTIFICATION_SERVICE);

			String notificationCallId = MegaApiJava.userHandleToBase64(chatCallId);
			int notificationId = (notificationCallId).hashCode();

			notificationManager.cancel(notificationId);
		}
		catch(Exception e){
			log("clearIncomingCallNotification:EXCEPTION");
		}
	}

	public static boolean isShowRichLinkWarning() {
		return showRichLinkWarning;
	}

	public static void setShowRichLinkWarning(boolean showRichLinkWarning) {
		MegaApplication.showRichLinkWarning = showRichLinkWarning;
	}

	public static boolean isEnabledGeoLocation() {
		return enabledGeoLocation;
	}

	public static void setEnabledGeoLocation(boolean enabledGeoLocation) {
		MegaApplication.enabledGeoLocation = enabledGeoLocation;
	}

	public static int getCounterNotNowRichLinkWarning() {
		return counterNotNowRichLinkWarning;
	}

	public static void setCounterNotNowRichLinkWarning(int counterNotNowRichLinkWarning) {
		MegaApplication.counterNotNowRichLinkWarning = counterNotNowRichLinkWarning;
	}

	public static boolean isEnabledRichLinks() {
		return enabledRichLinks;
	}

	public static void setEnabledRichLinks(boolean enabledRichLinks) {
		MegaApplication.enabledRichLinks = enabledRichLinks;
	}

	public static int isDisableFileVersions() {
		return disableFileVersions;
	}

	public static void setDisableFileVersions(boolean disableFileVersions) {
		if(disableFileVersions){
			MegaApplication.disableFileVersions = 1;
		}
		else{
			MegaApplication.disableFileVersions = 0;
		}
	}

	public boolean isEsid() {
		return esid;
	}

	public void setEsid(boolean esid) {
		this.esid = esid;
	}

	public static boolean isClosedChat() {
		return closedChat;
	}

	public static void setClosedChat(boolean closedChat) {
		MegaApplication.closedChat = closedChat;
	}

	public MyAccountInfo getMyAccountInfo() {
		return myAccountInfo;
	}
	public static boolean isSpeakerOn() {
		return speakerStatus;
	}

	public static void setSpeakerStatus(boolean speakerStatus) {
		MegaApplication.speakerStatus = speakerStatus;
	}

	public int getStorageState() {
	    return storageState;
	}

    public void setStorageState(int state) {
	    this.storageState = state;
	}

    @Override
    public void unregisterReceiver(BroadcastReceiver receiver) {
        super.unregisterReceiver(receiver);
        LocalBroadcastManager.getInstance(this).unregisterReceiver(logoutReceiver);
    }
}<|MERGE_RESOLUTION|>--- conflicted
+++ resolved
@@ -567,12 +567,7 @@
 		}
 		EmojiCompat.init(config);
 		// clear the cache files stored in the external cache folder.
-<<<<<<< HEAD
-		CacheFolderManager.clearPublicCache(this);
-=======
         clearPublicCache(this);
->>>>>>> 627a3ff6
-
 //		initializeGA();
 		
 //		new MegaTest(getMegaApi()).start();
