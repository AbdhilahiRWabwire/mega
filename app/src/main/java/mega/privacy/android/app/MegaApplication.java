--- conflicted
+++ resolved
@@ -440,11 +440,8 @@
 	@Override
 	public void onCreate() {
 		super.onCreate();
-<<<<<<< HEAD
         isVerifySMSShowed = false;
-=======
 		singleApplicationInstance = this;
->>>>>>> b856f8a7
 		keepAliveHandler.postAtTime(keepAliveRunnable, System.currentTimeMillis()+interval);
 		keepAliveHandler.postDelayed(keepAliveRunnable, interval);
 		dbH = DatabaseHandler.getDbHandler(getApplicationContext());
