package mega.privacy.android.app;

import android.app.Notification;
import android.app.NotificationChannel;
import android.app.NotificationManager;
import android.app.PendingIntent;
import android.content.BroadcastReceiver;
import android.content.Context;
import android.content.Intent;
import android.content.IntentFilter;
import android.content.pm.PackageInfo;
import android.content.pm.PackageManager;
import android.content.pm.PackageManager.NameNotFoundException;
import android.graphics.drawable.BitmapDrawable;
import android.graphics.drawable.Drawable;
import android.media.RingtoneManager;
import android.net.Uri;
import android.os.Build;
import android.os.Handler;
import android.os.PowerManager;
import androidx.annotation.Nullable;
import androidx.multidex.MultiDexApplication;
import androidx.emoji.text.EmojiCompat;
import androidx.emoji.text.FontRequestEmojiCompatConfig;
import androidx.emoji.bundled.BundledEmojiCompatConfig;
import androidx.core.app.NotificationCompat;
import androidx.core.content.ContextCompat;
import androidx.localbroadcastmanager.content.LocalBroadcastManager;
import androidx.core.provider.FontRequest;
import android.text.Html;
import android.text.Spanned;
import android.util.Log;

import org.webrtc.ContextUtils;

import java.util.ArrayList;
import java.util.HashMap;
import java.util.Locale;

import me.leolin.shortcutbadger.ShortcutBadger;
import mega.privacy.android.app.components.twemoji.EmojiManager;
import mega.privacy.android.app.components.twemoji.EmojiManagerShortcodes;
import mega.privacy.android.app.components.twemoji.TwitterEmojiProvider;
import mega.privacy.android.app.fcm.ChatAdvancedNotificationBuilder;
import mega.privacy.android.app.fcm.IncomingCallService;
import mega.privacy.android.app.listeners.GetAttrUserListener;
import mega.privacy.android.app.listeners.GlobalListener;
import mega.privacy.android.app.listeners.CallListener;
import mega.privacy.android.app.fcm.KeepAliveService;
import mega.privacy.android.app.lollipop.LoginActivityLollipop;
import mega.privacy.android.app.lollipop.ManagerActivityLollipop;
import mega.privacy.android.app.lollipop.MyAccountInfo;
import mega.privacy.android.app.lollipop.controllers.AccountController;
import mega.privacy.android.app.lollipop.megachat.BadgeIntentService;
import mega.privacy.android.app.lollipop.megachat.calls.ChatAudioManager;
import mega.privacy.android.app.lollipop.megachat.calls.ChatCallActivity;
import mega.privacy.android.app.receivers.NetworkStateReceiver;
import nz.mega.sdk.MegaAccountSession;
import nz.mega.sdk.MegaApiAndroid;
import nz.mega.sdk.MegaApiJava;
import nz.mega.sdk.MegaChatApiAndroid;
import nz.mega.sdk.MegaChatApiJava;
import nz.mega.sdk.MegaChatCall;
import nz.mega.sdk.MegaChatError;
import nz.mega.sdk.MegaChatListItem;
import nz.mega.sdk.MegaChatListenerInterface;
import nz.mega.sdk.MegaChatMessage;
import nz.mega.sdk.MegaChatNotificationListenerInterface;
import nz.mega.sdk.MegaChatPresenceConfig;
import nz.mega.sdk.MegaChatRequest;
import nz.mega.sdk.MegaChatRequestListenerInterface;
import nz.mega.sdk.MegaChatRoom;
import nz.mega.sdk.MegaContactRequest;
import nz.mega.sdk.MegaError;
import nz.mega.sdk.MegaHandleList;
import nz.mega.sdk.MegaNode;
import nz.mega.sdk.MegaPricing;
import nz.mega.sdk.MegaRequest;
import nz.mega.sdk.MegaRequestListenerInterface;
import nz.mega.sdk.MegaShare;
import nz.mega.sdk.MegaUser;

import static mega.privacy.android.app.utils.CacheFolderManager.*;
import static mega.privacy.android.app.constants.BroadcastConstants.*;
import static mega.privacy.android.app.utils.Constants.*;
import static mega.privacy.android.app.utils.DBUtil.*;
import static mega.privacy.android.app.utils.IncomingCallNotification.*;
import static mega.privacy.android.app.utils.JobUtil.*;
import static mega.privacy.android.app.utils.CallUtil.*;
import static mega.privacy.android.app.utils.LogUtil.*;
import static mega.privacy.android.app.utils.TimeUtils.*;
import static mega.privacy.android.app.utils.Util.*;
import static mega.privacy.android.app.utils.ContactUtil.*;
import static nz.mega.sdk.MegaApiJava.*;

public class MegaApplication extends MultiDexApplication implements MegaChatRequestListenerInterface, MegaChatNotificationListenerInterface, NetworkStateReceiver.NetworkStateReceiverListener, MegaChatListenerInterface {

	final String TAG = "MegaApplication";

<<<<<<< HEAD
	static final public String USER_AGENT = "MEGAAndroid/3.7.4_300";
=======
	static final public String USER_AGENT = "MEGAAndroid/3.7.5_299";
>>>>>>> b2bef1dd

	DatabaseHandler dbH;
	MegaApiAndroid megaApi;
	MegaApiAndroid megaApiFolder;
	String localIpAddress = "";
	BackgroundRequestListener requestListener;
	final static public String APP_KEY = "6tioyn8ka5l6hty";
	final static private String APP_SECRET = "hfzgdtrma231qdm";

	MyAccountInfo myAccountInfo;
	boolean esid = false;

	private int storageState = MegaApiJava.STORAGE_STATE_UNKNOWN; //Default value

	private static boolean activityVisible = false;
	private static boolean isLoggingIn = false;
	private static boolean firstConnect = true;

	private static final boolean USE_BUNDLED_EMOJI = false;

	private static boolean showInfoChatMessages = false;

	private static boolean showPinScreen = true;

	private static long openChatId = -1;

	private static boolean closedChat = true;
	private static HashMap<Long, Boolean> hashMapVideo = new HashMap<>();
	private static HashMap<Long, Boolean> hashMapSpeaker = new HashMap<>();
	private static HashMap<Long, Boolean> hashMapCallLayout = new HashMap<>();

	private static long openCallChatId = -1;

	private static boolean showRichLinkWarning = false;
	private static int counterNotNowRichLinkWarning = -1;
	private static boolean enabledRichLinks = false;

	private static boolean enabledGeoLocation = false;

	private static int disableFileVersions = -1;

	private static boolean recentChatVisible = false;
	private static boolean chatNotificationReceived = false;

	private static String urlConfirmationLink = null;

	private static boolean registeredChatListeners = false;

	private static boolean isVerifySMSShowed = false;

    private static boolean isBlockedDueToWeakAccount = false;
	private static boolean isWebOpenDueToEmailVerification = false;
	private static boolean isLoggingRunning = false;

	MegaChatApiAndroid megaChatApi = null;

	private NetworkStateReceiver networkStateReceiver;
	private BroadcastReceiver logoutReceiver;
	private ChatAudioManager chatAudioManager = null;
	private static MegaApplication singleApplicationInstance;

	private PowerManager.WakeLock wakeLock;

	private CallListener callListener = new CallListener();

    @Override
	public void networkAvailable() {
		logDebug("Net available: Broadcast to ManagerActivity");
		Intent intent = new Intent(BROADCAST_ACTION_INTENT_CONNECTIVITY_CHANGE);
		intent.putExtra("actionType", GO_ONLINE);
		LocalBroadcastManager.getInstance(getApplicationContext()).sendBroadcast(intent);
	}

	@Override
	public void networkUnavailable() {
		logDebug("Net unavailable: Broadcast to ManagerActivity");
		Intent intent = new Intent(BROADCAST_ACTION_INTENT_CONNECTIVITY_CHANGE);
		intent.putExtra("actionType", GO_OFFLINE);
		LocalBroadcastManager.getInstance(getApplicationContext()).sendBroadcast(intent);
	}

	public static void smsVerifyShowed(boolean isShowed) {
	    isVerifySMSShowed = isShowed;
    }

	class BackgroundRequestListener implements MegaRequestListenerInterface
	{

		@Override
		public void onRequestStart(MegaApiJava api, MegaRequest request) {
			logDebug("BackgroundRequestListener:onRequestStart: " + request.getRequestString());
		}

		@Override
		public void onRequestUpdate(MegaApiJava api, MegaRequest request) {
			logDebug("BackgroundRequestListener:onRequestUpdate: " + request.getRequestString());
		}

		@Override
		public void onRequestFinish(MegaApiJava api, MegaRequest request,
				MegaError e) {
			logDebug("BackgroundRequestListener:onRequestFinish: " + request.getRequestString() + "____" + e.getErrorCode() + "___" + request.getParamType());

			if (e.getErrorCode() == MegaError.API_EBUSINESSPASTDUE) {
				LocalBroadcastManager.getInstance(getApplicationContext())
						.sendBroadcast(new Intent(BROADCAST_ACTION_INTENT_BUSINESS_EXPIRED));
				return;
			}

			if (request.getType() == MegaRequest.TYPE_LOGOUT){
				logDebug("Logout finished: " + e.getErrorString() + "(" + e.getErrorCode() +")");
				if (e.getErrorCode() == MegaError.API_OK) {
					logDebug("END logout sdk request - wait chat logout");
				} else if (e.getErrorCode() == MegaError.API_EINCOMPLETE) {
					if (request.getParamType() == MegaError.API_ESSL) {
						logWarning("SSL verification failed");
						Intent intent = new Intent(BROADCAST_ACTION_INTENT_SSL_VERIFICATION_FAILED);
						LocalBroadcastManager.getInstance(getApplicationContext()).sendBroadcast(intent);
					}
				} else if (e.getErrorCode() == MegaError.API_ESID) {
					logWarning("TYPE_LOGOUT:API_ESID");
					myAccountInfo = new MyAccountInfo();

					esid = true;

					AccountController.localLogoutApp(getApplicationContext());
				} else if (e.getErrorCode() == MegaError.API_EBLOCKED) {
					api.localLogout();
					megaChatApi.logout();
				}
			}
			else if(request.getType() == MegaRequest.TYPE_FETCH_NODES){
				logDebug("TYPE_FETCH_NODES");
				if (e.getErrorCode() == MegaError.API_OK){
					askForFullAccountInfo();
					if (dbH != null && dbH.getMyChatFilesFolderHandle() == INVALID_HANDLE) {
						megaApi.getMyChatFilesFolder(new GetAttrUserListener(getApplicationContext(), true));
					}
				}
			}
			else if(request.getType() == MegaRequest.TYPE_GET_ATTR_USER){
				if (e.getErrorCode() == MegaError.API_OK) {
					if (request.getParamType() == MegaApiJava.USER_ATTR_FIRSTNAME || request.getParamType() == MegaApiJava.USER_ATTR_LASTNAME) {
						if (megaApi != null && request.getEmail() != null) {
							MegaUser user = megaApi.getContact(request.getEmail());
							if (user != null) {
								logDebug("User handle: " + user.getHandle());
								logDebug("Visibility: " + user.getVisibility()); //If user visibity == MegaUser.VISIBILITY_UNKNOW then, non contact
								if (user.getVisibility() != MegaUser.VISIBILITY_VISIBLE) {
									logDebug("Non-contact");
									if (request.getParamType() == MegaApiJava.USER_ATTR_FIRSTNAME) {
										dbH.setNonContactEmail(request.getEmail(), user.getHandle() + "");
										dbH.setNonContactFirstName(request.getText(), user.getHandle() + "");
									} else if (request.getParamType() == MegaApiJava.USER_ATTR_LASTNAME) {
										dbH.setNonContactLastName(request.getText(), user.getHandle() + "");
									}
								} else {
									logDebug("The user is or was CONTACT:");
								}
							} else {
								logWarning("User is NULL");
							}
						}
					}
				}
			}
			else if (request.getType() == MegaRequest.TYPE_GET_PRICING){
				if (e.getErrorCode() == MegaError.API_OK) {
					MegaPricing p = request.getPricing();

					dbH.setPricingTimestamp();

					if(myAccountInfo!=null){
						myAccountInfo.setProductAccounts(p);
						myAccountInfo.setPricing(p);
					}

					Intent intent = new Intent(BROADCAST_ACTION_INTENT_UPDATE_ACCOUNT_DETAILS);
					intent.putExtra("actionType", UPDATE_GET_PRICING);
					LocalBroadcastManager.getInstance(getApplicationContext()).sendBroadcast(intent);
				}
				else{
					logError("Error TYPE_GET_PRICING: " + e.getErrorCode());
				}
			}
			else if (request.getType() == MegaRequest.TYPE_GET_PAYMENT_METHODS){
				logDebug("Payment methods request");
				if(myAccountInfo!=null){
					myAccountInfo.setGetPaymentMethodsBoolean(true);
				}

				if (e.getErrorCode() == MegaError.API_OK){
					dbH.setPaymentMethodsTimeStamp();
					if(myAccountInfo!=null){
						myAccountInfo.setPaymentBitSet(convertToBitSet(request.getNumber()));
					}

					Intent intent = new Intent(BROADCAST_ACTION_INTENT_UPDATE_ACCOUNT_DETAILS);
					intent.putExtra("actionType", UPDATE_PAYMENT_METHODS);
					LocalBroadcastManager.getInstance(getApplicationContext()).sendBroadcast(intent);
				}
			}
			else if(request.getType() == MegaRequest.TYPE_CREDIT_CARD_QUERY_SUBSCRIPTIONS){
				if (e.getErrorCode() == MegaError.API_OK){
					if(myAccountInfo!=null){
						myAccountInfo.setNumberOfSubscriptions(request.getNumber());
						logDebug("NUMBER OF SUBS: " + myAccountInfo.getNumberOfSubscriptions());
					}

					Intent intent = new Intent(BROADCAST_ACTION_INTENT_UPDATE_ACCOUNT_DETAILS);
					intent.putExtra("actionType", UPDATE_CREDIT_CARD_SUBSCRIPTION);
					LocalBroadcastManager.getInstance(getApplicationContext()).sendBroadcast(intent);
				}
			}
			else if (request.getType() == MegaRequest.TYPE_ACCOUNT_DETAILS){
				logDebug ("Account details request");
				if (e.getErrorCode() == MegaError.API_OK){

					boolean storage = (request.getNumDetails() & myAccountInfo.hasStorageDetails) != 0;
					if (storage) {
						dbH.setAccountDetailsTimeStamp();
					}

					if(myAccountInfo!=null && request.getMegaAccountDetails()!=null){
						myAccountInfo.setAccountInfo(request.getMegaAccountDetails());
						myAccountInfo.setAccountDetails(request.getNumDetails());

						boolean sessions = (request.getNumDetails() & myAccountInfo.hasSessionsDetails) != 0;
						if (sessions) {
							MegaAccountSession megaAccountSession = request.getMegaAccountDetails().getSession(0);

							if(megaAccountSession!=null){
								logDebug("getMegaAccountSESSION not Null");
								dbH.setExtendedAccountDetailsTimestamp();
								long mostRecentSession = megaAccountSession.getMostRecentUsage();

								String date = formatDateAndTime(getApplicationContext(),mostRecentSession, DATE_LONG_FORMAT);

								myAccountInfo.setLastSessionFormattedDate(date);
								myAccountInfo.setCreateSessionTimeStamp(megaAccountSession.getCreationTimestamp());
							}
						}

						logDebug("onRequest TYPE_ACCOUNT_DETAILS: " + myAccountInfo.getUsedPerc());
					}

					sendBroadcastUpdateAccountDetails();
				}
			}
		}

		@Override
		public void onRequestTemporaryError(MegaApiJava api,
				MegaRequest request, MegaError e) {
			logDebug("BackgroundRequestListener: onRequestTemporaryError: " + request.getRequestString());
		}
		
	}

	private void sendBroadcastUpdateAccountDetails() {
		Intent intent = new Intent(BROADCAST_ACTION_INTENT_UPDATE_ACCOUNT_DETAILS);
		intent.putExtra("actionType", UPDATE_ACCOUNT_DETAILS);
		LocalBroadcastManager.getInstance(getApplicationContext()).sendBroadcast(intent);
	}

	private final int interval = 3000;
	private Handler keepAliveHandler = new Handler();
	int backgroundStatus = -1;

	private Runnable keepAliveRunnable = new Runnable() {
		@Override
		public void run() {
			try {
				if (activityVisible) {
					logDebug("KEEPALIVE: " + System.currentTimeMillis());
					if (megaChatApi != null) {
						backgroundStatus = megaChatApi.getBackgroundStatus();
						logDebug("backgroundStatus_activityVisible: " + backgroundStatus);
						if (backgroundStatus != -1 && backgroundStatus != 0) {
							MegaHandleList callRingIn = megaChatApi.getChatCalls(MegaChatCall.CALL_STATUS_RING_IN);
							if (callRingIn == null || callRingIn.size() <= 0) {
								megaChatApi.setBackgroundStatus(false);
							}
						}
					}

				} else {
					logDebug("KEEPALIVEAWAY: " + System.currentTimeMillis());
					if (megaChatApi != null) {
						backgroundStatus = megaChatApi.getBackgroundStatus();
						logDebug("backgroundStatus_!activityVisible: " + backgroundStatus);
						if (backgroundStatus != -1 && backgroundStatus != 1) {
							megaChatApi.setBackgroundStatus(true);
						}
					}
				}

				keepAliveHandler.postAtTime(keepAliveRunnable, System.currentTimeMillis() + interval);
				keepAliveHandler.postDelayed(keepAliveRunnable, interval);
			}
			catch (Exception exc) {
				logError("Exception in keepAliveRunnable", exc);
			}
		}
	};

	public void handleUncaughtException(Thread thread, Throwable e) {
		logFatal("UNCAUGHT EXCEPTION", e);
		e.printStackTrace();
	}

	private BroadcastReceiver chatCallUpdateReceiver = new BroadcastReceiver() {
		@Override
		public void onReceive(Context context, Intent intent) {
			if (intent == null || intent.getAction() == null)
				return;

			long chatId = intent.getLongExtra(UPDATE_CHAT_CALL_ID, -1);
			long callId = intent.getLongExtra(UPDATE_CALL_ID, -1);
			if (chatId == -1 || callId == -1)
				return;

			if (intent.getAction().equals(ACTION_UPDATE_CALL)) {
				stopService(new Intent(getInstance(), IncomingCallService.class));
			}

			if (intent.getAction().equals(ACTION_CALL_STATUS_UPDATE)) {
				int callStatus = intent.getIntExtra(UPDATE_CALL_STATUS, -1);
				switch (callStatus) {
					case MegaChatCall.CALL_STATUS_REQUEST_SENT:
					case MegaChatCall.CALL_STATUS_RING_IN:
					case MegaChatCall.CALL_STATUS_JOINING:
					case MegaChatCall.CALL_STATUS_IN_PROGRESS:
					case MegaChatCall.CALL_STATUS_RECONNECTING:

						MegaHandleList listAllCalls = megaChatApi.getChatCalls();
						if (listAllCalls == null || listAllCalls.size() == 0)
							return;

						if (callStatus == MegaChatCall.CALL_STATUS_RING_IN) {
							setAudioManagerValues(callStatus);
						}

						if (callStatus == MegaChatCall.CALL_STATUS_IN_PROGRESS
								|| callStatus == MegaChatCall.CALL_STATUS_JOINING
								|| callStatus == MegaChatCall.CALL_STATUS_RECONNECTING) {
							removeChatAudioManager();
							clearIncomingCallNotification(callId);
						}

						if (listAllCalls.size() == 1) {
							checkOneCall(listAllCalls.get(0));
						} else {
							checkSeveralCall(listAllCalls, callStatus);
						}
						break;
					case MegaChatCall.CALL_STATUS_TERMINATING_USER_PARTICIPATION:
						removeValues(chatId);
						break;

					case MegaChatCall.CALL_STATUS_DESTROYED:
						checkCallDestroyed(chatId);
						break;
				}
			}
		}
	};

	public static MegaApplication getInstance() {
		return singleApplicationInstance;
	}

	@Override
	public void onCreate() {
		super.onCreate();
		// Setup handler for uncaught exceptions.
		Thread.setDefaultUncaughtExceptionHandler(new Thread.UncaughtExceptionHandler() {
			@Override
			public void uncaughtException(Thread thread, Throwable e) {
				handleUncaughtException(thread, e);
			}
		});
        isVerifySMSShowed = false;
		singleApplicationInstance = this;

		keepAliveHandler.postAtTime(keepAliveRunnable, System.currentTimeMillis()+interval);
		keepAliveHandler.postDelayed(keepAliveRunnable, interval);
		dbH = DatabaseHandler.getDbHandler(getApplicationContext());

		initLoggerSDK();
		initLoggerKarere();

		checkAppUpgrade();

		megaApi = getMegaApi();
		megaApiFolder = getMegaApiFolder();
		megaChatApi = getMegaChatApi();
        scheduleCameraUploadJob(getApplicationContext());
        storageState = dbH.getStorageState();

		boolean staging = false;
		if (dbH != null) {
			MegaAttributes attrs = dbH.getAttributes();
			if (attrs != null && attrs.getStaging() != null) {
				staging = Boolean.parseBoolean(attrs.getStaging());
			}
		}

		if (staging) {
			megaApi.changeApiUrl("https://staging.api.mega.co.nz/");
			megaApiFolder.changeApiUrl("https://staging.api.mega.co.nz/");
		}

		boolean useHttpsOnly = false;
		if (dbH != null) {
			useHttpsOnly = Boolean.parseBoolean(dbH.getUseHttpsOnly());
			logDebug("Value of useHttpsOnly: " + useHttpsOnly);
			megaApi.useHttpsOnly(useHttpsOnly);
		}

		myAccountInfo = new MyAccountInfo();

		if (dbH != null) {
			dbH.resetExtendedAccountDetailsTimestamp();
		}

		networkStateReceiver = new NetworkStateReceiver();
		networkStateReceiver.addListener(this);
		this.registerReceiver(networkStateReceiver, new IntentFilter(android.net.ConnectivityManager.CONNECTIVITY_ACTION));

		IntentFilter filter = new IntentFilter(BROADCAST_ACTION_INTENT_CALL_UPDATE);
		filter.addAction(ACTION_CALL_STATUS_UPDATE);
		filter.addAction(ACTION_UPDATE_CALL);
		LocalBroadcastManager.getInstance(this).registerReceiver(chatCallUpdateReceiver, filter);

		logoutReceiver = new BroadcastReceiver() {
            @Override
            public void onReceive(Context context,Intent intent) {
                if (intent != null) {
                    if (intent.getAction() == ACTION_LOG_OUT) {
                        storageState = MegaApiJava.STORAGE_STATE_UNKNOWN; //Default value
                    }
                }
            }
        };
		LocalBroadcastManager.getInstance(this).registerReceiver(logoutReceiver, new IntentFilter(ACTION_LOG_OUT));
		EmojiManager.install(new TwitterEmojiProvider());

		EmojiManagerShortcodes.initEmojiData(getApplicationContext());
		EmojiManager.install(new TwitterEmojiProvider());
		final EmojiCompat.Config config;
		if (USE_BUNDLED_EMOJI) {
			logDebug("Use Bundle emoji");
			// Use the bundled font for EmojiCompat
			config = new BundledEmojiCompatConfig(getApplicationContext());
		} else {
			logDebug("Use downloadable font for EmojiCompat");
			// Use a downloadable font for EmojiCompat
			final FontRequest fontRequest = new FontRequest(
					"com.google.android.gms.fonts",
					"com.google.android.gms",
					"Noto Color Emoji Compat",
					R.array.com_google_android_gms_fonts_certs);
			config = new FontRequestEmojiCompatConfig(getApplicationContext(), fontRequest)
					.setReplaceAll(false)
					.registerInitCallback(new EmojiCompat.InitCallback() {
						@Override
						public void onInitialized() {
							logDebug("EmojiCompat initialized");
						}
						@Override
						public void onFailed(@Nullable Throwable throwable) {
							logWarning("EmojiCompat initialization failed");
						}
					});
		}
		EmojiCompat.init(config);
		// clear the cache files stored in the external cache folder.
        clearPublicCache(this);

		ContextUtils.initialize(getApplicationContext());
	}


	public void askForFullAccountInfo(){
		logDebug("askForFullAccountInfo");
		megaApi.getPaymentMethods(null);

		if (storageState == MegaApiAndroid.STORAGE_STATE_UNKNOWN) {
			megaApi.getAccountDetails();
		} else {
			megaApi.getSpecificAccountDetails(false, true, true);
		}

		megaApi.getPricing(null);
		megaApi.creditCardQuerySubscriptions(null);
	}

	public void askForPaymentMethods(){
		logDebug("askForPaymentMethods");
		megaApi.getPaymentMethods(null);
	}

	public void askForPricing(){

		megaApi.getPricing(null);
	}

	public void askForAccountDetails(){
		logDebug("askForAccountDetails");
		if (dbH != null) {
			dbH.resetAccountDetailsTimeStamp();
		}
		megaApi.getAccountDetails(null);
	}

	public void askForCCSubscriptions(){

		megaApi.creditCardQuerySubscriptions(null);
	}

	public void askForExtendedAccountDetails(){
		logDebug("askForExtendedAccountDetails");
		if (dbH != null) {
			dbH.resetExtendedAccountDetailsTimestamp();
		}
		megaApi.getExtendedAccountDetails(true,false, false, null);
	}

	public void refreshAccountInfo(){
		//Check if the call is recently
		if(callToAccountDetails() || myAccountInfo.getUsedFormatted().trim().length() <= 0) {
			logDebug("megaApi.getAccountDetails SEND");
			askForAccountDetails();
		}

		if(callToExtendedAccountDetails()){
			logDebug("megaApi.getExtendedAccountDetails SEND");
			askForExtendedAccountDetails();
		}

		if(callToPaymentMethods()){
			logDebug("megaApi.getPaymentMethods SEND");
			askForPaymentMethods();
		}
	}
	
	public MegaApiAndroid getMegaApiFolder(){
		if (megaApiFolder == null){
			PackageManager m = getPackageManager();
			String s = getPackageName();
			PackageInfo p;
			String path = null;
			try
			{
				p = m.getPackageInfo(s, 0);
				path = p.applicationInfo.dataDir + "/";
			}
			catch (NameNotFoundException e)
			{
				e.printStackTrace();
			}
			
			Log.d(TAG, "Database path: " + path);
			megaApiFolder = new MegaApiAndroid(MegaApplication.APP_KEY, 
					MegaApplication.USER_AGENT, path);

			megaApiFolder.retrySSLerrors(true);

			megaApiFolder.setDownloadMethod(MegaApiJava.TRANSFER_METHOD_AUTO_ALTERNATIVE);
			megaApiFolder.setUploadMethod(MegaApiJava.TRANSFER_METHOD_AUTO_ALTERNATIVE);
		}
		
		return megaApiFolder;
	}

	public MegaChatApiAndroid getMegaChatApi(){
		if (megaChatApi == null){
			if (megaApi == null){
				getMegaApi();
			}
			else{
				megaChatApi = new MegaChatApiAndroid(megaApi);
			}
		}

		if(megaChatApi!=null) {
			if (!registeredChatListeners) {
				logDebug("Add listeners of megaChatApi");
				megaChatApi.addChatRequestListener(this);
				megaChatApi.addChatNotificationListener(this);
				megaChatApi.addChatListener(this);
				megaChatApi.addChatCallListener(callListener);
				registeredChatListeners = true;
			}
		}

		return megaChatApi;
	}

	public void disableMegaChatApi(){
		try {
			if (megaChatApi != null) {
				megaChatApi.removeChatRequestListener(this);
				megaChatApi.removeChatNotificationListener(this);
				megaChatApi.removeChatListener(this);
				megaChatApi.removeChatCallListener(callListener);
				registeredChatListeners = false;
			}
		}
		catch (Exception e){}
	}

	public MegaApiAndroid getMegaApi()
	{
		if(megaApi == null)
		{
			logDebug("MEGAAPI = null");
			PackageManager m = getPackageManager();
			String s = getPackageName();
			PackageInfo p;
			String path = null;
			try
			{
				p = m.getPackageInfo(s, 0);
				path = p.applicationInfo.dataDir + "/";
			}
			catch (NameNotFoundException e)
			{
				e.printStackTrace();
			}
			
			Log.d(TAG, "Database path: " + path);
			megaApi = new MegaApiAndroid(MegaApplication.APP_KEY, 
					MegaApplication.USER_AGENT, path);

			megaApi.retrySSLerrors(true);

			megaApi.setDownloadMethod(MegaApiJava.TRANSFER_METHOD_AUTO_ALTERNATIVE);
			megaApi.setUploadMethod(MegaApiJava.TRANSFER_METHOD_AUTO_ALTERNATIVE);
			
			requestListener = new BackgroundRequestListener();
			logDebug("ADD REQUESTLISTENER");
			megaApi.addRequestListener(requestListener);

			megaApi.addGlobalListener(new GlobalListener());
			megaChatApi = getMegaChatApi();

			String language = Locale.getDefault().toString();
			boolean languageString = megaApi.setLanguage(language);
			logDebug("Result: " + languageString + " Language: " + language);
			if(languageString==false){
				language = Locale.getDefault().getLanguage();
				languageString = megaApi.setLanguage(language);
				logDebug("Result: " + languageString + " Language: " + language);
			}
		}
		
		return megaApi;
	}

	public DatabaseHandler getDbH() {
		if (dbH == null) {
			DatabaseHandler.getDbHandler(getApplicationContext());
		}

		return dbH;
	}

	public static boolean isActivityVisible() {
		logDebug("isActivityVisible() => " + activityVisible);
		return activityVisible;
	}

	public static void setFirstConnect(boolean firstConnect){
		MegaApplication.firstConnect = firstConnect;
	}

	public static boolean isFirstConnect(){
		return firstConnect;
	}

	public static boolean isShowInfoChatMessages() {
		return showInfoChatMessages;
	}

	public static void setShowInfoChatMessages(boolean showInfoChatMessages) {
		MegaApplication.showInfoChatMessages = showInfoChatMessages;
	}

	public static void activityResumed() {
		logDebug("activityResumed()");
		activityVisible = true;
	}

	public static void activityPaused() {
		logDebug("activityPaused()");
		activityVisible = false;
	}

	public static boolean isShowPinScreen() {
		return showPinScreen;
	}

	public static void setShowPinScreen(boolean showPinScreen) {
		MegaApplication.showPinScreen = showPinScreen;
	}

	public static String getUrlConfirmationLink() {
		return urlConfirmationLink;
	}

	public static void setUrlConfirmationLink(String urlConfirmationLink) {
		MegaApplication.urlConfirmationLink = urlConfirmationLink;
	}

	public static boolean isLoggingIn() {
		return isLoggingIn;
	}

	public static void setLoggingIn(boolean loggingIn) {
		isLoggingIn = loggingIn;
	}

	public static void setOpenChatId(long openChatId){
		MegaApplication.openChatId = openChatId;
	}

	public static long getOpenCallChatId() {
		return openCallChatId;
	}

	public static void setOpenCallChatId(long value) {
        logDebug("New open call chat ID: " + value);
        openCallChatId = value;
	}

	public static boolean isRecentChatVisible() {
		if(activityVisible){
			return recentChatVisible;
		}
		else{
			return false;
		}
	}

	public static void setRecentChatVisible(boolean recentChatVisible) {
		logDebug("setRecentChatVisible: " + recentChatVisible);
		MegaApplication.recentChatVisible = recentChatVisible;
	}

	public static boolean isChatNotificationReceived() {
		return chatNotificationReceived;
	}

    public static void setChatNotificationReceived(boolean chatNotificationReceived) {
        MegaApplication.chatNotificationReceived = chatNotificationReceived;
    }

	public static long getOpenChatId() {
		return openChatId;
	}

	public String getLocalIpAddress(){
		return localIpAddress;
	}
	
	public void setLocalIpAddress(String ip){
		localIpAddress = ip;
	}

	public void showSharedFolderNotification(MegaNode n) {
		logDebug("showSharedFolderNotification");

		try {
			ArrayList<MegaShare> sharesIncoming = megaApi.getInSharesList();
			String name = "";
			for (int j = 0; j < sharesIncoming.size(); j++) {
				MegaShare mS = sharesIncoming.get(j);
				if (mS.getNodeHandle() == n.getHandle()) {
					MegaUser user = megaApi.getContact(mS.getUser());

					name = getMegaUserNameDB(user);
					if(name == null) name = "";
				}
			}

			String source = "<b>" + n.getName() + "</b> " + getString(R.string.incoming_folder_notification) + " " + toCDATA(name);
			Spanned notificationContent;
			if (android.os.Build.VERSION.SDK_INT >= android.os.Build.VERSION_CODES.N) {
				notificationContent = Html.fromHtml(source, Html.FROM_HTML_MODE_LEGACY);
			} else {
				notificationContent = Html.fromHtml(source);
			}

			int notificationId = NOTIFICATION_PUSH_CLOUD_DRIVE;
			String notificationChannelId = NOTIFICATION_CHANNEL_CLOUDDRIVE_ID;
			String notificationChannelName = NOTIFICATION_CHANNEL_CLOUDDRIVE_NAME;

			Intent intent = new Intent(this, ManagerActivityLollipop.class);
			intent.addFlags(Intent.FLAG_ACTIVITY_CLEAR_TOP);
			intent.setAction(ACTION_INCOMING_SHARED_FOLDER_NOTIFICATION);
			PendingIntent pendingIntent = PendingIntent.getActivity(this, 0 /* Request code */, intent,
					PendingIntent.FLAG_ONE_SHOT);

			Uri defaultSoundUri = RingtoneManager.getDefaultUri(RingtoneManager.TYPE_NOTIFICATION);
            String notificationTitle;
            if(n.hasChanged(MegaNode.CHANGE_TYPE_INSHARE) && !n.hasChanged(MegaNode.CHANGE_TYPE_NEW)){
                notificationTitle = getString(R.string.context_permissions_changed);
            }else{
                notificationTitle = getString(R.string.title_incoming_folder_notification);
            }
			if (android.os.Build.VERSION.SDK_INT >= android.os.Build.VERSION_CODES.O) {
				NotificationChannel channel = new NotificationChannel(notificationChannelId, notificationChannelName, NotificationManager.IMPORTANCE_HIGH);
				channel.setShowBadge(true);
				NotificationManager notificationManager = (NotificationManager) getApplicationContext().getSystemService(Context.NOTIFICATION_SERVICE);
				notificationManager.createNotificationChannel(channel);

				NotificationCompat.Builder notificationBuilderO = new NotificationCompat.Builder(this, notificationChannelId);
				notificationBuilderO
						.setSmallIcon(R.drawable.ic_stat_notify)
						.setContentTitle(notificationTitle)
						.setContentText(notificationContent)
						.setStyle(new NotificationCompat.BigTextStyle()
								.bigText(notificationContent))
						.setAutoCancel(true)
						.setSound(defaultSoundUri)
						.setContentIntent(pendingIntent)
						.setColor(ContextCompat.getColor(this, R.color.mega));

				Drawable d = getResources().getDrawable(R.drawable.ic_folder_incoming, getTheme());
				notificationBuilderO.setLargeIcon(((BitmapDrawable) d).getBitmap());

				notificationManager.notify(notificationId, notificationBuilderO.build());
			}
			else {
				NotificationCompat.Builder notificationBuilder = new NotificationCompat.Builder(this)
						.setSmallIcon(R.drawable.ic_stat_notify)
						.setContentTitle(notificationTitle)
						.setContentText(notificationContent)
						.setStyle(new NotificationCompat.BigTextStyle()
								.bigText(notificationContent))
						.setAutoCancel(true)
						.setSound(defaultSoundUri)
						.setContentIntent(pendingIntent);

				if (Build.VERSION.SDK_INT >= Build.VERSION_CODES.LOLLIPOP) {
					notificationBuilder.setColor(ContextCompat.getColor(this, R.color.mega));
				}

				Drawable d;

				if (android.os.Build.VERSION.SDK_INT >= Build.VERSION_CODES.LOLLIPOP) {
					d = getResources().getDrawable(R.drawable.ic_folder_incoming, getTheme());
				} else {
					d = ContextCompat.getDrawable(this, R.drawable.ic_folder_incoming);
				}

				notificationBuilder.setLargeIcon(((BitmapDrawable) d).getBitmap());


				if (Build.VERSION.SDK_INT <= Build.VERSION_CODES.N_MR1) {
					//API 25 = Android 7.1
					notificationBuilder.setPriority(Notification.PRIORITY_HIGH);
				} else {
					notificationBuilder.setPriority(NotificationManager.IMPORTANCE_HIGH);
				}

				NotificationManager notificationManager =
						(NotificationManager) getSystemService(Context.NOTIFICATION_SERVICE);

				notificationManager.notify(notificationId, notificationBuilder.build());
			}
		} catch (Exception e) {
			logError("Exception", e);
		}
	}

	public void sendSignalPresenceActivity(){
		logDebug("sendSignalPresenceActivity");
		if (megaChatApi != null) {
			if (megaChatApi.isSignalActivityRequired()) {
				megaChatApi.signalPresenceActivity();
			}
		}
	}

	@Override
	public void onRequestStart(MegaChatApiJava api, MegaChatRequest request) {
		logDebug("onRequestStart (CHAT): " + request.getRequestString());
	}

	@Override
	public void onRequestUpdate(MegaChatApiJava api, MegaChatRequest request) {
	}

	@Override
	public void onRequestFinish(MegaChatApiJava api, MegaChatRequest request, MegaChatError e) {
		logDebug("onRequestFinish (CHAT): " + request.getRequestString() + "_"+e.getErrorCode());
		if (request.getType() == MegaChatRequest.TYPE_SET_BACKGROUND_STATUS){
			logDebug("SET_BACKGROUND_STATUS: " + request.getFlag());
		}
		else if (request.getType() == MegaChatRequest.TYPE_LOGOUT) {
			logDebug("CHAT_TYPE_LOGOUT: " + e.getErrorCode() + "__" + e.getErrorString());

			try{
				if (megaChatApi != null){
					megaChatApi.removeChatRequestListener(this);
					megaChatApi.removeChatNotificationListener(this);
					megaChatApi.removeChatListener(this);
					megaChatApi.removeChatCallListener(callListener);
					registeredChatListeners = false;
				}
			}
			catch (Exception exc){}

			try{
				ShortcutBadger.applyCount(getApplicationContext(), 0);

				startService(new Intent(getApplicationContext(), BadgeIntentService.class).putExtra("badgeCount", 0));
			}
			catch (Exception exc){
				logError("EXCEPTION removing badge indicator", exc);
            }

			if(megaApi!=null){
				int loggedState = megaApi.isLoggedIn();
				logDebug("Login status on " + loggedState);
				if(loggedState==0){
					AccountController aC = new AccountController(this);
					aC.logoutConfirmed(this);

					if (isIsLoggingRunning()) {
						logDebug("Already in Login Activity, not necessary to launch it again");
						return;
					}

					Intent loginIntent = new Intent(this, LoginActivityLollipop.class);

					if (getUrlConfirmationLink() != null) {
						loginIntent.putExtra(VISIBLE_FRAGMENT,  LOGIN_FRAGMENT);
						loginIntent.putExtra(EXTRA_CONFIRMATION, getUrlConfirmationLink());
						if (isActivityVisible()) {
							loginIntent.setFlags(Intent.FLAG_ACTIVITY_NEW_TASK | Intent.FLAG_ACTIVITY_CLEAR_TOP);
						} else {
							loginIntent.addFlags(Intent.FLAG_ACTIVITY_NEW_TASK | Intent.FLAG_ACTIVITY_CLEAR_TASK);
						}
						loginIntent.setAction(ACTION_CONFIRM);
						setUrlConfirmationLink(null);
					} else if (isActivityVisible()) {
						loginIntent.addFlags(Intent.FLAG_ACTIVITY_NEW_TASK | Intent.FLAG_ACTIVITY_CLEAR_TASK);
					} else {
						loginIntent.addFlags(Intent.FLAG_ACTIVITY_NEW_TASK);
					}

					startActivity(loginIntent);
				}
				else{
					logDebug("Disable chat finish logout");
				}
			}
			else{

				AccountController aC = new AccountController(this);
				aC.logoutConfirmed(this);

				if(activityVisible){
					logDebug("Launch intent to login screen");
					Intent tourIntent = new Intent(this, LoginActivityLollipop.class);
					tourIntent.addFlags(Intent.FLAG_ACTIVITY_NEW_TASK | Intent.FLAG_ACTIVITY_CLEAR_TASK);
					this.startActivity(tourIntent);
				}
			}
		}
		else if (request.getType() == MegaChatRequest.TYPE_PUSH_RECEIVED) {
			logDebug("TYPE_PUSH_RECEIVED: " + e.getErrorCode() + "__" + e.getErrorString());
			stopService(new Intent(this, KeepAliveService.class));
			if(e.getErrorCode()==MegaChatError.ERROR_OK){
				logDebug("OK:TYPE_PUSH_RECEIVED");
				chatNotificationReceived = true;
				ChatAdvancedNotificationBuilder notificationBuilder;
				notificationBuilder =  ChatAdvancedNotificationBuilder.newInstance(this, megaApi, megaChatApi);
				notificationBuilder.generateChatNotification(request);
			}
			else{
				logError("Error TYPE_PUSH_RECEIVED: " + e.getErrorString());
			}
		}
	}

	@Override
	public void onRequestTemporaryError(MegaChatApiJava api, MegaChatRequest request, MegaChatError e) {
		logWarning("onRequestTemporaryError (CHAT): "+e.getErrorString());
	}

	public void updateBusinessStatus() {
		myAccountInfo.setBusinessStatusReceived(true);
		int status = megaApi.getBusinessStatus();
		if (status == BUSINESS_STATUS_EXPIRED
				|| (megaApi.isMasterBusinessAccount() && status == BUSINESS_STATUS_GRACE_PERIOD)){
			myAccountInfo.setShouldShowBusinessAlert(true);
		}
		sendBroadcastUpdateAccountDetails();
	}

	@Override
	public void onChatListItemUpdate(MegaChatApiJava api, MegaChatListItem item) {

	}

	@Override
	public void onChatInitStateUpdate(MegaChatApiJava api, int newState) {

	}

	@Override
	public void onChatOnlineStatusUpdate(MegaChatApiJava api, long userhandle, int status, boolean inProgress) {

	}

	@Override
	public void onChatPresenceConfigUpdate(MegaChatApiJava api, MegaChatPresenceConfig config) {
		if(config.isPending()==false){
			logDebug("Launch local broadcast");
			Intent intent = new Intent(BROADCAST_ACTION_INTENT_SIGNAL_PRESENCE);
			LocalBroadcastManager.getInstance(getApplicationContext()).sendBroadcast(intent);
		}
	}

	@Override
	public void onChatConnectionStateUpdate(MegaChatApiJava api, long chatid, int newState) {

	}

	@Override
	public void onChatPresenceLastGreen(MegaChatApiJava api, long userhandle, int lastGreen) {

	}


	public void updateAppBadge(){
		logDebug("updateAppBadge");

		int totalHistoric = 0;
		int totalIpc = 0;
		if(megaApi!=null && megaApi.getRootNode()!=null){
			totalHistoric = megaApi.getNumUnreadUserAlerts();
			ArrayList<MegaContactRequest> requests = megaApi.getIncomingContactRequests();
			if(requests!=null) {
				totalIpc = requests.size();
			}
		}

		int chatUnread = 0;
		if (megaChatApi != null) {
			chatUnread = megaChatApi.getUnreadChats();
		}

		int totalNotifications = totalHistoric + totalIpc + chatUnread;
		//Add Android version check if needed
		if (totalNotifications == 0) {
			//Remove badge indicator - no unread chats
			ShortcutBadger.applyCount(getApplicationContext(), 0);
			//Xiaomi support
			startService(new Intent(getApplicationContext(), BadgeIntentService.class).putExtra("badgeCount", 0));
		} else {
			//Show badge with indicator = unread
			ShortcutBadger.applyCount(getApplicationContext(), Math.abs(totalNotifications));
			//Xiaomi support
			startService(new Intent(getApplicationContext(), BadgeIntentService.class).putExtra("badgeCount", totalNotifications));
		}
	}

	@Override
	public void onChatNotification(MegaChatApiJava api, long chatid, MegaChatMessage msg) {
		logDebug("onChatNotification");

		updateAppBadge();

		if(MegaApplication.getOpenChatId() == chatid){
			logDebug("Do not update/show notification - opened chat");
			return;
		}

		if(isRecentChatVisible()){
			logDebug("Do not show notification - recent chats shown");
			return;
		}

		if(activityVisible){

			try{
				if(msg!=null){

					NotificationManager mNotificationManager = (NotificationManager) getSystemService(NOTIFICATION_SERVICE);
					mNotificationManager.cancel(NOTIFICATION_GENERAL_PUSH_CHAT);

					if(msg.getStatus()==MegaChatMessage.STATUS_NOT_SEEN){
						if(msg.getType()==MegaChatMessage.TYPE_NORMAL||msg.getType()==MegaChatMessage.TYPE_CONTACT_ATTACHMENT||msg.getType()==MegaChatMessage.TYPE_NODE_ATTACHMENT||msg.getType()==MegaChatMessage.TYPE_REVOKE_NODE_ATTACHMENT){
							if(msg.isDeleted()){
								logDebug("Message deleted");

								megaChatApi.pushReceived(false);
							}
							else if(msg.isEdited()){
								logDebug("Message edited");
								megaChatApi.pushReceived(false);
							}
							else{
								logDebug("New normal message");
								megaChatApi.pushReceived(true);
							}
						}
						else if(msg.getType()==MegaChatMessage.TYPE_TRUNCATE){
							logDebug("New TRUNCATE message");
							megaChatApi.pushReceived(false);
						}
					}
					else{
						logDebug("Message SEEN");
						megaChatApi.pushReceived(false);
					}
				}
			}
			catch (Exception e){
				logError("EXCEPTION when showing chat notification", e);
			}
		}
		else{
			logDebug("Do not notify chat messages: app in background");
		}
	}

	private void checkOneCall(long chatId) {
		logDebug("One call : Chat Id = " + chatId + ", openCall Chat Id = " + openCallChatId);
		if (openCallChatId == chatId) {
			logDebug("The call is already opened");
			return;
		}
		MegaChatCall callToLaunch = megaChatApi.getChatCall(chatId);
		if (callToLaunch == null || callToLaunch.getStatus() > MegaChatCall.CALL_STATUS_IN_PROGRESS){
			logWarning("Launch not in correct status");
			return;
		}
		logDebug("Open the call");
		if (shouldNotify(this) && !isActivityVisible()) {
			PowerManager pm = (PowerManager) getApplicationContext().getSystemService(Context.POWER_SERVICE);
			if (pm != null) {
				wakeLock = pm.newWakeLock(PowerManager.PARTIAL_WAKE_LOCK, ":MegaIncomingCallPowerLock");
			}
			if (!wakeLock.isHeld()) {
				wakeLock.acquire(10 * 1000);
			}
			toIncomingCall(this, callToLaunch, megaChatApi);
		} else {
			launchCallActivity(callToLaunch);
		}
	}

	private void checkSeveralCall(MegaHandleList listAllCalls, int callStatus) {
		logDebug("Several calls = " + listAllCalls.size() + "- Current call Status: " + callStatusToString(callStatus));
		if (callStatus == MegaChatCall.CALL_STATUS_RECONNECTING || (callStatus == MegaChatCall.CALL_STATUS_RING_IN && participatingInACall())) {
			logDebug("Several calls: show notification");
			checkQueuedCalls();
			return;
		}

		MegaHandleList handleList = megaChatApi.getChatCalls(callStatus);
		if (handleList == null || handleList.size() == 0) return;

		for (int i = 0; i < handleList.size(); i++) {
			if (openCallChatId != handleList.get(i)) {
				MegaChatCall callToLaunch = megaChatApi.getChatCall(handleList.get(i));
				if (callToLaunch != null) {
					logDebug("Open call");
					launchCallActivity(callToLaunch);
					break;
				}
			} else {
				logDebug("The call is already opened");
			}
		}
	}

	private void removeValues(long chatId) {
		removeStatusVideoAndSpeaker(chatId);
		removeChatAudioManager();
	}

	private void checkCallDestroyed(long chatId) {
		removeValues(chatId);

		if (shouldNotify(this)) {
			toSystemSettingNotification(this);
		}
		cancelIncomingCallNotification(this);
		if (wakeLock != null && wakeLock.isHeld()) {
			wakeLock.release();
		}

		MegaChatCall call = megaChatApi.getChatCallByCallId(chatId);
		if(call == null)
		    return;

		clearIncomingCallNotification(call.getId());
		//Show missed call if time out ringing (for incoming calls)
		try {

			if (((call.getTermCode() == MegaChatCall.TERM_CODE_ANSWER_TIMEOUT || call.getTermCode() == MegaChatCall.TERM_CODE_CALL_REQ_CANCEL) && !(call.isIgnored()))) {
				logDebug("TERM_CODE_ANSWER_TIMEOUT");
				if (call.isLocalTermCode() == false) {
					logDebug("localTermCodeNotLocal");
					try {
						ChatAdvancedNotificationBuilder notificationBuilder = ChatAdvancedNotificationBuilder.newInstance(this, megaApi, megaChatApi);
						notificationBuilder.showMissedCallNotification(call);
					} catch (Exception e) {
						logError("EXCEPTION when showing missed call notification", e);
					}
				}
			}
		} catch (Exception e) {
			logError("EXCEPTION when showing missed call notification", e);
		}
	}

	private void removeStatusVideoAndSpeaker(long chatId){
		hashMapSpeaker.remove(chatId);
		hashMapVideo.remove(chatId);
	}

	public void createChatAudioManager() {
		if (chatAudioManager != null) {
			return;
		}

		chatAudioManager = ChatAudioManager.create(getApplicationContext());
	}

	public void removeChatAudioManager() {
		if (chatAudioManager == null) {
			return;
		}

		chatAudioManager.stopAudioSignals();
		chatAudioManager = null;
	}

	public void setAudioManagerValues(int callStatus){
		createChatAudioManager();
		if(chatAudioManager != null) {
			MegaHandleList listCallsRequest = megaChatApi.getChatCalls(MegaChatCall.CALL_STATUS_REQUEST_SENT);
			MegaHandleList listCallsRing = megaChatApi.getChatCalls(MegaChatCall.CALL_STATUS_RING_IN);
			chatAudioManager.setAudioManagerValues(callStatus, listCallsRequest, listCallsRing);
		}
	}

	public void checkQueuedCalls() {
		logDebug("checkQueuedCalls");
		try {
			stopService(new Intent(this, IncomingCallService.class));
			ChatAdvancedNotificationBuilder notificationBuilder = ChatAdvancedNotificationBuilder.newInstance(this, megaApi, megaChatApi);
			notificationBuilder.checkQueuedCalls();
		} catch (Exception e) {
			logError("EXCEPTION", e);
		}
	}

	public void launchCallActivity(MegaChatCall call) {
		logDebug("launchCallActivity: " + call.getStatus());
		MegaApplication.setShowPinScreen(false);
		Intent i = new Intent(this, ChatCallActivity.class);
		i.putExtra(CHAT_ID, call.getChatid());
		i.putExtra(CALL_ID, call.getId());
		i.addFlags(Intent.FLAG_ACTIVITY_NEW_TASK);
		startActivity(i);

		MegaChatRoom chatRoom = megaChatApi.getChatRoom(call.getChatid());
		logDebug("Launch call: " + chatRoom.getTitle());
		if (call.getStatus() == MegaChatCall.CALL_STATUS_REQUEST_SENT || call.getStatus() == MegaChatCall.CALL_STATUS_RING_IN) {
			setCallLayoutStatus(call.getChatid(), true);
		}
	}

	public void clearIncomingCallNotification(long chatCallId) {
		logDebug("Chat ID: " + chatCallId);

		try {
			NotificationManager notificationManager = (NotificationManager) getSystemService(NOTIFICATION_SERVICE);

			String notificationCallId = MegaApiJava.userHandleToBase64(chatCallId);
			int notificationId = (notificationCallId).hashCode();

			notificationManager.cancel(notificationId);
		} catch (Exception e) {
			logError("EXCEPTION", e);
		}
	}

	public static boolean isShowRichLinkWarning() {
		return showRichLinkWarning;
	}

	public static void setShowRichLinkWarning(boolean showRichLinkWarning) {
		MegaApplication.showRichLinkWarning = showRichLinkWarning;
	}

	public static boolean isEnabledGeoLocation() {
		return enabledGeoLocation;
	}

	public static void setEnabledGeoLocation(boolean enabledGeoLocation) {
		MegaApplication.enabledGeoLocation = enabledGeoLocation;
	}

	public static int getCounterNotNowRichLinkWarning() {
		return counterNotNowRichLinkWarning;
	}

	public static void setCounterNotNowRichLinkWarning(int counterNotNowRichLinkWarning) {
		MegaApplication.counterNotNowRichLinkWarning = counterNotNowRichLinkWarning;
	}

	public static boolean isEnabledRichLinks() {
		return enabledRichLinks;
	}

	public static void setEnabledRichLinks(boolean enabledRichLinks) {
		MegaApplication.enabledRichLinks = enabledRichLinks;
	}

	public static int isDisableFileVersions() {
		return disableFileVersions;
	}

	public static void setDisableFileVersions(boolean disableFileVersions) {
		if(disableFileVersions){
			MegaApplication.disableFileVersions = 1;
		}
		else{
			MegaApplication.disableFileVersions = 0;
		}
	}

	public boolean isEsid() {
		return esid;
	}

	public void setEsid(boolean esid) {
		this.esid = esid;
	}

	public static boolean isClosedChat() {
		return closedChat;
	}

	public static void setClosedChat(boolean closedChat) {
		MegaApplication.closedChat = closedChat;
	}

	public MyAccountInfo getMyAccountInfo() {
		return myAccountInfo;
	}

	public static boolean getSpeakerStatus(long chatId) {
		boolean entryExists = hashMapSpeaker.containsKey(chatId);
		if (entryExists) {
			return hashMapSpeaker.get(chatId);
		}
		setSpeakerStatus(chatId, false);
		return false;
	}

	public static void setSpeakerStatus(long chatId, boolean speakerStatus) {
		hashMapSpeaker.put(chatId, speakerStatus);
	}

	public static boolean getVideoStatus(long chatId) {
		boolean entryExists = hashMapVideo.containsKey(chatId);
		if (entryExists) {
			return hashMapVideo.get(chatId);
		}
		setVideoStatus(chatId, false);
		return false;
	}

	public static void setVideoStatus(long chatId, boolean videoStatus) {
		hashMapVideo.put(chatId, videoStatus);
	}
	public static boolean getCallLayoutStatus(long chatId) {
		boolean entryExists = hashMapCallLayout.containsKey(chatId);
		if (entryExists) {
			return hashMapCallLayout.get(chatId);
		}
		setCallLayoutStatus(chatId, false);
		return false;
	}

	public static void setCallLayoutStatus(long chatId, boolean callLayoutStatus) {
		hashMapCallLayout.put(chatId, callLayoutStatus);
	}

	public int getStorageState() {
	    return storageState;
	}

    public void setStorageState(int state) {
	    this.storageState = state;
	}

    @Override
    public void unregisterReceiver(BroadcastReceiver receiver) {
        super.unregisterReceiver(receiver);
        LocalBroadcastManager.getInstance(this).unregisterReceiver(logoutReceiver);
		LocalBroadcastManager.getInstance(this).unregisterReceiver(chatCallUpdateReceiver);
	}

    public static boolean isVerifySMSShowed() {
		return isVerifySMSShowed;
	}

	public static void setIsBlockedDueToWeakAccount(boolean isBlockedDueToWeakAccount) {
		MegaApplication.isBlockedDueToWeakAccount = isBlockedDueToWeakAccount;
	}

	public static boolean isBlockedDueToWeakAccount() {
		return isBlockedDueToWeakAccount;
	}

	public static void setIsWebOpenDueToEmailVerification(boolean isWebOpenDueToEmailVerification) {
		MegaApplication.isWebOpenDueToEmailVerification = isWebOpenDueToEmailVerification;
	}

	public static boolean isWebOpenDueToEmailVerification() {
		return isWebOpenDueToEmailVerification;
	}

	public void setIsLoggingRunning (boolean isLoggingRunning) {
		MegaApplication.isLoggingRunning = isLoggingRunning;
	}

	public boolean isIsLoggingRunning() {
		return isLoggingRunning;
	}
}<|MERGE_RESOLUTION|>--- conflicted
+++ resolved
@@ -97,11 +97,7 @@
 
 	final String TAG = "MegaApplication";
 
-<<<<<<< HEAD
-	static final public String USER_AGENT = "MEGAAndroid/3.7.4_300";
-=======
 	static final public String USER_AGENT = "MEGAAndroid/3.7.5_299";
->>>>>>> b2bef1dd
 
 	DatabaseHandler dbH;
 	MegaApiAndroid megaApi;
