package mega.privacy.android.app;

import android.app.Activity;
import android.app.Application;
import android.app.Notification;
import android.app.NotificationChannel;
import android.app.NotificationManager;
import android.app.PendingIntent;
import android.content.BroadcastReceiver;
import android.content.Context;
import android.content.Intent;
import android.content.IntentFilter;
import android.content.pm.PackageInfo;
import android.content.pm.PackageManager;
import android.content.pm.PackageManager.NameNotFoundException;
import android.graphics.drawable.BitmapDrawable;
import android.graphics.drawable.Drawable;
import android.media.RingtoneManager;
import android.net.Uri;
import android.os.Build;
import android.os.Bundle;
import android.os.Handler;
import android.os.PowerManager;

import androidx.annotation.NonNull;
import androidx.annotation.Nullable;
import androidx.multidex.MultiDexApplication;
import androidx.emoji.text.EmojiCompat;
import androidx.emoji.text.FontRequestEmojiCompatConfig;
import androidx.emoji.bundled.BundledEmojiCompatConfig;
import androidx.core.app.NotificationCompat;
import androidx.core.content.ContextCompat;
import androidx.localbroadcastmanager.content.LocalBroadcastManager;
import androidx.core.provider.FontRequest;
import android.text.Html;
import android.text.Spanned;
import android.util.Log;

import javax.inject.Inject;
import com.facebook.drawee.backends.pipeline.Fresco;
import mega.privacy.android.app.listeners.GlobalChatListener;
import org.webrtc.ContextUtils;

import java.util.ArrayList;
import java.util.HashMap;
import java.util.Locale;

import dagger.hilt.android.HiltAndroidApp;
import me.leolin.shortcutbadger.ShortcutBadger;
import mega.privacy.android.app.components.transferWidget.TransfersManagement;
import mega.privacy.android.app.components.twemoji.EmojiManager;
import mega.privacy.android.app.components.twemoji.EmojiManagerShortcodes;
import mega.privacy.android.app.components.twemoji.TwitterEmojiProvider;
import mega.privacy.android.app.fcm.ChatAdvancedNotificationBuilder;
import mega.privacy.android.app.fcm.IncomingCallService;
import mega.privacy.android.app.listeners.GetAttrUserListener;
import mega.privacy.android.app.listeners.GlobalListener;
import mega.privacy.android.app.listeners.CallListener;
import mega.privacy.android.app.fcm.KeepAliveService;
import mega.privacy.android.app.lollipop.LoginActivityLollipop;
import mega.privacy.android.app.lollipop.ManagerActivityLollipop;
import mega.privacy.android.app.lollipop.megachat.AppRTCAudioManager;
import mega.privacy.android.app.lollipop.MyAccountInfo;
import mega.privacy.android.app.lollipop.controllers.AccountController;
import mega.privacy.android.app.lollipop.megachat.BadgeIntentService;
import mega.privacy.android.app.lollipop.megachat.calls.ChatCallActivity;
import mega.privacy.android.app.receivers.NetworkStateReceiver;
import nz.mega.sdk.MegaAccountSession;
import nz.mega.sdk.MegaApiAndroid;
import nz.mega.sdk.MegaApiJava;
import nz.mega.sdk.MegaChatApiAndroid;
import nz.mega.sdk.MegaChatApiJava;
import nz.mega.sdk.MegaChatCall;
import nz.mega.sdk.MegaChatError;
import nz.mega.sdk.MegaChatListItem;
import nz.mega.sdk.MegaChatListenerInterface;
import nz.mega.sdk.MegaChatMessage;
import nz.mega.sdk.MegaChatNotificationListenerInterface;
import nz.mega.sdk.MegaChatPresenceConfig;
import nz.mega.sdk.MegaChatRequest;
import nz.mega.sdk.MegaChatRequestListenerInterface;
import nz.mega.sdk.MegaChatRoom;
import nz.mega.sdk.MegaContactRequest;
import nz.mega.sdk.MegaError;
import nz.mega.sdk.MegaHandleList;
import nz.mega.sdk.MegaNode;
import nz.mega.sdk.MegaPricing;
import nz.mega.sdk.MegaRequest;
import nz.mega.sdk.MegaRequestListenerInterface;
import nz.mega.sdk.MegaShare;
import nz.mega.sdk.MegaUser;

import static mega.privacy.android.app.utils.AlertsAndWarnings.showOverDiskQuotaPaywallWarning;
import static mega.privacy.android.app.utils.CacheFolderManager.*;
import static mega.privacy.android.app.constants.BroadcastConstants.*;
import static mega.privacy.android.app.utils.ChatUtil.*;
import static mega.privacy.android.app.utils.Constants.*;
import static mega.privacy.android.app.utils.DBUtil.*;
import static mega.privacy.android.app.utils.IncomingCallNotification.*;
import static mega.privacy.android.app.utils.JobUtil.*;
import static mega.privacy.android.app.utils.CallUtil.*;
import static mega.privacy.android.app.utils.LogUtil.*;
import static mega.privacy.android.app.utils.TimeUtils.*;
import static mega.privacy.android.app.utils.Util.*;
import static mega.privacy.android.app.utils.ContactUtil.*;
import static nz.mega.sdk.MegaApiJava.*;
import static nz.mega.sdk.MegaChatApiJava.MEGACHAT_INVALID_HANDLE;

@HiltAndroidApp
public class MegaApplication extends MultiDexApplication implements Application.ActivityLifecycleCallbacks, MegaChatRequestListenerInterface, MegaChatNotificationListenerInterface, NetworkStateReceiver.NetworkStateReceiverListener {

	final String TAG = "MegaApplication";

	static final public String USER_AGENT = "MEGAAndroid/3.7.9_327";

<<<<<<< HEAD
	@Inject
=======
	private static TransfersManagement transfersManagement;

	DatabaseHandler dbH;
>>>>>>> b7652322
	MegaApiAndroid megaApi;
	@Inject
	MegaChatApiAndroid megaChatApi;
	@Inject
	DatabaseHandler dbH;

	MegaApiAndroid megaApiFolder;
	String localIpAddress = "";
	BackgroundRequestListener requestListener;
	final static public String APP_KEY = "6tioyn8ka5l6hty";
	final static private String APP_SECRET = "hfzgdtrma231qdm";

	MyAccountInfo myAccountInfo;
	boolean esid = false;

	private int storageState = MegaApiJava.STORAGE_STATE_UNKNOWN; //Default value

	// The current App Activity
	private Activity currentActivity = null;

	// Attributes to detect if app changes between background and foreground
	// Keep the count of number of Activities in the started state
	private int activityReferences = 0;
	// Flag to indicate if the current Activity is going through configuration change like orientation switch
	private boolean isActivityChangingConfigurations = false;

	private static boolean isLoggingIn = false;
	private static boolean firstConnect = true;

	private static final boolean USE_BUNDLED_EMOJI = false;

	private static boolean showInfoChatMessages = false;

	private static boolean showPinScreen = true;

	private static long openChatId = -1;

	private static boolean closedChat = true;
	private static HashMap<Long, Boolean> hashMapVideo = new HashMap<>();
	private static HashMap<Long, Boolean> hashMapSpeaker = new HashMap<>();
	private static HashMap<Long, Boolean> hashMapCallLayout = new HashMap<>();

	private static long openCallChatId = -1;

	private static boolean showRichLinkWarning = false;
	private static int counterNotNowRichLinkWarning = -1;
	private static boolean enabledRichLinks = false;

	private static boolean enabledGeoLocation = false;

	private static int disableFileVersions = -1;

	private static boolean recentChatVisible = false;
	private static boolean chatNotificationReceived = false;

	private static String urlConfirmationLink = null;

	private static boolean registeredChatListeners = false;

	private static boolean isVerifySMSShowed = false;

    private static boolean isBlockedDueToWeakAccount = false;
	private static boolean isWebOpenDueToEmailVerification = false;
	private static boolean isLoggingRunning = false;
	private static boolean isReactionFromKeyboard = false;
	private static boolean isWaitingForCall = false;
	private static long userWaitingForCall = MEGACHAT_INVALID_HANDLE;

	private static boolean verifyingCredentials;

	private NetworkStateReceiver networkStateReceiver;
	private BroadcastReceiver logoutReceiver;
    private AppRTCAudioManager rtcAudioManager = null;
    private AppRTCAudioManager rtcAudioManagerRingInCall;

    private static MegaApplication singleApplicationInstance;

	private PowerManager.WakeLock wakeLock;
	private CallListener callListener = new CallListener();
	private GlobalChatListener globalChatListener = new GlobalChatListener(this);

    @Override
	public void networkAvailable() {
		logDebug("Net available: Broadcast to ManagerActivity");
		Intent intent = new Intent(BROADCAST_ACTION_INTENT_CONNECTIVITY_CHANGE);
		intent.putExtra("actionType", GO_ONLINE);
		sendBroadcast(intent);
	}

	@Override
	public void networkUnavailable() {
		logDebug("Net unavailable: Broadcast to ManagerActivity");
		Intent intent = new Intent(BROADCAST_ACTION_INTENT_CONNECTIVITY_CHANGE);
		intent.putExtra("actionType", GO_OFFLINE);
		sendBroadcast(intent);
	}

	public static void smsVerifyShowed(boolean isShowed) {
	    isVerifySMSShowed = isShowed;
    }

	@Override
	public void onActivityCreated(@NonNull Activity activity, @Nullable Bundle savedInstanceState) {

	}

	@Override
	public void onActivityStarted(@NonNull Activity activity) {
		currentActivity = activity;
    	if (++activityReferences == 1 && !isActivityChangingConfigurations) {
			logInfo("App enters foreground");
			if (storageState == STORAGE_STATE_PAYWALL) {
				showOverDiskQuotaPaywallWarning();
			}
		}
	}

	@Override
	public void onActivityResumed(@NonNull Activity activity) {
		if (!activity.equals(currentActivity)) {
			currentActivity = activity;
		}
	}

	@Override
	public void onActivityPaused(@NonNull Activity activity) {
    	if (activity.equals(currentActivity)) {
    		currentActivity = null;
		}
	}

	@Override
	public void onActivityStopped(@NonNull Activity activity) {
		isActivityChangingConfigurations = activity.isChangingConfigurations();
		if (--activityReferences == 0 && !isActivityChangingConfigurations) {
			logInfo("App enters background");
		}
	}

	@Override
	public void onActivitySaveInstanceState(@NonNull Activity activity, @NonNull Bundle outState) {

	}

	@Override
	public void onActivityDestroyed(@NonNull Activity activity) {

	}

	class BackgroundRequestListener implements MegaRequestListenerInterface
	{

		@Override
		public void onRequestStart(MegaApiJava api, MegaRequest request) {
			logDebug("BackgroundRequestListener:onRequestStart: " + request.getRequestString());
		}

		@Override
		public void onRequestUpdate(MegaApiJava api, MegaRequest request) {
			logDebug("BackgroundRequestListener:onRequestUpdate: " + request.getRequestString());
		}

		@Override
		public void onRequestFinish(MegaApiJava api, MegaRequest request,
				MegaError e) {
			logDebug("BackgroundRequestListener:onRequestFinish: " + request.getRequestString() + "____" + e.getErrorCode() + "___" + request.getParamType());

			if (e.getErrorCode() == MegaError.API_EPAYWALL) {
				showOverDiskQuotaPaywallWarning();
				return;
			}

			if (e.getErrorCode() == MegaError.API_EBUSINESSPASTDUE) {
				sendBroadcast(new Intent(BROADCAST_ACTION_INTENT_BUSINESS_EXPIRED));
				return;
			}

			if (request.getType() == MegaRequest.TYPE_LOGOUT){
				logDebug("Logout finished: " + e.getErrorString() + "(" + e.getErrorCode() +")");
				if (e.getErrorCode() == MegaError.API_OK) {
					logDebug("END logout sdk request - wait chat logout");
				} else if (e.getErrorCode() == MegaError.API_EINCOMPLETE) {
					if (request.getParamType() == MegaError.API_ESSL) {
						logWarning("SSL verification failed");
						Intent intent = new Intent(BROADCAST_ACTION_INTENT_SSL_VERIFICATION_FAILED);
						sendBroadcast(intent);
					}
				} else if (e.getErrorCode() == MegaError.API_ESID) {
					logWarning("TYPE_LOGOUT:API_ESID");
					myAccountInfo = new MyAccountInfo();

					esid = true;

					AccountController.localLogoutApp(getApplicationContext());
				} else if (e.getErrorCode() == MegaError.API_EBLOCKED) {
					api.localLogout();
					megaChatApi.logout();
				}
			}
			else if(request.getType() == MegaRequest.TYPE_FETCH_NODES){
				logDebug("TYPE_FETCH_NODES");
				if (e.getErrorCode() == MegaError.API_OK){
					askForFullAccountInfo();
					GetAttrUserListener listener = new GetAttrUserListener(getApplicationContext(), true);
					if (dbH != null && dbH.getMyChatFilesFolderHandle() == INVALID_HANDLE) {
						megaApi.getMyChatFilesFolder(listener);
					}
					//Ask for MU and CU folder when App in init state
                    megaApi.getUserAttribute(USER_ATTR_CAMERA_UPLOADS_FOLDER,listener);
				}
			}
			else if(request.getType() == MegaRequest.TYPE_GET_ATTR_USER){
				if (e.getErrorCode() == MegaError.API_OK) {
					if (request.getParamType() == MegaApiJava.USER_ATTR_FIRSTNAME || request.getParamType() == MegaApiJava.USER_ATTR_LASTNAME) {
						if (megaApi != null && request.getEmail() != null) {
							MegaUser user = megaApi.getContact(request.getEmail());
							if (user != null) {
								logDebug("User handle: " + user.getHandle());
								logDebug("Visibility: " + user.getVisibility()); //If user visibity == MegaUser.VISIBILITY_UNKNOW then, non contact
								if (user.getVisibility() != MegaUser.VISIBILITY_VISIBLE) {
									logDebug("Non-contact");
									if (request.getParamType() == MegaApiJava.USER_ATTR_FIRSTNAME) {
										dbH.setNonContactEmail(request.getEmail(), user.getHandle() + "");
										dbH.setNonContactFirstName(request.getText(), user.getHandle() + "");
									} else if (request.getParamType() == MegaApiJava.USER_ATTR_LASTNAME) {
										dbH.setNonContactLastName(request.getText(), user.getHandle() + "");
									}
								} else {
									logDebug("The user is or was CONTACT:");
								}
							} else {
								logWarning("User is NULL");
							}
						}
					}
				}
			}
			else if (request.getType() == MegaRequest.TYPE_GET_PRICING){
				if (e.getErrorCode() == MegaError.API_OK) {
					MegaPricing p = request.getPricing();

					dbH.setPricingTimestamp();

					if(myAccountInfo!=null){
						myAccountInfo.setProductAccounts(p);
						myAccountInfo.setPricing(p);
					}

					Intent intent = new Intent(BROADCAST_ACTION_INTENT_UPDATE_ACCOUNT_DETAILS);
					intent.putExtra("actionType", UPDATE_GET_PRICING);
					sendBroadcast(intent);
				}
				else{
					logError("Error TYPE_GET_PRICING: " + e.getErrorCode());
				}
			}
			else if (request.getType() == MegaRequest.TYPE_GET_PAYMENT_METHODS){
				logDebug("Payment methods request");
				if(myAccountInfo!=null){
					myAccountInfo.setGetPaymentMethodsBoolean(true);
				}

				if (e.getErrorCode() == MegaError.API_OK){
					dbH.setPaymentMethodsTimeStamp();
					if(myAccountInfo!=null){
						myAccountInfo.setPaymentBitSet(convertToBitSet(request.getNumber()));
					}

					Intent intent = new Intent(BROADCAST_ACTION_INTENT_UPDATE_ACCOUNT_DETAILS);
					intent.putExtra("actionType", UPDATE_PAYMENT_METHODS);
					sendBroadcast(intent);
				}
			}
			else if(request.getType() == MegaRequest.TYPE_CREDIT_CARD_QUERY_SUBSCRIPTIONS){
				if (e.getErrorCode() == MegaError.API_OK){
					if(myAccountInfo!=null){
						myAccountInfo.setNumberOfSubscriptions(request.getNumber());
						logDebug("NUMBER OF SUBS: " + myAccountInfo.getNumberOfSubscriptions());
					}

					Intent intent = new Intent(BROADCAST_ACTION_INTENT_UPDATE_ACCOUNT_DETAILS);
					intent.putExtra("actionType", UPDATE_CREDIT_CARD_SUBSCRIPTION);
					sendBroadcast(intent);
				}
			}
			else if (request.getType() == MegaRequest.TYPE_ACCOUNT_DETAILS){
				logDebug ("Account details request");
				if (e.getErrorCode() == MegaError.API_OK){

					boolean storage = (request.getNumDetails() & myAccountInfo.hasStorageDetails) != 0;
					if (storage) {
						dbH.setAccountDetailsTimeStamp();
					}

					if(myAccountInfo!=null && request.getMegaAccountDetails()!=null){
						myAccountInfo.setAccountInfo(request.getMegaAccountDetails());
						myAccountInfo.setAccountDetails(request.getNumDetails());

						boolean sessions = (request.getNumDetails() & myAccountInfo.hasSessionsDetails) != 0;
						if (sessions) {
							MegaAccountSession megaAccountSession = request.getMegaAccountDetails().getSession(0);

							if(megaAccountSession!=null){
								logDebug("getMegaAccountSESSION not Null");
								dbH.setExtendedAccountDetailsTimestamp();
								long mostRecentSession = megaAccountSession.getMostRecentUsage();

								String date = formatDateAndTime(getApplicationContext(),mostRecentSession, DATE_LONG_FORMAT);

								myAccountInfo.setLastSessionFormattedDate(date);
								myAccountInfo.setCreateSessionTimeStamp(megaAccountSession.getCreationTimestamp());
							}
						}

						logDebug("onRequest TYPE_ACCOUNT_DETAILS: " + myAccountInfo.getUsedPerc());
					}

					sendBroadcastUpdateAccountDetails();
				}
			}
		}

		@Override
		public void onRequestTemporaryError(MegaApiJava api,
				MegaRequest request, MegaError e) {
			logDebug("BackgroundRequestListener: onRequestTemporaryError: " + request.getRequestString());
		}
		
	}

	private void sendBroadcastUpdateAccountDetails() {
		Intent intent = new Intent(BROADCAST_ACTION_INTENT_UPDATE_ACCOUNT_DETAILS);
		intent.putExtra("actionType", UPDATE_ACCOUNT_DETAILS);
		sendBroadcast(intent);
	}

	private final int interval = 3000;
	private Handler keepAliveHandler = new Handler();
	int backgroundStatus = -1;

	private Runnable keepAliveRunnable = new Runnable() {
		@Override
		public void run() {
			try {
				if (isActivityVisible()) {
					logDebug("KEEPALIVE: " + System.currentTimeMillis());
					if (megaChatApi != null) {
						backgroundStatus = megaChatApi.getBackgroundStatus();
						logDebug("backgroundStatus_activityVisible: " + backgroundStatus);
						if (backgroundStatus != -1 && backgroundStatus != 0) {
							MegaHandleList callRingIn = megaChatApi.getChatCalls(MegaChatCall.CALL_STATUS_RING_IN);
							if (callRingIn == null || callRingIn.size() <= 0) {
								megaChatApi.setBackgroundStatus(false);
							}
						}
					}

				} else {
					logDebug("KEEPALIVEAWAY: " + System.currentTimeMillis());
					if (megaChatApi != null) {
						backgroundStatus = megaChatApi.getBackgroundStatus();
						logDebug("backgroundStatus_!activityVisible: " + backgroundStatus);
						if (backgroundStatus != -1 && backgroundStatus != 1) {
							megaChatApi.setBackgroundStatus(true);
						}
					}
				}

				keepAliveHandler.postAtTime(keepAliveRunnable, System.currentTimeMillis() + interval);
				keepAliveHandler.postDelayed(keepAliveRunnable, interval);
			}
			catch (Exception exc) {
				logError("Exception in keepAliveRunnable", exc);
			}
		}
	};

	public void handleUncaughtException(Thread thread, Throwable e) {
		logFatal("UNCAUGHT EXCEPTION", e);
		e.printStackTrace();
	}

	private BroadcastReceiver chatCallUpdateReceiver = new BroadcastReceiver() {
		@Override
		public void onReceive(Context context, Intent intent) {
			if (intent == null || intent.getAction() == null)
				return;

			long chatId = intent.getLongExtra(UPDATE_CHAT_CALL_ID, MEGACHAT_INVALID_HANDLE);
			long callId = intent.getLongExtra(UPDATE_CALL_ID, MEGACHAT_INVALID_HANDLE);
			if (chatId == MEGACHAT_INVALID_HANDLE || callId == MEGACHAT_INVALID_HANDLE) {
				logError("Error. Chat id " + chatId + ", Call id "+callId);
				return;
			}

			if (intent.getAction().equals(ACTION_UPDATE_CALL)) {
				stopService(new Intent(getInstance(), IncomingCallService.class));
			}

			if (intent.getAction().equals(ACTION_CALL_STATUS_UPDATE)) {
				int callStatus = intent.getIntExtra(UPDATE_CALL_STATUS, -1);
				switch (callStatus) {
					case MegaChatCall.CALL_STATUS_REQUEST_SENT:
					case MegaChatCall.CALL_STATUS_RING_IN:
					case MegaChatCall.CALL_STATUS_JOINING:
					case MegaChatCall.CALL_STATUS_IN_PROGRESS:
					case MegaChatCall.CALL_STATUS_RECONNECTING:
						logDebug("Call status is "+callStatusToString(callStatus));
						MegaHandleList listAllCalls = megaChatApi.getChatCalls();
						if (listAllCalls == null || listAllCalls.size() == 0){
							logError("Calls not found");
							return;
						}
						if (callStatus == MegaChatCall.CALL_STATUS_RING_IN) {
							createRTCAudioManager(false, callStatus);
						}

						if (callStatus == MegaChatCall.CALL_STATUS_IN_PROGRESS
								|| callStatus == MegaChatCall.CALL_STATUS_JOINING
								|| callStatus == MegaChatCall.CALL_STATUS_RECONNECTING) {
                            updateRTCAudioMangerTypeStatus(callStatus);
							clearIncomingCallNotification(callId);
						}

						if (listAllCalls.size() == 1) {
							checkOneCall(listAllCalls.get(0));
						} else {
							checkSeveralCall(listAllCalls, callStatus);
						}
						break;
					case MegaChatCall.CALL_STATUS_TERMINATING_USER_PARTICIPATION:
						removeValues(chatId);
						break;
					case MegaChatCall.CALL_STATUS_DESTROYED:
						int termCode = intent.getIntExtra(UPDATE_CALL_TERM_CODE, -1);
						boolean isIgnored = intent.getBooleanExtra(UPDATE_CALL_IGNORE, false);
						boolean isLocalTermCode = intent.getBooleanExtra(UPDATE_CALL_LOCAL_TERM_CODE, false);
						checkCallDestroyed(chatId, callId, termCode, isIgnored, isLocalTermCode);
						break;
				}
			}
		}
	};

	public static MegaApplication getInstance() {
		return singleApplicationInstance;
	}

	@Override
	public void onCreate() {
		singleApplicationInstance = this;

		super.onCreate();

		// Setup handler for uncaught exceptions.
		Thread.setDefaultUncaughtExceptionHandler(new Thread.UncaughtExceptionHandler() {
			@Override
			public void uncaughtException(Thread thread, Throwable e) {
				handleUncaughtException(thread, e);
			}
		});

		registerActivityLifecycleCallbacks(this);

		isVerifySMSShowed = false;

		keepAliveHandler.postAtTime(keepAliveRunnable, System.currentTimeMillis()+interval);
		keepAliveHandler.postDelayed(keepAliveRunnable, interval);

		initLoggerSDK();
		initLoggerKarere();

		checkAppUpgrade();

		setupMegaApi();
		setupMegaChatApi();

		megaApiFolder = getMegaApiFolder();
        scheduleCameraUploadJob(getApplicationContext());
        storageState = dbH.getStorageState();
        transfersManagement = new TransfersManagement();

		boolean staging = false;
		if (dbH != null) {
			MegaAttributes attrs = dbH.getAttributes();
			if (attrs != null && attrs.getStaging() != null) {
				staging = Boolean.parseBoolean(attrs.getStaging());
			}
		}

		if (staging) {
			megaApi.changeApiUrl("https://staging.api.mega.co.nz/");
			megaApiFolder.changeApiUrl("https://staging.api.mega.co.nz/");
		}

		boolean useHttpsOnly = false;
		if (dbH != null) {
			useHttpsOnly = Boolean.parseBoolean(dbH.getUseHttpsOnly());
			logDebug("Value of useHttpsOnly: " + useHttpsOnly);
			megaApi.useHttpsOnly(useHttpsOnly);
		}

		myAccountInfo = new MyAccountInfo();

		if (dbH != null) {
			dbH.resetExtendedAccountDetailsTimestamp();
		}

		networkStateReceiver = new NetworkStateReceiver();
		networkStateReceiver.addListener(this);
		registerReceiver(networkStateReceiver, new IntentFilter(android.net.ConnectivityManager.CONNECTIVITY_ACTION));

		IntentFilter filter = new IntentFilter(BROADCAST_ACTION_INTENT_CALL_UPDATE);
		filter.addAction(ACTION_CALL_STATUS_UPDATE);
		filter.addAction(ACTION_UPDATE_CALL);
		registerReceiver(chatCallUpdateReceiver, filter);

		logoutReceiver = new BroadcastReceiver() {
            @Override
            public void onReceive(Context context,Intent intent) {
                if (intent != null) {
                    if (intent.getAction().equals(ACTION_LOG_OUT)) {
                        storageState = MegaApiJava.STORAGE_STATE_UNKNOWN; //Default value
                    }
                }
            }
        };
		registerReceiver(logoutReceiver, new IntentFilter(ACTION_LOG_OUT));
		EmojiManager.install(new TwitterEmojiProvider());

		EmojiManagerShortcodes.initEmojiData(getApplicationContext());
		EmojiManager.install(new TwitterEmojiProvider());
		final EmojiCompat.Config config;
		if (USE_BUNDLED_EMOJI) {
			logDebug("Use Bundle emoji");
			// Use the bundled font for EmojiCompat
			config = new BundledEmojiCompatConfig(getApplicationContext());
		} else {
			logDebug("Use downloadable font for EmojiCompat");
			// Use a downloadable font for EmojiCompat
			final FontRequest fontRequest = new FontRequest(
					"com.google.android.gms.fonts",
					"com.google.android.gms",
					"Noto Color Emoji Compat",
					R.array.com_google_android_gms_fonts_certs);
			config = new FontRequestEmojiCompatConfig(getApplicationContext(), fontRequest)
					.setReplaceAll(false)
					.registerInitCallback(new EmojiCompat.InitCallback() {
						@Override
						public void onInitialized() {
							logDebug("EmojiCompat initialized");
						}
						@Override
						public void onFailed(@Nullable Throwable throwable) {
							logWarning("EmojiCompat initialization failed");
						}
					});
		}
		EmojiCompat.init(config);
		// clear the cache files stored in the external cache folder.
        clearPublicCache(this);

		ContextUtils.initialize(getApplicationContext());

		Fresco.initialize(this);
	}


	public void askForFullAccountInfo(){
		logDebug("askForFullAccountInfo");
		megaApi.getPaymentMethods(null);

		if (storageState == MegaApiAndroid.STORAGE_STATE_UNKNOWN) {
			megaApi.getAccountDetails();
		} else {
			megaApi.getSpecificAccountDetails(false, true, true);
		}

		megaApi.getPricing(null);
		megaApi.creditCardQuerySubscriptions(null);
	}

	public void askForPaymentMethods(){
		logDebug("askForPaymentMethods");
		megaApi.getPaymentMethods(null);
	}

	public void askForPricing(){

		megaApi.getPricing(null);
	}

	public void askForAccountDetails(){
		logDebug("askForAccountDetails");
		if (dbH != null) {
			dbH.resetAccountDetailsTimeStamp();
		}
		megaApi.getAccountDetails(null);
	}

	public void askForCCSubscriptions(){

		megaApi.creditCardQuerySubscriptions(null);
	}

	public void askForExtendedAccountDetails(){
		logDebug("askForExtendedAccountDetails");
		if (dbH != null) {
			dbH.resetExtendedAccountDetailsTimestamp();
		}
		megaApi.getExtendedAccountDetails(true,false, false, null);
	}

	public void refreshAccountInfo(){
		//Check if the call is recently
		if(callToAccountDetails() || myAccountInfo.getUsedFormatted().trim().length() <= 0) {
			logDebug("megaApi.getAccountDetails SEND");
			askForAccountDetails();
		}

		if(callToExtendedAccountDetails()){
			logDebug("megaApi.getExtendedAccountDetails SEND");
			askForExtendedAccountDetails();
		}

		if(callToPaymentMethods()){
			logDebug("megaApi.getPaymentMethods SEND");
			askForPaymentMethods();
		}
	}

	public MegaApiAndroid getMegaApiFolder(){
		if (megaApiFolder == null){
			PackageManager m = getPackageManager();
			String s = getPackageName();
			PackageInfo p;
			String path = null;
			try
			{
				p = m.getPackageInfo(s, 0);
				path = p.applicationInfo.dataDir + "/";
			}
			catch (NameNotFoundException e)
			{
				e.printStackTrace();
			}
			
			Log.d(TAG, "Database path: " + path);
			megaApiFolder = new MegaApiAndroid(MegaApplication.APP_KEY, 
					MegaApplication.USER_AGENT, path);

			megaApiFolder.retrySSLerrors(true);

			megaApiFolder.setDownloadMethod(MegaApiJava.TRANSFER_METHOD_AUTO_ALTERNATIVE);
			megaApiFolder.setUploadMethod(MegaApiJava.TRANSFER_METHOD_AUTO_ALTERNATIVE);
		}
		
		return megaApiFolder;
	}

	public void disableMegaChatApi() {
		try {
			if (megaChatApi != null) {
				megaChatApi.removeChatRequestListener(this);
				megaChatApi.removeChatNotificationListener(this);
				megaChatApi.removeChatListener(globalChatListener);
				megaChatApi.removeChatCallListener(callListener);
				registeredChatListeners = false;
			}
		} catch (Exception ignored) {
		}
	}

	private void setupMegaApi() {
		megaApi.retrySSLerrors(true);

		megaApi.setDownloadMethod(MegaApiJava.TRANSFER_METHOD_AUTO_ALTERNATIVE);
		megaApi.setUploadMethod(MegaApiJava.TRANSFER_METHOD_AUTO_ALTERNATIVE);

		requestListener = new BackgroundRequestListener();
		logDebug("ADD REQUESTLISTENER");
		megaApi.addRequestListener(requestListener);

		megaApi.addGlobalListener(new GlobalListener());

		String language = Locale.getDefault().toString();
		boolean languageString = megaApi.setLanguage(language);
		logDebug("Result: " + languageString + " Language: " + language);
		if (!languageString) {
			language = Locale.getDefault().getLanguage();
			languageString = megaApi.setLanguage(language);
			logDebug("Result: " + languageString + " Language: " + language);
		}
	}

	private void setupMegaChatApi() {
		if (!registeredChatListeners) {
			logDebug("Add listeners of megaChatApi");
			megaChatApi.addChatRequestListener(this);
			megaChatApi.addChatNotificationListener(this);
			megaChatApi.addChatListener(globalChatListener);
			megaChatApi.addChatCallListener(callListener);
			registeredChatListeners = true;
		}
	}

	public MegaApiAndroid getMegaApi() {
		return megaApi;
	}

	public MegaChatApiAndroid getMegaChatApi() {
		setupMegaChatApi();
		return megaChatApi;
	}

	public DatabaseHandler getDbH() {
		if (dbH == null) {
			DatabaseHandler.getDbHandler(getApplicationContext());
		}

		return dbH;
	}

	public boolean isActivityVisible() {
		logDebug("Activity visible? => " + (currentActivity != null));
		return getCurrentActivity() != null;
	}

	public static void setFirstConnect(boolean firstConnect){
		MegaApplication.firstConnect = firstConnect;
	}

	public static boolean isFirstConnect(){
		return firstConnect;
	}

	public static boolean isShowInfoChatMessages() {
		return showInfoChatMessages;
	}

	public static void setShowInfoChatMessages(boolean showInfoChatMessages) {
		MegaApplication.showInfoChatMessages = showInfoChatMessages;
	}

	public static boolean isShowPinScreen() {
		return showPinScreen;
	}

	public static void setShowPinScreen(boolean showPinScreen) {
		MegaApplication.showPinScreen = showPinScreen;
	}

	public static String getUrlConfirmationLink() {
		return urlConfirmationLink;
	}

	public static void setUrlConfirmationLink(String urlConfirmationLink) {
		MegaApplication.urlConfirmationLink = urlConfirmationLink;
	}

	public static boolean isLoggingIn() {
		return isLoggingIn;
	}

	public static void setLoggingIn(boolean loggingIn) {
		isLoggingIn = loggingIn;
	}

	public static void setOpenChatId(long openChatId){
		MegaApplication.openChatId = openChatId;
	}

	public static long getOpenCallChatId() {
		return openCallChatId;
	}

	public static void setOpenCallChatId(long value) {
        logDebug("New open call chat ID: " + value);
        openCallChatId = value;
	}

	public boolean isRecentChatVisible() {
		if(isActivityVisible()){
			return recentChatVisible;
		}
		else{
			return false;
		}
	}

	public static void setRecentChatVisible(boolean recentChatVisible) {
		logDebug("setRecentChatVisible: " + recentChatVisible);
		MegaApplication.recentChatVisible = recentChatVisible;
	}

	public static boolean isChatNotificationReceived() {
		return chatNotificationReceived;
	}

    public static void setChatNotificationReceived(boolean chatNotificationReceived) {
        MegaApplication.chatNotificationReceived = chatNotificationReceived;
    }

	public static long getOpenChatId() {
		return openChatId;
	}

	public String getLocalIpAddress(){
		return localIpAddress;
	}
	
	public void setLocalIpAddress(String ip){
		localIpAddress = ip;
	}

	public void showSharedFolderNotification(MegaNode n) {
		logDebug("showSharedFolderNotification");

		try {
			ArrayList<MegaShare> sharesIncoming = megaApi.getInSharesList();
			String name = "";
			for (int j = 0; j < sharesIncoming.size(); j++) {
				MegaShare mS = sharesIncoming.get(j);
				if (mS.getNodeHandle() == n.getHandle()) {
					MegaUser user = megaApi.getContact(mS.getUser());

					name = getMegaUserNameDB(user);
					if(name == null) name = "";
				}
			}

			String source = "<b>" + n.getName() + "</b> " + getString(R.string.incoming_folder_notification) + " " + toCDATA(name);
			Spanned notificationContent;
			if (android.os.Build.VERSION.SDK_INT >= android.os.Build.VERSION_CODES.N) {
				notificationContent = Html.fromHtml(source, Html.FROM_HTML_MODE_LEGACY);
			} else {
				notificationContent = Html.fromHtml(source);
			}

			int notificationId = NOTIFICATION_PUSH_CLOUD_DRIVE;
			String notificationChannelId = NOTIFICATION_CHANNEL_CLOUDDRIVE_ID;
			String notificationChannelName = NOTIFICATION_CHANNEL_CLOUDDRIVE_NAME;

			Intent intent = new Intent(this, ManagerActivityLollipop.class);
			intent.addFlags(Intent.FLAG_ACTIVITY_CLEAR_TOP);
			intent.setAction(ACTION_INCOMING_SHARED_FOLDER_NOTIFICATION);
			PendingIntent pendingIntent = PendingIntent.getActivity(this, 0 /* Request code */, intent,
					PendingIntent.FLAG_ONE_SHOT);

			Uri defaultSoundUri = RingtoneManager.getDefaultUri(RingtoneManager.TYPE_NOTIFICATION);
            String notificationTitle;
            if(n.hasChanged(MegaNode.CHANGE_TYPE_INSHARE) && !n.hasChanged(MegaNode.CHANGE_TYPE_NEW)){
                notificationTitle = getString(R.string.context_permissions_changed);
            }else{
                notificationTitle = getString(R.string.title_incoming_folder_notification);
            }
			if (android.os.Build.VERSION.SDK_INT >= android.os.Build.VERSION_CODES.O) {
				NotificationChannel channel = new NotificationChannel(notificationChannelId, notificationChannelName, NotificationManager.IMPORTANCE_HIGH);
				channel.setShowBadge(true);
				NotificationManager notificationManager = (NotificationManager) getApplicationContext().getSystemService(Context.NOTIFICATION_SERVICE);
				notificationManager.createNotificationChannel(channel);

				NotificationCompat.Builder notificationBuilderO = new NotificationCompat.Builder(this, notificationChannelId);
				notificationBuilderO
						.setSmallIcon(R.drawable.ic_stat_notify)
						.setContentTitle(notificationTitle)
						.setContentText(notificationContent)
						.setStyle(new NotificationCompat.BigTextStyle()
								.bigText(notificationContent))
						.setAutoCancel(true)
						.setSound(defaultSoundUri)
						.setContentIntent(pendingIntent)
						.setColor(ContextCompat.getColor(this, R.color.mega));

				Drawable d = getResources().getDrawable(R.drawable.ic_folder_incoming, getTheme());
				notificationBuilderO.setLargeIcon(((BitmapDrawable) d).getBitmap());

				notificationManager.notify(notificationId, notificationBuilderO.build());
			}
			else {
				NotificationCompat.Builder notificationBuilder = new NotificationCompat.Builder(this)
						.setSmallIcon(R.drawable.ic_stat_notify)
						.setContentTitle(notificationTitle)
						.setContentText(notificationContent)
						.setStyle(new NotificationCompat.BigTextStyle()
								.bigText(notificationContent))
						.setAutoCancel(true)
						.setSound(defaultSoundUri)
						.setContentIntent(pendingIntent);

				if (Build.VERSION.SDK_INT >= Build.VERSION_CODES.LOLLIPOP) {
					notificationBuilder.setColor(ContextCompat.getColor(this, R.color.mega));
				}

				Drawable d;

				if (android.os.Build.VERSION.SDK_INT >= Build.VERSION_CODES.LOLLIPOP) {
					d = getResources().getDrawable(R.drawable.ic_folder_incoming, getTheme());
				} else {
					d = ContextCompat.getDrawable(this, R.drawable.ic_folder_incoming);
				}

				notificationBuilder.setLargeIcon(((BitmapDrawable) d).getBitmap());


				if (Build.VERSION.SDK_INT <= Build.VERSION_CODES.N_MR1) {
					//API 25 = Android 7.1
					notificationBuilder.setPriority(Notification.PRIORITY_HIGH);
				} else {
					notificationBuilder.setPriority(NotificationManager.IMPORTANCE_HIGH);
				}

				NotificationManager notificationManager =
						(NotificationManager) getSystemService(Context.NOTIFICATION_SERVICE);

				notificationManager.notify(notificationId, notificationBuilder.build());
			}
		} catch (Exception e) {
			logError("Exception", e);
		}
	}

	public void sendSignalPresenceActivity(){
		logDebug("sendSignalPresenceActivity");
		if (megaChatApi != null) {
			if (megaChatApi.isSignalActivityRequired()) {
				megaChatApi.signalPresenceActivity();
			}
		}
	}

	@Override
	public void onRequestStart(MegaChatApiJava api, MegaChatRequest request) {
		logDebug("onRequestStart (CHAT): " + request.getRequestString());
	}

	@Override
	public void onRequestUpdate(MegaChatApiJava api, MegaChatRequest request) {
	}

	@Override
	public void onRequestFinish(MegaChatApiJava api, MegaChatRequest request, MegaChatError e) {
		logDebug("onRequestFinish (CHAT): " + request.getRequestString() + "_"+e.getErrorCode());
		if (request.getType() == MegaChatRequest.TYPE_SET_BACKGROUND_STATUS){
			logDebug("SET_BACKGROUND_STATUS: " + request.getFlag());
		}
		else if (request.getType() == MegaChatRequest.TYPE_LOGOUT) {
			logDebug("CHAT_TYPE_LOGOUT: " + e.getErrorCode() + "__" + e.getErrorString());

			try{
				if (megaChatApi != null){
					megaChatApi.removeChatRequestListener(this);
					megaChatApi.removeChatNotificationListener(this);
					megaChatApi.removeChatListener(globalChatListener);
					megaChatApi.removeChatCallListener(callListener);
					registeredChatListeners = false;
				}
			}
			catch (Exception exc){}

			try{
				ShortcutBadger.applyCount(getApplicationContext(), 0);

				startService(new Intent(getApplicationContext(), BadgeIntentService.class).putExtra("badgeCount", 0));
			}
			catch (Exception exc){
				logError("EXCEPTION removing badge indicator", exc);
            }

			if(megaApi!=null){
				int loggedState = megaApi.isLoggedIn();
				logDebug("Login status on " + loggedState);
				if(loggedState==0){
					AccountController aC = new AccountController(this);
					aC.logoutConfirmed(this);

					if (isLoggingRunning()) {
						logDebug("Already in Login Activity, not necessary to launch it again");
						return;
					}

					Intent loginIntent = new Intent(this, LoginActivityLollipop.class);

					if (getUrlConfirmationLink() != null) {
						loginIntent.putExtra(VISIBLE_FRAGMENT,  LOGIN_FRAGMENT);
						loginIntent.putExtra(EXTRA_CONFIRMATION, getUrlConfirmationLink());
						if (isActivityVisible()) {
							loginIntent.setFlags(Intent.FLAG_ACTIVITY_NEW_TASK | Intent.FLAG_ACTIVITY_CLEAR_TOP);
						} else {
							loginIntent.addFlags(Intent.FLAG_ACTIVITY_NEW_TASK | Intent.FLAG_ACTIVITY_CLEAR_TASK);
						}
						loginIntent.setAction(ACTION_CONFIRM);
						setUrlConfirmationLink(null);
					} else if (isActivityVisible()) {
						loginIntent.addFlags(Intent.FLAG_ACTIVITY_NEW_TASK | Intent.FLAG_ACTIVITY_CLEAR_TASK);
					} else {
						loginIntent.addFlags(Intent.FLAG_ACTIVITY_NEW_TASK);
					}

					startActivity(loginIntent);
				}
				else{
					logDebug("Disable chat finish logout");
				}
			}
			else{

				AccountController aC = new AccountController(this);
				aC.logoutConfirmed(this);

				if(isActivityVisible()){
					logDebug("Launch intent to login screen");
					Intent tourIntent = new Intent(this, LoginActivityLollipop.class);
					tourIntent.addFlags(Intent.FLAG_ACTIVITY_NEW_TASK | Intent.FLAG_ACTIVITY_CLEAR_TASK);
					this.startActivity(tourIntent);
				}
			}
		}
		else if (request.getType() == MegaChatRequest.TYPE_PUSH_RECEIVED) {
			logDebug("TYPE_PUSH_RECEIVED: " + e.getErrorCode() + "__" + e.getErrorString());
			stopService(new Intent(this, KeepAliveService.class));
			if(e.getErrorCode()==MegaChatError.ERROR_OK){
				logDebug("OK:TYPE_PUSH_RECEIVED");
				chatNotificationReceived = true;
				ChatAdvancedNotificationBuilder notificationBuilder;
				notificationBuilder =  ChatAdvancedNotificationBuilder.newInstance(this, megaApi, megaChatApi);
				notificationBuilder.generateChatNotification(request);
			}
			else{
				logError("Error TYPE_PUSH_RECEIVED: " + e.getErrorString());
			}
		}
	}

	@Override
	public void onRequestTemporaryError(MegaChatApiJava api, MegaChatRequest request, MegaChatError e) {
		logWarning("onRequestTemporaryError (CHAT): "+e.getErrorString());
	}

	public void updateBusinessStatus() {
		myAccountInfo.setBusinessStatusReceived(true);
		int status = megaApi.getBusinessStatus();
		if (status == BUSINESS_STATUS_EXPIRED
				|| (megaApi.isMasterBusinessAccount() && status == BUSINESS_STATUS_GRACE_PERIOD)){
			myAccountInfo.setShouldShowBusinessAlert(true);
		}
		sendBroadcastUpdateAccountDetails();
	}

<<<<<<< HEAD
=======
	@Override
	public void onChatListItemUpdate(MegaChatApiJava api, MegaChatListItem item) {

	}

	@Override
	public void onChatInitStateUpdate(MegaChatApiJava api, int newState) {

	}

	@Override
	public void onChatOnlineStatusUpdate(MegaChatApiJava api, long userhandle, int status, boolean inProgress) {

	}

	@Override
	public void onChatPresenceConfigUpdate(MegaChatApiJava api, MegaChatPresenceConfig config) {
		if(config.isPending()==false){
			logDebug("Launch local broadcast");
			Intent intent = new Intent(BROADCAST_ACTION_INTENT_SIGNAL_PRESENCE);
			sendBroadcast(intent);
		}
	}

	@Override
	public void onChatConnectionStateUpdate(MegaChatApiJava api, long chatid, int newState) {

	}

	@Override
	public void onChatPresenceLastGreen(MegaChatApiJava api, long userhandle, int lastGreen) {

	}


>>>>>>> b7652322
	public void updateAppBadge(){
		logDebug("updateAppBadge");

		int totalHistoric = 0;
		int totalIpc = 0;
		if(megaApi!=null && megaApi.getRootNode()!=null){
			totalHistoric = megaApi.getNumUnreadUserAlerts();
			ArrayList<MegaContactRequest> requests = megaApi.getIncomingContactRequests();
			if(requests!=null) {
				totalIpc = requests.size();
			}
		}

		int chatUnread = 0;
		if (megaChatApi != null) {
			chatUnread = megaChatApi.getUnreadChats();
		}

		int totalNotifications = totalHistoric + totalIpc + chatUnread;
		//Add Android version check if needed
		if (totalNotifications == 0) {
			//Remove badge indicator - no unread chats
			ShortcutBadger.applyCount(getApplicationContext(), 0);
			//Xiaomi support
			startService(new Intent(getApplicationContext(), BadgeIntentService.class).putExtra("badgeCount", 0));
		} else {
			//Show badge with indicator = unread
			ShortcutBadger.applyCount(getApplicationContext(), Math.abs(totalNotifications));
			//Xiaomi support
			startService(new Intent(getApplicationContext(), BadgeIntentService.class).putExtra("badgeCount", totalNotifications));
		}
	}

	@Override
	public void onChatNotification(MegaChatApiJava api, long chatid, MegaChatMessage msg) {
		logDebug("onChatNotification");

		updateAppBadge();

		if(MegaApplication.getOpenChatId() == chatid){
			logDebug("Do not update/show notification - opened chat");
			return;
		}

		if(isRecentChatVisible()){
			logDebug("Do not show notification - recent chats shown");
			return;
		}

		if(isActivityVisible()){

			try{
				if(msg!=null){

					NotificationManager mNotificationManager = (NotificationManager) getSystemService(NOTIFICATION_SERVICE);
					mNotificationManager.cancel(NOTIFICATION_GENERAL_PUSH_CHAT);

					if(msg.getStatus()==MegaChatMessage.STATUS_NOT_SEEN){
						if(msg.getType()==MegaChatMessage.TYPE_NORMAL||msg.getType()==MegaChatMessage.TYPE_CONTACT_ATTACHMENT||msg.getType()==MegaChatMessage.TYPE_NODE_ATTACHMENT||msg.getType()==MegaChatMessage.TYPE_REVOKE_NODE_ATTACHMENT){
							if(msg.isDeleted()){
								logDebug("Message deleted");

								megaChatApi.pushReceived(false);
							}
							else if(msg.isEdited()){
								logDebug("Message edited");
								megaChatApi.pushReceived(false);
							}
							else{
								logDebug("New normal message");
								megaChatApi.pushReceived(true);
							}
						}
						else if(msg.getType()==MegaChatMessage.TYPE_TRUNCATE){
							logDebug("New TRUNCATE message");
							megaChatApi.pushReceived(false);
						}
					}
					else{
						logDebug("Message SEEN");
						megaChatApi.pushReceived(false);
					}
				}
			}
			catch (Exception e){
				logError("EXCEPTION when showing chat notification", e);
			}
		}
		else{
			logDebug("Do not notify chat messages: app in background");
		}
	}

	private void checkOneCall(long chatId) {
		logDebug("One call : Chat Id = " + chatId + ", openCall Chat Id = " + openCallChatId);
		if (openCallChatId == chatId) {
			logDebug("The call is already opened");
			return;
		}

		MegaChatCall callToLaunch = megaChatApi.getChatCall(chatId);
		if (callToLaunch == null || callToLaunch.getStatus() > MegaChatCall.CALL_STATUS_IN_PROGRESS){
			logWarning("Launch not in correct status");
			return;
		}

		logDebug("Open the call");
		if (shouldNotify(this) && !isActivityVisible()) {
            PowerManager pm = (PowerManager) getApplicationContext().getSystemService(Context.POWER_SERVICE);
			if (pm != null) {
				wakeLock = pm.newWakeLock(PowerManager.PARTIAL_WAKE_LOCK, ":MegaIncomingCallPowerLock");
			}
			if (!wakeLock.isHeld()) {
				wakeLock.acquire(10 * 1000);
			}
			toIncomingCall(this, callToLaunch, megaChatApi);
		} else {
            launchCallActivity(callToLaunch);
		}
	}

	private void checkSeveralCall(MegaHandleList listAllCalls, int callStatus) {
		logDebug("Several calls = " + listAllCalls.size() + "- Current call Status: " + callStatusToString(callStatus));
		if (callStatus == MegaChatCall.CALL_STATUS_RECONNECTING || (callStatus == MegaChatCall.CALL_STATUS_RING_IN && participatingInACall())) {
			logDebug("Several calls: show notification");
			checkQueuedCalls();
			return;
		}

		MegaHandleList handleList = megaChatApi.getChatCalls(callStatus);
		if (handleList == null || handleList.size() == 0) return;

		for (int i = 0; i < handleList.size(); i++) {
			if (openCallChatId != handleList.get(i)) {
				MegaChatCall callToLaunch = megaChatApi.getChatCall(handleList.get(i));
				if (callToLaunch != null) {
					logDebug("Open call");
					launchCallActivity(callToLaunch);
					break;
				}
			} else {
				logDebug("The call is already opened");
			}
		}
	}

	private void removeValues(long chatId) {
		removeStatusVideoAndSpeaker(chatId);

        if (!existsAnOgoingOrIncomingCall()) {
            removeRTCAudioManager();
            removeRTCAudioManagerRingIn();
        } else if (participatingInACall()) {
            removeRTCAudioManagerRingIn();
        }
	}

	private void checkCallDestroyed(long chatId, long callId, int termCode, boolean isIgnored, boolean isLocalTermCode) {
		removeValues(chatId);
		if (shouldNotify(this)) {
			toSystemSettingNotification(this);
		}
		cancelIncomingCallNotification(this);
		if (wakeLock != null && wakeLock.isHeld()) {
			wakeLock.release();
		}

		clearIncomingCallNotification(callId);
		//Show missed call if time out ringing (for incoming calls)
		try {

			if ((termCode == MegaChatCall.TERM_CODE_ANSWER_TIMEOUT || termCode == MegaChatCall.TERM_CODE_CALL_REQ_CANCEL) && !isIgnored) {
				logDebug("TERM_CODE_ANSWER_TIMEOUT");
				if (!isLocalTermCode) {
					logDebug("localTermCodeNotLocal");
					try {
						ChatAdvancedNotificationBuilder notificationBuilder = ChatAdvancedNotificationBuilder.newInstance(this, megaApi, megaChatApi);
						notificationBuilder.showMissedCallNotification(chatId, callId);
					} catch (Exception e) {
						logError("EXCEPTION when showing missed call notification", e);
					}
				}
			}
		} catch (Exception e) {
			logError("EXCEPTION when showing missed call notification", e);
		}
	}

	private void removeStatusVideoAndSpeaker(long chatId){
		hashMapSpeaker.remove(chatId);
		hashMapVideo.remove(chatId);
	}

    /**
     * Create or update the AppRTCAudioManager for the in progress call.
     *
     * @param isSpeakerOn Speaker status.
     * @param callStatus  Call status.
     */
    public void createRTCAudioManager(boolean isSpeakerOn, int callStatus) {
        if (callStatus == MegaChatCall.CALL_STATUS_RING_IN) {
            if (rtcAudioManagerRingInCall != null) {
                removeRTCAudioManagerRingIn();
            }
            rtcAudioManagerRingInCall = AppRTCAudioManager.create(this, false, callStatus);
        } else {
            if (rtcAudioManager != null) {
                return;
            }
            logDebug("Creating RTC Audio Manager");
            rtcAudioManager = AppRTCAudioManager.create(this, isSpeakerOn, callStatus);
        }
    }

    /**
     * Remove the incoming call AppRTCAudioManager.
     */
    private void removeRTCAudioManagerRingIn() {
        if (rtcAudioManagerRingInCall == null)
            return;

        try {
            logDebug("Removing RTC Audio Manager");
            rtcAudioManagerRingInCall.stop();
            rtcAudioManagerRingInCall = null;
        } catch (Exception e) {
            logError("Exception stopping speaker audio manager", e);
        }
    }

    /**
     * Remove the ongoing call AppRTCAudioManager.
     */
    private void removeRTCAudioManager() {
        if (rtcAudioManager == null)
            return;

        try {
            logDebug("Removing RTC Audio Manager");
            rtcAudioManager.stop();
            rtcAudioManager = null;
        } catch (Exception e) {
            logError("Exception stopping speaker audio manager", e);
        }
    }

    /**
     * Method for updating the call status of the Audio Manger.
     *
     * @param callStatus Call status.
     */
    private void updateRTCAudioMangerTypeStatus(int callStatus) {
        removeRTCAudioManagerRingIn();
        stopSounds();
        if (rtcAudioManager != null) {
            rtcAudioManager.setTypeStatus(callStatus);
        }
    }

    /**
     * Method for updating the call status of the Speaker status .
     *
     * @param isSpeakerOn If the speaker is on.
     * @param callStatus  Call status.
     */
    public void updateSpeakerStatus(boolean isSpeakerOn, int callStatus) {
        if (rtcAudioManager != null) {
            rtcAudioManager.updateSpeakerStatus(isSpeakerOn, callStatus);
            return;
        }

        createRTCAudioManager(isSpeakerOn, callStatus);
    }

    /**
     * Activate the proximity sensor.
     */
    public void startProximitySensor() {
        if (rtcAudioManager != null) {
            logDebug("Starting proximity sensor...");
            rtcAudioManager.startProximitySensor();
            rtcAudioManager.setOnProximitySensorListener(isNear -> {
                Intent intent = new Intent(BROADCAST_ACTION_INTENT_PROXIMITY_SENSOR);
                intent.putExtra(UPDATE_PROXIMITY_SENSOR_STATUS, isNear);
                sendBroadcast(intent);
            });
        }
    }

    /**
     * Deactivates the proximity sensor
     */
    public void unregisterProximitySensor() {
        if (rtcAudioManager != null) {
            logDebug("Stopping proximity sensor...");
            rtcAudioManager.unregisterProximitySensor();
        }
    }

    /**
     * Method for stopping the sound of incoming or outgoing calls.
     */
    public void stopSounds() {
        if (rtcAudioManager != null) {
            rtcAudioManager.stopAudioSignals();
        }
        if (rtcAudioManagerRingInCall != null) {
            rtcAudioManagerRingInCall.stopAudioSignals();
        }
    }

	public void checkQueuedCalls() {
		logDebug("checkQueuedCalls");
		try {
			stopService(new Intent(this, IncomingCallService.class));
			ChatAdvancedNotificationBuilder notificationBuilder = ChatAdvancedNotificationBuilder.newInstance(this, megaApi, megaChatApi);
			notificationBuilder.checkQueuedCalls();
		} catch (Exception e) {
			logError("EXCEPTION", e);
		}
	}

	public void launchCallActivity(MegaChatCall call) {
		logDebug("Show the call " + callStatusToString(call.getStatus()) + " screen.");
		MegaApplication.setShowPinScreen(false);
		Intent i = new Intent(this, ChatCallActivity.class);
		i.putExtra(CHAT_ID, call.getChatid());
		i.putExtra(CALL_ID, call.getId());
        i.addFlags(Intent.FLAG_ACTIVITY_NEW_TASK);
        startActivity(i);

		MegaChatRoom chatRoom = megaChatApi.getChatRoom(call.getChatid());
		logDebug("Launch call: " + getTitleChat(chatRoom));
		if (call.getStatus() == MegaChatCall.CALL_STATUS_REQUEST_SENT || call.getStatus() == MegaChatCall.CALL_STATUS_RING_IN) {
			setCallLayoutStatus(call.getChatid(), true);
		}
	}

	public void clearIncomingCallNotification(long chatCallId) {
		logDebug("Chat ID: " + chatCallId);

		try {
			NotificationManager notificationManager = (NotificationManager) getSystemService(NOTIFICATION_SERVICE);

			String notificationCallId = MegaApiJava.userHandleToBase64(chatCallId);
			int notificationId = (notificationCallId).hashCode();

			notificationManager.cancel(notificationId);
		} catch (Exception e) {
			logError("EXCEPTION", e);
		}
	}

	public static boolean isShowRichLinkWarning() {
		return showRichLinkWarning;
	}

	public static void setShowRichLinkWarning(boolean showRichLinkWarning) {
		MegaApplication.showRichLinkWarning = showRichLinkWarning;
	}

	public static boolean isEnabledGeoLocation() {
		return enabledGeoLocation;
	}

	public static void setEnabledGeoLocation(boolean enabledGeoLocation) {
		MegaApplication.enabledGeoLocation = enabledGeoLocation;
	}

	public static int getCounterNotNowRichLinkWarning() {
		return counterNotNowRichLinkWarning;
	}

	public static void setCounterNotNowRichLinkWarning(int counterNotNowRichLinkWarning) {
		MegaApplication.counterNotNowRichLinkWarning = counterNotNowRichLinkWarning;
	}

	public static boolean isEnabledRichLinks() {
		return enabledRichLinks;
	}

	public static void setEnabledRichLinks(boolean enabledRichLinks) {
		MegaApplication.enabledRichLinks = enabledRichLinks;
	}

	public static int isDisableFileVersions() {
		return disableFileVersions;
	}

	public static void setDisableFileVersions(boolean disableFileVersions) {
		if(disableFileVersions){
			MegaApplication.disableFileVersions = 1;
		}
		else{
			MegaApplication.disableFileVersions = 0;
		}
	}

	public boolean isEsid() {
		return esid;
	}

	public void setEsid(boolean esid) {
		this.esid = esid;
	}

	public static boolean isClosedChat() {
		return closedChat;
	}

	public static void setClosedChat(boolean closedChat) {
		MegaApplication.closedChat = closedChat;
	}

	public MyAccountInfo getMyAccountInfo() {
		return myAccountInfo;
	}

	public static boolean getSpeakerStatus(long chatId) {
		boolean entryExists = hashMapSpeaker.containsKey(chatId);
		if (entryExists) {
			return hashMapSpeaker.get(chatId);
		}
		setSpeakerStatus(chatId, false);
		return false;
	}

	public static void setSpeakerStatus(long chatId, boolean speakerStatus) {
		hashMapSpeaker.put(chatId, speakerStatus);
	}

	public static boolean getVideoStatus(long chatId) {
		boolean entryExists = hashMapVideo.containsKey(chatId);
		if (entryExists) {
			return hashMapVideo.get(chatId);
		}
		setVideoStatus(chatId, false);
		return false;
	}

	public static void setVideoStatus(long chatId, boolean videoStatus) {
		hashMapVideo.put(chatId, videoStatus);
	}
	public static boolean getCallLayoutStatus(long chatId) {
		boolean entryExists = hashMapCallLayout.containsKey(chatId);
		if (entryExists) {
			return hashMapCallLayout.get(chatId);
		}
		setCallLayoutStatus(chatId, false);
		return false;
	}

	public static void setCallLayoutStatus(long chatId, boolean callLayoutStatus) {
		hashMapCallLayout.put(chatId, callLayoutStatus);
	}

	public int getStorageState() {
	    return storageState;
	}

    public void setStorageState(int state) {
	    this.storageState = state;
	}

    public static boolean isVerifySMSShowed() {
		return isVerifySMSShowed;
	}

	public static void setIsBlockedDueToWeakAccount(boolean isBlockedDueToWeakAccount) {
		MegaApplication.isBlockedDueToWeakAccount = isBlockedDueToWeakAccount;
	}

	public static boolean isBlockedDueToWeakAccount() {
		return isBlockedDueToWeakAccount;
	}

	public static boolean isIsReactionFromKeyboard() {
		return isReactionFromKeyboard;
	}

	public static void setIsReactionFromKeyboard(boolean isReactionFromKeyboard) {
		MegaApplication.isReactionFromKeyboard = isReactionFromKeyboard;
	}

	public static void setIsWebOpenDueToEmailVerification(boolean isWebOpenDueToEmailVerification) {
		MegaApplication.isWebOpenDueToEmailVerification = isWebOpenDueToEmailVerification;
	}

	public static boolean isWebOpenDueToEmailVerification() {
		return isWebOpenDueToEmailVerification;
	}

	public void setIsLoggingRunning (boolean isLoggingRunning) {
		MegaApplication.isLoggingRunning = isLoggingRunning;
	}

	public boolean isLoggingRunning() {
		return isLoggingRunning;
	}


	public static TransfersManagement getTransfersManagement() {
		return transfersManagement;
	}

	public static void setVerifyingCredentials(boolean verifyingCredentials) {
		MegaApplication.verifyingCredentials = verifyingCredentials;
	}

	public static boolean isVerifyingCredentials() {
		return MegaApplication.verifyingCredentials;
	}

	public Activity getCurrentActivity() {
		return currentActivity;
	}

	public static boolean isWaitingForCall() {
		return isWaitingForCall;
	}

	public static void setIsWaitingForCall(boolean isWaitingForCall) {
		MegaApplication.isWaitingForCall = isWaitingForCall;
	}

	public static long getUserWaitingForCall() {
		return userWaitingForCall;
	}

	public static void setUserWaitingForCall(long userWaitingForCall) {
		MegaApplication.userWaitingForCall = userWaitingForCall;
	}
}<|MERGE_RESOLUTION|>--- conflicted
+++ resolved
@@ -113,13 +113,9 @@
 
 	static final public String USER_AGENT = "MEGAAndroid/3.7.9_327";
 
-<<<<<<< HEAD
+	private static TransfersManagement transfersManagement;
+
 	@Inject
-=======
-	private static TransfersManagement transfersManagement;
-
-	DatabaseHandler dbH;
->>>>>>> b7652322
 	MegaApiAndroid megaApi;
 	@Inject
 	MegaChatApiAndroid megaChatApi;
@@ -1169,44 +1165,6 @@
 		sendBroadcastUpdateAccountDetails();
 	}
 
-<<<<<<< HEAD
-=======
-	@Override
-	public void onChatListItemUpdate(MegaChatApiJava api, MegaChatListItem item) {
-
-	}
-
-	@Override
-	public void onChatInitStateUpdate(MegaChatApiJava api, int newState) {
-
-	}
-
-	@Override
-	public void onChatOnlineStatusUpdate(MegaChatApiJava api, long userhandle, int status, boolean inProgress) {
-
-	}
-
-	@Override
-	public void onChatPresenceConfigUpdate(MegaChatApiJava api, MegaChatPresenceConfig config) {
-		if(config.isPending()==false){
-			logDebug("Launch local broadcast");
-			Intent intent = new Intent(BROADCAST_ACTION_INTENT_SIGNAL_PRESENCE);
-			sendBroadcast(intent);
-		}
-	}
-
-	@Override
-	public void onChatConnectionStateUpdate(MegaChatApiJava api, long chatid, int newState) {
-
-	}
-
-	@Override
-	public void onChatPresenceLastGreen(MegaChatApiJava api, long userhandle, int lastGreen) {
-
-	}
-
-
->>>>>>> b7652322
 	public void updateAppBadge(){
 		logDebug("updateAppBadge");
 
