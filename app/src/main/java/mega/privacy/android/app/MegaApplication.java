package mega.privacy.android.app;

import android.app.Notification;
import android.app.NotificationChannel;
import android.app.NotificationManager;
import android.app.PendingIntent;
import android.content.BroadcastReceiver;
import android.content.Context;
import android.content.Intent;
import android.content.IntentFilter;
import android.content.pm.PackageInfo;
import android.content.pm.PackageManager;
import android.content.pm.PackageManager.NameNotFoundException;
import android.graphics.drawable.BitmapDrawable;
import android.graphics.drawable.Drawable;
import android.hardware.camera2.CameraManager;
import android.media.RingtoneManager;
import android.net.Uri;
import android.os.Build;
import android.os.Handler;
import android.os.PowerManager;
import android.support.annotation.Nullable;
import android.support.multidex.MultiDexApplication;
import android.support.text.emoji.EmojiCompat;
import android.support.text.emoji.FontRequestEmojiCompatConfig;
import android.support.text.emoji.bundled.BundledEmojiCompatConfig;
import android.support.v4.app.NotificationCompat;
import android.support.v4.content.ContextCompat;
import android.support.v4.content.LocalBroadcastManager;
import android.support.v4.provider.FontRequest;
import android.text.Html;
import android.text.Spanned;
import android.util.Log;

import org.webrtc.ContextUtils;

import java.util.ArrayList;
import java.util.HashMap;
import java.util.Locale;

import me.leolin.shortcutbadger.ShortcutBadger;
import mega.privacy.android.app.components.twemoji.EmojiManager;
import mega.privacy.android.app.components.twemoji.EmojiManagerShortcodes;
import mega.privacy.android.app.components.twemoji.TwitterEmojiProvider;
import mega.privacy.android.app.fcm.ChatAdvancedNotificationBuilder;
import mega.privacy.android.app.fcm.IncomingCallService;
import mega.privacy.android.app.listeners.GlobalListener;
import mega.privacy.android.app.fcm.KeepAliveService;
import mega.privacy.android.app.lollipop.LoginActivityLollipop;
import mega.privacy.android.app.lollipop.ManagerActivityLollipop;
import mega.privacy.android.app.lollipop.MyAccountInfo;
import mega.privacy.android.app.lollipop.controllers.AccountController;
import mega.privacy.android.app.lollipop.megachat.BadgeIntentService;
import mega.privacy.android.app.lollipop.megachat.calls.ChatAudioManager;
import mega.privacy.android.app.lollipop.megachat.calls.ChatCallActivity;
import mega.privacy.android.app.receivers.NetworkStateReceiver;
import nz.mega.sdk.MegaAccountSession;
import nz.mega.sdk.MegaApiAndroid;
import nz.mega.sdk.MegaApiJava;
import nz.mega.sdk.MegaChatApiAndroid;
import nz.mega.sdk.MegaChatApiJava;
import nz.mega.sdk.MegaChatCall;
import nz.mega.sdk.MegaChatCallListenerInterface;
import nz.mega.sdk.MegaChatError;
import nz.mega.sdk.MegaChatListItem;
import nz.mega.sdk.MegaChatListenerInterface;
import nz.mega.sdk.MegaChatMessage;
import nz.mega.sdk.MegaChatNotificationListenerInterface;
import nz.mega.sdk.MegaChatPresenceConfig;
import nz.mega.sdk.MegaChatRequest;
import nz.mega.sdk.MegaChatRequestListenerInterface;
import nz.mega.sdk.MegaChatRoom;
import nz.mega.sdk.MegaContactRequest;
import nz.mega.sdk.MegaError;
import nz.mega.sdk.MegaHandleList;
import nz.mega.sdk.MegaNode;
import nz.mega.sdk.MegaPricing;
import nz.mega.sdk.MegaRequest;
import nz.mega.sdk.MegaRequestListenerInterface;
import nz.mega.sdk.MegaShare;
import nz.mega.sdk.MegaUser;

import static mega.privacy.android.app.utils.CacheFolderManager.*;
import static mega.privacy.android.app.utils.DBUtil.*;
import static mega.privacy.android.app.utils.IncomingCallNotification.*;
import static mega.privacy.android.app.utils.JobUtil.scheduleCameraUploadJob;
import static mega.privacy.android.app.utils.ChatUtil.*;
import static mega.privacy.android.app.utils.LogUtil.*;
import static mega.privacy.android.app.utils.Constants.*;
import static mega.privacy.android.app.utils.TimeUtils.*;
import static mega.privacy.android.app.utils.Util.*;
import static nz.mega.sdk.MegaApiJava.*;


public class MegaApplication extends MultiDexApplication implements MegaChatRequestListenerInterface, MegaChatNotificationListenerInterface, MegaChatCallListenerInterface, NetworkStateReceiver.NetworkStateReceiverListener, MegaChatListenerInterface {

	final String TAG = "MegaApplication";

	static final public String USER_AGENT = "MEGAAndroid/3.7.3_292";

	DatabaseHandler dbH;
	MegaApiAndroid megaApi;
	MegaApiAndroid megaApiFolder;
	String localIpAddress = "";
	BackgroundRequestListener requestListener;
	final static public String APP_KEY = "6tioyn8ka5l6hty";
	final static private String APP_SECRET = "hfzgdtrma231qdm";

	MyAccountInfo myAccountInfo;
	boolean esid = false;

	private int storageState = MegaApiJava.STORAGE_STATE_UNKNOWN; //Default value

	private static boolean activityVisible = false;
	private static boolean isLoggingIn = false;
	private static boolean firstConnect = true;

	private static final boolean USE_BUNDLED_EMOJI = false;

	private static boolean showInfoChatMessages = false;

	private static boolean showPinScreen = true;

	private static long openChatId = -1;

	private static boolean closedChat = true;
	private static HashMap<Long, Boolean> hashMapVideo = new HashMap<>();
	private static HashMap<Long, Boolean> hashMapSpeaker = new HashMap<>();
	private static HashMap<Long, Boolean> hashMapCallLayout = new HashMap<>();

	private static long openCallChatId = -1;

	private static boolean showRichLinkWarning = false;
	private static int counterNotNowRichLinkWarning = -1;
	private static boolean enabledRichLinks = false;

	private static boolean enabledGeoLocation = false;

	private static int disableFileVersions = -1;

	private static boolean recentChatVisible = false;
	private static boolean chatNotificationReceived = false;

	private static String urlConfirmationLink = null;

	private static boolean registeredChatListeners = false;

	private static boolean isVerifySMSShowed = false;

	private static boolean isBlockedDueToWeakAccount = false;
	private static boolean isWebOpenDueToEmailVerification = false;

	MegaChatApiAndroid megaChatApi = null;

	private NetworkStateReceiver networkStateReceiver;
	private BroadcastReceiver logoutReceiver;
	private ChatAudioManager chatAudioManager = null;
	private static MegaApplication singleApplicationInstance;

	private PowerManager.WakeLock wakeLock;
	private Handler cameraHandler = null;
	private CameraManager cameraManager = null;
	private Object cameraCallback = null;
	private boolean localCameraEnabled = false;

	@Override
	public void networkAvailable() {
		logDebug("Net available: Broadcast to ManagerActivity");
		Intent intent = new Intent(BROADCAST_ACTION_INTENT_CONNECTIVITY_CHANGE);
		intent.putExtra("actionType", GO_ONLINE);
		LocalBroadcastManager.getInstance(getApplicationContext()).sendBroadcast(intent);
	}

	@Override
	public void networkUnavailable() {
		logDebug("Net unavailable: Broadcast to ManagerActivity");
		Intent intent = new Intent(BROADCAST_ACTION_INTENT_CONNECTIVITY_CHANGE);
		intent.putExtra("actionType", GO_OFFLINE);
		LocalBroadcastManager.getInstance(getApplicationContext()).sendBroadcast(intent);
	}

	private void checkDeviceCamera() {
		if(cameraManager != null) return;
		if (Build.VERSION.SDK_INT >= Build.VERSION_CODES.LOLLIPOP) {
			cameraManager = (CameraManager) getApplicationContext().getSystemService(Context.CAMERA_SERVICE);
			if(cameraHandler == null) cameraHandler = new Handler();

			if(cameraCallback == null) {
				cameraCallback = new CameraManager.AvailabilityCallback() {
					@Override
					public void onCameraAvailable(String cameraId) {
						super.onCameraAvailable(cameraId);
					}

					@Override
					public void onCameraUnavailable(String cameraId) {
						super.onCameraUnavailable(cameraId);
						/*Find the call in progress that has video enabled and disable the video*/
						if(localCameraEnabled){
							localCameraEnabled = false;
							return;
						}
						if (megaChatApi != null) {
							long chatIdCallInProgress = getChatCallInProgress(megaChatApi);
							MegaChatCall callInProgress = megaChatApi.getChatCall(chatIdCallInProgress);
							if (callInProgress != null && callInProgress.hasLocalVideo()) {
								logDebug("Disabling local video ... the camera is using by other app");
								megaChatApi.disableVideo(chatIdCallInProgress, null);
							}
						}
					}
				};
			}

			cameraManager.registerAvailabilityCallback((CameraManager.AvailabilityCallback) cameraCallback, cameraHandler);
		}
	}

	public void manuallyActivatedLocalCamera(){
		localCameraEnabled = true;
	}

	private void clearCameraHandle(){
		if (cameraHandler != null) {
			cameraHandler.removeCallbacksAndMessages(null);
			cameraHandler = null;
		}
		if(cameraManager != null && cameraCallback != null && Build.VERSION.SDK_INT >= Build.VERSION_CODES.LOLLIPOP){
			cameraManager.unregisterAvailabilityCallback((CameraManager.AvailabilityCallback) cameraCallback);
			cameraManager = null;
			cameraCallback = null;
		}
	}

	public static void smsVerifyShowed(boolean isShowed) {
	    isVerifySMSShowed = isShowed;
    }

//	static final String GA_PROPERTY_ID = "UA-59254318-1";
//	
//	/**
//	 * Enum used to identify the tracker that needs to be used for tracking.
//	 *
//	 * A single tracker is usually enough for most purposes. In case you do need multiple trackers,
//	 * storing them all in Application object helps ensure that they are created only once per
//	 * application instance.
//	 */
//	public enum TrackerName {
//	  APP_TRACKER/*, // Tracker used only in this app.
//	  GLOBAL_TRACKER, // Tracker used by all the apps from a company. eg: roll-up tracking.
//	  ECOMMERCE_TRACKER, // Tracker used by all ecommerce transactions from a company.
//	  */
//	}
//
//	HashMap<TrackerName, Tracker> mTrackers = new HashMap<TrackerName, Tracker>();
	
	class BackgroundRequestListener implements MegaRequestListenerInterface
	{

		@Override
		public void onRequestStart(MegaApiJava api, MegaRequest request) {
			logDebug("BackgroundRequestListener:onRequestStart: " + request.getRequestString());
		}

		@Override
		public void onRequestUpdate(MegaApiJava api, MegaRequest request) {
			logDebug("BackgroundRequestListener:onRequestUpdate: " + request.getRequestString());
		}

		@Override
		public void onRequestFinish(MegaApiJava api, MegaRequest request,
				MegaError e) {
			logDebug("BackgroundRequestListener:onRequestFinish: " + request.getRequestString() + "____" + e.getErrorCode() + "___" + request.getParamType());

			if (e.getErrorCode() == MegaError.API_EBUSINESSPASTDUE) {
				LocalBroadcastManager.getInstance(getApplicationContext())
						.sendBroadcast(new Intent(BROADCAST_ACTION_INTENT_BUSINESS_EXPIRED));
				return;
			}

			if (request.getType() == MegaRequest.TYPE_LOGOUT){
				logDebug("Logout finished: " + e.getErrorString() + "(" + e.getErrorCode() +")");
				if (e.getErrorCode() == MegaError.API_OK) {
					if (isChatEnabled()) {
						logDebug("END logout sdk request - wait chat logout");
					} else {
						logDebug("END logout sdk request - chat disabled");
						DatabaseHandler.getDbHandler(getApplicationContext()).clearEphemeral();
						AccountController.logoutConfirmed(getApplicationContext());

						Intent tourIntent = new Intent(getApplicationContext(), LoginActivityLollipop.class);
						tourIntent.addFlags(Intent.FLAG_ACTIVITY_NEW_TASK | Intent.FLAG_ACTIVITY_CLEAR_TASK);
						startActivity(tourIntent);
					}
				} else if (e.getErrorCode() == MegaError.API_EINCOMPLETE) {
					if (request.getParamType() == MegaError.API_ESSL) {
						logWarning("SSL verification failed");
						Intent intent = new Intent(BROADCAST_ACTION_INTENT_SSL_VERIFICATION_FAILED);
						LocalBroadcastManager.getInstance(getApplicationContext()).sendBroadcast(intent);
					}
				} else if (e.getErrorCode() == MegaError.API_ESID) {
					logWarning("TYPE_LOGOUT:API_ESID");
					myAccountInfo = new MyAccountInfo();

					esid = true;

					if(!isChatEnabled()){
						logWarning("Chat is not enable - proceed to show login");
						if(activityVisible){
							launchExternalLogout();
						}
					}

					AccountController.localLogoutApp(getApplicationContext());
				} else if (e.getErrorCode() == MegaError.API_EBLOCKED) {
					api.localLogout();
					megaChatApi.logout();
				}
			}
			else if(request.getType() == MegaRequest.TYPE_FETCH_NODES){
				logDebug("TYPE_FETCH_NODES");
				if (e.getErrorCode() == MegaError.API_OK){
					askForFullAccountInfo();
				}
			}
			else if(request.getType() == MegaRequest.TYPE_GET_ATTR_USER){
				if (e.getErrorCode() == MegaError.API_OK){

					if(request.getParamType()==MegaApiJava.USER_ATTR_FIRSTNAME||request.getParamType()==MegaApiJava.USER_ATTR_LASTNAME){
						logDebug("Name: " + request.getText());
						if (megaApi != null){
							if(request.getEmail()!=null){
								logDebug("Email: " + request.getEmail());
								MegaUser user = megaApi.getContact(request.getEmail());
								if (user != null) {
									logDebug("User handle: " + user.getHandle());
									logDebug("Visibility: " + user.getVisibility()); //If user visibity == MegaUser.VISIBILITY_UNKNOW then, non contact
									if(user.getVisibility()!=MegaUser.VISIBILITY_VISIBLE){
										logDebug("Non-contact");
										if(request.getParamType()==MegaApiJava.USER_ATTR_FIRSTNAME){
											dbH.setNonContactEmail(request.getEmail(), user.getHandle()+"");
											dbH.setNonContactFirstName(request.getText(), user.getHandle()+"");
										}
										else if(request.getParamType()==MegaApiJava.USER_ATTR_LASTNAME){
											dbH.setNonContactLastName(request.getText(), user.getHandle()+"");
										}
									}
									else{
										logDebug("The user is or was CONTACT: " + user.getEmail());
									}
								}
								else{
									logWarning("User is NULL");
								}
							}
						}
					}
				}
			}
			else if (request.getType() == MegaRequest.TYPE_GET_PRICING){
				if (e.getErrorCode() == MegaError.API_OK) {
					MegaPricing p = request.getPricing();

					dbH.setPricingTimestamp();

					if(myAccountInfo!=null){
						myAccountInfo.setProductAccounts(p);
						myAccountInfo.setPricing(p);
					}

					Intent intent = new Intent(BROADCAST_ACTION_INTENT_UPDATE_ACCOUNT_DETAILS);
					intent.putExtra("actionType", UPDATE_GET_PRICING);
					LocalBroadcastManager.getInstance(getApplicationContext()).sendBroadcast(intent);
				}
				else{
					logError("Error TYPE_GET_PRICING: " + e.getErrorCode());
				}
			}
			else if (request.getType() == MegaRequest.TYPE_GET_PAYMENT_METHODS){
				logDebug("Payment methods request");
				if(myAccountInfo!=null){
					myAccountInfo.setGetPaymentMethodsBoolean(true);
				}

				if (e.getErrorCode() == MegaError.API_OK){
					dbH.setPaymentMethodsTimeStamp();
					if(myAccountInfo!=null){
						myAccountInfo.setPaymentBitSet(convertToBitSet(request.getNumber()));
					}

					Intent intent = new Intent(BROADCAST_ACTION_INTENT_UPDATE_ACCOUNT_DETAILS);
					intent.putExtra("actionType", UPDATE_PAYMENT_METHODS);
					LocalBroadcastManager.getInstance(getApplicationContext()).sendBroadcast(intent);
				}
			}
			else if(request.getType() == MegaRequest.TYPE_CREDIT_CARD_QUERY_SUBSCRIPTIONS){
				if (e.getErrorCode() == MegaError.API_OK){
					if(myAccountInfo!=null){
						myAccountInfo.setNumberOfSubscriptions(request.getNumber());
						logDebug("NUMBER OF SUBS: " + myAccountInfo.getNumberOfSubscriptions());
					}

					Intent intent = new Intent(BROADCAST_ACTION_INTENT_UPDATE_ACCOUNT_DETAILS);
					intent.putExtra("actionType", UPDATE_CREDIT_CARD_SUBSCRIPTION);
					LocalBroadcastManager.getInstance(getApplicationContext()).sendBroadcast(intent);
				}
			}
			else if (request.getType() == MegaRequest.TYPE_ACCOUNT_DETAILS){
				logDebug ("Account details request");
				if (e.getErrorCode() == MegaError.API_OK){

					boolean storage = (request.getNumDetails() & myAccountInfo.hasStorageDetails) != 0;
					if (storage) {
						dbH.setAccountDetailsTimeStamp();
					}

					if(myAccountInfo!=null && request.getMegaAccountDetails()!=null){
						myAccountInfo.setAccountInfo(request.getMegaAccountDetails());
						myAccountInfo.setAccountDetails(request.getNumDetails());

						boolean sessions = (request.getNumDetails() & myAccountInfo.hasSessionsDetails) != 0;
						if (sessions) {
							MegaAccountSession megaAccountSession = request.getMegaAccountDetails().getSession(0);

							if(megaAccountSession!=null){
								logDebug("getMegaAccountSESSION not Null");
								dbH.setExtendedAccountDetailsTimestamp();
								long mostRecentSession = megaAccountSession.getMostRecentUsage();

								String date = formatDateAndTime(getApplicationContext(),mostRecentSession, DATE_LONG_FORMAT);

								myAccountInfo.setLastSessionFormattedDate(date);
								myAccountInfo.setCreateSessionTimeStamp(megaAccountSession.getCreationTimestamp());
							}
						}

						logDebug("onRequest TYPE_ACCOUNT_DETAILS: " + myAccountInfo.getUsedPerc());
					}

					sendBroadcastUpdateAccountDetails();
				}
			}
		}

		@Override
		public void onRequestTemporaryError(MegaApiJava api,
				MegaRequest request, MegaError e) {
			logDebug("BackgroundRequestListener: onRequestTemporaryError: " + request.getRequestString());
		}
		
	}

	private void sendBroadcastUpdateAccountDetails() {
		Intent intent = new Intent(BROADCAST_ACTION_INTENT_UPDATE_ACCOUNT_DETAILS);
		intent.putExtra("actionType", UPDATE_ACCOUNT_DETAILS);
		LocalBroadcastManager.getInstance(getApplicationContext()).sendBroadcast(intent);
	}

	public void launchExternalLogout(){
		logDebug("launchExternalLogout");
		Intent loginIntent = new Intent(this, LoginActivityLollipop.class);
		loginIntent.addFlags(Intent.FLAG_ACTIVITY_NEW_TASK | Intent.FLAG_ACTIVITY_CLEAR_TASK);
		startActivity(loginIntent);
	}

	private final int interval = 3000;
	private Handler keepAliveHandler = new Handler();
	int backgroundStatus = -1;

	private Runnable keepAliveRunnable = new Runnable() {
		@Override
		public void run() {
			try {
				if (activityVisible) {
					logDebug("KEEPALIVE: " + System.currentTimeMillis());
					if (megaChatApi != null) {
						backgroundStatus = megaChatApi.getBackgroundStatus();
						logDebug("backgroundStatus_activityVisible: " + backgroundStatus);
						if (backgroundStatus != -1 && backgroundStatus != 0) {
							MegaHandleList callRingIn = megaChatApi.getChatCalls(MegaChatCall.CALL_STATUS_RING_IN);
							if (callRingIn == null || callRingIn.size() <= 0) {
								megaChatApi.setBackgroundStatus(false);
							}
						}
					}

				} else {
					logDebug("KEEPALIVEAWAY: " + System.currentTimeMillis());
					if (megaChatApi != null) {
						backgroundStatus = megaChatApi.getBackgroundStatus();
						logDebug("backgroundStatus_!activityVisible: " + backgroundStatus);
						if (backgroundStatus != -1 && backgroundStatus != 1) {
							megaChatApi.setBackgroundStatus(true);
						}
					}
				}

				keepAliveHandler.postAtTime(keepAliveRunnable, System.currentTimeMillis() + interval);
				keepAliveHandler.postDelayed(keepAliveRunnable, interval);
			}
			catch (Exception exc) {
				logError("Exception in keepAliveRunnable", exc);
			}
		}
	};

	public void handleUncaughtException(Thread thread, Throwable e) {
		logFatal("UNCAUGHT EXCEPTION", e);
		e.printStackTrace();
	}

	public static MegaApplication getInstance() {
		return singleApplicationInstance;
	}

	@Override
	public void onCreate() {
		super.onCreate();
		// Setup handler for uncaught exceptions.
		Thread.setDefaultUncaughtExceptionHandler(new Thread.UncaughtExceptionHandler() {
			@Override
			public void uncaughtException(Thread thread, Throwable e) {
				handleUncaughtException(thread, e);
			}
		});
        isVerifySMSShowed = false;
		singleApplicationInstance = this;

		keepAliveHandler.postAtTime(keepAliveRunnable, System.currentTimeMillis()+interval);
		keepAliveHandler.postDelayed(keepAliveRunnable, interval);
		dbH = DatabaseHandler.getDbHandler(getApplicationContext());
		megaApi = getMegaApi();
		megaApiFolder = getMegaApiFolder();
		megaChatApi = getMegaChatApi();
        scheduleCameraUploadJob(getApplicationContext());
        storageState = dbH.getStorageState();

		boolean fileLoggerSDK = false;
		boolean staging = false;
		if (dbH != null) {
			MegaAttributes attrs = dbH.getAttributes();
			if (attrs != null) {
				if (attrs.getFileLoggerSDK() != null) {
					try {
						fileLoggerSDK = Boolean.parseBoolean(attrs.getFileLoggerSDK());
					} catch (Exception e) {
						fileLoggerSDK = false;
					}
				} else {
					fileLoggerSDK = false;
				}

				if (attrs.getStaging() != null){
					try{
						staging = Boolean.parseBoolean(attrs.getStaging());
					} catch (Exception e){ staging = false;}
				}
			}
			else {
				fileLoggerSDK = false;
				staging = false;
			}
		}

        setFileLoggerSDK(fileLoggerSDK);
		MegaApiAndroid.addLoggerObject(new AndroidLogger(AndroidLogger.LOG_FILE_NAME, fileLoggerSDK));
		MegaApiAndroid.setLogLevel(MegaApiAndroid.LOG_LEVEL_MAX);

		if (staging){
			megaApi.changeApiUrl("https://staging.api.mega.co.nz/");
		}
		else{
            megaApi.changeApiUrl("https://g.api.mega.co.nz/");
		}

		if (DEBUG){
			MegaApiAndroid.setLogLevel(MegaApiAndroid.LOG_LEVEL_MAX);
		}
		else {
			if (fileLoggerSDK) {
				MegaApiAndroid.setLogLevel(MegaApiAndroid.LOG_LEVEL_MAX);
			} else {
				MegaApiAndroid.setLogLevel(MegaApiAndroid.LOG_LEVEL_FATAL);
			}
		}

		boolean fileLoggerKarere = false;
		if (dbH != null) {
			MegaAttributes attrs = dbH.getAttributes();
			if (attrs != null) {
				if (attrs.getFileLoggerKarere() != null) {
					try {
						fileLoggerKarere = Boolean.parseBoolean(attrs.getFileLoggerKarere());
					} catch (Exception e) {
						fileLoggerKarere = false;
					}
				} else {
					fileLoggerKarere = false;
				}
			} else {
				fileLoggerKarere = false;
			}
		}

        setFileLoggerKarere(fileLoggerKarere);
		MegaChatApiAndroid.setLoggerObject(new AndroidChatLogger(AndroidChatLogger.LOG_FILE_NAME, fileLoggerKarere));
		MegaChatApiAndroid.setLogLevel(MegaChatApiAndroid.LOG_LEVEL_MAX);

		if (DEBUG){
			MegaChatApiAndroid.setLogLevel(MegaChatApiAndroid.LOG_LEVEL_MAX);
		}
		else {
			if (fileLoggerKarere) {
				MegaChatApiAndroid.setLogLevel(MegaChatApiAndroid.LOG_LEVEL_MAX);
			} else {
				MegaChatApiAndroid.setLogLevel(MegaChatApiAndroid.LOG_LEVEL_ERROR);
			}
		}

		boolean useHttpsOnly = false;
		if (dbH != null) {
			useHttpsOnly = Boolean.parseBoolean(dbH.getUseHttpsOnly());
			logDebug("Value of useHttpsOnly: " + useHttpsOnly);
			megaApi.useHttpsOnly(useHttpsOnly);
		}

		myAccountInfo = new MyAccountInfo();

		if (dbH != null) {
			dbH.resetExtendedAccountDetailsTimestamp();
		}

		networkStateReceiver = new NetworkStateReceiver();
		networkStateReceiver.addListener(this);
		this.registerReceiver(networkStateReceiver, new IntentFilter(android.net.ConnectivityManager.CONNECTIVITY_ACTION));

		logoutReceiver = new BroadcastReceiver() {
            @Override
            public void onReceive(Context context,Intent intent) {
                if (intent != null) {
                    if (intent.getAction() == ACTION_LOG_OUT) {
                        storageState = MegaApiJava.STORAGE_STATE_UNKNOWN; //Default value
                    }
                }
            }
        };
		LocalBroadcastManager.getInstance(this).registerReceiver(logoutReceiver, new IntentFilter(ACTION_LOG_OUT));
		EmojiManager.install(new TwitterEmojiProvider());

		EmojiManagerShortcodes.initEmojiData(getApplicationContext());
		EmojiManager.install(new TwitterEmojiProvider());
		final EmojiCompat.Config config;
		if (USE_BUNDLED_EMOJI) {
			logDebug("Use Bundle emoji");
			// Use the bundled font for EmojiCompat
			config = new BundledEmojiCompatConfig(getApplicationContext());
		} else {
			logDebug("Use downloadable font for EmojiCompat");
			// Use a downloadable font for EmojiCompat
			final FontRequest fontRequest = new FontRequest(
					"com.google.android.gms.fonts",
					"com.google.android.gms",
					"Noto Color Emoji Compat",
					R.array.com_google_android_gms_fonts_certs);
			config = new FontRequestEmojiCompatConfig(getApplicationContext(), fontRequest)
					.setReplaceAll(false)
					.registerInitCallback(new EmojiCompat.InitCallback() {
						@Override
						public void onInitialized() {
							logDebug("EmojiCompat initialized");
						}
						@Override
						public void onFailed(@Nullable Throwable throwable) {
							logWarning("EmojiCompat initialization failed");
						}
					});
		}
		EmojiCompat.init(config);
		// clear the cache files stored in the external cache folder.
        clearPublicCache(this);

		ContextUtils.initialize(getApplicationContext());

//		initializeGA();
		
//		new MegaTest(getMegaApi()).start();
	}


	public void askForFullAccountInfo(){
		logDebug("askForFullAccountInfo");
		megaApi.getPaymentMethods(null);

		if (storageState == MegaApiAndroid.STORAGE_STATE_UNKNOWN) {
			megaApi.getAccountDetails();
		} else {
			megaApi.getSpecificAccountDetails(false, true, true);
		}

		megaApi.getPricing(null);
		megaApi.creditCardQuerySubscriptions(null);
	}

	public void askForPaymentMethods(){
		logDebug("askForPaymentMethods");
		megaApi.getPaymentMethods(null);
	}

	public void askForPricing(){

		megaApi.getPricing(null);
	}

	public void askForAccountDetails(){
		logDebug("askForAccountDetails");
		if (dbH != null) {
			dbH.resetAccountDetailsTimeStamp();
		}
		megaApi.getAccountDetails(null);
	}

	public void askForCCSubscriptions(){

		megaApi.creditCardQuerySubscriptions(null);
	}

	public void askForExtendedAccountDetails(){
		logDebug("askForExtendedAccountDetails");
		if (dbH != null) {
			dbH.resetExtendedAccountDetailsTimestamp();
		}
		megaApi.getExtendedAccountDetails(true,false, false, null);
	}

	public void refreshAccountInfo(){
		//Check if the call is recently
		if(callToAccountDetails() || myAccountInfo.getUsedFormatted().trim().length() <= 0) {
			logDebug("megaApi.getAccountDetails SEND");
			askForAccountDetails();
		}

		if(callToExtendedAccountDetails()){
			logDebug("megaApi.getExtendedAccountDetails SEND");
			askForExtendedAccountDetails();
		}

		if(callToPaymentMethods()){
			logDebug("megaApi.getPaymentMethods SEND");
			askForPaymentMethods();
		}
	}
	
	public MegaApiAndroid getMegaApiFolder(){
		if (megaApiFolder == null){
			PackageManager m = getPackageManager();
			String s = getPackageName();
			PackageInfo p;
			String path = null;
			try
			{
				p = m.getPackageInfo(s, 0);
				path = p.applicationInfo.dataDir + "/";
			}
			catch (NameNotFoundException e)
			{
				e.printStackTrace();
			}
			
			Log.d(TAG, "Database path: " + path);
			megaApiFolder = new MegaApiAndroid(MegaApplication.APP_KEY, 
					MegaApplication.USER_AGENT, path);

			megaApiFolder.retrySSLerrors(true);

			megaApiFolder.setDownloadMethod(MegaApiJava.TRANSFER_METHOD_AUTO_ALTERNATIVE);
			megaApiFolder.setUploadMethod(MegaApiJava.TRANSFER_METHOD_AUTO_ALTERNATIVE);
		}
		
		return megaApiFolder;
	}

	public MegaChatApiAndroid getMegaChatApi(){
		if (megaChatApi == null){
			if (megaApi == null){
				getMegaApi();
			}
			else{
				megaChatApi = new MegaChatApiAndroid(megaApi);
			}
		}

		if(megaChatApi!=null) {
			if (!registeredChatListeners) {
				logDebug("Add listeners of megaChatApi");
				megaChatApi.addChatRequestListener(this);
				megaChatApi.addChatNotificationListener(this);
				megaChatApi.addChatCallListener(this);
				megaChatApi.addChatListener(this);
				registeredChatListeners = true;
			}
		}

		return megaChatApi;
	}

	public void disableMegaChatApi(){
		try {
			if (megaChatApi != null) {
				megaChatApi.removeChatRequestListener(this);
				megaChatApi.removeChatNotificationListener(this);
				megaChatApi.removeChatCallListener(this);
				megaChatApi.removeChatListener(this);
				registeredChatListeners = false;
			}
		}
		catch (Exception e){}
	}

	public void enableChat(){
		logDebug("enableChat");
		if(isChatEnabled()){
			megaChatApi = getMegaChatApi();
		}
	}

	public MegaApiAndroid getMegaApi()
	{
		if(megaApi == null)
		{
			logDebug("MEGAAPI = null");
			PackageManager m = getPackageManager();
			String s = getPackageName();
			PackageInfo p;
			String path = null;
			try
			{
				p = m.getPackageInfo(s, 0);
				path = p.applicationInfo.dataDir + "/";
			}
			catch (NameNotFoundException e)
			{
				e.printStackTrace();
			}
			
			Log.d(TAG, "Database path: " + path);
			megaApi = new MegaApiAndroid(MegaApplication.APP_KEY, 
					MegaApplication.USER_AGENT, path);

			megaApi.retrySSLerrors(true);

			megaApi.setDownloadMethod(MegaApiJava.TRANSFER_METHOD_AUTO_ALTERNATIVE);
			megaApi.setUploadMethod(MegaApiJava.TRANSFER_METHOD_AUTO_ALTERNATIVE);
			
			requestListener = new BackgroundRequestListener();
			logDebug("ADD REQUESTLISTENER");
			megaApi.addRequestListener(requestListener);

			megaApi.addGlobalListener(new GlobalListener());

//			DatabaseHandler dbH = DatabaseHandler.getDbHandler(getApplicationContext());
//			if (dbH.getCredentials() != null){
//				megaChatApi = new MegaChatApiAndroid(megaApi, true);
//			}
//			else{
//				megaChatApi = new MegaChatApiAndroid(megaApi, false);
//			}

			if(isChatEnabled()){
				megaChatApi = getMegaChatApi();
			}

			String language = Locale.getDefault().toString();
			boolean languageString = megaApi.setLanguage(language);
			logDebug("Result: " + languageString + " Language: " + language);
			if(languageString==false){
				language = Locale.getDefault().getLanguage();
				languageString = megaApi.setLanguage(language);
				logDebug("Result: " + languageString + " Language: " + language);
			}
		}
		
		return megaApi;
	}

	public DatabaseHandler getDbH() {
		if (dbH == null) {
			DatabaseHandler.getDbHandler(getApplicationContext());
		}

		return dbH;
	}

	public static boolean isActivityVisible() {
		logDebug("isActivityVisible() => " + activityVisible);
		return activityVisible;
	}

	public static void setFirstConnect(boolean firstConnect){
		MegaApplication.firstConnect = firstConnect;
	}

	public static boolean isFirstConnect(){
		return firstConnect;
	}

	public static boolean isShowInfoChatMessages() {
		return showInfoChatMessages;
	}

	public static void setShowInfoChatMessages(boolean showInfoChatMessages) {
		MegaApplication.showInfoChatMessages = showInfoChatMessages;
	}

	public static void activityResumed() {
		logDebug("activityResumed()");
		activityVisible = true;
	}

	public static void activityPaused() {
		logDebug("activityPaused()");
		activityVisible = false;
	}

	public static boolean isShowPinScreen() {
		return showPinScreen;
	}

	public static void setShowPinScreen(boolean showPinScreen) {
		MegaApplication.showPinScreen = showPinScreen;
	}

	public static String getUrlConfirmationLink() {
		return urlConfirmationLink;
	}

	public static void setUrlConfirmationLink(String urlConfirmationLink) {
		MegaApplication.urlConfirmationLink = urlConfirmationLink;
	}

	public static boolean isLoggingIn() {
		return isLoggingIn;
	}

	public static void setLoggingIn(boolean loggingIn) {
		isLoggingIn = loggingIn;
	}

	public static void setOpenChatId(long openChatId){
		MegaApplication.openChatId = openChatId;
	}

	public static long getOpenCallChatId() {
		return openCallChatId;
	}

	public static void setOpenCallChatId(long value) {
        logDebug("New open call chat ID: " + value);
        openCallChatId = value;
	}

	public static boolean isRecentChatVisible() {
		if(activityVisible){
			return recentChatVisible;
		}
		else{
			return false;
		}
	}

	public static void setRecentChatVisible(boolean recentChatVisible) {
		logDebug("setRecentChatVisible: " + recentChatVisible);
		MegaApplication.recentChatVisible = recentChatVisible;
	}

	public static boolean isChatNotificationReceived() {
		return chatNotificationReceived;
	}

	public static void setChatNotificationReceived(boolean chatNotificationReceived) {
		MegaApplication.chatNotificationReceived = chatNotificationReceived;
	}

	//	synchronized Tracker getTracker(TrackerName trackerId) {
//		if (!mTrackers.containsKey(trackerId)) {
//
//			GoogleAnalytics analytics = GoogleAnalytics.getInstance(this);
//			Tracker t = null;
//			if (trackerId == TrackerName.APP_TRACKER){
//				t = analytics.newTracker(GA_PROPERTY_ID);
//			}
////			Tracker t = (trackerId == TrackerName.APP_TRACKER) ? analytics.newTracker(PROPERTY_ID)
////					: (trackerId == TrackerName.GLOBAL_TRACKER) ? analytics.newTracker(R.xml.global_tracker)
////							: analytics.newTracker(R.xml.ecommerce_tracker);
//					mTrackers.put(trackerId, t);
//					
//		}
//	
//		return mTrackers.get(trackerId);
//	}

	public static long getOpenChatId() {
		return openChatId;
	}

	public String getLocalIpAddress(){
		return localIpAddress;
	}
	
	public void setLocalIpAddress(String ip){
		localIpAddress = ip;
	}

	public void showSharedFolderNotification(MegaNode n) {
		logDebug("showSharedFolderNotification");

		try {
			ArrayList<MegaShare> sharesIncoming = megaApi.getInSharesList();
			String name = "";
			for (int j = 0; j < sharesIncoming.size(); j++) {
				MegaShare mS = sharesIncoming.get(j);
				if (mS.getNodeHandle() == n.getHandle()) {
					MegaUser user = megaApi.getContact(mS.getUser());
					if (user != null) {
						MegaContactDB contactDB = dbH.findContactByHandle(String.valueOf(user.getHandle()));

						if (contactDB != null) {
							if (!contactDB.getName().equals("")) {
								name = contactDB.getName() + " " + contactDB.getLastName();

							} else {
								name = user.getEmail();

							}
						} else {
							logWarning("The contactDB is null: ");
							name = user.getEmail();

						}
					} else {
						name = user.getEmail();
					}
				}
			}

			String source = "<b>" + n.getName() + "</b> " + getString(R.string.incoming_folder_notification) + " " + toCDATA(name);
			Spanned notificationContent;
			if (android.os.Build.VERSION.SDK_INT >= android.os.Build.VERSION_CODES.N) {
				notificationContent = Html.fromHtml(source, Html.FROM_HTML_MODE_LEGACY);
			} else {
				notificationContent = Html.fromHtml(source);
			}

			int notificationId = NOTIFICATION_PUSH_CLOUD_DRIVE;
			String notificationChannelId = NOTIFICATION_CHANNEL_CLOUDDRIVE_ID;
			String notificationChannelName = NOTIFICATION_CHANNEL_CLOUDDRIVE_NAME;

			Intent intent = new Intent(this, ManagerActivityLollipop.class);
			intent.addFlags(Intent.FLAG_ACTIVITY_CLEAR_TOP);
			intent.setAction(ACTION_INCOMING_SHARED_FOLDER_NOTIFICATION);
			PendingIntent pendingIntent = PendingIntent.getActivity(this, 0 /* Request code */, intent,
					PendingIntent.FLAG_ONE_SHOT);

			Uri defaultSoundUri = RingtoneManager.getDefaultUri(RingtoneManager.TYPE_NOTIFICATION);

			if (android.os.Build.VERSION.SDK_INT >= android.os.Build.VERSION_CODES.O) {
				NotificationChannel channel = new NotificationChannel(notificationChannelId, notificationChannelName, NotificationManager.IMPORTANCE_HIGH);
				channel.setShowBadge(true);
				NotificationManager notificationManager = (NotificationManager) getApplicationContext().getSystemService(Context.NOTIFICATION_SERVICE);
				notificationManager.createNotificationChannel(channel);

				NotificationCompat.Builder notificationBuilderO = new NotificationCompat.Builder(this, notificationChannelId);
				notificationBuilderO
						.setSmallIcon(R.drawable.ic_stat_notify)
						.setContentTitle(getString(R.string.title_incoming_folder_notification))
						.setContentText(notificationContent)
						.setStyle(new NotificationCompat.BigTextStyle()
								.bigText(notificationContent))
						.setAutoCancel(true)
						.setSound(defaultSoundUri)
						.setContentIntent(pendingIntent)
						.setColor(ContextCompat.getColor(this, R.color.mega));

				Drawable d = getResources().getDrawable(R.drawable.ic_folder_incoming, getTheme());
				notificationBuilderO.setLargeIcon(((BitmapDrawable) d).getBitmap());

				notificationManager.notify(notificationId, notificationBuilderO.build());
			}
			else {
				NotificationCompat.Builder notificationBuilder = new NotificationCompat.Builder(this)
						.setSmallIcon(R.drawable.ic_stat_notify)
						.setContentTitle(getString(R.string.title_incoming_folder_notification))
						.setContentText(notificationContent)
						.setStyle(new NotificationCompat.BigTextStyle()
								.bigText(notificationContent))
						.setAutoCancel(true)
						.setSound(defaultSoundUri)
						.setContentIntent(pendingIntent);

				if (Build.VERSION.SDK_INT >= Build.VERSION_CODES.LOLLIPOP) {
					notificationBuilder.setColor(ContextCompat.getColor(this, R.color.mega));
				}

				Drawable d;

				if (android.os.Build.VERSION.SDK_INT >= Build.VERSION_CODES.LOLLIPOP) {
					d = getResources().getDrawable(R.drawable.ic_folder_incoming, getTheme());
				} else {
					d = ContextCompat.getDrawable(this, R.drawable.ic_folder_incoming);
				}

				notificationBuilder.setLargeIcon(((BitmapDrawable) d).getBitmap());


				if (Build.VERSION.SDK_INT <= Build.VERSION_CODES.N_MR1) {
					//API 25 = Android 7.1
					notificationBuilder.setPriority(Notification.PRIORITY_HIGH);
				} else {
					notificationBuilder.setPriority(NotificationManager.IMPORTANCE_HIGH);
				}

				NotificationManager notificationManager =
						(NotificationManager) getSystemService(Context.NOTIFICATION_SERVICE);

				notificationManager.notify(notificationId, notificationBuilder.build());
			}
		} catch (Exception e) {
			logError("Exception", e);
		}

//        try{
//            String source = "Tap to get more info";
//            Spanned notificationContent;
//            if (android.os.Build.VERSION.SDK_INT >= android.os.Build.VERSION_CODES.N) {
//                notificationContent = Html.fromHtml(source,Html.FROM_HTML_MODE_LEGACY);
//            } else {
//                notificationContent = Html.fromHtml(source);
//            }
//
//            int notificationId = NOTIFICATION_PUSH_CLOUD_DRIVE;
//
//            Intent intent = new Intent(this, ManagerActivityLollipop.class);
//            intent.addFlags(Intent.FLAG_ACTIVITY_CLEAR_TOP);
//            intent.setAction(ACTION_INCOMING_SHARED_FOLDER_NOTIFICATION);
//            PendingIntent pendingIntent = PendingIntent.getActivity(this, 0 /* Request code */, intent,
//                    PendingIntent.FLAG_ONE_SHOT);
//
//            Uri defaultSoundUri = RingtoneManager.getDefaultUri(RingtoneManager.TYPE_NOTIFICATION);
//            NotificationCompat.Builder notificationBuilder = new NotificationCompat.Builder(this)
//                    .setSmallIcon(R.drawable.ic_stat_notify_download)
//                    .setContentTitle(getString(R.string.title_incoming_folder_notification))
//                    .setContentText(notificationContent)
//                    .setStyle(new NotificationCompat.BigTextStyle()
//                            .bigText(notificationContent))
//                    .setAutoCancel(true)
//                    .setSound(defaultSoundUri)
//                    .setColor(ContextCompat.getColor(this,R.color.mega))
//                    .setContentIntent(pendingIntent);
//
//            Drawable d;
//
//            if(android.os.Build.VERSION.SDK_INT >=  Build.VERSION_CODES.LOLLIPOP){
//                d = getResources().getDrawable(R.drawable.ic_folder_incoming, getTheme());
//            } else {
//                d = getResources().getDrawable(R.drawable.ic_folder_incoming);
//            }
//
//            notificationBuilder.setLargeIcon(((BitmapDrawable)d).getBitmap());
//
//            NotificationManager notificationManager =
//                    (NotificationManager) getSystemService(Context.NOTIFICATION_SERVICE);
//
//            notificationManager.notify(notificationId, notificationBuilder.build());
//        }
//        catch(Exception e){
//            log("Exception when showing shared folder notification: "+e.getMessage());
//        }
	}

	public void sendSignalPresenceActivity(){
		logDebug("sendSignalPresenceActivity");
		if(isChatEnabled()){
			if (megaChatApi != null){
				if(megaChatApi.isSignalActivityRequired()){
					megaChatApi.signalPresenceActivity();
				}
			}
		}
	}

	@Override
	public void onRequestStart(MegaChatApiJava api, MegaChatRequest request) {
		logDebug("onRequestStart (CHAT): " + request.getRequestString());
	}

	@Override
	public void onRequestUpdate(MegaChatApiJava api, MegaChatRequest request) {
	}

	@Override
	public void onRequestFinish(MegaChatApiJava api, MegaChatRequest request, MegaChatError e) {
		logDebug("onRequestFinish (CHAT): " + request.getRequestString() + "_"+e.getErrorCode());
		if (request.getType() == MegaChatRequest.TYPE_SET_BACKGROUND_STATUS){
			logDebug("SET_BACKGROUND_STATUS: " + request.getFlag());
		}
		else if (request.getType() == MegaChatRequest.TYPE_LOGOUT) {
			logDebug("CHAT_TYPE_LOGOUT: " + e.getErrorCode() + "__" + e.getErrorString());

			try{
				if (megaChatApi != null){
					megaChatApi.removeChatRequestListener(this);
					megaChatApi.removeChatNotificationListener(this);
					megaChatApi.removeChatCallListener(this);
					megaChatApi.removeChatListener(this);
					registeredChatListeners = false;
				}
			}
			catch (Exception exc){}

			try{
				ShortcutBadger.applyCount(getApplicationContext(), 0);

				startService(new Intent(getApplicationContext(), BadgeIntentService.class).putExtra("badgeCount", 0));
			}
			catch (Exception exc){
				logError("EXCEPTION removing badge indicator", exc);
            }

			if(megaApi!=null){
				int loggedState = megaApi.isLoggedIn();
				logDebug("Login status on " + loggedState);
				if(loggedState==0){
					AccountController aC = new AccountController(this);
					aC.logoutConfirmed(this);

					if(activityVisible){
						if(getUrlConfirmationLink()!=null){
							logDebug("Launch intent to confirmation account screen");
							Intent confirmIntent = new Intent(this, LoginActivityLollipop.class);
							confirmIntent.putExtra(VISIBLE_FRAGMENT,  LOGIN_FRAGMENT);
							confirmIntent.putExtra(EXTRA_CONFIRMATION, getUrlConfirmationLink());
							confirmIntent.setFlags(Intent.FLAG_ACTIVITY_CLEAR_TOP);
							confirmIntent.setAction(ACTION_CONFIRM);
							setUrlConfirmationLink(null);
							startActivity(confirmIntent);
						}
						else{
							logDebug("Launch intent to login activity");
							Intent tourIntent = new Intent(this, LoginActivityLollipop.class);
							tourIntent.addFlags(Intent.FLAG_ACTIVITY_NEW_TASK | Intent.FLAG_ACTIVITY_CLEAR_TASK);
							this.startActivity(tourIntent);
						}
					}
					else{
						logDebug("No activity visible on logging out chat");
						if(getUrlConfirmationLink()!=null){
							logDebug("Show confirmation account screen");
							Intent confirmIntent = new Intent(this, LoginActivityLollipop.class);
							confirmIntent.putExtra(VISIBLE_FRAGMENT,  LOGIN_FRAGMENT);
							confirmIntent.putExtra(EXTRA_CONFIRMATION, getUrlConfirmationLink());
							confirmIntent.addFlags(Intent.FLAG_ACTIVITY_NEW_TASK | Intent.FLAG_ACTIVITY_CLEAR_TASK);
							confirmIntent.setAction(ACTION_CONFIRM);
							setUrlConfirmationLink(null);
							startActivity(confirmIntent);
						}
					}
				}
				else{
					logDebug("Disable chat finish logout");
				}
			}
			else{

				AccountController aC = new AccountController(this);
				aC.logoutConfirmed(this);

				if(activityVisible){
					logDebug("Launch intent to login screen");
					Intent tourIntent = new Intent(this, LoginActivityLollipop.class);
					tourIntent.addFlags(Intent.FLAG_ACTIVITY_NEW_TASK | Intent.FLAG_ACTIVITY_CLEAR_TASK);
					this.startActivity(tourIntent);
				}
			}
		}
		else if (request.getType() == MegaChatRequest.TYPE_PUSH_RECEIVED) {
			logDebug("TYPE_PUSH_RECEIVED: " + e.getErrorCode() + "__" + e.getErrorString());
			stopService(new Intent(this, KeepAliveService.class));
			if(e.getErrorCode()==MegaChatError.ERROR_OK){
				logDebug("OK:TYPE_PUSH_RECEIVED");
				chatNotificationReceived = true;
				ChatAdvancedNotificationBuilder notificationBuilder;
				notificationBuilder =  ChatAdvancedNotificationBuilder.newInstance(this, megaApi, megaChatApi);
				notificationBuilder.generateChatNotification(request);
			}
			else{
				logError("Error TYPE_PUSH_RECEIVED: " + e.getErrorString());
			}
		}
	}

	@Override
	public void onRequestTemporaryError(MegaChatApiJava api, MegaChatRequest request, MegaChatError e) {
		logWarning("onRequestTemporaryError (CHAT): "+e.getErrorString());
	}

	public void updateBusinessStatus() {
		myAccountInfo.setBusinessStatusReceived(true);
		int status = megaApi.getBusinessStatus();
		if (status == BUSINESS_STATUS_EXPIRED
				|| (megaApi.isMasterBusinessAccount() && status == BUSINESS_STATUS_GRACE_PERIOD)){
			myAccountInfo.setShouldShowBusinessAlert(true);
		}
		sendBroadcastUpdateAccountDetails();
	}

	@Override
	public void onChatListItemUpdate(MegaChatApiJava api, MegaChatListItem item) {

	}

	@Override
	public void onChatInitStateUpdate(MegaChatApiJava api, int newState) {

	}

	@Override
	public void onChatOnlineStatusUpdate(MegaChatApiJava api, long userhandle, int status, boolean inProgress) {

	}

	@Override
	public void onChatPresenceConfigUpdate(MegaChatApiJava api, MegaChatPresenceConfig config) {
		if(config.isPending()==false){
			logDebug("Launch local broadcast");
			Intent intent = new Intent(BROADCAST_ACTION_INTENT_SIGNAL_PRESENCE);
			LocalBroadcastManager.getInstance(getApplicationContext()).sendBroadcast(intent);
		}
	}

	@Override
	public void onChatConnectionStateUpdate(MegaChatApiJava api, long chatid, int newState) {

	}

	@Override
	public void onChatPresenceLastGreen(MegaChatApiJava api, long userhandle, int lastGreen) {

	}


	public void updateAppBadge(){
		logDebug("updateAppBadge");

		int totalHistoric = 0;
		int totalIpc = 0;
		if(megaApi!=null && megaApi.getRootNode()!=null){
			totalHistoric = megaApi.getNumUnreadUserAlerts();
			ArrayList<MegaContactRequest> requests = megaApi.getIncomingContactRequests();
			if(requests!=null) {
				totalIpc = requests.size();
			}
		}

		int chatUnread = 0;
		if(isChatEnabled() && megaChatApi != null) {
			chatUnread = megaChatApi.getUnreadChats();
		}

		int totalNotifications = totalHistoric + totalIpc + chatUnread;
		//Add Android version check if needed
		if (totalNotifications == 0) {
			//Remove badge indicator - no unread chats
			ShortcutBadger.applyCount(getApplicationContext(), 0);
			//Xiaomi support
			startService(new Intent(getApplicationContext(), BadgeIntentService.class).putExtra("badgeCount", 0));
		} else {
			//Show badge with indicator = unread
			ShortcutBadger.applyCount(getApplicationContext(), Math.abs(totalNotifications));
			//Xiaomi support
			startService(new Intent(getApplicationContext(), BadgeIntentService.class).putExtra("badgeCount", totalNotifications));
		}
	}

	@Override
	public void onChatNotification(MegaChatApiJava api, long chatid, MegaChatMessage msg) {
		logDebug("onChatNotification");

		updateAppBadge();

		if(MegaApplication.getOpenChatId() == chatid){
			logDebug("Do not update/show notification - opened chat");
			return;
		}

		if(isRecentChatVisible()){
			logDebug("Do not show notification - recent chats shown");
			return;
		}

		if(activityVisible){

			try{
				if(msg!=null){

					NotificationManager mNotificationManager = (NotificationManager) getSystemService(NOTIFICATION_SERVICE);
					mNotificationManager.cancel(NOTIFICATION_GENERAL_PUSH_CHAT);

					if(msg.getStatus()==MegaChatMessage.STATUS_NOT_SEEN){
						if(msg.getType()==MegaChatMessage.TYPE_NORMAL||msg.getType()==MegaChatMessage.TYPE_CONTACT_ATTACHMENT||msg.getType()==MegaChatMessage.TYPE_NODE_ATTACHMENT||msg.getType()==MegaChatMessage.TYPE_REVOKE_NODE_ATTACHMENT){
							if(msg.isDeleted()){
								logDebug("Message deleted");
//								updateChatNotification(chatid, msg);

								megaChatApi.pushReceived(false);
							}
							else if(msg.isEdited()){
								logDebug("Message edited");
//								updateChatNotification(chatid, msg);
								megaChatApi.pushReceived(false);
							}
							else{
								logDebug("New normal message");
//								showChatNotification(chatid, msg);
								megaChatApi.pushReceived(true);
							}
						}
						else if(msg.getType()==MegaChatMessage.TYPE_TRUNCATE){
							logDebug("New TRUNCATE message");
//							showChatNotification(chatid, msg);
							megaChatApi.pushReceived(false);
						}
					}
					else{
						logDebug("Message SEEN");
//						removeChatSeenNotification(chatid, msg);
						megaChatApi.pushReceived(false);
					}
				}
			}
			catch (Exception e){
				logError("EXCEPTION when showing chat notification", e);
			}
		}
		else{
			logDebug("Do not notify chat messages: app in background");
		}
	}

//	public void updateChatNotification(long chatid, MegaChatMessage msg){
//		ChatAdvancedNotificationBuilder notificationBuilder;
//		notificationBuilder =  ChatAdvancedNotificationBuilder.newInstance(this, megaApi, megaChatApi);
//
//		if (Build.VERSION.SDK_INT >= Build.VERSION_CODES.N) {
//			notificationBuilder.updateNotification(chatid, msg);
//		}
//		else if (Build.VERSION.SDK_INT >= Build.VERSION_CODES.M) {
//
//			NotificationManager mNotificationManager = (NotificationManager) getSystemService(NOTIFICATION_SERVICE);
//			StatusBarNotification[] notifs = mNotificationManager.getActiveNotifications();
//			boolean shown=false;
//			for(int i = 0; i< notifs.length; i++){
//				if(notifs[i].getId()==NOTIFICATION_PRE_N_CHAT){
//					shown = true;
//					break;
//				}
//			}
//			if(shown){
//				notificationBuilder.sendBundledNotificationIPC(null, null, chatid, msg);
//			}
//		}
//		else{
//			notificationBuilder.sendBundledNotificationIPC(null, null, chatid, msg);
//		}
//	}
//
//	public void removeChatSeenNotification(long chatid, MegaChatMessage msg){
//		ChatAdvancedNotificationBuilder notificationBuilder;
//		notificationBuilder =  ChatAdvancedNotificationBuilder.newInstance(this, megaApi, megaChatApi);
//
//		if (Build.VERSION.SDK_INT >= Build.VERSION_CODES.N) {
//			notificationBuilder.removeSeenNotification(chatid, msg);
//		}
//		else if (Build.VERSION.SDK_INT >= Build.VERSION_CODES.M) {
//
//			NotificationManager mNotificationManager = (NotificationManager) getSystemService(NOTIFICATION_SERVICE);
//			StatusBarNotification[] notifs = mNotificationManager.getActiveNotifications();
//			boolean shown=false;
//			for(int i = 0; i< notifs.length; i++){
//				if(notifs[i].getId()==NOTIFICATION_PRE_N_CHAT){
//					shown = true;
//					break;
//				}
//			}
//			if(shown){
//				notificationBuilder.sendBundledNotificationIPC(null, null, chatid, msg);
//			}
//		}
//		else{
//			notificationBuilder.sendBundledNotificationIPC(null, null, chatid, msg);
//		}
//	}


	@Override
	public void onChatCallUpdate(MegaChatApiJava api, MegaChatCall call) {
		stopService(new Intent(this, IncomingCallService.class));
		if (call.hasChanged(MegaChatCall.CHANGE_TYPE_STATUS)) {
			int callStatus = call.getStatus();
			logDebug("Call status changed, current status: "+callStatusToString(call.getStatus()));
			switch (callStatus) {
				case MegaChatCall.CALL_STATUS_REQUEST_SENT:
				case MegaChatCall.CALL_STATUS_RING_IN:
				case MegaChatCall.CALL_STATUS_JOINING:
				case MegaChatCall.CALL_STATUS_IN_PROGRESS: {
					checkDeviceCamera();
					if (megaChatApi != null) {
						MegaHandleList listAllCalls = megaChatApi.getChatCalls();
						if(callStatus == MegaChatCall.CALL_STATUS_RING_IN){
							setAudioManagerValues(call);
						}
						if(callStatus == MegaChatCall.CALL_STATUS_IN_PROGRESS || callStatus == MegaChatCall.CALL_STATUS_JOINING || callStatus == MegaChatCall.CALL_STATUS_RECONNECTING){
							removeChatAudioManager();
							clearIncomingCallNotification(call.getId());
						}
						if (listAllCalls != null) {
							if (listAllCalls.size() == 1) {
								long chatId = listAllCalls.get(0);
								logDebug("One call : Chat Id = " + chatId + ", openCall Chat Id = " + openCallChatId);
								if ( openCallChatId != chatId) {
									MegaChatCall callToLaunch = megaChatApi.getChatCall(chatId);
									if (callToLaunch != null) {
										if (callToLaunch.getStatus() <= MegaChatCall.CALL_STATUS_IN_PROGRESS) {
											logDebug("One call: open call");
                                            if (shouldNotify(this) && !isActivityVisible()) {
                                                PowerManager pm = (PowerManager) getApplicationContext().getSystemService(Context.POWER_SERVICE);
                                                if(pm != null) {
                                                    wakeLock = pm.newWakeLock(PowerManager.PARTIAL_WAKE_LOCK, ":MegaIncomingCallPowerLock");
                                                }
                                                if(!wakeLock.isHeld()) {
                                                    wakeLock.acquire(10 * 1000);
                                                }
                                                toIncomingCall(this, callToLaunch, megaChatApi);
                                            } else {
                                                launchCallActivity(callToLaunch);
                                            }
										} else {
											logWarning("Launch not in correct status");
										}
									}
								} else {
									logDebug("One call: call already opened");
								}

							} else if (listAllCalls.size() > 1) {
								logDebug("Several calls = " + listAllCalls.size()+"- Current call Status: "+callStatusToString(callStatus));
								if (callStatus == MegaChatCall.CALL_STATUS_REQUEST_SENT) {
									MegaHandleList handleListRequestSent = megaChatApi.getChatCalls(MegaChatCall.CALL_STATUS_REQUEST_SENT);
									if ((handleListRequestSent != null) && (handleListRequestSent.size() > 0)) {
										for (int i = 0; i < handleListRequestSent.size(); i++) {
											if (openCallChatId != handleListRequestSent.get(i)) {
												MegaChatCall callToLaunch = megaChatApi.getChatCall(handleListRequestSent.get(i));
												if (callToLaunch != null) {
													logDebug("Several calls - "+callStatusToString(callStatus)+": open call");
													launchCallActivity(callToLaunch);
													break;
												}
											} else {
												logDebug("Several calls - "+callStatusToString(callStatus)+": call already opened");
											}
										}
									}
								} else if (call.getStatus() == MegaChatCall.CALL_STATUS_RING_IN) {
									if ((megaChatApi != null) && (participatingInACall(megaChatApi))) {
										logDebug("Several calls - "+callStatusToString(callStatus)+": show notification");
										checkQueuedCalls();
									} else {
										logDebug("Several calls - "+callStatusToString(callStatus)+": NOT participating in a call");
										MegaHandleList handleListRingIn = megaChatApi.getChatCalls(MegaChatCall.CALL_STATUS_RING_IN);
										if ((handleListRingIn != null) && (handleListRingIn.size() > 0)) {
											for (int i = 0; i < handleListRingIn.size(); i++) {
												if (openCallChatId != handleListRingIn.get(i)) {
													MegaChatCall callToLaunch = megaChatApi.getChatCall(handleListRingIn.get(i));
													if (callToLaunch != null) {
														logDebug("Several calls - "+callStatusToString(callStatus)+": open call");
														launchCallActivity(callToLaunch);
														break;
													}
												} else {
													logDebug("Several calls - "+callStatusToString(callStatus)+": call already opened");
												}
											}
										}
									}
								} else if (call.getStatus() == MegaChatCall.CALL_STATUS_IN_PROGRESS) {
									MegaHandleList handleListInProg = megaChatApi.getChatCalls(MegaChatCall.CALL_STATUS_IN_PROGRESS);
									if ((handleListInProg != null) && (handleListInProg.size() > 0)) {
										for (int i = 0; i < handleListInProg.size(); i++) {
											if (openCallChatId != handleListInProg.get(i)) {
												MegaChatCall callToLaunch = megaChatApi.getChatCall(handleListInProg.get(i));
												if (callToLaunch != null) {
													logDebug("Several calls - "+callStatusToString(callStatus)+": open call");
													launchCallActivity(callToLaunch);
													break;
												}
											} else {
												logDebug("Several calls - "+callStatusToString(callStatus)+": call already opened");
											}
										}
									}
								} else {
									logDebug("Several calls: show notification");
									checkQueuedCalls();
								}

							} else {
								logWarning("No calls in progress");
							}
						}
					}
					break;
				}
				case MegaChatCall.CALL_STATUS_TERMINATING_USER_PARTICIPATION: {
					removeStatusVideoAndSpeaker(call.getChatid());
					removeChatAudioManager();
					clearCameraHandle();
					break;
				}
				case MegaChatCall.CALL_STATUS_DESTROYED: {
					removeStatusVideoAndSpeaker(call.getChatid());
					removeChatAudioManager();

				    if(shouldNotify(this)) {
                        toSystemSettingNotification(this);
                    }
                    cancelIncomingCallNotification(this);
				    if(wakeLock != null && wakeLock.isHeld()) {
				        wakeLock.release();
                    }

					clearIncomingCallNotification(call.getId());
<<<<<<< HEAD
					removeChatAudioManager();
					clearCameraHandle();
=======
>>>>>>> fcc10b11

					//Show missed call if time out ringing (for incoming calls)
					try {
						if (((call.getTermCode() == MegaChatCall.TERM_CODE_ANSWER_TIMEOUT || call.getTermCode() == MegaChatCall.TERM_CODE_CALL_REQ_CANCEL) && !(call.isIgnored()))) {
							logDebug("TERM_CODE_ANSWER_TIMEOUT");
							if (call.isLocalTermCode() == false) {
								logDebug("localTermCodeNotLocal");
								try {
									ChatAdvancedNotificationBuilder notificationBuilder = ChatAdvancedNotificationBuilder.newInstance(this, megaApi, megaChatApi);
									notificationBuilder.showMissedCallNotification(call);
								} catch (Exception e) {
									logError("EXCEPTION when showing missed call notification", e);
								}
							}
						}
					} catch (Exception e) {
						logError("EXCEPTION when showing missed call notification", e);
					}

					//Register a call from Mega in the phone
//					MegaChatRoom chatRoom = megaChatApi.getChatRoom(call.getChatid());
//					if(chatRoom.isGroup()){
//						//Group call ended
//					}else{
//						//Individual call ended
//						try {
//							if (call.getTermCode() == MegaChatCall.TERM_CODE_ANSWER_TIMEOUT) {
//								//Unanswered call
//								if (call.isOutgoing()) {
//									try {
//										//I'm calling and the contact doesn't answer
//										ContentValues values = new ContentValues();
//										values.put(CallLog.Calls.NUMBER, chatRoom.getPeerFullname(0));
//										values.put(CallLog.Calls.DATE, System.currentTimeMillis());
//										values.put(CallLog.Calls.DURATION, 0);
//										values.put(CallLog.Calls.TYPE, CallLog.Calls.OUTGOING_TYPE);
//										values.put(CallLog.Calls.NEW, 1);
//
//										if (ActivityCompat.checkSelfPermission(this, android.Manifest.permission.WRITE_CALL_LOG) != PackageManager.PERMISSION_GRANTED) {
//											return;
//										}
//										this.getContentResolver().insert(CallLog.Calls.CONTENT_URI, values);
//									} catch (Exception e) {
//										log("EXCEPTION:TERM_CODE_ANSWER_TIMEOUT:call.isOutgoing " + e.getMessage());
//									}
//								}else if(call.isIncoming()){
//									try {
//										//I'm receiving a call and I don't answer
//										ContentValues values = new ContentValues();
//										values.put(CallLog.Calls.NUMBER, chatRoom.getPeerFullname(0));
//										values.put(CallLog.Calls.DATE, System.currentTimeMillis());
//										values.put(CallLog.Calls.DURATION, 0);
//										values.put(CallLog.Calls.TYPE, CallLog.Calls.MISSED_TYPE);
//										values.put(CallLog.Calls.NEW, 1);
//
//										if (ActivityCompat.checkSelfPermission(this, android.Manifest.permission.WRITE_CALL_LOG) != PackageManager.PERMISSION_GRANTED) {
//											return;
//										}
//										this.getContentResolver().insert(CallLog.Calls.CONTENT_URI, values);
//									} catch (Exception e) {
//										log("EXCEPTION:TERM_CODE_ANSWER_TIMEOUT:call.isIncoming " + e.getMessage());
//									}
//								}
//							}else if (call.getTermCode() == MegaChatCall.TERM_CODE_CALL_REJECT) {
//								//Rejected call
//								if (call.isOutgoing()) {
//									try {
//										//I'm calling and the user rejects the call
//										ContentValues values = new ContentValues();
//										values.put(CallLog.Calls.NUMBER, chatRoom.getPeerFullname(0));
//		                                values.put(CallLog.Calls.DATE, System.currentTimeMillis());
//										values.put(CallLog.Calls.DURATION, 0);
//										values.put(CallLog.Calls.TYPE, CallLog.Calls.OUTGOING_TYPE);
//										values.put(CallLog.Calls.NEW, 1);
//
//										if (ActivityCompat.checkSelfPermission(this, android.Manifest.permission.WRITE_CALL_LOG) != PackageManager.PERMISSION_GRANTED) {
//											return;
//										}
//										this.getContentResolver().insert(CallLog.Calls.CONTENT_URI, values);
//									} catch (Exception e) {
//										log("EXCEPTION:TERM_CODE_CALL_REJECT:call.isOutgoing " + e.getMessage());
//									}
//								}else if(call.isIncoming()){
//									try {
//										//I'm receiving a call and I reject it
//										ContentValues values = new ContentValues();
//										values.put(CallLog.Calls.NUMBER, chatRoom.getPeerFullname(0));
//										values.put(CallLog.Calls.DATE, System.currentTimeMillis());
//										values.put(CallLog.Calls.DURATION, 0);
//										values.put(CallLog.Calls.TYPE, CallLog.Calls.REJECTED_TYPE);
//										values.put(CallLog.Calls.NEW, 1);
//
//										if (ActivityCompat.checkSelfPermission(this, android.Manifest.permission.WRITE_CALL_LOG) != PackageManager.PERMISSION_GRANTED) {
//											return;
//										}
//										this.getContentResolver().insert(CallLog.Calls.CONTENT_URI, values);
//									} catch (Exception e) {
//										log("EXCEPTION:TERM_CODE_CALL_REJECT:call.isIncoming " + e.getMessage());
//									}
//								}
//							}else if (call.getTermCode() == MegaChatCall.TERM_CODE_USER_HANGUP) {
//								//Call answered and hung
//								if (call.isOutgoing()) {
//									try {
//										//I'm calling and the user answers it
//										ContentValues values = new ContentValues();
//										values.put(CallLog.Calls.NUMBER, chatRoom.getPeerFullname(0));
//										values.put(CallLog.Calls.DATE, System.currentTimeMillis());
//										values.put(CallLog.Calls.DURATION, call.getDuration());
//										values.put(CallLog.Calls.TYPE, CallLog.Calls.OUTGOING_TYPE);
//										values.put(CallLog.Calls.NEW, 1);
//
//										if (ActivityCompat.checkSelfPermission(this, android.Manifest.permission.WRITE_CALL_LOG) != PackageManager.PERMISSION_GRANTED) {
//											return;
//										}
//										this.getContentResolver().insert(CallLog.Calls.CONTENT_URI, values);
//									} catch (Exception e) {
//										log("EXCEPTION:TERM_CODE_USER_HANGUP:call.isOutgoing " + e.getMessage());
//									}
//								}else if(call.isIncoming()){
//									try {
//										//I'm receiving a call and I answer it
//										ContentValues values = new ContentValues();
//		                                values.put(CallLog.Calls.NUMBER, chatRoom.getPeerFullname(0));
//										values.put(CallLog.Calls.DATE, System.currentTimeMillis());
//										values.put(CallLog.Calls.DURATION, call.getDuration());
//										values.put(CallLog.Calls.TYPE, CallLog.Calls.INCOMING_TYPE);
//										values.put(CallLog.Calls.NEW, 1);
//
//										if (ActivityCompat.checkSelfPermission(this, android.Manifest.permission.WRITE_CALL_LOG) != PackageManager.PERMISSION_GRANTED) {
//											return;
//										}
//										this.getContentResolver().insert(CallLog.Calls.CONTENT_URI, values);
//									} catch (Exception e) {
//										log("EXCEPTION:TERM_CODE_USER_HANGUP:call.isIncoming " + e.getMessage());
//									}
//								}
//							}
//						} catch (Exception e) {
//							log("EXCEPTION:register call on device " + e.getMessage());
//						}
//					}

					break;
				}

				default:
					break;
			}
		}
	}

	private void removeStatusVideoAndSpeaker(long chatId){
		hashMapSpeaker.remove(chatId);
		hashMapVideo.remove(chatId);
	}

	public void createChatAudioManager() {
		if (chatAudioManager != null) return;
		chatAudioManager = ChatAudioManager.create(getApplicationContext());
	}

	public void removeChatAudioManager() {
		if (chatAudioManager == null) return;
		chatAudioManager.stopAudioSignals();
		chatAudioManager = null;
	}

	public void setAudioManagerValues(MegaChatCall call){
		createChatAudioManager();
		if(chatAudioManager != null) {
			MegaHandleList listCallsRequest = megaChatApi.getChatCalls(MegaChatCall.CALL_STATUS_REQUEST_SENT);
			MegaHandleList listCallsRing = megaChatApi.getChatCalls(MegaChatCall.CALL_STATUS_RING_IN);
			chatAudioManager.setAudioManagerValues(call, listCallsRequest, listCallsRing);
		}
	}

	public void checkQueuedCalls() {
		logDebug("checkQueuedCalls");
		try {
			stopService(new Intent(this, IncomingCallService.class));
			ChatAdvancedNotificationBuilder notificationBuilder = ChatAdvancedNotificationBuilder.newInstance(this, megaApi, megaChatApi);
			notificationBuilder.checkQueuedCalls();
		} catch (Exception e) {
			logError("EXCEPTION", e);
		}
	}

	public void launchCallActivity(MegaChatCall call) {
		logDebug("launchCallActivity: " + call.getStatus());
		MegaApplication.setShowPinScreen(false);
		Intent i = new Intent(this, ChatCallActivity.class);
		i.putExtra(CHAT_ID, call.getChatid());
		i.putExtra(CALL_ID, call.getId());
		i.addFlags(Intent.FLAG_ACTIVITY_NEW_TASK);
		startActivity(i);

		MegaChatRoom chatRoom = megaChatApi.getChatRoom(call.getChatid());
		logDebug("Launch call: " + chatRoom.getTitle());
		if (call.getStatus() == MegaChatCall.CALL_STATUS_REQUEST_SENT || call.getStatus() == MegaChatCall.CALL_STATUS_RING_IN) {
			setCallLayoutStatus(call.getChatid(), true);
		}
	}

	public void clearIncomingCallNotification(long chatCallId) {
		logDebug("Chat ID: " + chatCallId);

		try {
			NotificationManager notificationManager = (NotificationManager) getSystemService(NOTIFICATION_SERVICE);

			String notificationCallId = MegaApiJava.userHandleToBase64(chatCallId);
			int notificationId = (notificationCallId).hashCode();

			notificationManager.cancel(notificationId);
		} catch (Exception e) {
			logError("EXCEPTION", e);
		}
	}

	public static boolean isShowRichLinkWarning() {
		return showRichLinkWarning;
	}

	public static void setShowRichLinkWarning(boolean showRichLinkWarning) {
		MegaApplication.showRichLinkWarning = showRichLinkWarning;
	}

	public static boolean isEnabledGeoLocation() {
		return enabledGeoLocation;
	}

	public static void setEnabledGeoLocation(boolean enabledGeoLocation) {
		MegaApplication.enabledGeoLocation = enabledGeoLocation;
	}

	public static int getCounterNotNowRichLinkWarning() {
		return counterNotNowRichLinkWarning;
	}

	public static void setCounterNotNowRichLinkWarning(int counterNotNowRichLinkWarning) {
		MegaApplication.counterNotNowRichLinkWarning = counterNotNowRichLinkWarning;
	}

	public static boolean isEnabledRichLinks() {
		return enabledRichLinks;
	}

	public static void setEnabledRichLinks(boolean enabledRichLinks) {
		MegaApplication.enabledRichLinks = enabledRichLinks;
	}

	public static int isDisableFileVersions() {
		return disableFileVersions;
	}

	public static void setDisableFileVersions(boolean disableFileVersions) {
		if(disableFileVersions){
			MegaApplication.disableFileVersions = 1;
		}
		else{
			MegaApplication.disableFileVersions = 0;
		}
	}

	public boolean isEsid() {
		return esid;
	}

	public void setEsid(boolean esid) {
		this.esid = esid;
	}

	public static boolean isClosedChat() {
		return closedChat;
	}

	public static void setClosedChat(boolean closedChat) {
		MegaApplication.closedChat = closedChat;
	}

	public MyAccountInfo getMyAccountInfo() {
		return myAccountInfo;
	}

	public static boolean getSpeakerStatus(long chatId) {
		boolean entryExists = hashMapSpeaker.containsKey(chatId);
		if (entryExists) {
			return hashMapSpeaker.get(chatId);
		}
		setSpeakerStatus(chatId, false);
		return false;
	}

	public static void setSpeakerStatus(long chatId, boolean speakerStatus) {
		hashMapSpeaker.put(chatId, speakerStatus);
	}

	public static boolean getVideoStatus(long chatId) {
		boolean entryExists = hashMapVideo.containsKey(chatId);
		if (entryExists) {
			return hashMapVideo.get(chatId);
		}
		setVideoStatus(chatId, false);
		return false;
	}

	public static void setVideoStatus(long chatId, boolean videoStatus) {
		hashMapVideo.put(chatId, videoStatus);
	}
	public static boolean getCallLayoutStatus(long chatId) {
		boolean entryExists = hashMapCallLayout.containsKey(chatId);
		if (entryExists) {
			return hashMapCallLayout.get(chatId);
		}
		setCallLayoutStatus(chatId, false);
		return false;
	}

	public static void setCallLayoutStatus(long chatId, boolean callLayoutStatus) {
		hashMapCallLayout.put(chatId, callLayoutStatus);
	}

	public int getStorageState() {
	    return storageState;
	}

    public void setStorageState(int state) {
	    this.storageState = state;
	}

    @Override
    public void unregisterReceiver(BroadcastReceiver receiver) {
        super.unregisterReceiver(receiver);
        LocalBroadcastManager.getInstance(this).unregisterReceiver(logoutReceiver);
    }

    public static boolean isVerifySMSShowed() {
		return isVerifySMSShowed;
	}

	public static void setIsBlockedDueToWeakAccount(boolean isBlockedDueToWeakAccount) {
		MegaApplication.isBlockedDueToWeakAccount = isBlockedDueToWeakAccount;
	}

	public static boolean isBlockedDueToWeakAccount() {
		return isBlockedDueToWeakAccount;
	}

	public static void setIsWebOpenDueToEmailVerification(boolean isWebOpenDueToEmailVerification) {
		MegaApplication.isWebOpenDueToEmailVerification = isWebOpenDueToEmailVerification;
	}

	public static boolean isWebOpenDueToEmailVerification() {
		return isWebOpenDueToEmailVerification;
	}
}<|MERGE_RESOLUTION|>--- conflicted
+++ resolved
@@ -1637,11 +1637,6 @@
                     }
 
 					clearIncomingCallNotification(call.getId());
-<<<<<<< HEAD
-					removeChatAudioManager();
-					clearCameraHandle();
-=======
->>>>>>> fcc10b11
 
 					//Show missed call if time out ringing (for incoming calls)
 					try {
