--- conflicted
+++ resolved
@@ -96,11 +96,7 @@
 
 	final String TAG = "MegaApplication";
 
-<<<<<<< HEAD
 	static final public String USER_AGENT = "MEGAAndroid/3.7.5_298";
-=======
-	static final public String USER_AGENT = "MEGAAndroid/3.7.4_297";
->>>>>>> 0547d116
 
 	DatabaseHandler dbH;
 	MegaApiAndroid megaApi;
@@ -180,62 +176,6 @@
 		LocalBroadcastManager.getInstance(getApplicationContext()).sendBroadcast(intent);
 	}
 
-<<<<<<< HEAD
-=======
-	private void disableLocalCamera() {
-		if (localCameraEnabled) {
-			localCameraEnabled = false;
-			return;
-		}
-		if (megaChatApi == null) return;
-		long chatIdCallInProgress = getChatCallInProgress();
-		MegaChatCall callInProgress = megaChatApi.getChatCall(chatIdCallInProgress);
-		if (callInProgress != null && callInProgress.hasLocalVideo()) {
-			logDebug("Disabling local video ... the camera is using by other app");
-			megaChatApi.disableVideo(chatIdCallInProgress, null);
-		}
-	}
-
-	private void checkDeviceCamera() {
-		if (cameraManager != null) return;
-		cameraManager = (CameraManager) getApplicationContext().getSystemService(Context.CAMERA_SERVICE);
-		if (cameraHandler == null) cameraHandler = new Handler();
-
-		if (cameraCallback == null) {
-			cameraCallback = new CameraManager.AvailabilityCallback() {
-				@Override
-				public void onCameraAvailable(String cameraId) {
-					super.onCameraAvailable(cameraId);
-					disableLocalCamera();
-				}
-
-				@Override
-				public void onCameraUnavailable(String cameraId) {
-					super.onCameraUnavailable(cameraId);
-					disableLocalCamera();
-				}
-			};
-		}
-		cameraManager.registerAvailabilityCallback(cameraCallback, cameraHandler);
-	}
-
-	public void manuallyActivatedLocalCamera(){
-		localCameraEnabled = true;
-	}
-
-	private void clearCameraHandle(){
-		if (cameraHandler != null) {
-			cameraHandler.removeCallbacksAndMessages(null);
-			cameraHandler = null;
-		}
-		if(cameraManager != null && cameraCallback != null && Build.VERSION.SDK_INT >= Build.VERSION_CODES.LOLLIPOP){
-			cameraManager.unregisterAvailabilityCallback((CameraManager.AvailabilityCallback) cameraCallback);
-			cameraManager = null;
-			cameraCallback = null;
-		}
-	}
-
->>>>>>> 0547d116
 	public static void smsVerifyShowed(boolean isShowed) {
 	    isVerifySMSShowed = isShowed;
     }
