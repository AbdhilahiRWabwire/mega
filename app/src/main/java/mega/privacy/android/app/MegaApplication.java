package mega.privacy.android.app;

import static android.app.ApplicationExitInfo.REASON_CRASH_NATIVE;
import static mega.privacy.android.app.constants.BroadcastConstants.ACTION_TYPE;
import static mega.privacy.android.app.constants.EventConstants.EVENT_CALL_ANSWERED_IN_ANOTHER_CLIENT;
import static mega.privacy.android.app.constants.EventConstants.EVENT_CALL_COMPOSITION_CHANGE;
import static mega.privacy.android.app.constants.EventConstants.EVENT_CALL_STATUS_CHANGE;
import static mega.privacy.android.app.constants.EventConstants.EVENT_FINISH_ACTIVITY;
import static mega.privacy.android.app.constants.EventConstants.EVENT_RINGING_STATUS_CHANGE;
import static mega.privacy.android.app.constants.EventConstants.EVENT_SESSION_STATUS_CHANGE;
import static mega.privacy.android.app.utils.AlertsAndWarnings.showOverDiskQuotaPaywallWarning;
import static mega.privacy.android.app.utils.CacheFolderManager.clearPublicCache;
import static mega.privacy.android.app.utils.CallUtil.callStatusToString;
import static mega.privacy.android.app.utils.CallUtil.clearIncomingCallNotification;
import static mega.privacy.android.app.utils.CallUtil.incomingCall;
import static mega.privacy.android.app.utils.CallUtil.ongoingCall;
import static mega.privacy.android.app.utils.CallUtil.openMeetingRinging;
import static mega.privacy.android.app.utils.CallUtil.participatingInACall;
import static mega.privacy.android.app.utils.ChangeApiServerUtil.API_SERVER;
import static mega.privacy.android.app.utils.ChangeApiServerUtil.API_SERVER_PREFERENCES;
import static mega.privacy.android.app.utils.ChangeApiServerUtil.PRODUCTION_SERVER_VALUE;
import static mega.privacy.android.app.utils.ChangeApiServerUtil.SANDBOX3_SERVER_VALUE;
import static mega.privacy.android.app.utils.ChangeApiServerUtil.getApiServerFromValue;
import static mega.privacy.android.app.utils.Constants.ACTION_CONFIRM;
import static mega.privacy.android.app.utils.Constants.ACTION_INCOMING_SHARED_FOLDER_NOTIFICATION;
import static mega.privacy.android.app.utils.Constants.ACTION_LOG_OUT;
import static mega.privacy.android.app.utils.Constants.AUDIO_MANAGER_CALL_IN_PROGRESS;
import static mega.privacy.android.app.utils.Constants.AUDIO_MANAGER_CALL_OUTGOING;
import static mega.privacy.android.app.utils.Constants.AUDIO_MANAGER_CALL_RINGING;
import static mega.privacy.android.app.utils.Constants.AUDIO_MANAGER_CREATING_JOINING_MEETING;
import static mega.privacy.android.app.utils.Constants.BROADCAST_ACTION_INTENT_BUSINESS_EXPIRED;
import static mega.privacy.android.app.utils.Constants.BROADCAST_ACTION_INTENT_CONNECTIVITY_CHANGE;
import static mega.privacy.android.app.utils.Constants.BROADCAST_ACTION_INTENT_SIGNAL_PRESENCE;
import static mega.privacy.android.app.utils.Constants.BROADCAST_ACTION_INTENT_SSL_VERIFICATION_FAILED;
import static mega.privacy.android.app.utils.Constants.BROADCAST_ACTION_INTENT_UPDATE_ACCOUNT_DETAILS;
import static mega.privacy.android.app.utils.Constants.CHAT_ID;
import static mega.privacy.android.app.utils.Constants.EXTRA_CONFIRMATION;
import static mega.privacy.android.app.utils.Constants.EXTRA_VOLUME_STREAM_TYPE;
import static mega.privacy.android.app.utils.Constants.EXTRA_VOLUME_STREAM_VALUE;
import static mega.privacy.android.app.utils.Constants.GO_OFFLINE;
import static mega.privacy.android.app.utils.Constants.GO_ONLINE;
import static mega.privacy.android.app.utils.Constants.INVALID_VOLUME;
import static mega.privacy.android.app.utils.Constants.LOGIN_FRAGMENT;
import static mega.privacy.android.app.utils.Constants.NOTIFICATION_CHANNEL_CLOUDDRIVE_ID;
import static mega.privacy.android.app.utils.Constants.NOTIFICATION_CHANNEL_CLOUDDRIVE_NAME;
import static mega.privacy.android.app.utils.Constants.NOTIFICATION_GENERAL_PUSH_CHAT;
import static mega.privacy.android.app.utils.Constants.NOTIFICATION_PUSH_CLOUD_DRIVE;
import static mega.privacy.android.app.utils.Constants.UPDATE_ACCOUNT_DETAILS;
import static mega.privacy.android.app.utils.Constants.UPDATE_CREDIT_CARD_SUBSCRIPTION;
import static mega.privacy.android.app.utils.Constants.UPDATE_GET_PRICING;
import static mega.privacy.android.app.utils.Constants.UPDATE_PAYMENT_METHODS;
import static mega.privacy.android.app.utils.Constants.VISIBLE_FRAGMENT;
import static mega.privacy.android.app.utils.Constants.VOLUME_CHANGED_ACTION;
import static mega.privacy.android.app.utils.ContactUtil.getMegaUserNameDB;
import static mega.privacy.android.app.utils.DBUtil.callToAccountDetails;
import static mega.privacy.android.app.utils.DBUtil.callToExtendedAccountDetails;
import static mega.privacy.android.app.utils.DBUtil.callToPaymentMethods;
import static mega.privacy.android.app.utils.IncomingCallNotification.shouldNotify;
import static mega.privacy.android.app.utils.IncomingCallNotification.toSystemSettingNotification;
import static mega.privacy.android.app.utils.JobUtil.scheduleCameraUploadJob;
import static mega.privacy.android.app.utils.LogUtil.logDebug;
import static mega.privacy.android.app.utils.LogUtil.logError;
import static mega.privacy.android.app.utils.LogUtil.logFatal;
import static mega.privacy.android.app.utils.LogUtil.logInfo;
import static mega.privacy.android.app.utils.LogUtil.logWarning;
import static mega.privacy.android.app.utils.TimeUtils.DATE_LONG_FORMAT;
import static mega.privacy.android.app.utils.TimeUtils.formatDateAndTime;
import static mega.privacy.android.app.utils.Util.checkAppUpgrade;
import static mega.privacy.android.app.utils.Util.convertToBitSet;
import static mega.privacy.android.app.utils.Util.isSimplifiedChinese;
import static mega.privacy.android.app.utils.Util.toCDATA;
import static nz.mega.sdk.MegaApiJava.INVALID_HANDLE;
import static nz.mega.sdk.MegaApiJava.STORAGE_STATE_PAYWALL;
import static nz.mega.sdk.MegaApiJava.USER_ATTR_CAMERA_UPLOADS_FOLDER;
import static nz.mega.sdk.MegaChatApiJava.MEGACHAT_INVALID_HANDLE;
import static nz.mega.sdk.MegaChatCall.CALL_STATUS_USER_NO_PRESENT;

import android.app.Activity;
import android.app.ActivityManager;
import android.app.Application;
import android.app.ApplicationExitInfo;
import android.app.NotificationChannel;
import android.app.NotificationManager;
import android.app.PendingIntent;
import android.app.usage.UsageStatsManager;
import android.content.BroadcastReceiver;
import android.content.Context;
import android.content.Intent;
import android.content.IntentFilter;
import android.content.pm.ApplicationInfo;
import android.graphics.drawable.BitmapDrawable;
import android.graphics.drawable.Drawable;
import android.media.AudioManager;
import android.media.RingtoneManager;
import android.net.ConnectivityManager;
import android.net.Uri;
import android.os.Build;
import android.os.Bundle;
import android.os.Handler;
import android.os.PowerManager;
import android.os.StrictMode;
import android.text.Html;
import android.text.Spanned;
import android.util.Pair;

import androidx.annotation.NonNull;
import androidx.annotation.Nullable;
import androidx.annotation.RequiresApi;
import androidx.core.app.NotificationCompat;
import androidx.core.content.ContextCompat;
import androidx.core.provider.FontRequest;
import androidx.emoji.text.EmojiCompat;
import androidx.emoji.text.FontRequestEmojiCompatConfig;
import androidx.hilt.work.HiltWorkerFactory;
import androidx.lifecycle.Observer;
import androidx.multidex.MultiDexApplication;
import androidx.work.Configuration;

import com.facebook.drawee.backends.pipeline.Fresco;
import com.facebook.imagepipeline.core.ImagePipelineConfig;
import com.facebook.imagepipeline.memory.PoolConfig;
import com.facebook.imagepipeline.memory.PoolFactory;
import com.jeremyliao.liveeventbus.LiveEventBus;

import org.webrtc.ContextUtils;

import java.io.IOException;
import java.io.InputStream;
import java.util.ArrayList;
import java.util.List;
import java.util.Locale;

import javax.inject.Inject;

import dagger.hilt.android.HiltAndroidApp;
import io.reactivex.rxjava3.android.schedulers.AndroidSchedulers;
import io.reactivex.rxjava3.plugins.RxJavaPlugins;
import io.reactivex.rxjava3.schedulers.Schedulers;
import kotlinx.coroutines.CoroutineScope;
import me.leolin.shortcutbadger.ShortcutBadger;
import mega.privacy.android.app.components.ChatManagement;
import mega.privacy.android.app.components.PushNotificationSettingManagement;
import mega.privacy.android.app.components.twemoji.EmojiManager;
import mega.privacy.android.app.components.twemoji.EmojiManagerShortcodes;
import mega.privacy.android.app.components.twemoji.TwitterEmojiProvider;
import mega.privacy.android.app.di.ApplicationScope;
import mega.privacy.android.app.di.MegaApi;
import mega.privacy.android.app.di.MegaApiFolder;
import mega.privacy.android.app.domain.usecase.InitialiseLogging;
import mega.privacy.android.app.fcm.ChatAdvancedNotificationBuilder;
import mega.privacy.android.app.fcm.IncomingCallService;
import mega.privacy.android.app.fcm.KeepAliveService;
import mega.privacy.android.app.featuretoggle.PurgeLogsToggle;
import mega.privacy.android.app.fragments.settingsFragments.cookie.data.CookieType;
import mega.privacy.android.app.fragments.settingsFragments.cookie.usecase.GetCookieSettingsUseCase;
import mega.privacy.android.app.globalmanagement.MyAccountInfo;
import mega.privacy.android.app.globalmanagement.SortOrderManagement;
import mega.privacy.android.app.globalmanagement.TransfersManagement;
import mega.privacy.android.app.listeners.GetAttrUserListener;
import mega.privacy.android.app.listeners.GetCameraUploadAttributeListener;
import mega.privacy.android.app.listeners.GlobalChatListener;
import mega.privacy.android.app.listeners.GlobalListener;
import mega.privacy.android.app.logging.InitialiseLoggingUseCaseJavaWrapper;
import mega.privacy.android.app.logging.LegacyLogUtil;
import mega.privacy.android.app.main.controllers.AccountController;
import mega.privacy.android.app.main.ManagerActivity;
import mega.privacy.android.app.main.LoginActivity;
import mega.privacy.android.app.main.megachat.AppRTCAudioManager;
import mega.privacy.android.app.main.megachat.BadgeIntentService;
import mega.privacy.android.app.meeting.CallService;
import mega.privacy.android.app.meeting.CallSoundsController;
import mega.privacy.android.app.meeting.listeners.MeetingListener;
import mega.privacy.android.app.middlelayer.reporter.CrashReporter;
import mega.privacy.android.app.middlelayer.reporter.PerformanceReporter;
import mega.privacy.android.app.objects.PasscodeManagement;
import mega.privacy.android.app.protobuf.TombstoneProtos;
import mega.privacy.android.app.receivers.NetworkStateReceiver;
import mega.privacy.android.app.usecase.call.GetCallSoundsUseCase;
import mega.privacy.android.app.utils.CUBackupInitializeChecker;
import mega.privacy.android.app.utils.CallUtil;
import mega.privacy.android.app.utils.FrescoNativeMemoryChunkPoolParams;
import mega.privacy.android.app.presentation.theme.ThemeModeState;
import nz.mega.sdk.MegaAccountSession;
import nz.mega.sdk.MegaApiAndroid;
import nz.mega.sdk.MegaApiJava;
import nz.mega.sdk.MegaChatApiAndroid;
import nz.mega.sdk.MegaChatApiJava;
import nz.mega.sdk.MegaChatCall;
import nz.mega.sdk.MegaChatError;
import nz.mega.sdk.MegaChatListItem;
import nz.mega.sdk.MegaChatListenerInterface;
import nz.mega.sdk.MegaChatMessage;
import nz.mega.sdk.MegaChatNotificationListenerInterface;
import nz.mega.sdk.MegaChatPresenceConfig;
import nz.mega.sdk.MegaChatRequest;
import nz.mega.sdk.MegaChatRequestListenerInterface;
import nz.mega.sdk.MegaChatRoom;
import nz.mega.sdk.MegaChatSession;
import nz.mega.sdk.MegaContactRequest;
import nz.mega.sdk.MegaError;
import nz.mega.sdk.MegaHandleList;
import nz.mega.sdk.MegaNode;
import nz.mega.sdk.MegaPricing;
import nz.mega.sdk.MegaRequest;
import nz.mega.sdk.MegaRequestListenerInterface;
import nz.mega.sdk.MegaShare;
import nz.mega.sdk.MegaUser;
import timber.log.Timber;

@HiltAndroidApp
public class MegaApplication extends MultiDexApplication implements Application.ActivityLifecycleCallbacks, MegaChatRequestListenerInterface, MegaChatNotificationListenerInterface, NetworkStateReceiver.NetworkStateReceiverListener, MegaChatListenerInterface, Configuration.Provider {

    final String TAG = "MegaApplication";

    private static PushNotificationSettingManagement pushNotificationSettingManagement;
    private static ChatManagement chatManagement;

    private LegacyLogUtil legacyLoggingUtil = new LegacyLogUtil();

    @MegaApi
    @Inject
    MegaApiAndroid megaApi;
    @MegaApiFolder
    @Inject
    MegaApiAndroid megaApiFolder;
    @Inject
    MegaChatApiAndroid megaChatApi;
    @Inject
    DatabaseHandler dbH;
    @Inject
    GetCookieSettingsUseCase getCookieSettingsUseCase;
    @Inject
    SortOrderManagement sortOrderManagement;
    @Inject
    MyAccountInfo myAccountInfo;
    @Inject
    PasscodeManagement passcodeManagement;
    @Inject
    CrashReporter crashReporter;
    @Inject
    PerformanceReporter performanceReporter;
    @Inject
    InitialiseLogging initialiseLoggingUseCase;
    @Inject
    GetCallSoundsUseCase getCallSoundsUseCase;
    @Inject
    HiltWorkerFactory workerFactory;
<<<<<<< HEAD
=======
    @Inject
    ThemeModeState themeModeState;

>>>>>>> 959a9961
    @ApplicationScope
    @Inject
    CoroutineScope sharingScope;
    @Inject
    public TransfersManagement transfersManagement;

    String localIpAddress = "";
    BackgroundRequestListener requestListener;
    final static public String APP_KEY = "6tioyn8ka5l6hty";
    final static private String APP_SECRET = "hfzgdtrma231qdm";

    boolean esid = false;

    private int storageState = MegaApiJava.STORAGE_STATE_UNKNOWN; //Default value

    // The current App Activity
    private Activity currentActivity = null;

    // Attributes to detect if app changes between background and foreground
    // Keep the count of number of Activities in the started state
    private int activityReferences = 0;
    // Flag to indicate if the current Activity is going through configuration change like orientation switch
    private boolean isActivityChangingConfigurations = false;

    private static boolean isLoggingIn = false;
    private static boolean isLoggingOut = false;

    private static boolean showInfoChatMessages = false;

    private static long openChatId = -1;

    private static boolean closedChat = true;

    private static long openCallChatId = -1;

    private static boolean showRichLinkWarning = false;
    private static int counterNotNowRichLinkWarning = -1;
    private static boolean enabledRichLinks = false;

    private static boolean enabledGeoLocation = false;

    private static int disableFileVersions = -1;

    private static boolean recentChatVisible = false;
    private static boolean chatNotificationReceived = false;

    private static String urlConfirmationLink = null;

    private static boolean registeredChatListeners = false;

    private static boolean isVerifySMSShowed = false;

    private static boolean isBlockedDueToWeakAccount = false;
    private static boolean isWebOpenDueToEmailVerification = false;
    private static boolean isLoggingRunning = false;
    private static boolean isWaitingForCall = false;
    public static boolean isSpeakerOn = false;
    private static boolean areAdvertisingCookiesEnabled = false;
    private static long userWaitingForCall = MEGACHAT_INVALID_HANDLE;

    private static boolean verifyingCredentials;

    private NetworkStateReceiver networkStateReceiver;
    private BroadcastReceiver logoutReceiver;
    private AppRTCAudioManager rtcAudioManager = null;

    private AppRTCAudioManager rtcAudioManagerRingInCall;
    private static MegaApplication singleApplicationInstance;
    private PowerManager.WakeLock wakeLock;

    private MeetingListener meetingListener = new MeetingListener();
    private GlobalChatListener globalChatListener = new GlobalChatListener(this);

    private final CallSoundsController soundsController = new CallSoundsController();

    @Override
    public void networkAvailable() {
        logDebug("Net available: Broadcast to ManagerActivity");
        Intent intent = new Intent(BROADCAST_ACTION_INTENT_CONNECTIVITY_CHANGE);
        intent.putExtra(ACTION_TYPE, GO_ONLINE);
        sendBroadcast(intent);
    }

    @Override
    public void networkUnavailable() {
        logDebug("Net unavailable: Broadcast to ManagerActivity");
        Intent intent = new Intent(BROADCAST_ACTION_INTENT_CONNECTIVITY_CHANGE);
        intent.putExtra(ACTION_TYPE, GO_OFFLINE);
        sendBroadcast(intent);
    }

    public static void smsVerifyShowed(boolean isShowed) {
        isVerifySMSShowed = isShowed;
    }

    @Override
    public void onActivityCreated(@NonNull Activity activity, @Nullable Bundle savedInstanceState) {
        if (PurgeLogsToggle.INSTANCE.getEnabled() == false) {
            initLoggers();
        }
    }

    @Override
    public void onActivityStarted(@NonNull Activity activity) {
        currentActivity = activity;
        if (++activityReferences == 1 && !isActivityChangingConfigurations) {
            logInfo("App enters foreground");
            if (storageState == STORAGE_STATE_PAYWALL) {
                showOverDiskQuotaPaywallWarning();
            }
        }
    }

    @Override
    public void onActivityResumed(@NonNull Activity activity) {
        if (!activity.equals(currentActivity)) {
            currentActivity = activity;
        }
    }

    @Override
    public void onActivityPaused(@NonNull Activity activity) {
        if (activity.equals(currentActivity)) {
            currentActivity = null;
        }
    }

    @Override
    public void onActivityStopped(@NonNull Activity activity) {
        isActivityChangingConfigurations = activity.isChangingConfigurations();
        if (--activityReferences == 0 && !isActivityChangingConfigurations) {
            logInfo("App enters background");
        }
    }

    @Override
    public void onActivitySaveInstanceState(@NonNull Activity activity, @NonNull Bundle outState) {

    }

    @Override
    public void onActivityDestroyed(@NonNull Activity activity) {

    }

    class BackgroundRequestListener implements MegaRequestListenerInterface {

        @Override
        public void onRequestStart(MegaApiJava api, MegaRequest request) {
            logDebug("BackgroundRequestListener:onRequestStart: " + request.getRequestString());
        }

        @Override
        public void onRequestUpdate(MegaApiJava api, MegaRequest request) {
            logDebug("BackgroundRequestListener:onRequestUpdate: " + request.getRequestString());
        }

        @Override
        public void onRequestFinish(MegaApiJava api, MegaRequest request,
                                    MegaError e) {
            logDebug("BackgroundRequestListener:onRequestFinish: " + request.getRequestString() + "____" + e.getErrorCode() + "___" + request.getParamType());

            if (e.getErrorCode() == MegaError.API_EPAYWALL) {
                showOverDiskQuotaPaywallWarning();
                return;
            }

            if (e.getErrorCode() == MegaError.API_EBUSINESSPASTDUE) {
                sendBroadcast(new Intent(BROADCAST_ACTION_INTENT_BUSINESS_EXPIRED));
                return;
            }

            if (request.getType() == MegaRequest.TYPE_LOGOUT) {
                logDebug("Logout finished: " + e.getErrorString() + "(" + e.getErrorCode() + ")");
                if (e.getErrorCode() == MegaError.API_OK) {
                    logDebug("END logout sdk request - wait chat logout");
                    setLoggingOut(false);
                } else if (e.getErrorCode() == MegaError.API_EINCOMPLETE) {
                    if (request.getParamType() == MegaError.API_ESSL) {
                        logWarning("SSL verification failed");
                        Intent intent = new Intent(BROADCAST_ACTION_INTENT_SSL_VERIFICATION_FAILED);
                        sendBroadcast(intent);
                    }
                } else if (e.getErrorCode() == MegaError.API_ESID) {
                    logWarning("TYPE_LOGOUT:API_ESID");
                    myAccountInfo.resetDefaults();

                    esid = true;

                    AccountController.localLogoutApp(getApplicationContext(), sharingScope);
                } else if (e.getErrorCode() == MegaError.API_EBLOCKED) {
                    api.localLogout();
                    megaChatApi.logout();
                }
            } else if (request.getType() == MegaRequest.TYPE_FETCH_NODES) {
                logDebug("TYPE_FETCH_NODES");
                if (e.getErrorCode() == MegaError.API_OK) {
                    askForFullAccountInfo();

                    GetAttrUserListener listener = new GetAttrUserListener(getApplicationContext());
                    megaApi.shouldShowRichLinkWarning(listener);
                    megaApi.isRichPreviewsEnabled(listener);

                    listener = new GetAttrUserListener(getApplicationContext(), true);
                    if (dbH != null && dbH.getMyChatFilesFolderHandle() == INVALID_HANDLE) {
                        megaApi.getMyChatFilesFolder(listener);
                    }

                    //Ask for MU and CU folder when App in init state
                    Timber.d("Get CameraUpload attribute on fetch nodes.");
                    megaApi.getUserAttribute(USER_ATTR_CAMERA_UPLOADS_FOLDER, new GetCameraUploadAttributeListener(getApplicationContext()));

                    // Init CU sync data after login successfully
                    new CUBackupInitializeChecker(megaApi).initCuSync();

                    //Login check resumed pending transfers
                    transfersManagement.checkResumedPendingTransfers();
                }
            } else if (request.getType() == MegaRequest.TYPE_GET_ATTR_USER) {
                if (request.getParamType() == MegaApiJava.USER_ATTR_PUSH_SETTINGS) {
                    if (e.getErrorCode() == MegaError.API_OK || e.getErrorCode() == MegaError.API_ENOENT) {
                        pushNotificationSettingManagement.sendPushNotificationSettings(request.getMegaPushNotificationSettings());
                    }
                } else if (e.getErrorCode() == MegaError.API_OK) {
                    if (request.getParamType() == MegaApiJava.USER_ATTR_FIRSTNAME || request.getParamType() == MegaApiJava.USER_ATTR_LASTNAME) {
                        if (megaApi != null && request.getEmail() != null) {
                            MegaUser user = megaApi.getContact(request.getEmail());
                            if (user != null) {
                                logDebug("User handle: " + user.getHandle());
                                logDebug("Visibility: " + user.getVisibility()); //If user visibity == MegaUser.VISIBILITY_UNKNOW then, non contact
                                if (user.getVisibility() != MegaUser.VISIBILITY_VISIBLE) {
                                    logDebug("Non-contact");
                                    if (request.getParamType() == MegaApiJava.USER_ATTR_FIRSTNAME) {
                                        dbH.setNonContactEmail(request.getEmail(), user.getHandle() + "");
                                        dbH.setNonContactFirstName(request.getText(), user.getHandle() + "");
                                    } else if (request.getParamType() == MegaApiJava.USER_ATTR_LASTNAME) {
                                        dbH.setNonContactLastName(request.getText(), user.getHandle() + "");
                                    }
                                } else {
                                    logDebug("The user is or was CONTACT:");
                                }
                            } else {
                                logWarning("User is NULL");
                            }
                        }
                    }
                }
            } else if (request.getType() == MegaRequest.TYPE_SET_ATTR_USER) {
                if (request.getParamType() == MegaApiJava.USER_ATTR_PUSH_SETTINGS) {
                    if (e.getErrorCode() == MegaError.API_OK) {
                        pushNotificationSettingManagement.sendPushNotificationSettings(request.getMegaPushNotificationSettings());
                    } else {
                        logError("Chat notification settings cannot be updated");
                    }
                }
            } else if (request.getType() == MegaRequest.TYPE_GET_PRICING) {
                if (e.getErrorCode() == MegaError.API_OK) {
                    MegaPricing p = request.getPricing();

                    dbH.setPricingTimestamp();

                    myAccountInfo.setProductAccounts(p, request.getCurrency());
                    myAccountInfo.setPricing(p);

                    Intent intent = new Intent(BROADCAST_ACTION_INTENT_UPDATE_ACCOUNT_DETAILS);
                    intent.putExtra(ACTION_TYPE, UPDATE_GET_PRICING);
                    sendBroadcast(intent);
                } else {
                    logError("Error TYPE_GET_PRICING: " + e.getErrorCode());
                }
            } else if (request.getType() == MegaRequest.TYPE_GET_PAYMENT_METHODS) {
                logDebug("Payment methods request");
                if (myAccountInfo != null) {
                    myAccountInfo.setGetPaymentMethodsBoolean(true);
                }

                if (e.getErrorCode() == MegaError.API_OK) {
                    dbH.setPaymentMethodsTimeStamp();
                    if (myAccountInfo != null) {
                        myAccountInfo.setPaymentBitSet(convertToBitSet(request.getNumber()));
                    }

                    Intent intent = new Intent(BROADCAST_ACTION_INTENT_UPDATE_ACCOUNT_DETAILS);
                    intent.putExtra(ACTION_TYPE, UPDATE_PAYMENT_METHODS);
                    sendBroadcast(intent);
                }
            } else if (request.getType() == MegaRequest.TYPE_CREDIT_CARD_QUERY_SUBSCRIPTIONS) {
                if (e.getErrorCode() == MegaError.API_OK) {
                    if (myAccountInfo != null) {
                        myAccountInfo.setNumberOfSubscriptions(request.getNumber());
                        logDebug("NUMBER OF SUBS: " + myAccountInfo.getNumberOfSubscriptions());
                    }

                    Intent intent = new Intent(BROADCAST_ACTION_INTENT_UPDATE_ACCOUNT_DETAILS);
                    intent.putExtra(ACTION_TYPE, UPDATE_CREDIT_CARD_SUBSCRIPTION);
                    sendBroadcast(intent);
                }
            } else if (request.getType() == MegaRequest.TYPE_ACCOUNT_DETAILS) {
                logDebug("Account details request");
                if (e.getErrorCode() == MegaError.API_OK) {

                    boolean storage = (request.getNumDetails() & MyAccountInfo.HAS_STORAGE_DETAILS) != 0;
                    if (storage && megaApi.getRootNode() != null) {
                        dbH.setAccountDetailsTimeStamp();
                    }

                    if (myAccountInfo != null && request.getMegaAccountDetails() != null) {
                        myAccountInfo.setAccountInfo(request.getMegaAccountDetails());
                        myAccountInfo.setAccountDetails(request.getNumDetails());

                        boolean sessions = (request.getNumDetails() & MyAccountInfo.HAS_SESSIONS_DETAILS) != 0;
                        if (sessions) {
                            MegaAccountSession megaAccountSession = request.getMegaAccountDetails().getSession(0);

                            if (megaAccountSession != null) {
                                logDebug("getMegaAccountSESSION not Null");
                                dbH.setExtendedAccountDetailsTimestamp();
                                long mostRecentSession = megaAccountSession.getMostRecentUsage();

                                String date = formatDateAndTime(getApplicationContext(), mostRecentSession, DATE_LONG_FORMAT);

                                myAccountInfo.setLastSessionFormattedDate(date);
                                myAccountInfo.setCreateSessionTimeStamp(megaAccountSession.getCreationTimestamp());
                            }
                        }

                        logDebug("onRequest TYPE_ACCOUNT_DETAILS: " + myAccountInfo.getUsedPercentage());
                    }

                    sendBroadcastUpdateAccountDetails();
                }
            } else if (request.getType() == MegaRequest.TYPE_PAUSE_TRANSFERS) {
                dbH.setTransferQueueStatus(request.getFlag());
            }
        }

        @Override
        public void onRequestTemporaryError(MegaApiJava api,
                                            MegaRequest request, MegaError e) {
            logDebug("BackgroundRequestListener: onRequestTemporaryError: " + request.getRequestString());
        }

    }

    public void sendBroadcastUpdateAccountDetails() {
        sendBroadcast(new Intent(BROADCAST_ACTION_INTENT_UPDATE_ACCOUNT_DETAILS)
                .putExtra(ACTION_TYPE, UPDATE_ACCOUNT_DETAILS));
    }

    private final int interval = 3000;
    private Handler keepAliveHandler = new Handler();
    int backgroundStatus = -1;

    private Runnable keepAliveRunnable = new Runnable() {
        @Override
        public void run() {
            try {
                if (isActivityVisible()) {
                    logDebug("KEEPALIVE: " + System.currentTimeMillis());
                    if (megaChatApi != null) {
                        backgroundStatus = megaChatApi.getBackgroundStatus();
                        logDebug("backgroundStatus_activityVisible: " + backgroundStatus);
                        if (backgroundStatus != -1 && backgroundStatus != 0) {
                            megaChatApi.setBackgroundStatus(false);
                        }
                    }

                } else {
                    logDebug("KEEPALIVEAWAY: " + System.currentTimeMillis());
                    if (megaChatApi != null) {
                        backgroundStatus = megaChatApi.getBackgroundStatus();
                        logDebug("backgroundStatus_!activityVisible: " + backgroundStatus);
                        if (backgroundStatus != -1 && backgroundStatus != 1) {
                            megaChatApi.setBackgroundStatus(true);
                        }
                    }
                }

                keepAliveHandler.postAtTime(keepAliveRunnable, System.currentTimeMillis() + interval);
                keepAliveHandler.postDelayed(keepAliveRunnable, interval);
            } catch (Exception exc) {
                logError("Exception in keepAliveRunnable", exc);
            }
        }
    };

    public void handleUncaughtException(Throwable throwable) {
        logFatal("UNCAUGHT EXCEPTION", throwable);
        throwable.printStackTrace();
        crashReporter.report(throwable);
    }

    private final Observer<MegaChatCall> callStatusObserver = call -> {
        int callStatus = call.getStatus();
        boolean isOutgoing = call.isOutgoing();
        boolean isRinging = call.isRinging();
        long callId = call.getCallId();
        long chatId = call.getChatid();
        if (chatId == MEGACHAT_INVALID_HANDLE || callId == MEGACHAT_INVALID_HANDLE) {
            logError("Error in chatId or callId");
            return;
        }

        stopService(new Intent(getInstance(), IncomingCallService.class));
        logDebug("Call status is " + callStatusToString(callStatus) + ", chat id is " + chatId + ", call id is " + callId);
        switch (callStatus) {
            case MegaChatCall.CALL_STATUS_CONNECTING:
                if ((isOutgoing && getChatManagement().isRequestSent(callId)))
                    removeRTCAudioManager();
                break;
            case MegaChatCall.CALL_STATUS_USER_NO_PRESENT:
            case MegaChatCall.CALL_STATUS_JOINING:
            case MegaChatCall.CALL_STATUS_IN_PROGRESS:
                MegaHandleList listAllCalls = megaChatApi.getChatCalls();
                if (listAllCalls == null || listAllCalls.size() == 0) {
                    logError("Calls not found");
                    return;
                }

                if (callStatus == CALL_STATUS_USER_NO_PRESENT) {
                    if (isRinging) {
                        logDebug("Is incoming call");
                        incomingCall(listAllCalls, chatId, callStatus);
                    } else {
                        MegaChatRoom chatRoom = megaChatApi.getChatRoom(chatId);
                        if (chatRoom != null && chatRoom.isGroup()) {
                            logDebug("Check if the incoming group call notification should be displayed");
                            getChatManagement().checkActiveGroupChat(chatId);
                        }
                    }
                }

                if ((callStatus == MegaChatCall.CALL_STATUS_IN_PROGRESS || callStatus == MegaChatCall.CALL_STATUS_JOINING)) {
                    getChatManagement().addNotificationShown(chatId);
                    logDebug("Is ongoing call");
                    ongoingCall(chatId, callId, (isOutgoing && getChatManagement().isRequestSent(callId)) ? AUDIO_MANAGER_CALL_OUTGOING : AUDIO_MANAGER_CALL_IN_PROGRESS);
                }
                break;

            case MegaChatCall.CALL_STATUS_TERMINATING_USER_PARTICIPATION:
                logDebug("The user participation in the call has ended. The termination code is " + CallUtil.terminationCodeForCallToString(call.getTermCode()));
                getChatManagement().controlCallFinished(callId, chatId);
                break;

            case MegaChatCall.CALL_STATUS_DESTROYED:
                int endCallReason = call.getEndCallReason();
                logDebug("Call has ended. End call reason is " + CallUtil.endCallReasonToString(endCallReason));
                getChatManagement().controlCallFinished(callId, chatId);
                boolean isIgnored = call.isIgnored();
                checkCallDestroyed(chatId, callId, endCallReason, isIgnored);
                break;
        }
    };

    private final
    Observer<MegaChatCall> callCompositionObserver = call -> {
        MegaChatRoom chatRoom = megaChatApi.getChatRoom(call.getChatid());
        if (chatRoom != null && call.getCallCompositionChange() == 1 && call.getNumParticipants() > 1) {
            logDebug("Stop sound");
            if (megaChatApi.getMyUserHandle() == call.getPeeridCallCompositionChange()) {
                clearIncomingCallNotification(call.getCallId());
                getChatManagement().removeValues(call.getChatid());
                stopService(new Intent(getInstance(), IncomingCallService.class));
                if (call.getStatus() == CALL_STATUS_USER_NO_PRESENT) {
                    LiveEventBus.get(EVENT_CALL_ANSWERED_IN_ANOTHER_CLIENT, Long.class).post(call.getChatid());
                }
            }
        }
    };

    private final Observer<MegaChatCall> callRingingStatusObserver = call -> {
        int callStatus = call.getStatus();
        boolean isRinging = call.isRinging();
        MegaHandleList listAllCalls = megaChatApi.getChatCalls();
        if (listAllCalls == null || listAllCalls.size() == 0) {
            logError("Calls not found");
            return;
        }
        if (isRinging) {
            logDebug("Is incoming call");
            incomingCall(listAllCalls, call.getChatid(), callStatus);
        } else {
            clearIncomingCallNotification(call.getCallId());
            getChatManagement().removeValues(call.getChatid());
            stopService(new Intent(getInstance(), IncomingCallService.class));
        }
    };

    private final Observer<Pair> sessionStatusObserver = callAndSession -> {
        MegaChatSession session = (MegaChatSession) callAndSession.second;
        int sessionStatus = session.getStatus();
        MegaChatCall call = (MegaChatCall) callAndSession.first;
        if (call == null)
            return;

        MegaChatRoom chat = megaChatApi.getChatRoom(call.getChatid());
        if (chat != null) {
            if (sessionStatus == MegaChatSession.SESSION_STATUS_IN_PROGRESS &&
                    (chat.isGroup() || chat.isMeeting() || session.getPeerid() != megaApi.getMyUserHandleBinary())) {
                logDebug("Session is in progress");
                getChatManagement().setRequestSentCall(call.getCallId(), false);
                updateRTCAudioMangerTypeStatus(AUDIO_MANAGER_CALL_IN_PROGRESS);
            }
        }
    };

    /**
     * Broadcast for controlling changes in the volume.
     */
    BroadcastReceiver volumeReceiver = new BroadcastReceiver() {
        @Override
        public void onReceive(Context context, Intent intent) {
            if (intent == null || intent.getAction() == null)
                return;

            if (intent.getAction().equals(VOLUME_CHANGED_ACTION) && rtcAudioManagerRingInCall != null) {
                int type = (Integer) intent.getExtras().get(EXTRA_VOLUME_STREAM_TYPE);
                if (type != AudioManager.STREAM_RING)
                    return;

                int newVolume = (Integer) intent.getExtras().get(EXTRA_VOLUME_STREAM_VALUE);
                if (newVolume != INVALID_VOLUME) {
                    rtcAudioManagerRingInCall.checkVolume(newVolume);
                }
            }
        }
    };

    public boolean isAnIncomingCallRinging() {
        return rtcAudioManagerRingInCall != null;
    }

    BroadcastReceiver becomingNoisyReceiver = new BroadcastReceiver() {
        @Override
        public void onReceive(Context context, Intent intent) {
            if (intent == null || intent.getAction() == null)
                return;

            if (AudioManager.ACTION_AUDIO_BECOMING_NOISY.equals(intent.getAction())) {
                muteOrUnmute(true);
            }
        }
    };

    public void muteOrUnmute(boolean mute) {
        if (rtcAudioManagerRingInCall != null) {
            rtcAudioManagerRingInCall.muteOrUnmuteIncomingCall(mute);
        }
    }

    public static MegaApplication getInstance() {
        return singleApplicationInstance;
    }

    @Override
    public void onCreate() {
        singleApplicationInstance = this;

        super.onCreate();

        setStrictModePolicies();

        if (PurgeLogsToggle.INSTANCE.getEnabled() == true) {
            initialiseLogging();
        }

        themeModeState.initialise();

        // Setup handler and RxJava for uncaught exceptions.
        Thread.setDefaultUncaughtExceptionHandler((thread, e) -> handleUncaughtException(e));
        RxJavaPlugins.setErrorHandler(this::handleUncaughtException);

        registerActivityLifecycleCallbacks(this);

        isVerifySMSShowed = false;

        keepAliveHandler.postAtTime(keepAliveRunnable, System.currentTimeMillis() + interval);
        keepAliveHandler.postDelayed(keepAliveRunnable, interval);

        if (PurgeLogsToggle.INSTANCE.getEnabled() == false) {
            initLoggers();
        }

        checkAppUpgrade();
        checkMegaStandbyBucket();
        getTombstoneInfo();
        if (Build.VERSION.SDK_INT >= Build.VERSION_CODES.S) {
            checkForUnsafeIntentLaunch();
        }

        setupMegaApi();
        setupMegaApiFolder();
        setupMegaChatApi();

        LiveEventBus.config().enableLogger(false);

        scheduleCameraUploadJob(getApplicationContext());
        storageState = dbH.getStorageState();
        pushNotificationSettingManagement = new PushNotificationSettingManagement();

        chatManagement = new ChatManagement();

        //Logout check resumed pending transfers
        transfersManagement.checkResumedPendingTransfers();

        int apiServerValue = getSharedPreferences(API_SERVER_PREFERENCES, MODE_PRIVATE)
                .getInt(API_SERVER, PRODUCTION_SERVER_VALUE);

        if (apiServerValue != PRODUCTION_SERVER_VALUE) {
            if (apiServerValue == SANDBOX3_SERVER_VALUE) {
                megaApi.setPublicKeyPinning(false);
            }

            String apiServer = getApiServerFromValue(apiServerValue);
            megaApi.changeApiUrl(apiServer);
            megaApiFolder.changeApiUrl(apiServer);
        }

        boolean useHttpsOnly = false;
        if (dbH != null) {
            useHttpsOnly = Boolean.parseBoolean(dbH.getUseHttpsOnly());
            logDebug("Value of useHttpsOnly: " + useHttpsOnly);
            megaApi.useHttpsOnly(useHttpsOnly);
        }

        myAccountInfo.resetDefaults();

        if (dbH != null) {
            dbH.resetExtendedAccountDetailsTimestamp();
        }

        networkStateReceiver = new NetworkStateReceiver();
        networkStateReceiver.addListener(this);
        registerReceiver(networkStateReceiver, new IntentFilter(ConnectivityManager.CONNECTIVITY_ACTION));

        LiveEventBus.get(EVENT_CALL_STATUS_CHANGE, MegaChatCall.class).observeForever(callStatusObserver);
        LiveEventBus.get(EVENT_RINGING_STATUS_CHANGE, MegaChatCall.class).observeForever(callRingingStatusObserver);
        LiveEventBus.get(EVENT_SESSION_STATUS_CHANGE, Pair.class).observeForever(sessionStatusObserver);
        LiveEventBus.get(EVENT_CALL_COMPOSITION_CHANGE, MegaChatCall.class).observeForever(callCompositionObserver);

        logoutReceiver = new BroadcastReceiver() {
            @Override
            public void onReceive(Context context, Intent intent) {
                if (intent != null) {
                    if (intent.getAction().equals(ACTION_LOG_OUT)) {
                        storageState = MegaApiJava.STORAGE_STATE_UNKNOWN; //Default value
                    }
                }
            }
        };

        registerReceiver(logoutReceiver, new IntentFilter(ACTION_LOG_OUT));

        EmojiManager.install(new TwitterEmojiProvider());
        EmojiManagerShortcodes.initEmojiData(getApplicationContext());
        EmojiManager.install(new TwitterEmojiProvider());
        final EmojiCompat.Config config;
        logDebug("Use downloadable font for EmojiCompat");
        // Use a downloadable font for EmojiCompat
        final FontRequest fontRequest = new FontRequest(
                "com.google.android.gms.fonts",
                "com.google.android.gms",
                "Noto Color Emoji Compat",
                R.array.com_google_android_gms_fonts_certs);
        config = new FontRequestEmojiCompatConfig(getApplicationContext(), fontRequest)
                .setReplaceAll(false)
                .registerInitCallback(new EmojiCompat.InitCallback() {
                    @Override
                    public void onInitialized() {
                        logDebug("EmojiCompat initialized");
                    }

                    @Override
                    public void onFailed(@Nullable Throwable throwable) {
                        logWarning("EmojiCompat initialization failed");
                    }
                });
        EmojiCompat.init(config);

        // clear the cache files stored in the external cache folder.
        clearPublicCache(this);

        ContextUtils.initialize(getApplicationContext());

        initFresco();

        if (PurgeLogsToggle.INSTANCE.getEnabled() == false) {// Try to initialize the loggers again in order to avoid have them uninitialized
            // in case they failed to initialize before for some reason.
            initLoggers();
        }
    }

    private void setStrictModePolicies() {
        if (BuildConfig.DEBUG){
            StrictMode.setThreadPolicy(
                    new StrictMode.ThreadPolicy.Builder()
                    .detectAll()
                    .penaltyLog()
                    .build()
            );

            StrictMode.setVmPolicy(
                    new StrictMode.VmPolicy.Builder()
                    .detectAll()
                    .penaltyLog()
                    .build()
            );
        }
    }

    private void initialiseLogging() {
        new InitialiseLoggingUseCaseJavaWrapper(initialiseLoggingUseCase).invokeUseCase(BuildConfig.DEBUG);
    }

    /**
     * Initializes loggers if app storage is available and if are not initialized yet.
     */
    private void initLoggers() {
        if (getExternalFilesDir(null) == null) {
            return;
        }

        if (!legacyLoggingUtil.isLoggerSDKInitialized()) {
            legacyLoggingUtil.initLoggerSDK();
        }

        if (!legacyLoggingUtil.isLoggerKarereInitialized()) {
            legacyLoggingUtil.initLoggerKarere();
        }
    }

    @NonNull
    @Override
    public Configuration getWorkManagerConfiguration() {
        return new Configuration.Builder()
                .setWorkerFactory(workerFactory)
                .build();
    }

    /**
     * Initialize Fresco library
     */
    private void initFresco() {
        long maxMemory = mega.privacy.android.app.utils.ContextUtils.getAvailableMemory(this);
        PoolFactory poolFactory = new PoolFactory(
                PoolConfig.newBuilder()
                        .setNativeMemoryChunkPoolParams(FrescoNativeMemoryChunkPoolParams.get(maxMemory))
                        .build()
        );

        Fresco.initialize(this, ImagePipelineConfig.newBuilder(this)
                .setPoolFactory(poolFactory)
                .setDownsampleEnabled(true)
                .build());
    }

    public void askForFullAccountInfo() {
        logDebug("askForFullAccountInfo");
        megaApi.getPaymentMethods(null);

        if (storageState == MegaApiAndroid.STORAGE_STATE_UNKNOWN) {
            megaApi.getAccountDetails();
        } else {
            megaApi.getSpecificAccountDetails(false, true, true);
        }

        megaApi.getPricing(null);
        megaApi.creditCardQuerySubscriptions(null);
    }

    public void askForPricing() {
        megaApi.getPricing(null);
    }

    public void askForPaymentMethods() {
        logDebug("askForPaymentMethods");
        megaApi.getPaymentMethods(null);
    }

    public void askForAccountDetails() {
        logDebug("askForAccountDetails");
        if (dbH != null) {
            dbH.resetAccountDetailsTimeStamp();
        }
        megaApi.getAccountDetails(null);
    }

    public void askForCCSubscriptions() {

        megaApi.creditCardQuerySubscriptions(null);
    }

    public void askForExtendedAccountDetails() {
        logDebug("askForExtendedAccountDetails");
        if (dbH != null) {
            dbH.resetExtendedAccountDetailsTimestamp();
        }
        megaApi.getExtendedAccountDetails(true, false, false, null);
    }

    public void refreshAccountInfo() {
        //Check if the call is recently
        if (callToAccountDetails() || myAccountInfo.getUsedFormatted().trim().length() <= 0) {
            logDebug("megaApi.getAccountDetails SEND");
            askForAccountDetails();
        }

        if (callToExtendedAccountDetails()) {
            logDebug("megaApi.getExtendedAccountDetails SEND");
            askForExtendedAccountDetails();
        }

        if (callToPaymentMethods()) {
            logDebug("megaApi.getPaymentMethods SEND");
            askForPaymentMethods();
        }
    }

    public MegaApiAndroid getMegaApiFolder() {
        return megaApiFolder;
    }

    public void disableMegaChatApi() {
        try {
            if (megaChatApi != null) {
                megaChatApi.removeChatRequestListener(this);
                megaChatApi.removeChatNotificationListener(this);
                megaChatApi.removeChatListener(globalChatListener);
                megaChatApi.removeChatCallListener(meetingListener);
                registeredChatListeners = false;
            }
        } catch (Exception ignored) {
        }
    }

    private void setupMegaApi() {
        megaApi.retrySSLerrors(true);

        megaApi.setDownloadMethod(MegaApiJava.TRANSFER_METHOD_AUTO_ALTERNATIVE);
        megaApi.setUploadMethod(MegaApiJava.TRANSFER_METHOD_AUTO_ALTERNATIVE);

        requestListener = new BackgroundRequestListener();
        logDebug("ADD REQUESTLISTENER");
        megaApi.addRequestListener(requestListener);

        megaApi.addGlobalListener(new GlobalListener());

        setSDKLanguage();

        // Set the proper resource limit to try avoid issues when the number of parallel transfers is very big.
        final int DESIRABLE_R_LIMIT = 20000; // SDK team recommended value
        int currentLimit = megaApi.platformGetRLimitNumFile();
        logDebug("Current resource limit is set to " + currentLimit);
        if (currentLimit < DESIRABLE_R_LIMIT) {
            logDebug("Resource limit is under desirable value. Trying to increase the resource limit...");
            if (!megaApi.platformSetRLimitNumFile(DESIRABLE_R_LIMIT)) {
                logWarning("Error setting resource limit.");
            }

            // Check new resource limit after set it in order to see if had been set successfully to the
            // desired value or maybe to a lower value limited by the system.
            logDebug("Resource limit is set to " + megaApi.platformGetRLimitNumFile());
        }
    }

    /**
     * Set the language code used by the app.
     * Language code is from current system setting.
     * Need to distinguish simplified and traditional Chinese.
     */
    private void setSDKLanguage() {
        Locale locale = Locale.getDefault();
        String langCode;

        // If it's Chinese
        if (Locale.CHINESE.toLanguageTag().equals(locale.getLanguage())) {
            langCode = isSimplifiedChinese() ?
                    Locale.SIMPLIFIED_CHINESE.toLanguageTag() :
                    Locale.TRADITIONAL_CHINESE.toLanguageTag();
        } else {
            langCode = locale.toString();
        }

        boolean result = megaApi.setLanguage(langCode);

        if (!result) {
            langCode = locale.getLanguage();
            result = megaApi.setLanguage(langCode);
        }

        logDebug("Result: " + result + " Language: " + langCode);
    }

    /**
     * Setup the MegaApiAndroid instance for folder link.
     */
    private void setupMegaApiFolder() {
        // If logged in set the account auth token
        if (megaApi.isLoggedIn() != 0) {
            logDebug("Logged in. Setting account auth token for folder links.");
            megaApiFolder.setAccountAuth(megaApi.getAccountAuth());
        }

        megaApiFolder.retrySSLerrors(true);

        megaApiFolder.setDownloadMethod(MegaApiJava.TRANSFER_METHOD_AUTO_ALTERNATIVE);
        megaApiFolder.setUploadMethod(MegaApiJava.TRANSFER_METHOD_AUTO_ALTERNATIVE);
    }

    private void setupMegaChatApi() {
        if (!registeredChatListeners) {
            logDebug("Add listeners of megaChatApi");
            megaChatApi.addChatRequestListener(this);
            megaChatApi.addChatNotificationListener(this);
            megaChatApi.addChatListener(globalChatListener);
            megaChatApi.addChatCallListener(meetingListener);
            registeredChatListeners = true;
            checkCallSounds();
        }
    }

    /**
     * Check the changes of the meeting to play the right sound
     */
    private void checkCallSounds() {
        getCallSoundsUseCase.get()
                .subscribeOn(Schedulers.io())
                .observeOn(AndroidSchedulers.mainThread())
                .subscribe((next) -> soundsController.playSound(next));
    }

    /**
     * Check current enabled cookies and set the corresponding flags to true/false
     */
    public void checkEnabledCookies() {
        getCookieSettingsUseCase.get()
                .subscribeOn(Schedulers.io())
                .observeOn(AndroidSchedulers.mainThread())
                .subscribe((cookies, throwable) -> {
                    if (throwable == null) {
                        setAdvertisingCookiesEnabled(cookies.contains(CookieType.ADVERTISEMENT));

                        boolean analyticsCookiesEnabled = cookies.contains(CookieType.ANALYTICS);
                        crashReporter.setEnabled(analyticsCookiesEnabled);
                        performanceReporter.setEnabled(analyticsCookiesEnabled);
                    }
                });
    }

    public MegaApiAndroid getMegaApi() {
        return megaApi;
    }

    public MegaChatApiAndroid getMegaChatApi() {
        setupMegaChatApi();
        return megaChatApi;
    }

    public DatabaseHandler getDbH() {
        if (dbH == null) {
            DatabaseHandler.getDbHandler(getApplicationContext());
        }

        return dbH;
    }

    public boolean isActivityVisible() {
        logDebug("Activity visible? => " + (currentActivity != null));
        return getCurrentActivity() != null;
    }

    public static boolean isShowInfoChatMessages() {
        return showInfoChatMessages;
    }

    public static void setShowInfoChatMessages(boolean showInfoChatMessages) {
        MegaApplication.showInfoChatMessages = showInfoChatMessages;
    }

    public static String getUrlConfirmationLink() {
        return urlConfirmationLink;
    }

    public static void setUrlConfirmationLink(String urlConfirmationLink) {
        MegaApplication.urlConfirmationLink = urlConfirmationLink;
    }

    public static boolean isLoggingIn() {
        return isLoggingIn;
    }

    public static void setLoggingIn(boolean loggingIn) {
        isLoggingIn = loggingIn;
        setLoggingOut(false);
    }

    public static boolean isLoggingOut() {
        return isLoggingOut;
    }

    public static void setLoggingOut(boolean loggingOut) {
        isLoggingOut = loggingOut;
    }

    public static void setOpenChatId(long openChatId) {
        MegaApplication.openChatId = openChatId;
    }

    public static long getOpenCallChatId() {
        return openCallChatId;
    }

    public static void setOpenCallChatId(long value) {
        logDebug("New open call chat ID: " + value);
        openCallChatId = value;
    }

    public boolean isRecentChatVisible() {
        if (isActivityVisible()) {
            return recentChatVisible;
        } else {
            return false;
        }
    }

    public static void setRecentChatVisible(boolean recentChatVisible) {
        logDebug("setRecentChatVisible: " + recentChatVisible);
        MegaApplication.recentChatVisible = recentChatVisible;
    }

    public static boolean isChatNotificationReceived() {
        return chatNotificationReceived;
    }

    public static void setChatNotificationReceived(boolean chatNotificationReceived) {
        MegaApplication.chatNotificationReceived = chatNotificationReceived;
    }

    public static long getOpenChatId() {
        return openChatId;
    }

    public String getLocalIpAddress() {
        return localIpAddress;
    }

    public void setLocalIpAddress(String ip) {
        localIpAddress = ip;
    }

    public void showSharedFolderNotification(MegaNode n) {
        logDebug("showSharedFolderNotification");

        try {
            ArrayList<MegaShare> sharesIncoming = megaApi.getInSharesList();
            String name = "";
            for (int j = 0; j < sharesIncoming.size(); j++) {
                MegaShare mS = sharesIncoming.get(j);
                if (mS.getNodeHandle() == n.getHandle()) {
                    MegaUser user = megaApi.getContact(mS.getUser());

                    name = getMegaUserNameDB(user);
                    if (name == null) name = "";
                }
            }

            String source = "<b>" + n.getName() + "</b> " + getString(R.string.incoming_folder_notification) + " " + toCDATA(name);
            Spanned notificationContent;
            if (android.os.Build.VERSION.SDK_INT >= android.os.Build.VERSION_CODES.N) {
                notificationContent = Html.fromHtml(source, Html.FROM_HTML_MODE_LEGACY);
            } else {
                notificationContent = Html.fromHtml(source);
            }

            int notificationId = NOTIFICATION_PUSH_CLOUD_DRIVE;
            String notificationChannelId = NOTIFICATION_CHANNEL_CLOUDDRIVE_ID;
            String notificationChannelName = NOTIFICATION_CHANNEL_CLOUDDRIVE_NAME;

            Intent intent = new Intent(this, ManagerActivity.class);
            intent.addFlags(Intent.FLAG_ACTIVITY_CLEAR_TOP);
            intent.setAction(ACTION_INCOMING_SHARED_FOLDER_NOTIFICATION);
            PendingIntent pendingIntent = PendingIntent.getActivity(this, 0 /* Request code */, intent,
                    PendingIntent.FLAG_ONE_SHOT | PendingIntent.FLAG_IMMUTABLE);

            Uri defaultSoundUri = RingtoneManager.getDefaultUri(RingtoneManager.TYPE_NOTIFICATION);
            String notificationTitle;
            if (n.hasChanged(MegaNode.CHANGE_TYPE_INSHARE) && !n.hasChanged(MegaNode.CHANGE_TYPE_NEW)) {
                notificationTitle = getString(R.string.context_permissions_changed);
            } else {
                notificationTitle = getString(R.string.title_incoming_folder_notification);
            }
            if (android.os.Build.VERSION.SDK_INT >= android.os.Build.VERSION_CODES.O) {
                NotificationChannel channel = new NotificationChannel(notificationChannelId, notificationChannelName, NotificationManager.IMPORTANCE_HIGH);
                channel.setShowBadge(true);
                NotificationManager notificationManager = (NotificationManager) getApplicationContext().getSystemService(Context.NOTIFICATION_SERVICE);
                notificationManager.createNotificationChannel(channel);

                NotificationCompat.Builder notificationBuilderO = new NotificationCompat.Builder(this, notificationChannelId);
                notificationBuilderO
                        .setSmallIcon(R.drawable.ic_stat_notify)
                        .setContentTitle(notificationTitle)
                        .setContentText(notificationContent)
                        .setStyle(new NotificationCompat.BigTextStyle()
                                .bigText(notificationContent))
                        .setAutoCancel(true)
                        .setSound(defaultSoundUri)
                        .setContentIntent(pendingIntent)
                        .setColor(ContextCompat.getColor(this, R.color.red_600_red_300));

                Drawable d = getResources().getDrawable(R.drawable.ic_folder_incoming, getTheme());
                notificationBuilderO.setLargeIcon(((BitmapDrawable) d).getBitmap());

                notificationManager.notify(notificationId, notificationBuilderO.build());
            } else {
                NotificationCompat.Builder notificationBuilder = new NotificationCompat.Builder(this)
                        .setSmallIcon(R.drawable.ic_stat_notify)
                        .setColor(ContextCompat.getColor(this, R.color.red_600_red_300))
                        .setContentTitle(notificationTitle)
                        .setContentText(notificationContent)
                        .setStyle(new NotificationCompat.BigTextStyle()
                                .bigText(notificationContent))
                        .setAutoCancel(true)
                        .setSound(defaultSoundUri)
                        .setContentIntent(pendingIntent);

                Drawable d;

                d = getResources().getDrawable(R.drawable.ic_folder_incoming, getTheme());

                notificationBuilder.setLargeIcon(((BitmapDrawable) d).getBitmap());

                if (Build.VERSION.SDK_INT >= Build.VERSION_CODES.N) {
                    // Use NotificationManager for devices running Android Nougat or above (API >= 24)
                    notificationBuilder.setPriority(NotificationManager.IMPORTANCE_HIGH);
                } else {
                    // Otherwise, use NotificationCompat for devices running Android Marshmallow (API 23)
                    notificationBuilder.setPriority(NotificationCompat.PRIORITY_HIGH);
                }

                NotificationManager notificationManager =
                        (NotificationManager) getSystemService(Context.NOTIFICATION_SERVICE);

                notificationManager.notify(notificationId, notificationBuilder.build());
            }
        } catch (Exception e) {
            logError("Exception", e);
        }
    }

    public void sendSignalPresenceActivity() {
        logDebug("sendSignalPresenceActivity");
        if (megaChatApi != null) {
            if (megaChatApi.isSignalActivityRequired()) {
                megaChatApi.signalPresenceActivity();
            }
        }
    }

    @Override
    public void onRequestStart(MegaChatApiJava api, MegaChatRequest request) {
        logDebug("onRequestStart (CHAT): " + request.getRequestString());
    }

    @Override
    public void onRequestUpdate(MegaChatApiJava api, MegaChatRequest request) {
    }

    @Override
    public void onRequestFinish(MegaChatApiJava api, MegaChatRequest request, MegaChatError e) {
        logDebug("onRequestFinish (CHAT): " + request.getRequestString() + "_" + e.getErrorCode());
        if (request.getType() == MegaChatRequest.TYPE_SET_BACKGROUND_STATUS) {
            logDebug("SET_BACKGROUND_STATUS: " + request.getFlag());
        } else if (request.getType() == MegaChatRequest.TYPE_LOGOUT) {
            logDebug("CHAT_TYPE_LOGOUT: " + e.getErrorCode() + "__" + e.getErrorString());

            resetDefaults();

            try {
                if (megaChatApi != null) {
                    megaChatApi.removeChatRequestListener(this);
                    megaChatApi.removeChatNotificationListener(this);
                    megaChatApi.removeChatListener(globalChatListener);
                    megaChatApi.removeChatCallListener(meetingListener);
                    registeredChatListeners = false;
                }
            } catch (Exception exc) {
            }

            try {
                ShortcutBadger.applyCount(getApplicationContext(), 0);

                startService(new Intent(getApplicationContext(), BadgeIntentService.class).putExtra("badgeCount", 0));
            } catch (Exception exc) {
                logError("EXCEPTION removing badge indicator", exc);
            }

            if (megaApi != null) {
                int loggedState = megaApi.isLoggedIn();
                logDebug("Login status on " + loggedState);
                if (loggedState == 0) {
                    AccountController.logoutConfirmed(this, sharingScope);
                    //Need to finish ManagerActivity to avoid unexpected behaviours after forced logouts.
                    LiveEventBus.get(EVENT_FINISH_ACTIVITY, Boolean.class).post(true);

                    if (isLoggingRunning()) {
                        logDebug("Already in Login Activity, not necessary to launch it again");
                        return;
                    }

                    Intent loginIntent = new Intent(this, LoginActivity.class);

                    if (getUrlConfirmationLink() != null) {
                        loginIntent.putExtra(VISIBLE_FRAGMENT, LOGIN_FRAGMENT);
                        loginIntent.putExtra(EXTRA_CONFIRMATION, getUrlConfirmationLink());
                        if (isActivityVisible()) {
                            loginIntent.setFlags(Intent.FLAG_ACTIVITY_NEW_TASK | Intent.FLAG_ACTIVITY_CLEAR_TOP);
                        } else {
                            loginIntent.addFlags(Intent.FLAG_ACTIVITY_NEW_TASK | Intent.FLAG_ACTIVITY_CLEAR_TASK);
                        }
                        loginIntent.setAction(ACTION_CONFIRM);
                        setUrlConfirmationLink(null);
                    } else if (isActivityVisible()) {
                        loginIntent.addFlags(Intent.FLAG_ACTIVITY_NEW_TASK | Intent.FLAG_ACTIVITY_CLEAR_TASK);
                    } else {
                        loginIntent.addFlags(Intent.FLAG_ACTIVITY_NEW_TASK);
                    }

                    startActivity(loginIntent);
                } else {
                    logDebug("Disable chat finish logout");
                }
            } else {

                AccountController aC = new AccountController(this);
                aC.logoutConfirmed(this, sharingScope);

                if (isActivityVisible()) {
                    logDebug("Launch intent to login screen");
                    Intent tourIntent = new Intent(this, LoginActivity.class);
                    tourIntent.addFlags(Intent.FLAG_ACTIVITY_NEW_TASK | Intent.FLAG_ACTIVITY_CLEAR_TASK);
                    this.startActivity(tourIntent);
                }
            }
        } else if (request.getType() == MegaChatRequest.TYPE_PUSH_RECEIVED) {
            logDebug("TYPE_PUSH_RECEIVED: " + e.getErrorCode() + "__" + e.getErrorString());
            stopService(new Intent(this, KeepAliveService.class));
            if (e.getErrorCode() == MegaChatError.ERROR_OK) {
                logDebug("OK:TYPE_PUSH_RECEIVED");
                chatNotificationReceived = true;
                if (!getMegaApi().isEphemeralPlusPlus()) {
                    ChatAdvancedNotificationBuilder notificationBuilder = ChatAdvancedNotificationBuilder.newInstance(this, megaApi, megaChatApi);
                    notificationBuilder.generateChatNotification(request);
                }
            } else {
                logError("Error TYPE_PUSH_RECEIVED: " + e.getErrorString());
            }
        } else if (request.getType() == MegaChatRequest.TYPE_AUTOJOIN_PUBLIC_CHAT) {
            chatManagement.removeJoiningChatId(request.getChatHandle());
            chatManagement.removeJoiningChatId(request.getUserHandle());
        } else if (request.getType() == MegaChatRequest.TYPE_REMOVE_FROM_CHATROOM
                && request.getUserHandle() == INVALID_HANDLE) {
            chatManagement.removeLeavingChatId(request.getChatHandle());
        }
    }

    @Override
    public void onRequestTemporaryError(MegaChatApiJava api, MegaChatRequest request, MegaChatError e) {
        logWarning("onRequestTemporaryError (CHAT): " + e.getErrorString());
    }

    /**
     * Method for showing an incoming group or one-to-one call notification.
     *
     * @param incomingCall The incoming call
     */
    public void showOneCallNotification(MegaChatCall incomingCall) {
        logDebug("Show incoming call notification and start to sound. Chat ID is " + incomingCall.getChatid());
        createOrUpdateAudioManager(false, AUDIO_MANAGER_CALL_RINGING);
        getChatManagement().addNotificationShown(incomingCall.getChatid());
        stopService(new Intent(this, IncomingCallService.class));
        ChatAdvancedNotificationBuilder notificationBuilder = ChatAdvancedNotificationBuilder.newInstance(this, megaApi, megaChatApi);
        notificationBuilder.showOneCallNotification(incomingCall);
    }

    public void onChatListItemUpdate(MegaChatApiJava api, MegaChatListItem item) {
        if (!item.isGroup())
            return;

        if ((item.hasChanged(MegaChatListItem.CHANGE_TYPE_OWN_PRIV))) {
            if (item.getOwnPrivilege() != MegaChatRoom.PRIV_RM) {
                getChatManagement().checkActiveGroupChat(item.getChatId());
            } else {
                getChatManagement().removeActiveChatAndNotificationShown(item.getChatId());
            }
        }

        if (item.hasChanged(MegaChatListItem.CHANGE_TYPE_CLOSED)) {
            getChatManagement().removeActiveChatAndNotificationShown(item.getChatId());
        }
    }

    @Override
    public void onChatInitStateUpdate(MegaChatApiJava api, int newState) {

    }

    @Override
    public void onChatOnlineStatusUpdate(MegaChatApiJava api, long userhandlev, int status, boolean inProgress) {

    }

    @Override
    public void onChatPresenceConfigUpdate(MegaChatApiJava api, MegaChatPresenceConfig config) {
        if (config.isPending() == false) {
            logDebug("Launch local broadcast");
            Intent intent = new Intent(BROADCAST_ACTION_INTENT_SIGNAL_PRESENCE);
            sendBroadcast(intent);
        }
    }

    @Override
    public void onChatConnectionStateUpdate(MegaChatApiJava api, long chatid, int newState) {
    }

    @Override
    public void onChatPresenceLastGreen(MegaChatApiJava api, long userhandle, int lastGreen) {
    }

    @Override
    public void onDbError(MegaChatApiJava api, int error, String msg) {
    }

    public void updateAppBadge() {
        logDebug("updateAppBadge");

        int totalHistoric = 0;
        int totalIpc = 0;
        if (megaApi != null && megaApi.getRootNode() != null) {
            totalHistoric = megaApi.getNumUnreadUserAlerts();
            ArrayList<MegaContactRequest> requests = megaApi.getIncomingContactRequests();
            if (requests != null) {
                totalIpc = requests.size();
            }
        }

        int chatUnread = 0;
        if (megaChatApi != null) {
            chatUnread = megaChatApi.getUnreadChats();
        }

        int totalNotifications = totalHistoric + totalIpc + chatUnread;
        //Add Android version check if needed
        if (totalNotifications == 0) {
            //Remove badge indicator - no unread chats
            ShortcutBadger.applyCount(getApplicationContext(), 0);
            //Xiaomi support
            startService(new Intent(getApplicationContext(), BadgeIntentService.class).putExtra("badgeCount", 0));
        } else {
            //Show badge with indicator = unread
            ShortcutBadger.applyCount(getApplicationContext(), Math.abs(totalNotifications));
            //Xiaomi support
            startService(new Intent(getApplicationContext(), BadgeIntentService.class).putExtra("badgeCount", totalNotifications));
        }
    }

    @Override
    public void onChatNotification(MegaChatApiJava api, long chatid, MegaChatMessage msg) {
        logDebug("onChatNotification");

        updateAppBadge();

        if (MegaApplication.getOpenChatId() == chatid) {
            logDebug("Do not update/show notification - opened chat");
            return;
        }

        if (isRecentChatVisible()) {
            logDebug("Do not show notification - recent chats shown");
            return;
        }

        if (isActivityVisible()) {

            try {
                if (msg != null) {

                    NotificationManager mNotificationManager = (NotificationManager) getSystemService(NOTIFICATION_SERVICE);
                    mNotificationManager.cancel(NOTIFICATION_GENERAL_PUSH_CHAT);

                    if (msg.getStatus() == MegaChatMessage.STATUS_NOT_SEEN) {
                        if (msg.getType() == MegaChatMessage.TYPE_NORMAL || msg.getType() == MegaChatMessage.TYPE_CONTACT_ATTACHMENT || msg.getType() == MegaChatMessage.TYPE_NODE_ATTACHMENT || msg.getType() == MegaChatMessage.TYPE_REVOKE_NODE_ATTACHMENT) {
                            if (msg.isDeleted()) {
                                logDebug("Message deleted");

                                megaChatApi.pushReceived(false);
                            } else if (msg.isEdited()) {
                                logDebug("Message edited");
                                megaChatApi.pushReceived(false);
                            } else {
                                logDebug("New normal message");
                                megaChatApi.pushReceived(true);
                            }
                        } else if (msg.getType() == MegaChatMessage.TYPE_TRUNCATE) {
                            logDebug("New TRUNCATE message");
                            megaChatApi.pushReceived(false);
                        }
                    } else {
                        logDebug("Message SEEN");
                        megaChatApi.pushReceived(false);
                    }
                }
            } catch (Exception e) {
                logError("EXCEPTION when showing chat notification", e);
            }
        } else {
            logDebug("Do not notify chat messages: app in background");
        }
    }

    public void checkOneCall(long incomingCallChatId) {
        logDebug("One call : Chat ID is " + incomingCallChatId + ", openCall Chat ID is " + openCallChatId);
        if (openCallChatId == incomingCallChatId) {
            logDebug("The call is already opened");
            return;
        }

        MegaChatCall callToLaunch = megaChatApi.getChatCall(incomingCallChatId);
        if (callToLaunch == null) {
            logWarning("Call is null");
            return;
        }

        int callStatus = callToLaunch.getStatus();
        if (callStatus > MegaChatCall.CALL_STATUS_IN_PROGRESS) {
            logWarning("Launch not in correct status: " + callStatus);
            return;
        }

        MegaChatRoom chatRoom = megaChatApi.getChatRoom(incomingCallChatId);
        if (chatRoom == null) {
            logWarning("Chat room is null");
            return;
        }

        if (!CallUtil.isOneToOneCall(chatRoom) && callToLaunch.getStatus() == CALL_STATUS_USER_NO_PRESENT && callToLaunch.isRinging() && (!getChatManagement().isOpeningMeetingLink(incomingCallChatId))) {
            logDebug("Group call or meeting, the notification should be displayed");
            showOneCallNotification(callToLaunch);
            return;
        }

        checkOneToOneIncomingCall(callToLaunch);
    }

    /**
     * Check whether an incoming 1-to-1 call should show notification or incoming call screen
     *
     * @param callToLaunch The incoming call
     */
    private void checkOneToOneIncomingCall(MegaChatCall callToLaunch) {
        if (shouldNotify(this) && !isActivityVisible()) {
            PowerManager pm = (PowerManager) getApplicationContext().getSystemService(Context.POWER_SERVICE);
            if (pm != null) {
                wakeLock = pm.newWakeLock(PowerManager.PARTIAL_WAKE_LOCK, ":MegaIncomingCallPowerLock");
            }
            if (!wakeLock.isHeld()) {
                wakeLock.acquire(10 * 1000);
            }

            logDebug("The notification should be displayed. Chat ID of incoming call " + callToLaunch.getChatid());
            showOneCallNotification(callToLaunch);
        } else {
            logDebug("The call screen should be displayed. Chat ID of incoming call " + callToLaunch.getChatid());
            MegaApplication.getInstance().createOrUpdateAudioManager(false, AUDIO_MANAGER_CALL_RINGING);
            launchCallActivity(callToLaunch);
        }
    }

    public void checkSeveralCall(MegaHandleList listAllCalls, int callStatus, boolean isRinging, long incomingCallChatId) {
        logDebug("Several calls = " + listAllCalls.size() + "- Current call Status: " + callStatusToString(callStatus));
        if (isRinging) {
            if (participatingInACall()) {
                logDebug("Several calls: show notification");
                checkQueuedCalls(incomingCallChatId);
                return;
            }

            MegaChatRoom chatRoom = megaChatApi.getChatRoom(incomingCallChatId);
            if (callStatus == CALL_STATUS_USER_NO_PRESENT && chatRoom != null) {
                if (!CallUtil.isOneToOneCall(chatRoom) && !getChatManagement().isOpeningMeetingLink(incomingCallChatId)) {
                    logDebug("Show incoming group call notification");
                    MegaChatCall incomingCall = megaChatApi.getChatCall(incomingCallChatId);
                    if (incomingCall != null) {
                        showOneCallNotification(incomingCall);
                    }
                    return;
                }

                if (CallUtil.isOneToOneCall(chatRoom) && openCallChatId != chatRoom.getChatId()) {
                    logDebug("Show incoming one to one call screen");
                    MegaChatCall callToLaunch = megaChatApi.getChatCall(chatRoom.getChatId());
                    checkOneToOneIncomingCall(callToLaunch);
                    return;
                }
            }
        }

        MegaHandleList handleList = megaChatApi.getChatCalls(callStatus);
        if (handleList == null || handleList.size() == 0)
            return;

        MegaChatCall callToLaunch = null;

        for (int i = 0; i < handleList.size(); i++) {
            if (openCallChatId != handleList.get(i)) {
                if (megaChatApi.getChatCall(handleList.get(i)) != null && !megaChatApi.getChatCall(handleList.get(i)).isOnHold()) {
                    callToLaunch = megaChatApi.getChatCall(handleList.get(i));
                }
            } else {
                logDebug("The call is already opened");
            }
        }

        if (callToLaunch != null) {
            checkOneToOneIncomingCall(callToLaunch);
        }
    }

    private void checkCallDestroyed(long chatId, long callId, int endCallReason, boolean isIgnored) {
        getChatManagement().setOpeningMeetingLink(chatId, false);

        if (shouldNotify(this)) {
            toSystemSettingNotification(this);
        }

        if (wakeLock != null && wakeLock.isHeld()) {
            wakeLock.release();
        }
        getChatManagement().removeNotificationShown(chatId);

        try {
            if (endCallReason == MegaChatCall.END_CALL_REASON_NO_ANSWER && !isIgnored) {
                MegaChatRoom chatRoom = megaChatApi.getChatRoom(chatId);
                if (chatRoom != null && !chatRoom.isGroup() && !chatRoom.isMeeting() && megaApi.isChatNotifiable(chatId)) {
                    try {
                        logDebug("Show missed call notification");
                        ChatAdvancedNotificationBuilder notificationBuilder = ChatAdvancedNotificationBuilder.newInstance(this, megaApi, megaChatApi);
                        notificationBuilder.showMissedCallNotification(chatId, callId);
                    } catch (Exception e) {
                        logError("EXCEPTION when showing missed call notification", e);
                    }
                }
            }
        } catch (Exception e) {
            logError("EXCEPTION when showing missed call notification", e);
        }
    }

    /**
     * Get the current standby bucket of the app.
     * The system determines the standby state of the app based on app usage patterns.
     *
     * @return the current standby bucket of the app：
     * STANDBY_BUCKET_ACTIVE,
     * STANDBY_BUCKET_WORKING_SET,
     * STANDBY_BUCKET_FREQUENT,
     * STANDBY_BUCKET_RARE,
     * STANDBY_BUCKET_RESTRICTED,
     * STANDBY_BUCKET_NEVER
     */
    public int checkMegaStandbyBucket() {
        if (Build.VERSION.SDK_INT >= Build.VERSION_CODES.P) {
            UsageStatsManager usageStatsManager = (UsageStatsManager) getSystemService(USAGE_STATS_SERVICE);
            if (usageStatsManager != null) {
                int standbyBucket = usageStatsManager.getAppStandbyBucket();
                logDebug("getAppStandbyBucket(): " + standbyBucket);
                return standbyBucket;
            }
        }
        return -1;
    }

    /**
     * Get the tombstone information.
     */
    public void getTombstoneInfo() {
        new Thread(() -> {
            logDebug("getTombstoneInfo");
            ActivityManager activityManager = (ActivityManager) getSystemService(Context.ACTIVITY_SERVICE);
            List<ApplicationExitInfo> exitReasons;
            if (android.os.Build.VERSION.SDK_INT >= android.os.Build.VERSION_CODES.R) {
                exitReasons = activityManager.getHistoricalProcessExitReasons(/* packageName = */ null, /* pid = */ 0, /* maxNum = */ 3);
                for (ApplicationExitInfo aei : exitReasons) {
                    if (aei.getReason() == REASON_CRASH_NATIVE) {
                        // Get the tombstone input stream.
                        try {
                            InputStream tombstoneInputStream = aei.getTraceInputStream();
                            if (tombstoneInputStream != null) {
                                // The tombstone parser built with protoc uses the tombstone schema, then parses the trace.
                                TombstoneProtos.Tombstone tombstone = TombstoneProtos.Tombstone.parseFrom(tombstoneInputStream);
                                logError("Tombstone Info" + tombstone.toString());
                                tombstoneInputStream.close();
                            }
                        } catch (IOException e) {
                            e.printStackTrace();
                        }
                    }
                }
            }
        }).start();
    }

    @RequiresApi(api = Build.VERSION_CODES.S)
    private void checkForUnsafeIntentLaunch() {
        boolean isDebug = ((this.getApplicationInfo().flags &
                ApplicationInfo.FLAG_DEBUGGABLE) != 0);
        if (isDebug) {
            StrictMode.setVmPolicy(new StrictMode.VmPolicy.Builder()
                    // Other StrictMode checks that you've previously added.
                    .detectUnsafeIntentLaunch()
                    .penaltyLog()
                    .build());
        }
    }

    public AppRTCAudioManager getAudioManager() {
        return rtcAudioManager;
    }

    public void createOrUpdateAudioManager(boolean isSpeakerOn, int type) {
        logDebug("Create or update audio manager, type is " + type);
        chatManagement.registerScreenReceiver();

        if (type == AUDIO_MANAGER_CALL_RINGING) {
            if (rtcAudioManagerRingInCall != null) {
                removeRTCAudioManagerRingIn();
            }

            registerReceiver(volumeReceiver, new IntentFilter(VOLUME_CHANGED_ACTION));
            registerReceiver(becomingNoisyReceiver, new IntentFilter(AudioManager.ACTION_AUDIO_BECOMING_NOISY));
            logDebug("Creating RTC Audio Manager (ringing mode)");
            rtcAudioManagerRingInCall = AppRTCAudioManager.create(this, false, AUDIO_MANAGER_CALL_RINGING);
        } else {
            if (rtcAudioManager != null) {
                rtcAudioManager.setTypeAudioManager(type);
                return;
            }

            logDebug("Creating RTC Audio Manager (" + type + " mode)");
            removeRTCAudioManagerRingIn();
            MegaApplication.isSpeakerOn = isSpeakerOn;
            rtcAudioManager = AppRTCAudioManager.create(this, isSpeakerOn, type);
            if (type != AUDIO_MANAGER_CREATING_JOINING_MEETING) {
                startProximitySensor();
            }
        }
    }

    /**
     * Remove the incoming call AppRTCAudioManager.
     */
    public void removeRTCAudioManagerRingIn() {
        if (rtcAudioManagerRingInCall == null)
            return;

        try {
            logDebug("Removing RTC Audio Manager");
            rtcAudioManagerRingInCall.stop();
            rtcAudioManagerRingInCall = null;
            unregisterReceiver(volumeReceiver);
            unregisterReceiver(becomingNoisyReceiver);
        } catch (Exception e) {
            logError("Exception stopping speaker audio manager", e);
        }
    }

    /**
     * Remove the ongoing call AppRTCAudioManager.
     */
    public void removeRTCAudioManager() {
        if (rtcAudioManager == null)
            return;

        try {
            logDebug("Removing RTC Audio Manager");
            rtcAudioManager.stop();
            rtcAudioManager = null;
        } catch (Exception e) {
            logError("Exception stopping speaker audio manager", e);
        }
    }

    /**
     * Method for updating the call status of the Audio Manger.
     *
     * @param callStatus Call status.
     */
    private void updateRTCAudioMangerTypeStatus(int callStatus) {
        removeRTCAudioManagerRingIn();
        stopSounds();
        if (rtcAudioManager != null) {
            rtcAudioManager.setTypeAudioManager(callStatus);
        }
    }

    /**
     * Method for updating the call status of the Speaker status .
     *
     * @param isSpeakerOn If the speaker is on.
     * @param typeStatus  type AudioManager.
     */
    public void updateSpeakerStatus(boolean isSpeakerOn, int typeStatus) {
        if (rtcAudioManager != null) {
            rtcAudioManager.updateSpeakerStatus(isSpeakerOn, typeStatus);
        }
    }

    /**
     * Activate the proximity sensor.
     */
    public void startProximitySensor() {
        if (rtcAudioManager != null && rtcAudioManager.startProximitySensor()) {
            logDebug("Proximity sensor started");
            rtcAudioManager.setOnProximitySensorListener(isNear -> {
                chatManagement.controlProximitySensor(isNear);
            });
        }
    }

    /**
     * Deactivates the proximity sensor
     */
    public void unregisterProximitySensor() {
        if (rtcAudioManager != null) {
            logDebug("Stopping proximity sensor...");
            rtcAudioManager.unregisterProximitySensor();
        }
    }

    /*
     * Method for stopping the sound of incoming or outgoing calls.
     */
    public void stopSounds() {
        if (rtcAudioManager != null) {
            rtcAudioManager.stopAudioSignals();
        }
        if (rtcAudioManagerRingInCall != null) {
            rtcAudioManagerRingInCall.stopAudioSignals();
        }
    }

    public void openCallService(long chatId) {
        if (chatId != MEGACHAT_INVALID_HANDLE) {
            logDebug("Start call Service. Chat iD = " + chatId);
            Intent intentService = new Intent(this, CallService.class);
            intentService.putExtra(CHAT_ID, chatId);
            if (Build.VERSION.SDK_INT >= Build.VERSION_CODES.O) {
                this.startForegroundService(intentService);
            } else {
                this.startService(intentService);
            }
        }
    }

    public void checkQueuedCalls(long incomingCallChatId) {
        try {
            stopService(new Intent(this, IncomingCallService.class));
            ChatAdvancedNotificationBuilder notificationBuilder = ChatAdvancedNotificationBuilder.newInstance(this, megaApi, megaChatApi);
            notificationBuilder.checkQueuedCalls(incomingCallChatId);
        } catch (Exception e) {
            logError("EXCEPTION", e);
        }
    }

    public void launchCallActivity(MegaChatCall call) {
        logDebug("Show the call screen: " + callStatusToString(call.getStatus()) + ", callId = " + call.getCallId());
        openMeetingRinging(this, call.getChatid(), passcodeManagement);
    }

    /**
     * Resets all SingleObjects to their default values.
     */
    private void resetDefaults() {
        sortOrderManagement.resetDefaults();
        passcodeManagement.resetDefaults();
        myAccountInfo.resetDefaults();
        transfersManagement.resetDefaults();
    }

    public static boolean isShowRichLinkWarning() {
        return showRichLinkWarning;
    }

    public static void setShowRichLinkWarning(boolean showRichLinkWarning) {
        MegaApplication.showRichLinkWarning = showRichLinkWarning;
    }

    public static boolean isEnabledGeoLocation() {
        return enabledGeoLocation;
    }

    public static void setEnabledGeoLocation(boolean enabledGeoLocation) {
        MegaApplication.enabledGeoLocation = enabledGeoLocation;
    }

    public static int getCounterNotNowRichLinkWarning() {
        return counterNotNowRichLinkWarning;
    }

    public static void setCounterNotNowRichLinkWarning(int counterNotNowRichLinkWarning) {
        MegaApplication.counterNotNowRichLinkWarning = counterNotNowRichLinkWarning;
    }

    public static boolean isEnabledRichLinks() {
        return enabledRichLinks;
    }

    public static void setEnabledRichLinks(boolean enabledRichLinks) {
        MegaApplication.enabledRichLinks = enabledRichLinks;
    }

    public static int isDisableFileVersions() {
        return disableFileVersions;
    }

    public static void setDisableFileVersions(boolean disableFileVersions) {
        if (disableFileVersions) {
            MegaApplication.disableFileVersions = 1;
        } else {
            MegaApplication.disableFileVersions = 0;
        }
    }

    public boolean isEsid() {
        return esid;
    }

    public void setEsid(boolean esid) {
        this.esid = esid;
    }

    public static boolean isClosedChat() {
        return closedChat;
    }

    public static void setClosedChat(boolean closedChat) {
        MegaApplication.closedChat = closedChat;
    }

    public MyAccountInfo getMyAccountInfo() {
        return myAccountInfo;
    }

    public void resetMyAccountInfo() {
        myAccountInfo.resetDefaults();
    }

    public int getStorageState() {
        return storageState;
    }

    public void setStorageState(int state) {
        this.storageState = state;
    }

    public static boolean isVerifySMSShowed() {
        return isVerifySMSShowed;
    }

    public static void setIsBlockedDueToWeakAccount(boolean isBlockedDueToWeakAccount) {
        MegaApplication.isBlockedDueToWeakAccount = isBlockedDueToWeakAccount;
    }

    public static boolean isBlockedDueToWeakAccount() {
        return isBlockedDueToWeakAccount;
    }

    public static void setIsWebOpenDueToEmailVerification(boolean isWebOpenDueToEmailVerification) {
        MegaApplication.isWebOpenDueToEmailVerification = isWebOpenDueToEmailVerification;
    }

    public static boolean isWebOpenDueToEmailVerification() {
        return isWebOpenDueToEmailVerification;
    }

    public void setIsLoggingRunning(boolean isLoggingRunning) {
        MegaApplication.isLoggingRunning = isLoggingRunning;
    }

    public boolean isLoggingRunning() {
        return isLoggingRunning;
    }

    public static PushNotificationSettingManagement getPushNotificationSettingManagement() {
        return pushNotificationSettingManagement;
    }

    public static ChatManagement getChatManagement() {
        return chatManagement;
    }

    public static void setVerifyingCredentials(boolean verifyingCredentials) {
        MegaApplication.verifyingCredentials = verifyingCredentials;
    }

    public static boolean isVerifyingCredentials() {
        return MegaApplication.verifyingCredentials;
    }

    public Activity getCurrentActivity() {
        return currentActivity;
    }

    public static boolean isWaitingForCall() {
        return isWaitingForCall;
    }

    public static void setIsWaitingForCall(boolean isWaitingForCall) {
        MegaApplication.isWaitingForCall = isWaitingForCall;
    }

    public static long getUserWaitingForCall() {
        return userWaitingForCall;
    }

    public static void setUserWaitingForCall(long userWaitingForCall) {
        MegaApplication.userWaitingForCall = userWaitingForCall;
    }

    public static boolean areAdvertisingCookiesEnabled() {
        return areAdvertisingCookiesEnabled;
    }

    public static void setAdvertisingCookiesEnabled(boolean enabled) {
        areAdvertisingCookiesEnabled = enabled;
    }
}<|MERGE_RESOLUTION|>--- conflicted
+++ resolved
@@ -245,12 +245,8 @@
     GetCallSoundsUseCase getCallSoundsUseCase;
     @Inject
     HiltWorkerFactory workerFactory;
-<<<<<<< HEAD
-=======
     @Inject
     ThemeModeState themeModeState;
-
->>>>>>> 959a9961
     @ApplicationScope
     @Inject
     CoroutineScope sharingScope;
