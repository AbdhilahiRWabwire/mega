package mega.privacy.android.app;

import android.app.Activity;
import android.app.Application;
import android.app.KeyguardManager;
import android.app.Notification;
import android.app.NotificationChannel;
import android.app.NotificationManager;
import android.app.PendingIntent;
import android.content.BroadcastReceiver;
import android.content.Context;
import android.content.Intent;
import android.content.IntentFilter;
import android.content.pm.PackageInfo;
import android.content.pm.PackageManager;
import android.content.pm.PackageManager.NameNotFoundException;
import android.graphics.drawable.BitmapDrawable;
import android.graphics.drawable.Drawable;
import android.media.AudioManager;
import android.media.RingtoneManager;
import android.net.Uri;
import android.os.Build;
import android.os.Bundle;
import android.os.Handler;
import android.os.PowerManager;

import androidx.annotation.NonNull;
import androidx.annotation.Nullable;
import androidx.appcompat.app.AppCompatDelegate;
import androidx.multidex.MultiDexApplication;
import androidx.emoji.text.EmojiCompat;
import androidx.emoji.text.FontRequestEmojiCompatConfig;
import androidx.emoji.bundled.BundledEmojiCompatConfig;
import androidx.core.app.NotificationCompat;
import androidx.core.content.ContextCompat;
import androidx.localbroadcastmanager.content.LocalBroadcastManager;
import androidx.core.provider.FontRequest;
import android.text.Html;
import android.text.Spanned;
import android.util.Log;

import javax.inject.Inject;

import com.facebook.drawee.backends.pipeline.Fresco;
import mega.privacy.android.app.listeners.GlobalChatListener;
import org.webrtc.ContextUtils;
import java.util.ArrayList;
import java.util.HashMap;
import java.util.Locale;

import dagger.hilt.android.HiltAndroidApp;
import me.leolin.shortcutbadger.ShortcutBadger;
import mega.privacy.android.app.components.PushNotificationSettingManagement;
import mega.privacy.android.app.components.transferWidget.TransfersManagement;
import mega.privacy.android.app.components.twemoji.EmojiManager;
import mega.privacy.android.app.components.twemoji.EmojiManagerShortcodes;
import mega.privacy.android.app.components.twemoji.TwitterEmojiProvider;
import mega.privacy.android.app.fcm.ChatAdvancedNotificationBuilder;
import mega.privacy.android.app.fcm.IncomingCallService;
import mega.privacy.android.app.listeners.GetAttrUserListener;
import mega.privacy.android.app.listeners.GlobalListener;
import mega.privacy.android.app.listeners.CallListener;
import mega.privacy.android.app.fcm.KeepAliveService;
import mega.privacy.android.app.lollipop.LoginActivityLollipop;
import mega.privacy.android.app.lollipop.ManagerActivityLollipop;
import mega.privacy.android.app.lollipop.megachat.AppRTCAudioManager;
import mega.privacy.android.app.lollipop.MyAccountInfo;
import mega.privacy.android.app.lollipop.controllers.AccountController;
import mega.privacy.android.app.lollipop.megachat.BadgeIntentService;
import mega.privacy.android.app.lollipop.megachat.calls.ChatCallActivity;
import mega.privacy.android.app.receivers.NetworkStateReceiver;
import nz.mega.sdk.MegaAccountSession;
import nz.mega.sdk.MegaApiAndroid;
import nz.mega.sdk.MegaApiJava;
import nz.mega.sdk.MegaChatApiAndroid;
import nz.mega.sdk.MegaChatApiJava;
import nz.mega.sdk.MegaChatCall;
import nz.mega.sdk.MegaChatError;
import nz.mega.sdk.MegaChatListItem;
import nz.mega.sdk.MegaChatListenerInterface;
import nz.mega.sdk.MegaChatMessage;
import nz.mega.sdk.MegaChatNotificationListenerInterface;
import nz.mega.sdk.MegaChatPresenceConfig;
import nz.mega.sdk.MegaChatRequest;
import nz.mega.sdk.MegaChatRequestListenerInterface;
import nz.mega.sdk.MegaChatRoom;
import nz.mega.sdk.MegaContactRequest;
import nz.mega.sdk.MegaError;
import nz.mega.sdk.MegaHandleList;
import nz.mega.sdk.MegaNode;
import nz.mega.sdk.MegaPricing;
import nz.mega.sdk.MegaRequest;
import nz.mega.sdk.MegaRequestListenerInterface;
import nz.mega.sdk.MegaShare;
import nz.mega.sdk.MegaUser;

import static mega.privacy.android.app.utils.AlertsAndWarnings.showOverDiskQuotaPaywallWarning;
import static mega.privacy.android.app.utils.CacheFolderManager.*;
import static mega.privacy.android.app.constants.BroadcastConstants.*;
import static mega.privacy.android.app.utils.ChatUtil.*;
import static mega.privacy.android.app.utils.Constants.*;
import static mega.privacy.android.app.utils.DBUtil.*;
import static mega.privacy.android.app.utils.IncomingCallNotification.*;
import static mega.privacy.android.app.utils.JobUtil.*;
import static mega.privacy.android.app.utils.CallUtil.*;
import static mega.privacy.android.app.utils.LogUtil.*;
import static mega.privacy.android.app.utils.TimeUtils.*;
import static mega.privacy.android.app.utils.Util.*;
import static mega.privacy.android.app.utils.ContactUtil.*;
import static nz.mega.sdk.MegaApiJava.*;
import static nz.mega.sdk.MegaChatApiJava.MEGACHAT_INVALID_HANDLE;

@HiltAndroidApp
public class MegaApplication extends MultiDexApplication implements Application.ActivityLifecycleCallbacks, MegaChatRequestListenerInterface, MegaChatNotificationListenerInterface, NetworkStateReceiver.NetworkStateReceiverListener {

	final String TAG = "MegaApplication";

	static final public String USER_AGENT = "MEGAAndroid/3.8.0_329";

    private static PushNotificationSettingManagement pushNotificationSettingManagement;
	private static TransfersManagement transfersManagement;

	@Inject
	MegaApiAndroid megaApi;
	@Inject
	MegaChatApiAndroid megaChatApi;
	@Inject
	DatabaseHandler dbH;

	MegaApiAndroid megaApiFolder;
	String localIpAddress = "";
	BackgroundRequestListener requestListener;
	final static public String APP_KEY = "6tioyn8ka5l6hty";
	final static private String APP_SECRET = "hfzgdtrma231qdm";

	MyAccountInfo myAccountInfo;
	boolean esid = false;

	private int storageState = MegaApiJava.STORAGE_STATE_UNKNOWN; //Default value

	// The current App Activity
	private Activity currentActivity = null;

	// Attributes to detect if app changes between background and foreground
	// Keep the count of number of Activities in the started state
	private int activityReferences = 0;
	// Flag to indicate if the current Activity is going through configuration change like orientation switch
	private boolean isActivityChangingConfigurations = false;

	private static boolean isLoggingIn = false;
	private static boolean firstConnect = true;

	private static final boolean USE_BUNDLED_EMOJI = false;

	private static boolean showInfoChatMessages = false;

	private static boolean showPinScreen = true;

	private static long openChatId = -1;

	private static boolean closedChat = true;
	private static HashMap<Long, Boolean> hashMapVideo = new HashMap<>();
	private static HashMap<Long, Boolean> hashMapSpeaker = new HashMap<>();
	private static HashMap<Long, Boolean> hashMapCallLayout = new HashMap<>();

	private static long openCallChatId = -1;

	private static boolean showRichLinkWarning = false;
	private static int counterNotNowRichLinkWarning = -1;
	private static boolean enabledRichLinks = false;

	private static boolean enabledGeoLocation = false;

	private static int disableFileVersions = -1;

	private static boolean recentChatVisible = false;
	private static boolean chatNotificationReceived = false;

	private static String urlConfirmationLink = null;

	private static boolean registeredChatListeners = false;

	private static boolean isVerifySMSShowed = false;

    private static boolean isBlockedDueToWeakAccount = false;
	private static boolean isWebOpenDueToEmailVerification = false;
	private static boolean isLoggingRunning = false;
	private static boolean isReactionFromKeyboard = false;
	private static boolean isWaitingForCall = false;
	private static long userWaitingForCall = MEGACHAT_INVALID_HANDLE;

	private static boolean verifyingCredentials;

	private NetworkStateReceiver networkStateReceiver;
	private BroadcastReceiver logoutReceiver;
    private AppRTCAudioManager rtcAudioManager = null;
    private AppRTCAudioManager rtcAudioManagerRingInCall;

    private static MegaApplication singleApplicationInstance;

	private PowerManager.WakeLock wakeLock;
	private CallListener callListener = new CallListener();
	private GlobalChatListener globalChatListener = new GlobalChatListener(this);

<<<<<<< HEAD
	public static int sNightMode = AppCompatDelegate.MODE_NIGHT_FOLLOW_SYSTEM;

    @Override
=======
	@Override
>>>>>>> 37e9c03e
	public void networkAvailable() {
		logDebug("Net available: Broadcast to ManagerActivity");
		Intent intent = new Intent(BROADCAST_ACTION_INTENT_CONNECTIVITY_CHANGE);
		intent.putExtra("actionType", GO_ONLINE);
		sendBroadcast(intent);
	}

	@Override
	public void networkUnavailable() {
		logDebug("Net unavailable: Broadcast to ManagerActivity");
		Intent intent = new Intent(BROADCAST_ACTION_INTENT_CONNECTIVITY_CHANGE);
		intent.putExtra("actionType", GO_OFFLINE);
		sendBroadcast(intent);
	}

	public static void smsVerifyShowed(boolean isShowed) {
	    isVerifySMSShowed = isShowed;
    }

	@Override
	public void onActivityCreated(@NonNull Activity activity, @Nullable Bundle savedInstanceState) {

	}

	@Override
	public void onActivityStarted(@NonNull Activity activity) {
		currentActivity = activity;
    	if (++activityReferences == 1 && !isActivityChangingConfigurations) {
			logInfo("App enters foreground");
			if (storageState == STORAGE_STATE_PAYWALL) {
				showOverDiskQuotaPaywallWarning();
			}
		}
	}

	@Override
	public void onActivityResumed(@NonNull Activity activity) {
		if (!activity.equals(currentActivity)) {
			currentActivity = activity;
		}
	}

	@Override
	public void onActivityPaused(@NonNull Activity activity) {
    	if (activity.equals(currentActivity)) {
    		currentActivity = null;
		}
	}

	@Override
	public void onActivityStopped(@NonNull Activity activity) {
		isActivityChangingConfigurations = activity.isChangingConfigurations();
		if (--activityReferences == 0 && !isActivityChangingConfigurations) {
			logInfo("App enters background");
		}
	}

	@Override
	public void onActivitySaveInstanceState(@NonNull Activity activity, @NonNull Bundle outState) {

	}

	@Override
	public void onActivityDestroyed(@NonNull Activity activity) {

	}

	class BackgroundRequestListener implements MegaRequestListenerInterface
	{

		@Override
		public void onRequestStart(MegaApiJava api, MegaRequest request) {
			logDebug("BackgroundRequestListener:onRequestStart: " + request.getRequestString());
		}

		@Override
		public void onRequestUpdate(MegaApiJava api, MegaRequest request) {
			logDebug("BackgroundRequestListener:onRequestUpdate: " + request.getRequestString());
		}

		@Override
		public void onRequestFinish(MegaApiJava api, MegaRequest request,
				MegaError e) {
			logDebug("BackgroundRequestListener:onRequestFinish: " + request.getRequestString() + "____" + e.getErrorCode() + "___" + request.getParamType());

			if (e.getErrorCode() == MegaError.API_EPAYWALL) {
				showOverDiskQuotaPaywallWarning();
				return;
			}

			if (e.getErrorCode() == MegaError.API_EBUSINESSPASTDUE) {
				sendBroadcast(new Intent(BROADCAST_ACTION_INTENT_BUSINESS_EXPIRED));
				return;
			}

			if (request.getType() == MegaRequest.TYPE_LOGOUT){
				logDebug("Logout finished: " + e.getErrorString() + "(" + e.getErrorCode() +")");
				if (e.getErrorCode() == MegaError.API_OK) {
					logDebug("END logout sdk request - wait chat logout");
				} else if (e.getErrorCode() == MegaError.API_EINCOMPLETE) {
					if (request.getParamType() == MegaError.API_ESSL) {
						logWarning("SSL verification failed");
						Intent intent = new Intent(BROADCAST_ACTION_INTENT_SSL_VERIFICATION_FAILED);
						sendBroadcast(intent);
					}
				} else if (e.getErrorCode() == MegaError.API_ESID) {
					logWarning("TYPE_LOGOUT:API_ESID");
					myAccountInfo = new MyAccountInfo();

					esid = true;

					AccountController.localLogoutApp(getApplicationContext());
				} else if (e.getErrorCode() == MegaError.API_EBLOCKED) {
					api.localLogout();
					megaChatApi.logout();
				}
			}
			else if(request.getType() == MegaRequest.TYPE_FETCH_NODES){
				logDebug("TYPE_FETCH_NODES");
				if (e.getErrorCode() == MegaError.API_OK){
					askForFullAccountInfo();
					GetAttrUserListener listener = new GetAttrUserListener(getApplicationContext(), true);
					if (dbH != null && dbH.getMyChatFilesFolderHandle() == INVALID_HANDLE) {
						megaApi.getMyChatFilesFolder(listener);
					}
					//Ask for MU and CU folder when App in init state
                    megaApi.getUserAttribute(USER_ATTR_CAMERA_UPLOADS_FOLDER,listener);
				}
			}
			else if(request.getType() == MegaRequest.TYPE_GET_ATTR_USER){
				if (request.getParamType() == MegaApiJava.USER_ATTR_PUSH_SETTINGS) {
					if (e.getErrorCode() == MegaError.API_OK || e.getErrorCode() == MegaError.API_ENOENT) {
						pushNotificationSettingManagement.sendPushNotificationSettings(request.getMegaPushNotificationSettings());
					}
				}else if (e.getErrorCode() == MegaError.API_OK) {
					if (request.getParamType() == MegaApiJava.USER_ATTR_FIRSTNAME || request.getParamType() == MegaApiJava.USER_ATTR_LASTNAME) {
						if (megaApi != null && request.getEmail() != null) {
							MegaUser user = megaApi.getContact(request.getEmail());
							if (user != null) {
								logDebug("User handle: " + user.getHandle());
								logDebug("Visibility: " + user.getVisibility()); //If user visibity == MegaUser.VISIBILITY_UNKNOW then, non contact
								if (user.getVisibility() != MegaUser.VISIBILITY_VISIBLE) {
									logDebug("Non-contact");
									if (request.getParamType() == MegaApiJava.USER_ATTR_FIRSTNAME) {
										dbH.setNonContactEmail(request.getEmail(), user.getHandle() + "");
										dbH.setNonContactFirstName(request.getText(), user.getHandle() + "");
									} else if (request.getParamType() == MegaApiJava.USER_ATTR_LASTNAME) {
										dbH.setNonContactLastName(request.getText(), user.getHandle() + "");
									}
								} else {
									logDebug("The user is or was CONTACT:");
								}
							} else {
								logWarning("User is NULL");
							}
						}
					}
				}
			}else if(request.getType() == MegaRequest.TYPE_SET_ATTR_USER){
				if(request.getParamType() == MegaApiJava.USER_ATTR_PUSH_SETTINGS){
					if (e.getErrorCode() == MegaError.API_OK) {
						pushNotificationSettingManagement.sendPushNotificationSettings(request.getMegaPushNotificationSettings());
					} else {
						logError("Chat notification settings cannot be updated");
					}
				}
			}
			else if (request.getType() == MegaRequest.TYPE_GET_PRICING){
				if (e.getErrorCode() == MegaError.API_OK) {
					MegaPricing p = request.getPricing();

					dbH.setPricingTimestamp();

					if(myAccountInfo!=null){
						myAccountInfo.setProductAccounts(p);
						myAccountInfo.setPricing(p);
					}

					Intent intent = new Intent(BROADCAST_ACTION_INTENT_UPDATE_ACCOUNT_DETAILS);
					intent.putExtra("actionType", UPDATE_GET_PRICING);
					sendBroadcast(intent);
				}
				else{
					logError("Error TYPE_GET_PRICING: " + e.getErrorCode());
				}
			}
			else if (request.getType() == MegaRequest.TYPE_GET_PAYMENT_METHODS){
				logDebug("Payment methods request");
				if(myAccountInfo!=null){
					myAccountInfo.setGetPaymentMethodsBoolean(true);
				}

				if (e.getErrorCode() == MegaError.API_OK){
					dbH.setPaymentMethodsTimeStamp();
					if(myAccountInfo!=null){
						myAccountInfo.setPaymentBitSet(convertToBitSet(request.getNumber()));
					}

					Intent intent = new Intent(BROADCAST_ACTION_INTENT_UPDATE_ACCOUNT_DETAILS);
					intent.putExtra("actionType", UPDATE_PAYMENT_METHODS);
					sendBroadcast(intent);
				}
			}
			else if(request.getType() == MegaRequest.TYPE_CREDIT_CARD_QUERY_SUBSCRIPTIONS){
				if (e.getErrorCode() == MegaError.API_OK){
					if(myAccountInfo!=null){
						myAccountInfo.setNumberOfSubscriptions(request.getNumber());
						logDebug("NUMBER OF SUBS: " + myAccountInfo.getNumberOfSubscriptions());
					}

					Intent intent = new Intent(BROADCAST_ACTION_INTENT_UPDATE_ACCOUNT_DETAILS);
					intent.putExtra("actionType", UPDATE_CREDIT_CARD_SUBSCRIPTION);
					sendBroadcast(intent);
				}
			}
			else if (request.getType() == MegaRequest.TYPE_ACCOUNT_DETAILS){
				logDebug ("Account details request");
				if (e.getErrorCode() == MegaError.API_OK){

					boolean storage = (request.getNumDetails() & myAccountInfo.hasStorageDetails) != 0;
					if (storage) {
						dbH.setAccountDetailsTimeStamp();
					}

					if(myAccountInfo!=null && request.getMegaAccountDetails()!=null){
						myAccountInfo.setAccountInfo(request.getMegaAccountDetails());
						myAccountInfo.setAccountDetails(request.getNumDetails());

						boolean sessions = (request.getNumDetails() & myAccountInfo.hasSessionsDetails) != 0;
						if (sessions) {
							MegaAccountSession megaAccountSession = request.getMegaAccountDetails().getSession(0);

							if(megaAccountSession!=null){
								logDebug("getMegaAccountSESSION not Null");
								dbH.setExtendedAccountDetailsTimestamp();
								long mostRecentSession = megaAccountSession.getMostRecentUsage();

								String date = formatDateAndTime(getApplicationContext(),mostRecentSession, DATE_LONG_FORMAT);

								myAccountInfo.setLastSessionFormattedDate(date);
								myAccountInfo.setCreateSessionTimeStamp(megaAccountSession.getCreationTimestamp());
							}
						}

						logDebug("onRequest TYPE_ACCOUNT_DETAILS: " + myAccountInfo.getUsedPerc());
					}

					sendBroadcastUpdateAccountDetails();
				}
			}
		}

		@Override
		public void onRequestTemporaryError(MegaApiJava api,
				MegaRequest request, MegaError e) {
			logDebug("BackgroundRequestListener: onRequestTemporaryError: " + request.getRequestString());
		}
		
	}

	private void sendBroadcastUpdateAccountDetails() {
		Intent intent = new Intent(BROADCAST_ACTION_INTENT_UPDATE_ACCOUNT_DETAILS);
		intent.putExtra("actionType", UPDATE_ACCOUNT_DETAILS);
		sendBroadcast(intent);
	}

	private final int interval = 3000;
	private Handler keepAliveHandler = new Handler();
	int backgroundStatus = -1;

	private Runnable keepAliveRunnable = new Runnable() {
		@Override
		public void run() {
			try {
				if (isActivityVisible()) {
					logDebug("KEEPALIVE: " + System.currentTimeMillis());
					if (megaChatApi != null) {
						backgroundStatus = megaChatApi.getBackgroundStatus();
						logDebug("backgroundStatus_activityVisible: " + backgroundStatus);
						if (backgroundStatus != -1 && backgroundStatus != 0) {
							MegaHandleList callRingIn = megaChatApi.getChatCalls(MegaChatCall.CALL_STATUS_RING_IN);
							if (callRingIn == null || callRingIn.size() <= 0) {
								megaChatApi.setBackgroundStatus(false);
							}
						}
					}

				} else {
					logDebug("KEEPALIVEAWAY: " + System.currentTimeMillis());
					if (megaChatApi != null) {
						backgroundStatus = megaChatApi.getBackgroundStatus();
						logDebug("backgroundStatus_!activityVisible: " + backgroundStatus);
						if (backgroundStatus != -1 && backgroundStatus != 1) {
							megaChatApi.setBackgroundStatus(true);
						}
					}
				}

				keepAliveHandler.postAtTime(keepAliveRunnable, System.currentTimeMillis() + interval);
				keepAliveHandler.postDelayed(keepAliveRunnable, interval);
			}
			catch (Exception exc) {
				logError("Exception in keepAliveRunnable", exc);
			}
		}
	};

	public void handleUncaughtException(Thread thread, Throwable e) {
		logFatal("UNCAUGHT EXCEPTION", e);
		e.printStackTrace();
	}

	private BroadcastReceiver chatCallUpdateReceiver = new BroadcastReceiver() {
		@Override
		public void onReceive(Context context, Intent intent) {
			if (intent == null || intent.getAction() == null)
				return;

			long chatId = intent.getLongExtra(UPDATE_CHAT_CALL_ID, MEGACHAT_INVALID_HANDLE);
			long callId = intent.getLongExtra(UPDATE_CALL_ID, MEGACHAT_INVALID_HANDLE);
			if (chatId == MEGACHAT_INVALID_HANDLE || callId == MEGACHAT_INVALID_HANDLE) {
				logError("Error. Chat id " + chatId + ", Call id "+callId);
				return;
			}

			if (intent.getAction().equals(ACTION_UPDATE_CALL)) {
				stopService(new Intent(getInstance(), IncomingCallService.class));
			}

			if (intent.getAction().equals(ACTION_CALL_STATUS_UPDATE)) {
				int callStatus = intent.getIntExtra(UPDATE_CALL_STATUS, -1);
				switch (callStatus) {
					case MegaChatCall.CALL_STATUS_REQUEST_SENT:
					case MegaChatCall.CALL_STATUS_RING_IN:
					case MegaChatCall.CALL_STATUS_JOINING:
					case MegaChatCall.CALL_STATUS_IN_PROGRESS:
					case MegaChatCall.CALL_STATUS_RECONNECTING:
						logDebug("Call status is "+callStatusToString(callStatus));
						MegaHandleList listAllCalls = megaChatApi.getChatCalls();
						if (listAllCalls == null || listAllCalls.size() == 0){
							logError("Calls not found");
							return;
						}

						if (callStatus == MegaChatCall.CALL_STATUS_RING_IN) {
							createRTCAudioManager(false, callStatus, chatId);
						}

						if (callStatus == MegaChatCall.CALL_STATUS_IN_PROGRESS
								|| callStatus == MegaChatCall.CALL_STATUS_JOINING
								|| callStatus == MegaChatCall.CALL_STATUS_RECONNECTING) {
                            updateRTCAudioMangerTypeStatus(callStatus);
							clearIncomingCallNotification(callId);
						}

						if(megaApi.isChatNotifiable(chatId)) {
							if (listAllCalls.size() == 1) {
								checkOneCall(listAllCalls.get(0));
							} else {
								checkSeveralCall(listAllCalls, callStatus);
							}
						}
						break;
					case MegaChatCall.CALL_STATUS_TERMINATING_USER_PARTICIPATION:
						removeValues(chatId);
						break;
					case MegaChatCall.CALL_STATUS_DESTROYED:
						int termCode = intent.getIntExtra(UPDATE_CALL_TERM_CODE, -1);
						boolean isIgnored = intent.getBooleanExtra(UPDATE_CALL_IGNORE, false);
						boolean isLocalTermCode = intent.getBooleanExtra(UPDATE_CALL_LOCAL_TERM_CODE, false);
						checkCallDestroyed(chatId, callId, termCode, isIgnored, isLocalTermCode);
						break;
				}
			}
		}
	};

	BroadcastReceiver screenOnOffReceiver = new BroadcastReceiver() {
		@Override
		public void onReceive(Context context, Intent intent) {
			if (intent == null || intent.getAction() == null)
				return;

			if (intent.getAction().equals(Intent.ACTION_SCREEN_OFF)) {
				muteOrUnmute(true);
			}
		}
	};

	BroadcastReceiver volumeReceiver = new BroadcastReceiver() {
		@Override
		public void onReceive(Context context, Intent intent) {
			if (intent == null || intent.getAction() == null)
				return;

			if (intent.getAction().equals(VOLUME_CHANGED_ACTION) && rtcAudioManagerRingInCall != null) {
				int newVolume = (Integer) intent.getExtras().get(EXTRA_VOLUME_STREAM_VALUE);
				if (newVolume != INVALID_VOLUME) {
					rtcAudioManagerRingInCall.checkVolume(newVolume);
				}
			}
		}
	};

	public void muteOrUnmute(boolean mute){
		if (rtcAudioManagerRingInCall != null) {
			rtcAudioManagerRingInCall.muteOrUnmuteIncomingCall(mute);
		}
	}

	BroadcastReceiver becomingNoisyReceiver = new BroadcastReceiver() {
		@Override
		public void onReceive(Context context, Intent intent) {
			if (intent == null || intent.getAction() == null)
				return;

			if (AudioManager.ACTION_AUDIO_BECOMING_NOISY.equals(intent.getAction())) {
				muteOrUnmute(true);
			}
		}
	};

	public static MegaApplication getInstance() {
		return singleApplicationInstance;
	}

	@Override
	public void onCreate() {
		singleApplicationInstance = this;

		super.onCreate();

		AppCompatDelegate.setDefaultNightMode(sNightMode);

		// Setup handler for uncaught exceptions.
		Thread.setDefaultUncaughtExceptionHandler(new Thread.UncaughtExceptionHandler() {
			@Override
			public void uncaughtException(Thread thread, Throwable e) {
				handleUncaughtException(thread, e);
			}
		});

		registerActivityLifecycleCallbacks(this);

		isVerifySMSShowed = false;

		keepAliveHandler.postAtTime(keepAliveRunnable, System.currentTimeMillis()+interval);
		keepAliveHandler.postDelayed(keepAliveRunnable, interval);

		initLoggerSDK();
		initLoggerKarere();

		checkAppUpgrade();

		setupMegaApi();
		setupMegaChatApi();

		megaApiFolder = getMegaApiFolder();
        scheduleCameraUploadJob(getApplicationContext());
        storageState = dbH.getStorageState();
        pushNotificationSettingManagement = new PushNotificationSettingManagement();
        transfersManagement = new TransfersManagement();

		boolean staging = false;
		if (dbH != null) {
			MegaAttributes attrs = dbH.getAttributes();
			if (attrs != null && attrs.getStaging() != null) {
				staging = Boolean.parseBoolean(attrs.getStaging());
			}
		}

		if (staging) {
			megaApi.changeApiUrl("https://staging.api.mega.co.nz/");
			megaApiFolder.changeApiUrl("https://staging.api.mega.co.nz/");
		}

		boolean useHttpsOnly = false;
		if (dbH != null) {
			useHttpsOnly = Boolean.parseBoolean(dbH.getUseHttpsOnly());
			logDebug("Value of useHttpsOnly: " + useHttpsOnly);
			megaApi.useHttpsOnly(useHttpsOnly);
		}

		myAccountInfo = new MyAccountInfo();

		if (dbH != null) {
			dbH.resetExtendedAccountDetailsTimestamp();
		}


		networkStateReceiver = new NetworkStateReceiver();
		networkStateReceiver.addListener(this);
		registerReceiver(networkStateReceiver, new IntentFilter(android.net.ConnectivityManager.CONNECTIVITY_ACTION));

		IntentFilter filter = new IntentFilter(BROADCAST_ACTION_INTENT_CALL_UPDATE);
		filter.addAction(ACTION_CALL_STATUS_UPDATE);
		filter.addAction(ACTION_UPDATE_CALL);
		registerReceiver(chatCallUpdateReceiver, filter);

		logoutReceiver = new BroadcastReceiver() {
            @Override
            public void onReceive(Context context,Intent intent) {
                if (intent != null) {
                    if (intent.getAction().equals(ACTION_LOG_OUT)) {
                        storageState = MegaApiJava.STORAGE_STATE_UNKNOWN; //Default value
                    }
                }
            }
        };

		registerReceiver(logoutReceiver, new IntentFilter(ACTION_LOG_OUT));
		EmojiManager.install(new TwitterEmojiProvider());

		EmojiManagerShortcodes.initEmojiData(getApplicationContext());
		EmojiManager.install(new TwitterEmojiProvider());
		final EmojiCompat.Config config;
		if (USE_BUNDLED_EMOJI) {
			logDebug("Use Bundle emoji");
			// Use the bundled font for EmojiCompat
			config = new BundledEmojiCompatConfig(getApplicationContext());
		} else {
			logDebug("Use downloadable font for EmojiCompat");
			// Use a downloadable font for EmojiCompat
			final FontRequest fontRequest = new FontRequest(
					"com.google.android.gms.fonts",
					"com.google.android.gms",
					"Noto Color Emoji Compat",
					R.array.com_google_android_gms_fonts_certs);
			config = new FontRequestEmojiCompatConfig(getApplicationContext(), fontRequest)
					.setReplaceAll(false)
					.registerInitCallback(new EmojiCompat.InitCallback() {
						@Override
						public void onInitialized() {
							logDebug("EmojiCompat initialized");
						}
						@Override
						public void onFailed(@Nullable Throwable throwable) {
							logWarning("EmojiCompat initialization failed");
						}
					});
		}
		EmojiCompat.init(config);
		// clear the cache files stored in the external cache folder.
        clearPublicCache(this);

		ContextUtils.initialize(getApplicationContext());

		Fresco.initialize(this);
	}

	public void askForFullAccountInfo(){
		logDebug("askForFullAccountInfo");
		megaApi.getPaymentMethods(null);

		if (storageState == MegaApiAndroid.STORAGE_STATE_UNKNOWN) {
			megaApi.getAccountDetails();
		} else {
			megaApi.getSpecificAccountDetails(false, true, true);
		}

		megaApi.getPricing(null);
		megaApi.creditCardQuerySubscriptions(null);
	}

	public void askForPaymentMethods(){
		logDebug("askForPaymentMethods");
		megaApi.getPaymentMethods(null);
	}

	public void askForPricing(){

		megaApi.getPricing(null);
	}

	public void askForAccountDetails(){
		logDebug("askForAccountDetails");
		if (dbH != null) {
			dbH.resetAccountDetailsTimeStamp();
		}
		megaApi.getAccountDetails(null);
	}

	public void askForCCSubscriptions(){

		megaApi.creditCardQuerySubscriptions(null);
	}

	public void askForExtendedAccountDetails(){
		logDebug("askForExtendedAccountDetails");
		if (dbH != null) {
			dbH.resetExtendedAccountDetailsTimestamp();
		}
		megaApi.getExtendedAccountDetails(true,false, false, null);
	}

	public void refreshAccountInfo(){
		//Check if the call is recently
		if(callToAccountDetails() || myAccountInfo.getUsedFormatted().trim().length() <= 0) {
			logDebug("megaApi.getAccountDetails SEND");
			askForAccountDetails();
		}

		if(callToExtendedAccountDetails()){
			logDebug("megaApi.getExtendedAccountDetails SEND");
			askForExtendedAccountDetails();
		}

		if(callToPaymentMethods()){
			logDebug("megaApi.getPaymentMethods SEND");
			askForPaymentMethods();
		}
	}

	public MegaApiAndroid getMegaApiFolder(){
		if (megaApiFolder == null){
			PackageManager m = getPackageManager();
			String s = getPackageName();
			PackageInfo p;
			String path = null;
			try
			{
				p = m.getPackageInfo(s, 0);
				path = p.applicationInfo.dataDir + "/";
			}
			catch (NameNotFoundException e)
			{
				e.printStackTrace();
			}
			
			Log.d(TAG, "Database path: " + path);
			megaApiFolder = new MegaApiAndroid(MegaApplication.APP_KEY, 
					MegaApplication.USER_AGENT, path);

			megaApiFolder.retrySSLerrors(true);

			megaApiFolder.setDownloadMethod(MegaApiJava.TRANSFER_METHOD_AUTO_ALTERNATIVE);
			megaApiFolder.setUploadMethod(MegaApiJava.TRANSFER_METHOD_AUTO_ALTERNATIVE);
		}
		
		return megaApiFolder;
	}

	public void disableMegaChatApi() {
		try {
			if (megaChatApi != null) {
				megaChatApi.removeChatRequestListener(this);
				megaChatApi.removeChatNotificationListener(this);
				megaChatApi.removeChatListener(globalChatListener);
				megaChatApi.removeChatCallListener(callListener);
				registeredChatListeners = false;
			}
		} catch (Exception ignored) {
		}
	}

	private void setupMegaApi() {
		megaApi.retrySSLerrors(true);

		megaApi.setDownloadMethod(MegaApiJava.TRANSFER_METHOD_AUTO_ALTERNATIVE);
		megaApi.setUploadMethod(MegaApiJava.TRANSFER_METHOD_AUTO_ALTERNATIVE);

		requestListener = new BackgroundRequestListener();
		logDebug("ADD REQUESTLISTENER");
		megaApi.addRequestListener(requestListener);

		megaApi.addGlobalListener(new GlobalListener());

		String language = Locale.getDefault().toString();
		boolean languageString = megaApi.setLanguage(language);
		logDebug("Result: " + languageString + " Language: " + language);
		if (!languageString) {
			language = Locale.getDefault().getLanguage();
			languageString = megaApi.setLanguage(language);
			logDebug("Result: " + languageString + " Language: " + language);
		}
	}

	private void setupMegaChatApi() {
		if (!registeredChatListeners) {
			logDebug("Add listeners of megaChatApi");
			megaChatApi.addChatRequestListener(this);
			megaChatApi.addChatNotificationListener(this);
			megaChatApi.addChatListener(globalChatListener);
			megaChatApi.addChatCallListener(callListener);
			registeredChatListeners = true;
		}
	}

	public MegaApiAndroid getMegaApi() {
		return megaApi;
	}

	public MegaChatApiAndroid getMegaChatApi() {
		setupMegaChatApi();
		return megaChatApi;
	}

	public DatabaseHandler getDbH() {
		if (dbH == null) {
			DatabaseHandler.getDbHandler(getApplicationContext());
		}

		return dbH;
	}

	public boolean isActivityVisible() {
		logDebug("Activity visible? => " + (currentActivity != null));
		return getCurrentActivity() != null;
	}

	public static void setFirstConnect(boolean firstConnect){
		MegaApplication.firstConnect = firstConnect;
	}

	public static boolean isFirstConnect(){
		return firstConnect;
	}

	public static boolean isShowInfoChatMessages() {
		return showInfoChatMessages;
	}

	public static void setShowInfoChatMessages(boolean showInfoChatMessages) {
		MegaApplication.showInfoChatMessages = showInfoChatMessages;
	}

	public static boolean isShowPinScreen() {
		return showPinScreen;
	}

	public static void setShowPinScreen(boolean showPinScreen) {
		MegaApplication.showPinScreen = showPinScreen;
	}

	public static String getUrlConfirmationLink() {
		return urlConfirmationLink;
	}

	public static void setUrlConfirmationLink(String urlConfirmationLink) {
		MegaApplication.urlConfirmationLink = urlConfirmationLink;
	}

	public static boolean isLoggingIn() {
		return isLoggingIn;
	}

	public static void setLoggingIn(boolean loggingIn) {
		isLoggingIn = loggingIn;
	}

	public static void setOpenChatId(long openChatId){
		MegaApplication.openChatId = openChatId;
	}

	public static long getOpenCallChatId() {
		return openCallChatId;
	}

	public static void setOpenCallChatId(long value) {
        logDebug("New open call chat ID: " + value);
        openCallChatId = value;
	}

	public boolean isRecentChatVisible() {
		if(isActivityVisible()){
			return recentChatVisible;
		}
		else{
			return false;
		}
	}

	public static void setRecentChatVisible(boolean recentChatVisible) {
		logDebug("setRecentChatVisible: " + recentChatVisible);
		MegaApplication.recentChatVisible = recentChatVisible;
	}

	public static boolean isChatNotificationReceived() {
		return chatNotificationReceived;
	}

    public static void setChatNotificationReceived(boolean chatNotificationReceived) {
        MegaApplication.chatNotificationReceived = chatNotificationReceived;
    }

	public static long getOpenChatId() {
		return openChatId;
	}

	public String getLocalIpAddress(){
		return localIpAddress;
	}
	
	public void setLocalIpAddress(String ip){
		localIpAddress = ip;
	}

	public void showSharedFolderNotification(MegaNode n) {
		logDebug("showSharedFolderNotification");

		try {
			ArrayList<MegaShare> sharesIncoming = megaApi.getInSharesList();
			String name = "";
			for (int j = 0; j < sharesIncoming.size(); j++) {
				MegaShare mS = sharesIncoming.get(j);
				if (mS.getNodeHandle() == n.getHandle()) {
					MegaUser user = megaApi.getContact(mS.getUser());

					name = getMegaUserNameDB(user);
					if(name == null) name = "";
				}
			}

			String source = "<b>" + n.getName() + "</b> " + getString(R.string.incoming_folder_notification) + " " + toCDATA(name);
			Spanned notificationContent;
			if (android.os.Build.VERSION.SDK_INT >= android.os.Build.VERSION_CODES.N) {
				notificationContent = Html.fromHtml(source, Html.FROM_HTML_MODE_LEGACY);
			} else {
				notificationContent = Html.fromHtml(source);
			}

			int notificationId = NOTIFICATION_PUSH_CLOUD_DRIVE;
			String notificationChannelId = NOTIFICATION_CHANNEL_CLOUDDRIVE_ID;
			String notificationChannelName = NOTIFICATION_CHANNEL_CLOUDDRIVE_NAME;

			Intent intent = new Intent(this, ManagerActivityLollipop.class);
			intent.addFlags(Intent.FLAG_ACTIVITY_CLEAR_TOP);
			intent.setAction(ACTION_INCOMING_SHARED_FOLDER_NOTIFICATION);
			PendingIntent pendingIntent = PendingIntent.getActivity(this, 0 /* Request code */, intent,
					PendingIntent.FLAG_ONE_SHOT);

			Uri defaultSoundUri = RingtoneManager.getDefaultUri(RingtoneManager.TYPE_NOTIFICATION);
            String notificationTitle;
            if(n.hasChanged(MegaNode.CHANGE_TYPE_INSHARE) && !n.hasChanged(MegaNode.CHANGE_TYPE_NEW)){
                notificationTitle = getString(R.string.context_permissions_changed);
            }else{
                notificationTitle = getString(R.string.title_incoming_folder_notification);
            }
			if (android.os.Build.VERSION.SDK_INT >= android.os.Build.VERSION_CODES.O) {
				NotificationChannel channel = new NotificationChannel(notificationChannelId, notificationChannelName, NotificationManager.IMPORTANCE_HIGH);
				channel.setShowBadge(true);
				NotificationManager notificationManager = (NotificationManager) getApplicationContext().getSystemService(Context.NOTIFICATION_SERVICE);
				notificationManager.createNotificationChannel(channel);

				NotificationCompat.Builder notificationBuilderO = new NotificationCompat.Builder(this, notificationChannelId);
				notificationBuilderO
						.setSmallIcon(R.drawable.ic_stat_notify)
						.setContentTitle(notificationTitle)
						.setContentText(notificationContent)
						.setStyle(new NotificationCompat.BigTextStyle()
								.bigText(notificationContent))
						.setAutoCancel(true)
						.setSound(defaultSoundUri)
						.setContentIntent(pendingIntent)
						.setColor(ContextCompat.getColor(this, R.color.mega));

				Drawable d = getResources().getDrawable(R.drawable.ic_folder_incoming, getTheme());
				notificationBuilderO.setLargeIcon(((BitmapDrawable) d).getBitmap());

				notificationManager.notify(notificationId, notificationBuilderO.build());
			}
			else {
				NotificationCompat.Builder notificationBuilder = new NotificationCompat.Builder(this)
						.setSmallIcon(R.drawable.ic_stat_notify)
						.setContentTitle(notificationTitle)
						.setContentText(notificationContent)
						.setStyle(new NotificationCompat.BigTextStyle()
								.bigText(notificationContent))
						.setAutoCancel(true)
						.setSound(defaultSoundUri)
						.setContentIntent(pendingIntent);

				if (Build.VERSION.SDK_INT >= Build.VERSION_CODES.LOLLIPOP) {
					notificationBuilder.setColor(ContextCompat.getColor(this, R.color.mega));
				}

				Drawable d;

				if (android.os.Build.VERSION.SDK_INT >= Build.VERSION_CODES.LOLLIPOP) {
					d = getResources().getDrawable(R.drawable.ic_folder_incoming, getTheme());
				} else {
					d = ContextCompat.getDrawable(this, R.drawable.ic_folder_incoming);
				}

				notificationBuilder.setLargeIcon(((BitmapDrawable) d).getBitmap());


				if (Build.VERSION.SDK_INT <= Build.VERSION_CODES.N_MR1) {
					//API 25 = Android 7.1
					notificationBuilder.setPriority(Notification.PRIORITY_HIGH);
				} else {
					notificationBuilder.setPriority(NotificationManager.IMPORTANCE_HIGH);
				}

				NotificationManager notificationManager =
						(NotificationManager) getSystemService(Context.NOTIFICATION_SERVICE);

				notificationManager.notify(notificationId, notificationBuilder.build());
			}
		} catch (Exception e) {
			logError("Exception", e);
		}
	}

	public void sendSignalPresenceActivity(){
		logDebug("sendSignalPresenceActivity");
		if (megaChatApi != null) {
			if (megaChatApi.isSignalActivityRequired()) {
				megaChatApi.signalPresenceActivity();
			}
		}
	}

	@Override
	public void onRequestStart(MegaChatApiJava api, MegaChatRequest request) {
		logDebug("onRequestStart (CHAT): " + request.getRequestString());
	}

	@Override
	public void onRequestUpdate(MegaChatApiJava api, MegaChatRequest request) {
	}

	@Override
	public void onRequestFinish(MegaChatApiJava api, MegaChatRequest request, MegaChatError e) {
		logDebug("onRequestFinish (CHAT): " + request.getRequestString() + "_"+e.getErrorCode());
		if (request.getType() == MegaChatRequest.TYPE_SET_BACKGROUND_STATUS){
			logDebug("SET_BACKGROUND_STATUS: " + request.getFlag());
		}
		else if (request.getType() == MegaChatRequest.TYPE_LOGOUT) {
			logDebug("CHAT_TYPE_LOGOUT: " + e.getErrorCode() + "__" + e.getErrorString());

			try{
				if (megaChatApi != null){
					megaChatApi.removeChatRequestListener(this);
					megaChatApi.removeChatNotificationListener(this);
					megaChatApi.removeChatListener(globalChatListener);
					megaChatApi.removeChatCallListener(callListener);
					registeredChatListeners = false;
				}
			}
			catch (Exception exc){}

			try{
				ShortcutBadger.applyCount(getApplicationContext(), 0);

				startService(new Intent(getApplicationContext(), BadgeIntentService.class).putExtra("badgeCount", 0));
			}
			catch (Exception exc){
				logError("EXCEPTION removing badge indicator", exc);
            }

			if(megaApi!=null){
				int loggedState = megaApi.isLoggedIn();
				logDebug("Login status on " + loggedState);
				if(loggedState==0){
					AccountController aC = new AccountController(this);
					aC.logoutConfirmed(this);

					if (isLoggingRunning()) {
						logDebug("Already in Login Activity, not necessary to launch it again");
						return;
					}

					Intent loginIntent = new Intent(this, LoginActivityLollipop.class);

					if (getUrlConfirmationLink() != null) {
						loginIntent.putExtra(VISIBLE_FRAGMENT,  LOGIN_FRAGMENT);
						loginIntent.putExtra(EXTRA_CONFIRMATION, getUrlConfirmationLink());
						if (isActivityVisible()) {
							loginIntent.setFlags(Intent.FLAG_ACTIVITY_NEW_TASK | Intent.FLAG_ACTIVITY_CLEAR_TOP);
						} else {
							loginIntent.addFlags(Intent.FLAG_ACTIVITY_NEW_TASK | Intent.FLAG_ACTIVITY_CLEAR_TASK);
						}
						loginIntent.setAction(ACTION_CONFIRM);
						setUrlConfirmationLink(null);
					} else if (isActivityVisible()) {
						loginIntent.addFlags(Intent.FLAG_ACTIVITY_NEW_TASK | Intent.FLAG_ACTIVITY_CLEAR_TASK);
					} else {
						loginIntent.addFlags(Intent.FLAG_ACTIVITY_NEW_TASK);
					}

					startActivity(loginIntent);
				}
				else{
					logDebug("Disable chat finish logout");
				}
			}
			else{

				AccountController aC = new AccountController(this);
				aC.logoutConfirmed(this);

				if(isActivityVisible()){
					logDebug("Launch intent to login screen");
					Intent tourIntent = new Intent(this, LoginActivityLollipop.class);
					tourIntent.addFlags(Intent.FLAG_ACTIVITY_NEW_TASK | Intent.FLAG_ACTIVITY_CLEAR_TASK);
					this.startActivity(tourIntent);
				}
			}
		}
		else if (request.getType() == MegaChatRequest.TYPE_PUSH_RECEIVED) {
			logDebug("TYPE_PUSH_RECEIVED: " + e.getErrorCode() + "__" + e.getErrorString());
			stopService(new Intent(this, KeepAliveService.class));
			if(e.getErrorCode()==MegaChatError.ERROR_OK){
				logDebug("OK:TYPE_PUSH_RECEIVED");
				chatNotificationReceived = true;
				ChatAdvancedNotificationBuilder notificationBuilder;
				notificationBuilder =  ChatAdvancedNotificationBuilder.newInstance(this, megaApi, megaChatApi);
				notificationBuilder.generateChatNotification(request);
			}
			else{
				logError("Error TYPE_PUSH_RECEIVED: " + e.getErrorString());
			}
		}
	}

	@Override
	public void onRequestTemporaryError(MegaChatApiJava api, MegaChatRequest request, MegaChatError e) {
		logWarning("onRequestTemporaryError (CHAT): "+e.getErrorString());
	}

	public void updateBusinessStatus() {
		myAccountInfo.setBusinessStatusReceived(true);
		int status = megaApi.getBusinessStatus();
		if (status == BUSINESS_STATUS_EXPIRED
				|| (megaApi.isMasterBusinessAccount() && status == BUSINESS_STATUS_GRACE_PERIOD)){
			myAccountInfo.setShouldShowBusinessAlert(true);
		}
		sendBroadcastUpdateAccountDetails();
	}

	public void updateAppBadge(){
		logDebug("updateAppBadge");

		int totalHistoric = 0;
		int totalIpc = 0;
		if(megaApi!=null && megaApi.getRootNode()!=null){
			totalHistoric = megaApi.getNumUnreadUserAlerts();
			ArrayList<MegaContactRequest> requests = megaApi.getIncomingContactRequests();
			if(requests!=null) {
				totalIpc = requests.size();
			}
		}

		int chatUnread = 0;
		if (megaChatApi != null) {
			chatUnread = megaChatApi.getUnreadChats();
		}

		int totalNotifications = totalHistoric + totalIpc + chatUnread;
		//Add Android version check if needed
		if (totalNotifications == 0) {
			//Remove badge indicator - no unread chats
			ShortcutBadger.applyCount(getApplicationContext(), 0);
			//Xiaomi support
			startService(new Intent(getApplicationContext(), BadgeIntentService.class).putExtra("badgeCount", 0));
		} else {
			//Show badge with indicator = unread
			ShortcutBadger.applyCount(getApplicationContext(), Math.abs(totalNotifications));
			//Xiaomi support
			startService(new Intent(getApplicationContext(), BadgeIntentService.class).putExtra("badgeCount", totalNotifications));
		}
	}

	@Override
	public void onChatNotification(MegaChatApiJava api, long chatid, MegaChatMessage msg) {
		logDebug("onChatNotification");

		updateAppBadge();

		if(MegaApplication.getOpenChatId() == chatid){
			logDebug("Do not update/show notification - opened chat");
			return;
		}

		if(isRecentChatVisible()){
			logDebug("Do not show notification - recent chats shown");
			return;
		}

		if(isActivityVisible()){

			try{
				if(msg!=null){

					NotificationManager mNotificationManager = (NotificationManager) getSystemService(NOTIFICATION_SERVICE);
					mNotificationManager.cancel(NOTIFICATION_GENERAL_PUSH_CHAT);

					if(msg.getStatus()==MegaChatMessage.STATUS_NOT_SEEN){
						if(msg.getType()==MegaChatMessage.TYPE_NORMAL||msg.getType()==MegaChatMessage.TYPE_CONTACT_ATTACHMENT||msg.getType()==MegaChatMessage.TYPE_NODE_ATTACHMENT||msg.getType()==MegaChatMessage.TYPE_REVOKE_NODE_ATTACHMENT){
							if(msg.isDeleted()){
								logDebug("Message deleted");

								megaChatApi.pushReceived(false);
							}
							else if(msg.isEdited()){
								logDebug("Message edited");
								megaChatApi.pushReceived(false);
							}
							else{
								logDebug("New normal message");
								megaChatApi.pushReceived(true);
							}
						}
						else if(msg.getType()==MegaChatMessage.TYPE_TRUNCATE){
							logDebug("New TRUNCATE message");
							megaChatApi.pushReceived(false);
						}
					}
					else{
						logDebug("Message SEEN");
						megaChatApi.pushReceived(false);
					}
				}
			}
			catch (Exception e){
				logError("EXCEPTION when showing chat notification", e);
			}
		}
		else{
			logDebug("Do not notify chat messages: app in background");
		}
	}

	private void checkOneCall(long chatId) {
		logDebug("One call : Chat Id = " + chatId + ", openCall Chat Id = " + openCallChatId);
		if (openCallChatId == chatId) {
			logDebug("The call is already opened");
			return;
		}

		MegaChatCall callToLaunch = megaChatApi.getChatCall(chatId);
		int callStatus = callToLaunch.getStatus();
		if (callStatus > MegaChatCall.CALL_STATUS_IN_PROGRESS){
			logWarning("Launch not in correct status");
			return;
		}

		logDebug("Open the call");
		if (shouldNotify(this) && !isActivityVisible()) {
            PowerManager pm = (PowerManager) getApplicationContext().getSystemService(Context.POWER_SERVICE);
			if (pm != null) {
				wakeLock = pm.newWakeLock(PowerManager.PARTIAL_WAKE_LOCK, ":MegaIncomingCallPowerLock");
			}
			if (!wakeLock.isHeld()) {
				wakeLock.acquire(10 * 1000);
			}
			toIncomingCall(this, callToLaunch, megaChatApi);
		} else {
            launchCallActivity(callToLaunch);
		}
	}

	private void checkSeveralCall(MegaHandleList listAllCalls, int callStatus) {
		logDebug("Several calls = " + listAllCalls.size() + "- Current call Status: " + callStatusToString(callStatus));
		if (callStatus == MegaChatCall.CALL_STATUS_RECONNECTING || (callStatus == MegaChatCall.CALL_STATUS_RING_IN && participatingInACall())) {
			logDebug("Several calls: show notification");
			checkQueuedCalls();
			return;
		}

		MegaHandleList handleList = megaChatApi.getChatCalls(callStatus);
		if (handleList == null || handleList.size() == 0) return;

		for (int i = 0; i < handleList.size(); i++) {
			if (openCallChatId != handleList.get(i)) {
				MegaChatCall callToLaunch = megaChatApi.getChatCall(handleList.get(i));
				if (callToLaunch != null) {
					logDebug("Open call");
					launchCallActivity(callToLaunch);
					break;
				}
			} else {
				logDebug("The call is already opened");
			}
		}
	}

	private void removeValues(long chatId) {
		removeStatusVideoAndSpeaker(chatId);

        if (!existsAnOgoingOrIncomingCall()) {
            removeRTCAudioManager();
            removeRTCAudioManagerRingIn();
        } else if (participatingInACall()) {
            removeRTCAudioManagerRingIn();
        }
	}

	private void checkCallDestroyed(long chatId, long callId, int termCode, boolean isIgnored, boolean isLocalTermCode) {
		removeValues(chatId);
		if (shouldNotify(this)) {
			toSystemSettingNotification(this);
		}
		cancelIncomingCallNotification(this);
		if (wakeLock != null && wakeLock.isHeld()) {
			wakeLock.release();
		}

		clearIncomingCallNotification(callId);
		//Show missed call if time out ringing (for incoming calls)
		try {

			if ((termCode == MegaChatCall.TERM_CODE_ANSWER_TIMEOUT || termCode == MegaChatCall.TERM_CODE_CALL_REQ_CANCEL) && !isIgnored) {
				logDebug("TERM_CODE_ANSWER_TIMEOUT");
				if (!isLocalTermCode && megaApi.isChatNotifiable(chatId)) {
					logDebug("localTermCodeNotLocal");
					try {
						ChatAdvancedNotificationBuilder notificationBuilder = ChatAdvancedNotificationBuilder.newInstance(this, megaApi, megaChatApi);
						notificationBuilder.showMissedCallNotification(chatId, callId);
					} catch (Exception e) {
						logError("EXCEPTION when showing missed call notification", e);
					}
				}
			}
		} catch (Exception e) {
			logError("EXCEPTION when showing missed call notification", e);
		}
	}

	private void removeStatusVideoAndSpeaker(long chatId){
		hashMapSpeaker.remove(chatId);
		hashMapVideo.remove(chatId);
	}

    /**
     * Create or update the AppRTCAudioManager for the in progress call.
     *
     * @param isSpeakerOn Speaker status.
     * @param callStatus  Call status.
     */
    public void createRTCAudioManager(boolean isSpeakerOn, int callStatus, long chatId) {
        if (callStatus == MegaChatCall.CALL_STATUS_RING_IN) {
        	if(megaApi.isChatNotifiable(chatId)) {
				if (rtcAudioManagerRingInCall != null) {
					removeRTCAudioManagerRingIn();
				}

				IntentFilter filterScreen = new IntentFilter();
				filterScreen.addAction(Intent.ACTION_SCREEN_ON);
				filterScreen.addAction(Intent.ACTION_SCREEN_OFF);
				filterScreen.addAction(Intent.ACTION_USER_PRESENT);
				registerReceiver(screenOnOffReceiver, filterScreen);
				registerReceiver(volumeReceiver, new IntentFilter(VOLUME_CHANGED_ACTION));
				registerReceiver(becomingNoisyReceiver, new IntentFilter(AudioManager.ACTION_AUDIO_BECOMING_NOISY));

				rtcAudioManagerRingInCall = AppRTCAudioManager.create(this, false, callStatus);
			}
        } else {
            if (rtcAudioManager != null) {
                return;
            }
            logDebug("Creating RTC Audio Manager");
            rtcAudioManager = AppRTCAudioManager.create(this, isSpeakerOn, callStatus);
        }
    }

    /**
     * Remove the incoming call AppRTCAudioManager.
     */
    private void removeRTCAudioManagerRingIn() {
        if (rtcAudioManagerRingInCall == null)
            return;

        try {
            logDebug("Removing RTC Audio Manager");
            rtcAudioManagerRingInCall.stop();
			rtcAudioManagerRingInCall = null;

			unregisterReceiver(screenOnOffReceiver);
			unregisterReceiver(volumeReceiver);
			unregisterReceiver(becomingNoisyReceiver);
		} catch (Exception e) {
            logError("Exception stopping speaker audio manager", e);
        }
    }

    /**
     * Remove the ongoing call AppRTCAudioManager.
     */
    private void removeRTCAudioManager() {
        if (rtcAudioManager == null)
            return;

        try {
            logDebug("Removing RTC Audio Manager");
            rtcAudioManager.stop();
            rtcAudioManager = null;
        } catch (Exception e) {
            logError("Exception stopping speaker audio manager", e);
        }
    }

    /**
     * Method for updating the call status of the Audio Manger.
     *
     * @param callStatus Call status.
     */
    private void updateRTCAudioMangerTypeStatus(int callStatus) {
        removeRTCAudioManagerRingIn();
        stopSounds();
        if (rtcAudioManager != null) {
            rtcAudioManager.setTypeStatus(callStatus);
        }
    }

    /**
     * Method for updating the call status of the Speaker status .
     *
     * @param isSpeakerOn If the speaker is on.
     * @param callStatus  Call status.
     */
    public void updateSpeakerStatus(boolean isSpeakerOn, int callStatus, long chatId) {
        if (rtcAudioManager != null) {
            rtcAudioManager.updateSpeakerStatus(isSpeakerOn, callStatus);
            return;
        }

        createRTCAudioManager(isSpeakerOn, callStatus, chatId);
    }

    /**
     * Activate the proximity sensor.
     */
    public void startProximitySensor() {
        if (rtcAudioManager != null) {
            logDebug("Starting proximity sensor...");
            rtcAudioManager.startProximitySensor();
            rtcAudioManager.setOnProximitySensorListener(isNear -> {
                Intent intent = new Intent(BROADCAST_ACTION_INTENT_PROXIMITY_SENSOR);
                intent.putExtra(UPDATE_PROXIMITY_SENSOR_STATUS, isNear);
                sendBroadcast(intent);
            });
        }
    }

    /**
     * Deactivates the proximity sensor
     */
    public void unregisterProximitySensor() {
        if (rtcAudioManager != null) {
            logDebug("Stopping proximity sensor...");
            rtcAudioManager.unregisterProximitySensor();
        }
    }

    /**
     * Method for stopping the sound of incoming or outgoing calls.
     */
    public void stopSounds() {
        if (rtcAudioManager != null) {
            rtcAudioManager.stopAudioSignals();
        }
        if (rtcAudioManagerRingInCall != null) {
            rtcAudioManagerRingInCall.stopAudioSignals();
        }
    }

	public void checkQueuedCalls() {
		try {
			stopService(new Intent(this, IncomingCallService.class));
			ChatAdvancedNotificationBuilder notificationBuilder = ChatAdvancedNotificationBuilder.newInstance(this, megaApi, megaChatApi);
			notificationBuilder.checkQueuedCalls();
		} catch (Exception e) {
			logError("EXCEPTION", e);
		}
	}

	public void launchCallActivity(MegaChatCall call) {
		int callStatus = call.getStatus();
		logDebug("Show the call " + callStatusToString(callStatus) + " screen.");
		MegaApplication.setShowPinScreen(false);
		Intent i = new Intent(this, ChatCallActivity.class);
		i.putExtra(CHAT_ID, call.getChatid());
		i.putExtra(CALL_ID, call.getId());
        i.addFlags(Intent.FLAG_ACTIVITY_NEW_TASK);
        startActivity(i);

		MegaChatRoom chatRoom = megaChatApi.getChatRoom(call.getChatid());
		logDebug("Launch call: " + getTitleChat(chatRoom));
		if (callStatus == MegaChatCall.CALL_STATUS_REQUEST_SENT || callStatus == MegaChatCall.CALL_STATUS_RING_IN) {
			setCallLayoutStatus(call.getChatid(), true);
		}
	}

	public void clearIncomingCallNotification(long chatCallId) {
		logDebug("Chat ID: " + chatCallId);

		try {
			NotificationManager notificationManager = (NotificationManager) getSystemService(NOTIFICATION_SERVICE);

			String notificationCallId = MegaApiJava.userHandleToBase64(chatCallId);
			int notificationId = (notificationCallId).hashCode();

			notificationManager.cancel(notificationId);
		} catch (Exception e) {
			logError("EXCEPTION", e);
		}
	}

	public static boolean isShowRichLinkWarning() {
		return showRichLinkWarning;
	}

	public static void setShowRichLinkWarning(boolean showRichLinkWarning) {
		MegaApplication.showRichLinkWarning = showRichLinkWarning;
	}

	public static boolean isEnabledGeoLocation() {
		return enabledGeoLocation;
	}

	public static void setEnabledGeoLocation(boolean enabledGeoLocation) {
		MegaApplication.enabledGeoLocation = enabledGeoLocation;
	}

	public static int getCounterNotNowRichLinkWarning() {
		return counterNotNowRichLinkWarning;
	}

	public static void setCounterNotNowRichLinkWarning(int counterNotNowRichLinkWarning) {
		MegaApplication.counterNotNowRichLinkWarning = counterNotNowRichLinkWarning;
	}

	public static boolean isEnabledRichLinks() {
		return enabledRichLinks;
	}

	public static void setEnabledRichLinks(boolean enabledRichLinks) {
		MegaApplication.enabledRichLinks = enabledRichLinks;
	}

	public static int isDisableFileVersions() {
		return disableFileVersions;
	}

	public static void setDisableFileVersions(boolean disableFileVersions) {
		if(disableFileVersions){
			MegaApplication.disableFileVersions = 1;
		}
		else{
			MegaApplication.disableFileVersions = 0;
		}
	}

	public boolean isEsid() {
		return esid;
	}

	public void setEsid(boolean esid) {
		this.esid = esid;
	}

	public static boolean isClosedChat() {
		return closedChat;
	}

	public static void setClosedChat(boolean closedChat) {
		MegaApplication.closedChat = closedChat;
	}

	public MyAccountInfo getMyAccountInfo() {
		return myAccountInfo;
	}

	public static boolean getSpeakerStatus(long chatId) {
		boolean entryExists = hashMapSpeaker.containsKey(chatId);
		if (entryExists) {
			return hashMapSpeaker.get(chatId);
		}
		setSpeakerStatus(chatId, false);
		return false;
	}

	public static void setSpeakerStatus(long chatId, boolean speakerStatus) {
		hashMapSpeaker.put(chatId, speakerStatus);
	}

	public static boolean getVideoStatus(long chatId) {
		boolean entryExists = hashMapVideo.containsKey(chatId);
		if (entryExists) {
			return hashMapVideo.get(chatId);
		}
		setVideoStatus(chatId, false);
		return false;
	}

	public static void setVideoStatus(long chatId, boolean videoStatus) {
		hashMapVideo.put(chatId, videoStatus);
	}
	public static boolean getCallLayoutStatus(long chatId) {
		boolean entryExists = hashMapCallLayout.containsKey(chatId);
		if (entryExists) {
			return hashMapCallLayout.get(chatId);
		}
		setCallLayoutStatus(chatId, false);
		return false;
	}

	public static void setCallLayoutStatus(long chatId, boolean callLayoutStatus) {
		hashMapCallLayout.put(chatId, callLayoutStatus);
	}

	public int getStorageState() {
	    return storageState;
	}

    public void setStorageState(int state) {
	    this.storageState = state;
	}

    public static boolean isVerifySMSShowed() {
		return isVerifySMSShowed;
	}

	public static void setIsBlockedDueToWeakAccount(boolean isBlockedDueToWeakAccount) {
		MegaApplication.isBlockedDueToWeakAccount = isBlockedDueToWeakAccount;
	}

	public static boolean isBlockedDueToWeakAccount() {
		return isBlockedDueToWeakAccount;
	}

	public static boolean isIsReactionFromKeyboard() {
		return isReactionFromKeyboard;
	}

	public static void setIsReactionFromKeyboard(boolean isReactionFromKeyboard) {
		MegaApplication.isReactionFromKeyboard = isReactionFromKeyboard;
	}

	public static void setIsWebOpenDueToEmailVerification(boolean isWebOpenDueToEmailVerification) {
		MegaApplication.isWebOpenDueToEmailVerification = isWebOpenDueToEmailVerification;
	}

	public static boolean isWebOpenDueToEmailVerification() {
		return isWebOpenDueToEmailVerification;
	}

	public void setIsLoggingRunning (boolean isLoggingRunning) {
		MegaApplication.isLoggingRunning = isLoggingRunning;
	}

	public boolean isLoggingRunning() {
		return isLoggingRunning;
	}

    public static PushNotificationSettingManagement getPushNotificationSettingManagement() {
        return pushNotificationSettingManagement;
    }

	public static TransfersManagement getTransfersManagement() {
		return transfersManagement;
	}

	public static void setVerifyingCredentials(boolean verifyingCredentials) {
		MegaApplication.verifyingCredentials = verifyingCredentials;
	}

	public static boolean isVerifyingCredentials() {
		return MegaApplication.verifyingCredentials;
	}

	public Activity getCurrentActivity() {
		return currentActivity;
	}

	public static boolean isWaitingForCall() {
		return isWaitingForCall;
	}

	public static void setIsWaitingForCall(boolean isWaitingForCall) {
		MegaApplication.isWaitingForCall = isWaitingForCall;
	}

	public static long getUserWaitingForCall() {
		return userWaitingForCall;
	}

	public static void setUserWaitingForCall(long userWaitingForCall) {
		MegaApplication.userWaitingForCall = userWaitingForCall;
	}
}<|MERGE_RESOLUTION|>--- conflicted
+++ resolved
@@ -202,13 +202,9 @@
 	private CallListener callListener = new CallListener();
 	private GlobalChatListener globalChatListener = new GlobalChatListener(this);
 
-<<<<<<< HEAD
 	public static int sNightMode = AppCompatDelegate.MODE_NIGHT_FOLLOW_SYSTEM;
 
     @Override
-=======
-	@Override
->>>>>>> 37e9c03e
 	public void networkAvailable() {
 		logDebug("Net available: Broadcast to ManagerActivity");
 		Intent intent = new Intent(BROADCAST_ACTION_INTENT_CONNECTIVITY_CHANGE);
