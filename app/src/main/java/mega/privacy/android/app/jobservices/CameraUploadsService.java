--- conflicted
+++ resolved
@@ -68,21 +68,17 @@
 import nz.mega.sdk.MegaTransfer;
 import nz.mega.sdk.MegaTransferListenerInterface;
 
-<<<<<<< HEAD
+import static mega.privacy.android.app.components.transferWidget.TransfersManagement.*;
+import static mega.privacy.android.app.constants.SettingsConstants.VIDEO_QUALITY_MEDIUM;
+import static mega.privacy.android.app.utils.Constants.*;
+import static mega.privacy.android.app.utils.FileUtil.*;
 import static android.content.ContentResolver.QUERY_ARG_OFFSET;
 import static android.content.ContentResolver.QUERY_ARG_SQL_LIMIT;
 import static android.content.ContentResolver.QUERY_ARG_SQL_SELECTION;
 import static android.content.ContentResolver.QUERY_ARG_SQL_SORT_ORDER;
 import static mega.privacy.android.app.constants.SettingsConstants.*;
-=======
-import static mega.privacy.android.app.components.transferWidget.TransfersManagement.*;
-import static mega.privacy.android.app.constants.SettingsConstants.VIDEO_QUALITY_MEDIUM;
-import static mega.privacy.android.app.utils.Constants.*;
-import static mega.privacy.android.app.utils.FileUtil.*;
->>>>>>> 706de889
 import static mega.privacy.android.app.jobservices.SyncRecord.*;
 import static mega.privacy.android.app.listeners.CreateFolderListener.ExtraAction.INIT_CU;
-import static mega.privacy.android.app.constants.SettingsConstants.*;
 import static mega.privacy.android.app.lollipop.ManagerActivityLollipop.PENDING_TAB;
 import static mega.privacy.android.app.lollipop.ManagerActivityLollipop.TRANSFERS_TAB;
 import static mega.privacy.android.app.receivers.NetworkTypeChangeReceiver.MOBILE;
@@ -556,7 +552,6 @@
                 }
                 cursorPrimary = app.getContentResolver().query(uri, projection, args, null);
             } else {
-                // Only paging for files in internal storage, because files on SD card usually have same timestamp.
                 if (shouldPagingPrimary) {
                     orderVideo += " LIMIT 0," + PAGE_SIZE_VIDEO;
                     orderImage += " LIMIT 0," + PAGE_SIZE;
