package mega.privacy.android.app.jobservices;

import android.app.Notification;
import android.app.NotificationChannel;
import android.app.NotificationManager;
import android.app.PendingIntent;
import android.app.Service;
import android.content.BroadcastReceiver;
import android.content.Context;
import android.content.Intent;
import android.content.IntentFilter;
import android.database.Cursor;
import android.media.MediaMetadataRetriever;
import android.net.Uri;
import android.net.wifi.WifiManager;
import android.os.BatteryManager;
import android.os.Build;
import android.os.Handler;
import android.os.IBinder;
import android.os.PowerManager;
import android.os.StatFs;
import android.provider.MediaStore;
import androidx.annotation.Nullable;
import androidx.exifinterface.media.ExifInterface;
import androidx.core.app.NotificationCompat;
import androidx.core.content.ContextCompat;

import java.io.File;
import java.io.IOException;
import java.util.ArrayList;
import java.util.LinkedList;
import java.util.List;
import java.util.Queue;
import java.util.concurrent.ExecutorService;
import java.util.concurrent.Executors;

import mega.privacy.android.app.AndroidCompletedTransfer;
import mega.privacy.android.app.DatabaseHandler;
import mega.privacy.android.app.MegaApplication;
import mega.privacy.android.app.MegaPreferences;
import mega.privacy.android.app.MimeTypeList;
import mega.privacy.android.app.R;
import mega.privacy.android.app.UserCredentials;
import mega.privacy.android.app.VideoCompressor;
import mega.privacy.android.app.listeners.CreateFolderListener;
import mega.privacy.android.app.listeners.GetAttrUserListener;
import mega.privacy.android.app.listeners.SetAttrUserListener;
import mega.privacy.android.app.lollipop.ManagerActivityLollipop;
import mega.privacy.android.app.lollipop.megachat.ChatSettings;
import mega.privacy.android.app.receivers.NetworkTypeChangeReceiver;
import mega.privacy.android.app.utils.conversion.VideoCompressionCallback;
import nz.mega.sdk.MegaApiAndroid;
import nz.mega.sdk.MegaApiJava;
import nz.mega.sdk.MegaChatApiAndroid;
import nz.mega.sdk.MegaChatApiJava;
import nz.mega.sdk.MegaChatError;
import nz.mega.sdk.MegaChatRequest;
import nz.mega.sdk.MegaChatRequestListenerInterface;
import nz.mega.sdk.MegaError;
import nz.mega.sdk.MegaNode;
import nz.mega.sdk.MegaNodeList;
import nz.mega.sdk.MegaRequest;
import nz.mega.sdk.MegaRequestListenerInterface;
import nz.mega.sdk.MegaTransfer;
import nz.mega.sdk.MegaTransferListenerInterface;

import static mega.privacy.android.app.constants.SettingsConstants.VIDEO_QUALITY_MEDIUM;
<<<<<<< HEAD
import static mega.privacy.android.app.utils.Constants.*;
import static mega.privacy.android.app.utils.FileUtil.getFullPathFromTreeUri;
import static mega.privacy.android.app.utils.FileUtils.*;
import static mega.privacy.android.app.jobservices.SyncRecord.*;
=======
import static mega.privacy.android.app.jobservices.SyncRecord.*;
import static mega.privacy.android.app.listeners.CreateFolderListener.ExtraAction.INIT_CU;
import static mega.privacy.android.app.utils.Constants.*;
>>>>>>> b3f63831
import static mega.privacy.android.app.receivers.NetworkTypeChangeReceiver.MOBILE;
import static mega.privacy.android.app.utils.FileUtils.*;
import static mega.privacy.android.app.utils.ImageProcessor.*;
import static mega.privacy.android.app.utils.JobUtil.*;
import static mega.privacy.android.app.utils.LogUtil.*;
import static mega.privacy.android.app.utils.MegaNodeUtil.*;
import static mega.privacy.android.app.utils.PreviewUtils.*;
import static mega.privacy.android.app.utils.SDCardUtils.*;
import static mega.privacy.android.app.utils.TextUtil.*;
import static mega.privacy.android.app.utils.ThumbnailUtils.*;
import static mega.privacy.android.app.utils.Util.*;
import static mega.privacy.android.app.utils.CameraUploadUtil.*;
import static mega.privacy.android.app.utils.FileUtil.*;
import static nz.mega.sdk.MegaApiJava.INVALID_HANDLE;

public class CameraUploadsService extends Service implements NetworkTypeChangeReceiver.OnNetworkTypeChangeCallback, MegaChatRequestListenerInterface, MegaRequestListenerInterface, MegaTransferListenerInterface, VideoCompressionCallback {

    private static final String OVER_QUOTA_NOTIFICATION_CHANNEL_ID = "overquotanotification";
    private static final String ERROR_NOT_ENOUGH_SPACE = "ERROR_NOT_ENOUGH_SPACE";
    private static final String ERROR_CREATE_FILE_IO_ERROR = "ERROR_CREATE_FILE_IO_ERROR";
    private static final String ERROR_SOURCE_FILE_NOT_EXIST = "SOURCE_FILE_NOT_EXIST";
    private static final int BATTERY_STATE_LOW = 20;
    private static final int LOW_BATTERY_LEVEL = 20;
    public static final String CAMERA_UPLOADS_ENGLISH = "Camera Uploads";
    public static final String SECONDARY_UPLOADS_ENGLISH = "Media Uploads";
    public static final String ACTION_CANCEL = "CANCEL_SYNC";
    public static final String ACTION_STOP = "STOP_SYNC";
    public static final String ACTION_CANCEL_ALL = "CANCEL_ALL";
    public static final String ACTION_LOGOUT = "LOGOUT_SYNC";
    public static final String ACTION_LIST_PHOTOS_VIDEOS_NEW_FOLDER = "PHOTOS_VIDEOS_NEW_FOLDER";
    public static final String EXTRA_IGNORE_ATTR_CHECK = "EXTRA_IGNORE_ATTR_CHECK";
    public static final String CU_CACHE_FOLDER = "cu";
    public static int PAGE_SIZE = 200;
    public static int PAGE_SIZE_VIDEO = 10;
    public static boolean isServiceRunning = false;
    public static boolean uploadingInProgress;

    private NotificationCompat.Builder mBuilder;
    private NotificationManager mNotificationManager;
    
    private int notificationId = NOTIFICATION_CAMERA_UPLOADS;
    private String notificationChannelId = NOTIFICATION_CHANNEL_CAMERA_UPLOADS_ID;
    private String notificationChannelName = NOTIFICATION_CHANNEL_CAMERA_UPLOADS_NAME;

    public static boolean running, ignoreAttr;
    private Handler handler;
    
    private ExecutorService threadPool = Executors.newCachedThreadPool();
    
    private WifiManager.WifiLock lock;
    private PowerManager.WakeLock wl;
    
    private boolean isOverQuota;
    private boolean canceled;
    private boolean stopByNetworkStateChange;
    
    private DatabaseHandler dbH;
    
    private MegaPreferences prefs;
    private String localPath = "";
    private boolean removeGPS = true;
    private ChatSettings chatSettings;
    private long cameraUploadHandle = INVALID_HANDLE;
    private boolean secondaryEnabled;
    private String localPathSecondary = "";
    private long secondaryUploadHandle = INVALID_HANDLE;
    private MegaNode secondaryUploadNode = null;
    
    private boolean isLoggingIn;
    
    private MegaApiAndroid megaApi;
    private MegaChatApiAndroid megaChatApi;
    private MegaApplication app;
    
    private static final int LOGIN_IN = 12;
    private static final int SETTING_USER_ATTRIBUTE = 7;
    private static final int TARGET_FOLDER_NOT_EXIST = 8;
    private static final int CHECKING_USER_ATTRIBUTE = 9;
    private static final int SHOULD_RUN_STATE_FAILED = -1;
    
    private long lastUpdated = 0;
    private boolean isSec, isPrimaryHandleSynced, isSecondaryHandleSynced;
    private boolean stopped;
    private NetworkTypeChangeReceiver receiver;

    public class Media {
        public String filePath;
        public long timestamp;
    }
    
    private Queue<Media> cameraFiles = new LinkedList<>();
    private Queue<Media> primaryVideos = new LinkedList<>();
    private Queue<Media> secondaryVideos = new LinkedList<>();
    private ArrayList<SyncRecord> pendingUploadsList = new ArrayList<>();
    private ArrayList<SyncRecord> pendingUploadsListSecondary = new ArrayList<>();
    private ArrayList<SyncRecord> pendingVideoUploadsList = new ArrayList<>();
    private ArrayList<SyncRecord> pendingVideoUploadsListSecondary = new ArrayList<>();
    private Queue<Media> mediaFilesSecondary = new LinkedList<>();
    private MegaNode cameraUploadNode = null;
    private int totalUploaded;
    private int totalToUpload;
    private List<MegaTransfer> cuTransfers = new ArrayList<>();
    
    private long currentTimeStamp = 0;
    private long secondaryTimeStamp = 0;
    private long currentVideoTimeStamp = 0;
    private long secondaryVideoTimeStamp = 0;
    private Notification mNotification;
    private Intent mIntent, batteryIntent;
    private PendingIntent mPendingIntent;
    private String tempRoot;
    private Context mContext;
    private VideoCompressor mVideoCompressor;

    private BroadcastReceiver pauseReceiver = new BroadcastReceiver() {
        @Override
        public void onReceive(Context context, Intent intent) {
            new Handler().postDelayed(() -> {
                updateProgressNotification();
            }, 1000);
        }
    };

    private BroadcastReceiver chargingStopReceiver = new BroadcastReceiver() {
        @Override
        public void onReceive(Context context,Intent intent) {
            if(mVideoCompressor != null && isChargingRequired(mVideoCompressor.getTotalInputSize() / (1024 * 1024))){
                logDebug("Detected device stops charging");
                mVideoCompressor.stop();
            }
        }
    };

    private BroadcastReceiver batteryInfoReceiver = new BroadcastReceiver(){
        @Override
        public void onReceive(Context context, Intent intent) {
            batteryIntent = intent;
            if(isDeviceLowOnBattery(batteryIntent)){
                stopped = true;
                if(megaApi != null){
                    for(MegaTransfer transfer : cuTransfers) {
                        megaApi.cancelTransfer(transfer);
                    }
                }
                finish();
            }
        }
    };

    private GetAttrUserListener getAttrUserListener;
    private SetAttrUserListener setAttrUserListener;
    private CreateFolderListener createFolderListener;

    @Override
    public void onCreate() {
        registerReceiver(chargingStopReceiver,new IntentFilter(Intent.ACTION_POWER_DISCONNECTED));
        registerReceiver(batteryInfoReceiver,new IntentFilter(Intent.ACTION_BATTERY_CHANGED));
        registerReceiver(pauseReceiver, new IntentFilter(BROADCAST_ACTION_INTENT_UPDATE_PAUSE_NOTIFICATION));
<<<<<<< HEAD
=======
        getAttrUserListener = new GetAttrUserListener(this);
        setAttrUserListener = new SetAttrUserListener(this);
        createFolderListener = new CreateFolderListener(this, INIT_CU);
>>>>>>> b3f63831
    }

    @Override
    public void onDestroy() {
        logDebug("onDestroy()");
        super.onDestroy();
        isServiceRunning = false;
        uploadingInProgress = false;
        if(receiver != null) {
            unregisterReceiver(receiver);
        }
        if(chargingStopReceiver != null) {
            unregisterReceiver(chargingStopReceiver);
        }
        if(batteryInfoReceiver != null){
            unregisterReceiver(batteryInfoReceiver);
        }
        if (pauseReceiver != null) {
            unregisterReceiver(pauseReceiver);
        }
<<<<<<< HEAD
=======
        getAttrUserListener = null;
        setAttrUserListener = null;
        createFolderListener = null;
>>>>>>> b3f63831
    }
    
    @Nullable
    @Override
    public IBinder onBind(Intent intent) {
        return null;
    }

    public void onTypeChanges(int type) {
        logDebug("onTypeChanges: " + type);
        DatabaseHandler handler = DatabaseHandler.getDbHandler(this);
        MegaPreferences prefs = handler.getPreferences();
        if (prefs != null) {
            stopByNetworkStateChange = type == MOBILE && Boolean.valueOf(prefs.getCamSyncWifi());
            if (stopByNetworkStateChange) {
                for (MegaTransfer transfer : cuTransfers) {
                    megaApi.cancelTransfer(transfer, this);
                }
                stopped = true;
                finish();
            }
        }
    }

    @Override
    public int onStartCommand(Intent intent,int flags,int startId) {
        logDebug("Starting CU service (flags: " + flags + ", startId: " + startId + ")");
        isServiceRunning = true;
        mContext = getApplicationContext();
        mNotificationManager = (NotificationManager)getSystemService(NOTIFICATION_SERVICE);
        Notification notification = createNotification(getString(R.string.section_photo_sync),getString(R.string.settings_camera_notif_initializing_title),null,false);
        startForeground(notificationId,notification);
        initService();

        if (megaApi == null) {
            logError("megaApi is null");
            finish();
            return START_NOT_STICKY;
        }
        
        if (intent != null && intent.getAction() != null) {
            logDebug("onStartCommand intent action is " + intent.getAction());
            if (intent.getAction().equals(ACTION_CANCEL) ||
                    intent.getAction().equals(ACTION_STOP) ||
                    intent.getAction().equals(ACTION_LIST_PHOTOS_VIDEOS_NEW_FOLDER) ) {
                for(MegaTransfer transfer : cuTransfers) {
                    megaApi.cancelTransfer(transfer,this);
                }
            } else if(ACTION_CANCEL_ALL.equals(intent.getAction()) || intent.getAction().equals(ACTION_LOGOUT)) {
                megaApi.cancelTransfers(MegaTransfer.TYPE_UPLOAD,this);
            }
            stopped = true;
            finish();
            return START_NOT_STICKY;
        }

        if(intent != null){
            ignoreAttr = intent.getBooleanExtra(EXTRA_IGNORE_ATTR_CHECK, false);
        }

        logDebug("Start service here, creating new thread");
        startWorkerThread();
        return START_NOT_STICKY;
    }

    private void registerNetworkTypeChangeReceiver() {
        if(receiver != null) {
            unregisterReceiver(receiver);
        }
        receiver = new NetworkTypeChangeReceiver();
        receiver.setCallback(this);
        registerReceiver(receiver, new IntentFilter("android.net.conn.CONNECTIVITY_CHANGE"));
    }
    
    private Thread createWorkerThread() {
        return new Thread() {
            @Override
            public void run() {
                try {
                    int result = shouldRun();
                    logDebug("onStartJob should run result: " + result + "");
                    switch (result) {
                        case 0:
                            startCameraUploads();
                            break;
                        case LOGIN_IN:
                        case CHECKING_USER_ATTRIBUTE:
                        case TARGET_FOLDER_NOT_EXIST:
                        case SETTING_USER_ATTRIBUTE:
                            logDebug("wait for login or check user attribute");
                            break;
                        default:
                            finish();
                            break;
                    }
                } catch (Exception e) {
                    e.printStackTrace();
                    handleException(e);
                }
            }
        };
    }

    private void startWorkerThread(){
        try {
            Thread task = createWorkerThread();
            task.start();
        } catch (Exception ex) {
            logError("CameraUploadsService Exception: " + ex.getMessage() + "_" + ex.getStackTrace());
            finish();
        }
    }

    private void startCameraUploads() {
        logDebug("startCameraUploads");
        showNotification(getString(R.string.section_photo_sync),getString(R.string.settings_camera_notif_checking_title),mPendingIntent,false);
        // really starts the uploading process, before is checking settings.
        uploadingInProgress = true;
        getFilesFromMediaStore();
    }
    
    private boolean shouldCompressVideo() {
        String qualitySetting = prefs.getUploadVideoQuality();
        if (qualitySetting != null && Integer.parseInt(qualitySetting) == VIDEO_QUALITY_MEDIUM) {
            return true;
        }
        return false;
    }
    
    private void extractMedia(Cursor cursorCamera,boolean isSecondary,boolean isVideo) {
        try {

            logDebug("if (cursorCamera != null)");
            String path = isSecondary ? localPathSecondary : localPath;
            
            int dataColumn = cursorCamera.getColumnIndex(MediaStore.MediaColumns.DATA);
            int modifiedColumn = 0, addedColumn = 0;
            if (cursorCamera.getColumnIndex(MediaStore.MediaColumns.DATE_MODIFIED) != -1) {
                modifiedColumn = cursorCamera.getColumnIndex(MediaStore.MediaColumns.DATE_MODIFIED);
            }
            if (cursorCamera.getColumnIndex(MediaStore.MediaColumns.DATE_ADDED) != -1) {
                addedColumn = cursorCamera.getColumnIndex(MediaStore.MediaColumns.DATE_ADDED);
            }

            while (cursorCamera.moveToNext()) {
                
                Media media = new Media();
                media.filePath = cursorCamera.getString(dataColumn);
                long addedTime = cursorCamera.getLong(addedColumn) * 1000;
                long modifiedTime = cursorCamera.getLong(modifiedColumn) * 1000;
                media.timestamp = addedTime > modifiedTime ? addedTime : modifiedTime;

                logDebug("while(cursorCamera.moveToNext()) - media.filePath: " + media.filePath + "_localPath: " + path);
                
                //Check files of the Camera Uploads
                if (checkFile(media,path)) {
                    if (isSecondary) {
                        if (isVideo) {
                            secondaryVideos.add(media);
                        } else {
                            mediaFilesSecondary.add(media);
                        }
                    } else {
                        if (isVideo) {
                            primaryVideos.add(media);
                        } else {
                            cameraFiles.add(media);
                        }
                    }
                    logDebug("Camera Files added: " + media.filePath);
                }
            }
        } catch (Exception e) {
            logError("Exception cursorSecondary", e);
        }
    }
    
    private void getFilesFromMediaStore() {
        logDebug("getFilesFromMediaStore()");
        cameraUploadNode = megaApi.getNodeByHandle(cameraUploadHandle);
        if (cameraUploadNode == null) {
            logError("ERROR: cameraUploadNode == null");
            finish();
            return;
        }

        String projection[] = {
                MediaStore.MediaColumns.DATA,
                MediaStore.MediaColumns.DATE_ADDED,
                MediaStore.MediaColumns.DATE_MODIFIED
        };
        
        String selectionCamera = null;
        String selectionCameraVideo = null;
        String selectionSecondary = null;
        String selectionSecondaryVideo = null;
        String[] selectionArgs = null;
        prefs = dbH.getPreferences();
        
        if (prefs != null) {
            logDebug("if (prefs != null)");
            if (prefs.getCamSyncTimeStamp() != null) {
                currentTimeStamp = Long.parseLong(prefs.getCamSyncTimeStamp());
            } else {
                currentTimeStamp = 0;
            }
            selectionCamera = "((" + MediaStore.MediaColumns.DATE_MODIFIED + "*1000) > " + currentTimeStamp + " OR " + "(" + MediaStore.MediaColumns.DATE_ADDED + "*1000) > " + currentTimeStamp + ") AND " + MediaStore.MediaColumns.DATA + " LIKE '" + localPath + "%'";
            logDebug("SELECTION photo: " + selectionCamera);

            if (prefs.getCamVideoSyncTimeStamp() != null) {
                currentVideoTimeStamp = Long.parseLong(prefs.getCamVideoSyncTimeStamp());
            } else {
                currentVideoTimeStamp = 0;
            }
            selectionCameraVideo = "((" + MediaStore.MediaColumns.DATE_MODIFIED + "*1000) > " + currentVideoTimeStamp + " OR " + "(" + MediaStore.MediaColumns.DATE_ADDED + "*1000) > " + currentVideoTimeStamp + ") AND " + MediaStore.MediaColumns.DATA + " LIKE '" + localPath + "%'";
            logDebug("SELECTION video: " + selectionCameraVideo);

            if (secondaryEnabled) {
                secondaryUploadNode = megaApi.getNodeByHandle(secondaryUploadHandle);
                logDebug("if(secondaryEnabled)");
                if (prefs.getSecSyncTimeStamp() != null) {
                    secondaryTimeStamp = Long.parseLong(prefs.getSecSyncTimeStamp());
                    selectionSecondary = "((" + MediaStore.MediaColumns.DATE_MODIFIED + "*1000) > " + secondaryTimeStamp + " OR " + "(" + MediaStore.MediaColumns.DATE_ADDED + "*1000) > " + secondaryTimeStamp + ") AND " + MediaStore.MediaColumns.DATA + " LIKE '" + localPathSecondary + "%'";
                    logDebug("SELECTION SECONDARY photo: " + selectionSecondary);
                }
                if (prefs.getSecVideoSyncTimeStamp() != null) {
                    secondaryVideoTimeStamp = Long.parseLong(prefs.getSecVideoSyncTimeStamp());
                    selectionSecondaryVideo = "((" + MediaStore.MediaColumns.DATE_MODIFIED + "*1000) > " + secondaryVideoTimeStamp + " OR " + "(" + MediaStore.MediaColumns.DATE_ADDED + "*1000) > " + secondaryVideoTimeStamp + ") AND " + MediaStore.MediaColumns.DATA + " LIKE '" + localPathSecondary + "%'";
                    logDebug("SELECTION SECONDARY video: " + selectionSecondaryVideo);
                }
            }
        }
        
        ArrayList<Uri> uris = new ArrayList<>();
        if (prefs.getCamSyncFileUpload() == null) {
            logDebug("if (prefs.getCamSyncFileUpload() == null)");
            dbH.setCamSyncFileUpload(MegaPreferences.ONLY_PHOTOS);
            uris.add(MediaStore.Images.Media.EXTERNAL_CONTENT_URI);
            uris.add(MediaStore.Images.Media.INTERNAL_CONTENT_URI);
        } else {
            logDebug("if (prefs.getCamSyncFileUpload() != null)");
            switch (Integer.parseInt(prefs.getCamSyncFileUpload())) {
                case MegaPreferences.ONLY_PHOTOS: {
                    logDebug("case MegaPreferences.ONLY_PHOTOS:");
                    uris.add(MediaStore.Images.Media.EXTERNAL_CONTENT_URI);
                    uris.add(MediaStore.Images.Media.INTERNAL_CONTENT_URI);
                    break;
                }
                case MegaPreferences.ONLY_VIDEOS: {
                    logDebug("case MegaPreferences.ONLY_VIDEOS:");
                    uris.add(MediaStore.Video.Media.EXTERNAL_CONTENT_URI);
                    uris.add(MediaStore.Video.Media.INTERNAL_CONTENT_URI);
                    break;
                }
                case MegaPreferences.PHOTOS_AND_VIDEOS: {
                    logDebug("case MegaPreferences.PHOTOS_AND_VIDEOS:");
                    uris.add(MediaStore.Images.Media.EXTERNAL_CONTENT_URI);
                    uris.add(MediaStore.Images.Media.INTERNAL_CONTENT_URI);
                    uris.add(MediaStore.Video.Media.EXTERNAL_CONTENT_URI);
                    uris.add(MediaStore.Video.Media.INTERNAL_CONTENT_URI);
                    break;
                }
            }
        }
        
        for (int i = 0;i < uris.size();i++) {
            Uri uri = uris.get(i);
            boolean isVideo = uri.equals(MediaStore.Video.Media.EXTERNAL_CONTENT_URI) || uri.equals(MediaStore.Video.Media.INTERNAL_CONTENT_URI);
            
            //Primary Media Folder
            Cursor cursorCamera;
            String orderVideo = MediaStore.MediaColumns.DATE_MODIFIED;
            String orderImage = MediaStore.MediaColumns.DATE_MODIFIED;
            if(!isLocalFolderOnSDCard(this,localPath)) {
                orderVideo += " ASC LIMIT 0," + PAGE_SIZE_VIDEO;
                orderImage += " ASC LIMIT 0," + PAGE_SIZE;
            }
            if (isVideo) {
                cursorCamera = app.getContentResolver().query(uri,projection,selectionCameraVideo,selectionArgs,orderVideo);
            } else {
                cursorCamera = app.getContentResolver().query(uri,projection,selectionCamera,selectionArgs,orderImage);
            }
            if (cursorCamera != null) {
                extractMedia(cursorCamera,false,isVideo);
            }
            
            //Secondary Media Folder
            if (secondaryEnabled) {
                logDebug("if(secondaryEnabled)");
                Cursor cursorSecondary;
                String orderVideoSecondary = MediaStore.MediaColumns.DATE_MODIFIED;
                String orderImageSecondary = MediaStore.MediaColumns.DATE_MODIFIED;
                if(!isLocalFolderOnSDCard(this,localPathSecondary)) {
                    orderVideoSecondary += " ASC LIMIT 0," + PAGE_SIZE_VIDEO;
                    orderImageSecondary += " ASC LIMIT 0," + PAGE_SIZE;
                }
                if (isVideo) {
                    cursorSecondary = app.getContentResolver().query(uri,projection,selectionSecondaryVideo,selectionArgs,orderVideoSecondary);
                } else {
                    cursorSecondary = app.getContentResolver().query(uri,projection,selectionSecondary,selectionArgs,orderImageSecondary);
                }
                
                if (cursorSecondary != null) {
                    extractMedia(cursorSecondary,true,isVideo);
                }
            }
        }
        
        totalUploaded = 0;
        prepareUpload(cameraFiles,mediaFilesSecondary,primaryVideos,secondaryVideos);
    }
    
    private void prepareUpload(Queue<Media> primaryList,Queue<Media> secondaryList,Queue<Media> primaryVideoList,Queue<Media> secondaryVideoList) {
        logDebug("primaryList " + primaryList.size() + " secondaryList " + secondaryList.size() + " primaryVideoList " + primaryVideoList.size() + " secondaryVideoList " + secondaryVideoList.size());
        pendingUploadsList = getPendingList(primaryList,false,false);
        saveDataToDB(pendingUploadsList);
        prefs = dbH.getPreferences();
        pendingVideoUploadsList = getPendingList(primaryVideoList,false,true);
        saveDataToDB(pendingVideoUploadsList);
        
        //secondary list
        if (secondaryEnabled) {
            pendingUploadsListSecondary = getPendingList(secondaryList,true,false);
            saveDataToDB(pendingUploadsListSecondary);
            pendingVideoUploadsListSecondary = getPendingList(secondaryVideoList,true,true);
            saveDataToDB(pendingVideoUploadsListSecondary);
        }
        if(stopped) {
            return;
        }
        //need to maintain timestamp for better performance
        updateTimeStamp();
        List<SyncRecord> finalList = dbH.findAllPendingSyncRecords();

        if (finalList.size() == 0) {
            logDebug("Pending upload list is empty, now check view compression status");
            if (isCompressedVideoPending()) {
                startVideoCompression();
            } else {
                logDebug("Nothing to upload");
                finish();
                purgeDirectory(new File(tempRoot));
                return;
            }
        } else {
            logDebug("Got pending uploads " + finalList.size());
            startParallelUpload(finalList,false);
        }
    }
    
    private void startParallelUpload(List<SyncRecord> finalList,boolean isCompressedVideo) {
        for (SyncRecord file : finalList) {
            if (!running) {
                break;
            }
            isSec = file.isSecondary();
            MegaNode parent;
            if (isSec) {
                parent = secondaryUploadNode;
            } else {
                parent = cameraUploadNode;
            }

            if (parent == null) {
                continue;
            }

            if (file.getType() == SyncRecord.TYPE_PHOTO && !file.isCopyOnly()) {
                if(removeGPS) {
                    String newPath = createTempFile(file);
                    //IOException occurs.
                    if (ERROR_CREATE_FILE_IO_ERROR.equals(newPath)) {
                        continue;
                    }

                    // only retry for 60 seconds
                    int counter = 60;
                    while (ERROR_NOT_ENOUGH_SPACE.equals(newPath) && running && counter != 0) {
                        counter--;
                        try {
                            logDebug("Waiting for disk space to process");
                            Thread.sleep(1000);
                        } catch (InterruptedException e) {
                            e.printStackTrace();
                        }

                        //show no space notification
                        if (megaApi.getNumPendingUploads() == 0) {
                            logWarning("Stop service due to out of space issue");
                            finish();
                            String title = getString(R.string.title_out_of_space);
                            String message = getString(R.string.error_not_enough_free_space);
                            Intent intent = new Intent(this,ManagerActivityLollipop.class);
                            PendingIntent pendingIntent = PendingIntent.getActivity(this,0,intent,0);
                            showNotification(title,message,pendingIntent,true);
                            return;
                        }
                        newPath = createTempFile(file);
                    }
                    if (!newPath.equals(file.getNewPath())) {
                        file.setNewPath(newPath);
                    }
                } else {
                    // set as don't remove GPS
                    file.setNewPath(file.getLocalPath());
                }
            }

            String path;
            if (isCompressedVideo || file.getType() == SyncRecord.TYPE_PHOTO || (file.getType() == SyncRecord.TYPE_VIDEO && shouldCompressVideo())) {
                path = file.getNewPath();
                File temp = new File(path);
                if (!temp.exists()) {
                    path = file.getLocalPath();
                }
            } else {
                path = file.getLocalPath();
            }

            if (file.isCopyOnly()) {
                logDebug("Copy node " + file.getFileName());
                totalToUpload++;
                megaApi.copyNode(megaApi.getNodeByHandle(file.getNodeHandle()),parent,file.getFileName(),this);
            } else {
                File toUpload = new File(path);
                if (toUpload.exists()) {
                    logDebug("Upload node " + path);
                    //compare size
                    MegaNode node = checkExsitBySize(parent,toUpload.length());
                    if(node != null && node.getOriginalFingerprint() == null) {
                        dbH.deleteSyncRecordByPath(path,isSec);
                    } else {
                        totalToUpload++;
                        long lastModified = getLastModifiedTime(file);
                        megaApi.startUpload(path,parent,file.getFileName(),lastModified / 1000,this);
                    }
                } else {
                    dbH.deleteSyncRecordByPath(path,isSec);
                }
            }
        }
        if (totalToUpload == totalUploaded) {
            if (isCompressedVideoPending() && !canceled && isCompressorAvailable()) {
                logDebug("Got pending videos, will start compress");
                startVideoCompression();
            } else {
                logDebug("No pending videos, finish");
                onQueueComplete();
            }
        }
    }

    private MegaNode checkExsitBySize(MegaNode parent,long size) {
        ArrayList<MegaNode> nL = megaApi.getChildren(parent,MegaApiJava.ORDER_ALPHABETICAL_ASC);
        for (MegaNode node : nL) {
            if(node.getSize() == size) {
                return node;
            }
        }
        return null;
    }

    private long getLastModifiedTime(SyncRecord file) {
        File source = new File(file.getLocalPath());
        return source.lastModified();
    }
    
    private void saveDataToDB(ArrayList<SyncRecord> list) {
        logDebug("List length is " + list.size());
        for (SyncRecord file : list) {
            if(stopped) {
                return;
            }
            SyncRecord exist = dbH.recordExists(file.getOriginFingerprint(),file.isSecondary(),file.isCopyOnly());
            if (exist != null) {
                if (exist.getTimestamp() < file.getTimestamp()) {
                    logDebug("Got newer time stamp");
                    dbH.deleteSyncRecordByLocalPath(exist.getLocalPath(),exist.isSecondary());
                } else {
                    logWarning("Duplicated sync records");
                    continue;
                }
            }
            
            boolean isSec = file.isSecondary();
            MegaNode parent;
            if (isSec) {
                parent = secondaryUploadNode;
            } else {
                parent = cameraUploadNode;
            }
            logDebug("is Secondary " + isSec);
            
            if (file.isCopyOnly()) {
                //file exist in other location, server will copy internally
            } else {
                File f = new File(file.getLocalPath());
                if (!f.exists()) {
                    logWarning("File does not exist, remove from DB");
                    dbH.deleteSyncRecordByLocalPath(file.getLocalPath(),isSec);
                    continue;
                }
            }
            
            String fileName;
            boolean inCloud;
            boolean inDatabase;
            int photoIndex = 0;
            if (Boolean.parseBoolean(prefs.getKeepFileNames())) {
                //Keep the file names as device but need to handle same file name in different location
                String tempFileName = file.getFileName();
                
                do {
                    if(stopped) {
                        return;
                    }
                    fileName = getNoneDuplicatedDeviceFileName(tempFileName,photoIndex);
                    photoIndex++;
                    
                    inCloud = megaApi.getChildNode(parent,fileName) != null;
                    inDatabase = dbH.fileNameExists(fileName,isSec,SyncRecord.TYPE_ANY);
                } while ((inCloud || inDatabase));
            } else {
                do {
                    if(stopped) {
                        return;
                    }
                    fileName = getPhotoSyncNameWithIndex(getLastModifiedTime(file),file.getLocalPath(),photoIndex);
                    photoIndex++;
                    
                    inCloud = megaApi.getChildNode(parent,fileName) != null;
                    inDatabase = dbH.fileNameExists(fileName,isSec,SyncRecord.TYPE_ANY);
                } while ((inCloud || inDatabase));
            }
            
            String extension = "";
            String[] s = fileName.split("\\.");
            if (s != null && s.length > 0) {
                if (s.length > 0) {
                    extension = s[s.length - 1];
                }
            }
            
            file.setFileName(fileName);
            file.setNewPath(tempRoot + System.nanoTime() + "." + extension);
            logDebug("File name is " + fileName + "temp path is " + file.getNewPath());
            dbH.saveSyncRecord(file);
        }
    }
    
    private void onQueueComplete() {
        logDebug("Stopping foreground!");

        if(megaApi.getNumPendingUploads() <= 0) {
            megaApi.resetTotalUploads();
        }
        totalUploaded = 0;
        totalToUpload = 0;
        
        finish();
    }
    
    private ArrayList<SyncRecord> getPendingList(Queue<Media> mediaList,boolean isSecondary,boolean isVideo) {
        ArrayList<SyncRecord> pendingList = new ArrayList<>();
        MegaNode uploadNode;
        if (isSecondary) {
            uploadNode = megaApi.getNodeByHandle(secondaryUploadHandle);
        } else {
            uploadNode = megaApi.getNodeByHandle(cameraUploadHandle);
        }
        long uploadNodeHandle = uploadNode.getHandle();
        int type = isVideo ? SyncRecord.TYPE_VIDEO : SyncRecord.TYPE_PHOTO;

        while (mediaList.size() > 0) {
            if(stopped) {
                break;
            }
            logDebug("if (mediaList.size() > 0)");
            final Media media = mediaList.poll();
            if (dbH.localPathExists(localPath,isSecondary,SyncRecord.TYPE_ANY)) {
                continue;
            }
            
            //Source file
            File sourceFile = new File(media.filePath);
            String localFingerPrint = megaApi.getFingerprint(media.filePath);
            MegaNode nodeExists = null;
            
            try {
                nodeExists = getPossibleNodeFromCloud(localFingerPrint,uploadNode);
            } catch (Exception e) {
                logError("Exception, can not get possible nodes from cloud", e);
            }

            if (nodeExists == null) {
                logDebug("UPLOAD THE FILE: " + media.filePath);
                SyncRecord record = new SyncRecord(sourceFile.getAbsolutePath(),sourceFile.getName(),media.timestamp,isSecondary,type);
                if (shouldCompressVideo() && type == SyncRecord.TYPE_VIDEO) {
                    record.setStatus(STATUS_TO_COMPRESS);
                }
                float gpsData[] = getGPSCoordinates(sourceFile.getAbsolutePath(),isVideo);
                record.setLatitude(gpsData[0]);
                record.setLongitude(gpsData[1]);
                record.setOriginFingerprint(localFingerPrint);

                pendingList.add(record);
                logDebug("MediaFinalName: " + sourceFile.getName());
            } else {
                logDebug("NODE EXISTS: " + megaApi.getParentNode(nodeExists).getName() + " : " + nodeExists.getName());
                if (megaApi.getParentNode(nodeExists).getHandle() != uploadNodeHandle) {
                    SyncRecord record = new SyncRecord(nodeExists.getHandle(),sourceFile.getName(),true,media.filePath,media.timestamp,isSecondary,type);
                    record.setOriginFingerprint(nodeExists.getOriginalFingerprint());
                    record.setNewFingerprint(nodeExists.getFingerprint());
                    pendingList.add(record);
                    logDebug("MediaFinalName: " + sourceFile.getName());
                } else {
                    if (!isSecondary) {
                        if (isVideo) {
                            if (media.timestamp > currentVideoTimeStamp) {
                                currentVideoTimeStamp = media.timestamp;
                                dbH.setCamVideoSyncTimeStamp(media.timestamp);
                            }
                        } else {
                            if (media.timestamp > currentTimeStamp) {
                                currentTimeStamp = media.timestamp;
                                dbH.setCamSyncTimeStamp(media.timestamp);
                            }
                        }
                    } else {
                        if (isVideo) {
                            if (media.timestamp > secondaryVideoTimeStamp) {
                                secondaryVideoTimeStamp = media.timestamp;
                                dbH.setSecVideoSyncTimeStamp(media.timestamp);
                            }
                        } else {
                            if (media.timestamp > secondaryTimeStamp) {
                                secondaryTimeStamp = media.timestamp;
                                dbH.setSecSyncTimeStamp(media.timestamp);
                            }
                        }
                    }
                }
            }
        }
        return pendingList;
    }
    
    private boolean checkFile(Media media,String path) {
        return media.filePath != null &&
                !isTextEmpty(path) &&
                media.filePath.startsWith(path);
    }

    private int shouldRun() {
        logDebug("shouldRun()");

        if (!isOnline(this)) {
            logWarning("Not online");
            return SHOULD_RUN_STATE_FAILED;
        }

        UserCredentials credentials = dbH.getCredentials();
        if (credentials == null) {
            logWarning("There are not user credentials");
            return SHOULD_RUN_STATE_FAILED;
        }

        if (isDeviceLowOnBattery(batteryIntent)) {
            return BATTERY_STATE_LOW;
        }

        prefs = dbH.getPreferences();
        if (prefs == null) {
            logWarning("Not defined, so not enabled");
            return SHOULD_RUN_STATE_FAILED;
        }

<<<<<<< HEAD
                    if(prefs.getRemoveGPS() != null) {
                        removeGPS = Boolean.parseBoolean(prefs.getRemoveGPS());
                        logDebug("Should remove GPS: " + removeGPS);
                    }
                    
                    boolean isWifi = isOnWifi(this);
                    if (prefs.getCamSyncWifi() == null) {
                        if (!isWifi) {
                            logWarning("No wifi...");
                            finish();
                            return 7;
                        }
                    } else {
                        if (Boolean.parseBoolean(prefs.getCamSyncWifi())) {
                            if (!isWifi) {
                                logDebug("No wifi...");
                                finish();
                                return 8;
                            }
                        }
                    }
                    
                    UserCredentials credentials = dbH.getCredentials();
                    if (credentials == null) {
                        logWarning("There are not user credentials");
                        finish();
                        return 11;
                    }
                    
                    gSession = credentials.getSession();
                    isLoggingIn = MegaApplication.isLoggingIn();
                    if (megaApi.getRootNode() == null && !isLoggingIn) {
                        logWarning("RootNode = null");
                        
                        running = true;
                        
                        handler.postDelayed(new Runnable() {
                            @Override
                            public void run() {
                                if (megaApi.getRootNode() == null) {
                                    isLoggingIn = MegaApplication.isLoggingIn();
                                    if (!isLoggingIn) {
    
                                        setLoginState(true);

                                        if (megaChatApi == null) {
                                            megaChatApi = ((MegaApplication) getApplication()).getMegaChatApi();
                                        }

                                        int ret = megaChatApi.getInitState();

                                        if (ret == MegaChatApi.INIT_NOT_DONE || ret == MegaChatApi.INIT_ERROR) {
                                            ret = megaChatApi.init(gSession);
                                            logDebug("shouldRun: result of init ---> " + ret);
                                            chatSettings = dbH.getChatSettings();
                                            if (ret == MegaChatApi.INIT_NO_CACHE) {
                                                logDebug("shouldRun: condition ret == MegaChatApi.INIT_NO_CACHE");

                                            } else if (ret == MegaChatApi.INIT_ERROR) {
                                                logDebug("shouldRun: condition ret == MegaChatApi.INIT_ERROR");
                                                megaChatApi.logout(CameraUploadsService.this);
                                            } else {
                                                logDebug("shouldRun: Chat correctly initialized");
                                            }
                                        }

                                        logDebug("Camera upload start fast login");
                                        megaApi.fastLogin(gSession,CameraUploadsService.this);
                                    } else {
                                        logWarning("Another login is processing");
                                    }
                                } else {
                                    logDebug("postDelayed RootNode != null");
                                    
                                    int r = runLoggedIn();
                                    logDebug("shouldRunAfterLoginDelayed -> " + r);
                                    if (r == 0) {
                                        try {
                                            startCameraUploads();
                                        } catch (Exception e) {
                                            e.printStackTrace();
                                            handleException(e);
                                        }
                                    }
                                }
                            }
                        },10 * 1000);
                        
                        return LOGIN_IN;
                    }
=======
        if (prefs.getCamSyncEnabled() == null) {
            logWarning("Not defined, so not enabled");
            return SHOULD_RUN_STATE_FAILED;
        }
>>>>>>> b3f63831

        if (!Boolean.parseBoolean(prefs.getCamSyncEnabled())) {
            logWarning("Camera Sync Not enabled");
            return SHOULD_RUN_STATE_FAILED;
        }

        if (Boolean.parseBoolean(prefs.getCameraFolderExternalSDCard())) {
            Uri uri = Uri.parse(prefs.getUriExternalSDCard());
            localPath = getFullPathFromTreeUri(uri, this);
        } else {
            localPath = prefs.getCamSyncLocalPath();
        }

        if (isTextEmpty(localPath)) {
            logWarning("localPath is not defined, so not enabled");
            finish();
            return SHOULD_RUN_STATE_FAILED;
        }

        if (!localPath.endsWith(SEPARATOR)) {
            localPath += SEPARATOR;
        }

        if(prefs.getRemoveGPS() != null) {
            removeGPS = Boolean.parseBoolean(prefs.getRemoveGPS());
        }

        if (prefs.getCamSyncWifi() == null || Boolean.parseBoolean(prefs.getCamSyncWifi())) {
            if (!isOnWifi(this)) {
                logWarning("Not start, require WiFi.");
                return SHOULD_RUN_STATE_FAILED;
            }
        }

        isLoggingIn = MegaApplication.isLoggingIn();
        if (megaApi.getRootNode() == null && !isLoggingIn) {
            logWarning("RootNode = null");
            running = true;
            setLoginState(true);
            megaApi.fastLogin(credentials.getSession(), this);
            return LOGIN_IN;
        }

        cameraUploadHandle = getPrimaryFolderHandle();
        secondaryUploadHandle = getSecondaryFolderHandle();

        //Prevent checking while app alive because it has been handled by global event
        logDebug("is primary/secondary attr synced: " + isPrimaryHandleSynced + "/" + isSecondaryHandleSynced + ", ignoreAttr: " + ignoreAttr);
        // Check CU attributes sequentially to prevent potential API_EEXPIRED in parallel set CU attributes
        if (!ignoreAttr && !isPrimaryHandleSynced) {
            logDebug("Try to get Camera Uploads primary target folder.");
            megaApi.getCameraUploadsFolder(getAttrUserListener);
            return CHECKING_USER_ATTRIBUTE;
        }

        int primaryFolderResult = checkPrimaryFolder();
        int secondaryFolderResult = checkSecondaryFolder();

        if (primaryFolderResult != 0) {
            return primaryFolderResult;
        }

        return secondaryFolderResult;
    }

    private int checkPrimaryFolder() {
        if (isNodeInRubbishOrDeleted(cameraUploadHandle)) {
            cameraUploadHandle = findDefaultFolder(getString(R.string.section_photo_sync));
            if (cameraUploadHandle == INVALID_HANDLE) {
                megaApi.createFolder(getString(R.string.section_photo_sync), megaApi.getRootNode(), createFolderListener);
                return TARGET_FOLDER_NOT_EXIST;
            } else {
                megaApi.setCameraUploadsFolder(cameraUploadHandle, setAttrUserListener);
                return SETTING_USER_ATTRIBUTE;
            }
        }
        return 0;
    }

    private int checkSecondaryFolder() {
        if (prefs.getSecondaryMediaFolderEnabled() == null) {
            logDebug("Secondary upload setting not defined, so not enabled");
            dbH.setSecondaryUploadEnabled(false);
            secondaryEnabled = false;
        } else if (Boolean.parseBoolean(prefs.getSecondaryMediaFolderEnabled())) {
            secondaryEnabled = true;
            localPathSecondary = prefs.getLocalPathSecondaryFolder();
            if (!localPathSecondary.endsWith(SEPARATOR)) {
                localPathSecondary += SEPARATOR;
            }
        } else {
            logDebug("Not enabled Secondary");
            secondaryEnabled = false;
        }

        if (secondaryEnabled) {
            logDebug("the secondary uploads are enabled");
            if (isNodeInRubbishOrDeleted(secondaryUploadHandle)) {
                secondaryUploadHandle = findDefaultFolder(getString(R.string.section_secondary_media_uploads));
                if (secondaryUploadHandle == INVALID_HANDLE) {
                    logDebug("must create the folder");
                    megaApi.createFolder(getString(R.string.section_secondary_media_uploads), megaApi.getRootNode(), createFolderListener);
                    return TARGET_FOLDER_NOT_EXIST;
                } else {
                    megaApi.setCameraUploadsFolderSecondary(secondaryUploadHandle, setAttrUserListener);
                    return SETTING_USER_ATTRIBUTE;
                }
            }
        } else {
            logDebug("Secondary NOT Enabled");
        }
        return 0;
    }



    private void initService() {
        logDebug("initService()");
        registerNetworkTypeChangeReceiver();
        try {
            app = (MegaApplication)getApplication();
        } catch (Exception ex) {
            finish();
        }

        int wifiLockMode = WifiManager.WIFI_MODE_FULL_HIGH_PERF;
        WifiManager wifiManager = (WifiManager)mContext.getSystemService(Context.WIFI_SERVICE);
        lock = wifiManager.createWifiLock(wifiLockMode,"MegaDownloadServiceWifiLock");
        PowerManager pm = (PowerManager)mContext.getSystemService(Context.POWER_SERVICE);
        wl = pm.newWakeLock(PowerManager.PARTIAL_WAKE_LOCK,"MegaDownloadServicePowerLock:");
        
        if (!wl.isHeld()) {
            wl.acquire();
        }
        if (!lock.isHeld()) {
            lock.acquire();
        }

        stopByNetworkStateChange = false;
        lastUpdated = 0;
        totalUploaded = 0;
        totalToUpload = 0;
        canceled = false;
        isOverQuota = false;
        running = true;
        handler = new Handler();
        
        if (Build.VERSION.SDK_INT >= Build.VERSION_CODES.N) {
            PAGE_SIZE = 1000;
            PAGE_SIZE_VIDEO = 50;
        } else {
            PAGE_SIZE = 400;
            PAGE_SIZE_VIDEO = 10;
        }
        
        megaApi = app.getMegaApi();
        megaChatApi = app.getMegaChatApi();
        
        if (megaApi == null) {
            finish();
            return;
        }
        
        initDbH();

        String previousIP = app.getLocalIpAddress();
        // the new logic implemented in NetworkStateReceiver
        String currentIP = getLocalIpAddress(getApplicationContext());
        app.setLocalIpAddress(currentIP);
        if ((currentIP != null) && (currentIP.length() != 0) && (currentIP.compareTo("127.0.0.1") != 0))
        {
            if ((previousIP == null) || (currentIP.compareTo(previousIP) != 0)) {
                logDebug("Reconnecting...");
                megaApi.reconnect();
            }
            else{
                logDebug("Retrying pending connections...");
                megaApi.retryPendingConnections();
            }
        }
        // end new logic
        mIntent = new Intent(this,ManagerActivityLollipop.class);
        mIntent.setAction(ACTION_CANCEL_CAM_SYNC);
        mPendingIntent = PendingIntent.getActivity(this,0,mIntent,0);
        tempRoot = new File(getCacheDir(),CU_CACHE_FOLDER).getAbsolutePath() + File.separator;
        File root = new File(tempRoot);
        if (!root.exists()) {
            root.mkdirs();
        }
        
        if (dbH.shouldClearCamsyncRecords()) {
            dbH.deleteAllSyncRecords(TYPE_ANY);
            dbH.saveShouldClearCamsyncRecords(false);
        }
    }
    
    private void handleException(Exception e) {
        logWarning("Handle exception", e);
        
        if (running) {
            handler.removeCallbacksAndMessages(null);
            running = false;
        }
        releaseLocks();
        
        if (isOverQuota) {
            showStorageOverQuotaNotification();
        }
        
        canceled = true;
        running = false;
        stopForeground(true);
        cancelNotification();
    }
    
    private void finish() {
        logDebug("finish");
        
        if (running) {
            handler.removeCallbacksAndMessages(null);
            running = false;
        }
        cancel();
    }
    
    private void cancel() {
        releaseLocks();
        
        if (isOverQuota) {
            showStorageOverQuotaNotification();
            stopRunningCameraUploadService(this);
        }
        
        if (mVideoCompressor != null) {
            mVideoCompressor.stop();
        }
        cuTransfers.clear();
        canceled = true;
        running = false;
        stopForeground(true);
        cancelNotification();
        stopSelf();
    }
    
    private void cancelNotification() {
        if (mNotificationManager != null) {
            logDebug("Cancelling notification ID is " + notificationId);
            mNotificationManager.cancel(notificationId);
        } else {
            logWarning("No notification to cancel");
        }
    }
    
    @Override
    public void onRequestStart(MegaChatApiJava api,MegaChatRequest request) {
    
    }
    
    @Override
    public void onRequestUpdate(MegaChatApiJava api,MegaChatRequest request) {
    
    }
    
    @Override
    public void onRequestFinish(MegaChatApiJava api,MegaChatRequest request,MegaChatError e) {
        if (request.getType() == MegaChatRequest.TYPE_CONNECT) {
            setLoginState(false);
        }
    }
    
    @Override
    public void onRequestTemporaryError(MegaChatApiJava api,MegaChatRequest request,MegaChatError e) {
    
    }
    
    @Override
    public void onRequestStart(MegaApiJava api,MegaRequest request) {
        logDebug("onRequestStart: " + request.getRequestString());
    }
    
    @Override
    public void onRequestUpdate(MegaApiJava api,MegaRequest request) {
        logDebug("onRequestUpdate: " + request.getRequestString());
    }
    
    @Override
    public void onRequestFinish(MegaApiJava api,MegaRequest request,MegaError e) {
        logDebug("onRequestFinish: " + request.getRequestString());
        
        try {
            requestFinished(request,e);
        } catch (Throwable th) {
            logError("Error", th);
            th.printStackTrace();
        }
    }
    
    private synchronized void requestFinished(MegaRequest request,MegaError e) {
        if (request.getType() == MegaRequest.TYPE_LOGIN) {
            if (e.getErrorCode() == MegaError.API_OK) {
                logDebug("Fast login OK, Calling fetchNodes from CameraSyncService");
                megaApi.fetchNodes(this);
            } else {
                logError("ERROR: " + e.getErrorString());
                setLoginState(false);
                finish();
            }
        } else if (request.getType() == MegaRequest.TYPE_FETCH_NODES) {
            if (e.getErrorCode() == MegaError.API_OK) {
<<<<<<< HEAD
                logDebug("Fetch nodes ok");
                logDebug("Chat --> connect");
=======
                logDebug("fetch nodes ok");
>>>>>>> b3f63831
                megaChatApi.connectInBackground(this);
                setLoginState(false);
                logDebug("Start service here MegaRequest.TYPE_FETCH_NODES");
                startWorkerThread();
            } else {
                logError("ERROR: " + e.getErrorString());
                setLoginState(false);
                finish();
            }
        } else if (request.getType() == MegaRequest.TYPE_CANCEL_TRANSFER) {
            logDebug("Cancel transfer received");
            if (e.getErrorCode() == MegaError.API_OK) {
                //clear pause state and reset
                megaApi.pauseTransfers(false,this);
                Handler handler = new Handler();
                handler.postDelayed(new Runnable() {
                    @Override
                    public void run() {
                        if(megaApi.getNumPendingUploads() <= 0) {
                            megaApi.resetTotalUploads();
                        }
                    }
                }, 200);
            } else {
                finish();
            }
        } else if (request.getType() == MegaRequest.TYPE_CANCEL_TRANSFERS) {
            logDebug("Cancel all uploads received");
            megaApi.pauseTransfers(false,this);
            megaApi.resetTotalUploads();
        } else if (request.getType() == MegaRequest.TYPE_PAUSE_TRANSFERS) {
            logDebug("Pausetransfer false received");
            if (e.getErrorCode() == MegaError.API_OK) {
                finish();
            }
        } else if (request.getType() == MegaRequest.TYPE_COPY) {
            if (e.getErrorCode() == MegaError.API_OK) {
                MegaNode node = megaApi.getNodeByHandle(request.getNodeHandle());
                String fingerPrint = node.getFingerprint();
                boolean isSecondary = node.getParentHandle() == secondaryUploadHandle;
                dbH.deleteSyncRecordByFingerprint(fingerPrint,fingerPrint,isSecondary);
            }
            updateUpload();
        }
    }

    public void onGetPrimaryFolderAttribute(MegaRequest request, MegaError e) {
        logDebug("onGetPrimaryAttribute: " + request.getNodeHandle() + " -> " + cameraUploadHandle);
        if (e.getErrorCode() == MegaError.API_OK || e.getErrorCode() == MegaError.API_ENOENT) {
            isPrimaryHandleSynced = true;
            long cuPrimaryHandleInUserAttr = request.getNodeHandle();
            if (cameraUploadHandle != cuPrimaryHandleInUserAttr) cameraUploadHandle = cuPrimaryHandleInUserAttr;

            // start to get secondary handle.
            if (!isSecondaryHandleSynced) {
                megaApi.getCameraUploadsFolderSecondary(getAttrUserListener);
            }
        } else {
            logWarning("Get primary handle faild, finish process.");
            finish();
        }
    }

    public void onGetSecondaryFolderAttribute(MegaRequest request, MegaError e) {
        logDebug("onGetSecondaryAttribute: " + request.getNodeHandle() + " -> " + secondaryUploadHandle) ;
        if (e.getErrorCode() == MegaError.API_OK || e.getErrorCode() == MegaError.API_ENOENT) {
            isSecondaryHandleSynced = true;
            long cuSecondaryHandleInUserAttr = request.getNodeHandle();
            if(cuSecondaryHandleInUserAttr != secondaryUploadHandle) secondaryUploadHandle = cuSecondaryHandleInUserAttr;
            // start to upload.
            startWorkerThread();
        } else {
            logWarning("Get secondary handle faild, finish process.");
            finish();
        }
    }

    public void onSetFolderAttribute(boolean isSuccessful) {
        if (isSuccessful) {
            startWorkerThread();
        }
    }

    public void onCreateFolder(boolean isSuccessful) {
        if (!isSuccessful) {
            finish();
        }
    }

    private void setLoginState(boolean b) {
        isLoggingIn = b;
        MegaApplication.setLoggingIn(b);
    }
    
    @Override
    public void onRequestTemporaryError(MegaApiJava api,MegaRequest request,MegaError e) {
        logWarning("onRequestTemporaryError: " + request.getRequestString());
    }
    
    @Override
    public void onTransferStart(MegaApiJava api,MegaTransfer transfer) {
        logDebug("onTransferStart: " + transfer.getFileName());
        cuTransfers.add(transfer);
    }
    
    @Override
    public void onTransferUpdate(MegaApiJava api,MegaTransfer transfer) {
        transferUpdated(api,transfer);
    }
    
    private synchronized void transferUpdated(MegaApiJava api,MegaTransfer transfer) {
        if (canceled) {
            logDebug("Transfer cancel: " + transfer.getFileName());
            megaApi.cancelTransfer(transfer);
            cancel();
            return;
        }
        
        if (isOverQuota) {
            return;
        }
        
        updateProgressNotification();
    }
    
    @Override
    public void onTransferTemporaryError(MegaApiJava api,MegaTransfer transfer,MegaError e) {
        logWarning("onTransferTemporaryError: " + transfer.getFileName());
        if(e.getErrorCode()==MegaError.API_EOVERQUOTA){
            if (e.getValue() != 0)
                logWarning("TRANSFER OVERQUOTA ERROR: " + e.getErrorCode());
            else
                logWarning("STORAGE OVERQUOTA ERROR: " + e.getErrorCode());

            isOverQuota = true;
            cancel();
        }
    }
    
    @Override
    public void onTransferFinish(MegaApiJava api,MegaTransfer transfer,MegaError e) {
        logDebug("Image sync finished: " + transfer.getFileName() + " size " + transfer.getTransferredBytes());
        logDebug("transfer.getPath:" + transfer.getPath());
        logDebug("transfer.getNodeHandle:" + transfer.getNodeHandle());

        try {
            transferFinished(api, transfer, e);
        } catch (Throwable th) {
            logError("onTransferFinish error", th);
            th.printStackTrace();
        }
    }
    
    private synchronized void transferFinished(final MegaApiJava api,final MegaTransfer transfer,MegaError e) {
        String path = transfer.getPath();
        if (isOverQuota) {
            return;
        }

        if (transfer.getState() == MegaTransfer.STATE_COMPLETED) {
            String size = getSizeString(transfer.getTotalBytes());
            AndroidCompletedTransfer completedTransfer = new AndroidCompletedTransfer(transfer.getFileName(), transfer.getType(), transfer.getState(), size, transfer.getNodeHandle() + "", transfer.getParentPath());
            dbH.setCompletedTransfer(completedTransfer);
        }

        if (e.getErrorCode() == MegaError.API_OK) {
            logDebug("Image Sync OK: " + transfer.getFileName() + " IMAGESYNCFILE: " + path);
            MegaNode node = megaApi.getNodeByHandle(transfer.getNodeHandle());
            boolean isSecondary = (node.getParentHandle() == secondaryUploadHandle);
            SyncRecord record = dbH.findSyncRecordByNewPath(path);
            if (record == null) {
                record = dbH.findSyncRecordByLocalPath(path,isSecondary);
            }
            if (record != null) {
                String originalFingerprint = record.getOriginFingerprint();
                megaApi.setOriginalFingerprint(node,originalFingerprint,this);
                megaApi.setNodeCoordinates(node,record.getLatitude(),record.getLongitude(),null);
                
                File src = new File(record.getLocalPath());
                if (src.exists()) {
                    logDebug("Creating preview");
                    File previewDir = getPreviewFolder(this);
                    final File preview = new File(previewDir,MegaApiAndroid.handleToBase64(transfer.getNodeHandle()) + ".jpg");
                    File thumbDir = getThumbFolder(this);
                    final File thumb = new File(thumbDir,MegaApiAndroid.handleToBase64(transfer.getNodeHandle()) + ".jpg");
                    final SyncRecord finalRecord = record;
                    if(isVideoFile(transfer.getPath())) {
                        threadPool.execute(new Runnable() {

                            @Override
                            public void run() {
                                File img = new File(finalRecord.getLocalPath());
                                if(!preview.exists()) {
                                    //for Android 5, 5.1 devices may have insufficient memory, so don't create previews.
                                    if(Build.VERSION.SDK_INT >= Build.VERSION_CODES.M) {
                                        createVideoPreview(CameraUploadsService.this, img, preview);
                                    }
                                }
                                createVideoThumbnail(api,finalRecord.getLocalPath(),thumb);
                            }
                        });
                    } else if (MimeTypeList.typeForName(transfer.getPath()).isImage()) {
                        threadPool.execute(new Runnable() {

                            @Override
                            public void run() {
                                File img = new File(finalRecord.getLocalPath());
                                if(!preview.exists()) {
                                    //for Android 5, 5.1 devices may have insufficient memory, so don't create previews.
                                    if(Build.VERSION.SDK_INT >= Build.VERSION_CODES.M) {
                                        createImagePreview(img, preview);
                                    }
                                }
                                createImageThumbnail(api,finalRecord.getLocalPath(),thumb);
                            }
                        });
                    }
                }
                //delete database record
                dbH.deleteSyncRecordByPath(path,isSecondary);
                //delete temp files
                if (path.startsWith(tempRoot)) {
                    File temp = new File(path);
                    if (temp.exists()) {
                        temp.delete();
                    }
                }
            }
        } else if (e.getErrorCode() == MegaError.API_EOVERQUOTA) {
            logWarning("Over quota error: " + e.getErrorCode());
            isOverQuota = true;
            cancel();
        } else {
            logWarning("Image Sync FAIL: " + transfer.getFileName() + "___" + e.getErrorString());
        }
        if (canceled) {
            logWarning("Image sync cancelled: " + transfer.getFileName());
            cancel();
        }
        updateUpload();
    }
    
    private void updateUpload() {
        if (!canceled) {
            updateProgressNotification();
        }
        
        totalUploaded++;
        logDebug("Total to upload is " + totalToUpload + " totalUploaded " + totalUploaded + " pendings are " + megaApi.getNumPendingUploads());
        if (totalToUpload == totalUploaded) {
            logDebug("Photo upload finished, now checking videos");
            if (isCompressedVideoPending() && !canceled && isCompressorAvailable()) {
                logDebug("Got pending videos, will start compress");
                startVideoCompression();
            } else {
                logDebug("No pending videos, finish");
                onQueueComplete();
            }
        }
    }
    
    @Override
    public boolean onTransferData(MegaApiJava api,MegaTransfer transfer,byte[] buffer) {
        return true;
    }
    
    private void updateTimeStamp() {
        //primary
        Long timeStampPrimary = dbH.findMaxTimestamp(false,SyncRecord.TYPE_PHOTO);
        if (timeStampPrimary == null) {
            timeStampPrimary = 0L;
        }
        if (timeStampPrimary > currentTimeStamp) {
            updateCurrentTimeStamp(timeStampPrimary);
        }
        
        Long timeStampPrimaryVideo = dbH.findMaxTimestamp(false,SyncRecord.TYPE_VIDEO);
        if (timeStampPrimaryVideo == null) {
            timeStampPrimaryVideo = 0L;
        }
        if (timeStampPrimaryVideo > currentVideoTimeStamp) {
            updateCurrentVideoTimeStamp(timeStampPrimaryVideo);
        }
        
        //secondary
        if (secondaryEnabled) {
            Long timeStampSecondary = dbH.findMaxTimestamp(true,SyncRecord.TYPE_PHOTO);
            if (timeStampSecondary == null) {
                timeStampSecondary = 0L;
            }
            if (timeStampSecondary > secondaryTimeStamp) {
                updateSecondaryTimeStamp(timeStampSecondary);
            }
            
            Long timeStampSecondaryVideo = dbH.findMaxTimestamp(true,SyncRecord.TYPE_VIDEO);
            if (timeStampSecondaryVideo == null) {
                timeStampSecondaryVideo = 0L;
            }
            if (timeStampSecondaryVideo > secondaryVideoTimeStamp) {
                updateSecondaryVideoTimeStamp(timeStampSecondaryVideo);
            }
        }
    }
    
    private void updateCurrentTimeStamp(long timeStamp) {
        logDebug("timesTamp: " + timeStamp);
        currentTimeStamp = timeStamp;
        dbH.setCamSyncTimeStamp(currentTimeStamp);
    }
    
    private void updateCurrentVideoTimeStamp(long timeStamp) {
        logDebug("timesTamp: " + timeStamp);
        currentVideoTimeStamp = timeStamp;
        dbH.setCamVideoSyncTimeStamp(currentVideoTimeStamp);
    }
    
    private void updateSecondaryTimeStamp(long timeStamp) {
        logDebug("timesTamp: " + timeStamp);
        secondaryTimeStamp = timeStamp;
        dbH.setSecSyncTimeStamp(secondaryTimeStamp);
    }
    
    private void updateSecondaryVideoTimeStamp(long timeStamp) {
        logDebug("timesTamp: " + timeStamp);
        secondaryVideoTimeStamp = timeStamp;
        dbH.setSecVideoSyncTimeStamp(secondaryVideoTimeStamp);
    }
    
    private boolean isCompressedVideoPending() {
        return dbH.findVideoSyncRecordsByState(STATUS_TO_COMPRESS).size() > 0 && String.valueOf(VIDEO_QUALITY_MEDIUM).equals(prefs.getUploadVideoQuality());
    }
    
    private boolean isCompressorAvailable() {
        if (mVideoCompressor == null) {
            return true;
        } else {
            return !mVideoCompressor.isRunning();
        }
    }
    
    private void startVideoCompression() {
        logDebug("startVideoCompression");
        
        List<SyncRecord> fullList = dbH.findVideoSyncRecordsByState(STATUS_TO_COMPRESS);
        if(megaApi.getNumPendingUploads() <= 0) {
            megaApi.resetTotalUploads();
        }
        totalUploaded = 0;
        totalToUpload = 0;

        mVideoCompressor = new VideoCompressor(this,this);
        mVideoCompressor.setPendingList(fullList);
        mVideoCompressor.setOutputRoot(tempRoot);
        long totalPendingSizeInMB = mVideoCompressor.getTotalInputSize() / (1024 * 1024);
        logDebug("Total videos are " + fullList.size() + " " + totalPendingSizeInMB + "mbyte to Conversion");
        
        if (shouldStartVideoCompression(totalPendingSizeInMB)) {
            Thread t = new Thread(new Runnable() {
                @Override
                public void run() {
                    logDebug("Starting compressor");
                    mVideoCompressor.start();
                }
            });
            t.start();
        } else {
            logDebug("Compression queue bigger than setting, show notification to user.");
            finish();
            Intent intent = new Intent(this,ManagerActivityLollipop.class);
            intent.setAction(ACTION_SHOW_SETTINGS);
            PendingIntent pendingIntent = PendingIntent.getActivity(this,0,intent,0);
            String title = getString(R.string.title_compression_size_over_limit);
            String size = prefs.getChargingOnSize();
            String message = getString(R.string.message_compression_size_over_limit,
                    getString(R.string.label_file_size_mega_byte, String.valueOf(size)));
            showNotification(title,message,pendingIntent,true);
        }
        
    }
    
    private boolean shouldStartVideoCompression(long queueSize) {
    
        if (isChargingRequired(queueSize) && !isCharging(mContext)) {
            logDebug("shouldStartVideoCompression " + false);
            return false;
        
        }
        logDebug("shouldStartVideoCompression " + true);
        return true;
    }
    
    @Override
    public void onInsufficientSpace() {
        logWarning("onInsufficientSpace");
        finish();
        Intent intent = new Intent(this,ManagerActivityLollipop.class);
        PendingIntent pendingIntent = PendingIntent.getActivity(this,0,intent,0);
        String title = getResources().getString(R.string.title_out_of_space);
        String message = getResources().getString(R.string.message_out_of_space);
        showNotification(title,message,pendingIntent,true);
    }
    
    public synchronized void onCompressUpdateProgress(int progress) {
        if (!canceled) {
            String message = getString(R.string.message_compress_video, progress + "%");
            String subText = getString(R.string.title_compress_video, mVideoCompressor.getCurrentFileIndex(),mVideoCompressor.getTotalCount());
            showProgressNotification(progress,mPendingIntent,message,subText,"");
        }
    }
    
    public synchronized void onCompressSuccessful(SyncRecord record) {
        logDebug("Compression successfully " + record.getLocalPath());
        dbH.updateSyncRecordStatusByLocalPath(STATUS_PENDING,record.getLocalPath(),record.isSecondary());
    }
    
    public synchronized void onCompressNotSupported(SyncRecord record) {
        logDebug("Compression failed " + record.getLocalPath());
    }
    
    public synchronized void onCompressFailed(SyncRecord record) {
        String localPath = record.getLocalPath();
        boolean isSecondary = record.isSecondary();
        logWarning("Compression failed " + localPath);
        //file can not be compress will be uploaded directly?
        File srcFile = new File(localPath);
        if (srcFile.exists()) {
            try {
                StatFs stat = new StatFs(tempRoot);
                double availableFreeSpace = stat.getAvailableBytes();
                if (availableFreeSpace > srcFile.length()) {
                    logDebug("Can not compress but got enough disk space, so should be un-supported format issue");
                    String newPath = record.getNewPath();
                    File temp = new File(newPath);
                    dbH.updateSyncRecordStatusByLocalPath(STATUS_PENDING, localPath, isSecondary);
                    if (newPath.startsWith(tempRoot) && temp.exists()) {
                        temp.delete();
                    }
                } else {
                    //record will remain in DB and will be re-compressed next launch
                }
            } catch (Exception ex) {
                logError("Exception happens, cache folder is deleted: " + ex.toString());
            }
        } else {
            logWarning("Compressed video not exists, remove from DB");
            dbH.deleteSyncRecordByLocalPath(localPath,isSecondary);
        }
    }
    
    public void onCompressFinished(String currentIndexString) {
        logDebug("onCompressFinished");

        if (!canceled) {
            logDebug("Preparing to upload compressed video");
            ArrayList<SyncRecord> compressedList = new ArrayList<>(dbH.findVideoSyncRecordsByState(STATUS_PENDING));
            if (compressedList.size() > 0) {
                startParallelUpload(compressedList,true);
            } else {
                onQueueComplete();
            }
        }
    }
    
    private synchronized void updateProgressNotification() {
        //refresh UI every 1 seconds to avoid too much workload on main thread
        long now = System.currentTimeMillis();
        if (now - lastUpdated > ONTRANSFERUPDATE_REFRESH_MILLIS) {
            lastUpdated = now;
        } else {
            return;
        }
        
        int pendingTransfers = megaApi.getNumPendingUploads();
        int totalTransfers = megaApi.getTotalUploads();
        long totalSizePendingTransfer = megaApi.getTotalUploadBytes();
        long totalSizeTransferred = megaApi.getTotalUploadedBytes();
        
        int progressPercent = (int)Math.round((double)totalSizeTransferred / totalSizePendingTransfer * 100);
        
        String message;
        if (totalTransfers == 0) {
            message = getString(R.string.download_preparing_files);
        } else {
            int inProgress;
            if (pendingTransfers == 0) {
                inProgress = totalTransfers - pendingTransfers;
            } else {
                inProgress = totalTransfers - pendingTransfers + 1;
            }

            if (megaApi.areTransfersPaused(MegaTransfer.TYPE_UPLOAD)) {
                message = getResources().getQuantityString(R.plurals.upload_service_paused_notification,totalTransfers,inProgress,totalTransfers);
            } else {
                message = getResources().getQuantityString(R.plurals.upload_service_notification,totalTransfers,inProgress,totalTransfers);
            }
        }
        
        String info = getProgressSize(this,totalSizeTransferred,totalSizePendingTransfer);
        PendingIntent pendingIntent = PendingIntent.getActivity(this,0,mIntent,0);
        showProgressNotification(progressPercent,pendingIntent,message,info,getString(R.string.settings_camera_notif_title));
    }

    private Notification createNotification(String title,String content,PendingIntent intent,boolean isAutoCancel){
        if (Build.VERSION.SDK_INT >= Build.VERSION_CODES.O) {
            NotificationChannel channel = new NotificationChannel(notificationChannelId,notificationChannelName,NotificationManager.IMPORTANCE_DEFAULT);
            channel.setShowBadge(false);
            channel.setSound(null,null);
            mNotificationManager.createNotificationChannel(channel);
        }

        mBuilder = new NotificationCompat.Builder(mContext,notificationChannelId);
        mBuilder.setSmallIcon(R.drawable.ic_stat_camera_sync)
                .setOngoing(false)
                .setContentTitle(title)
                .setStyle(new NotificationCompat.BigTextStyle().bigText(content))
                .setContentText(content)
                .setOnlyAlertOnce(true)
                .setAutoCancel(isAutoCancel);

        if (intent != null) {
            mBuilder.setContentIntent(intent);
        }
        return mBuilder.build();
    }

    private void showNotification(String title,String content,PendingIntent intent,boolean isAutoCancel) {
        mNotification = createNotification(title, content, intent, isAutoCancel);
        mNotificationManager.notify(notificationId,mNotification);
    }

    private void showProgressNotification(int progressPercent, PendingIntent pendingIntent, String message, String subText, String contentText) {
        mNotification = null;
        mBuilder = new NotificationCompat.Builder(mContext, notificationChannelId);
        mBuilder
                .setSmallIcon(R.drawable.ic_stat_camera_sync)
                .setProgress(100, progressPercent, false)
                .setContentIntent(pendingIntent)
                .setOngoing(true)
                .setStyle(new NotificationCompat.BigTextStyle().bigText(subText))
                .setContentTitle(message)
                .setContentText(contentText)
                .setOnlyAlertOnce(true);

        if (Build.VERSION.SDK_INT >= Build.VERSION_CODES.O) {
            NotificationChannel channel = new NotificationChannel(notificationChannelId, notificationChannelName, NotificationManager.IMPORTANCE_DEFAULT);
            channel.setShowBadge(true);
            channel.setSound(null, null);
            mNotificationManager.createNotificationChannel(channel);
            mBuilder.setSubText(subText);
        } else if (Build.VERSION.SDK_INT >= Build.VERSION_CODES.N) {
            mBuilder.setSubText(subText);
        } else {
            mBuilder.setColor(ContextCompat.getColor(this, R.color.mega))
                    .setContentInfo(subText);
        }
        mNotification = mBuilder.build();
        mNotificationManager.notify(notificationId, mNotification);
    }

    private void showStorageOverQuotaNotification() {
        logDebug("showStorageOverQuotaNotification");

        String contentText = getString(R.string.download_show_info);
        String message = getString(R.string.overquota_alert_title);

        Intent intent = new Intent(this, ManagerActivityLollipop.class);
        intent.setAction(ACTION_OVERQUOTA_STORAGE);

        NotificationCompat.Builder builder = new NotificationCompat.Builder(mContext, OVER_QUOTA_NOTIFICATION_CHANNEL_ID);
        builder.setSmallIcon(R.drawable.ic_stat_camera_sync)
                .setContentIntent(PendingIntent.getActivity(mContext, 0, intent, 0))
                .setAutoCancel(true)
                .setTicker(contentText)
                .setContentTitle(message)
                .setOngoing(false);
        if (Build.VERSION.SDK_INT >= Build.VERSION_CODES.O) {
            NotificationChannel channel = new NotificationChannel(OVER_QUOTA_NOTIFICATION_CHANNEL_ID, notificationChannelName, NotificationManager.IMPORTANCE_DEFAULT);
            channel.setShowBadge(true);
            channel.setSound(null, null);
            mNotificationManager.createNotificationChannel(channel);
            builder.setContentText(contentText);
        } else if (Build.VERSION.SDK_INT >= Build.VERSION_CODES.N) {
            builder.setContentText(contentText);
        } else {
            builder.setContentInfo(contentText)
                    .setColor(ContextCompat.getColor(this, R.color.mega));

        }
        mNotificationManager.notify(NOTIFICATION_STORAGE_OVERQUOTA, builder.build());
    }
    
    private void removeGPSCoordinates(String filePath) {
        logDebug("Remove GPS coordinates from path " + filePath);
        try {
            ExifInterface exif = new ExifInterface(filePath);
            exif.setAttribute(ExifInterface.TAG_GPS_LONGITUDE,"0/1,0/1,0/1000");
            exif.setAttribute(ExifInterface.TAG_GPS_LONGITUDE_REF,"0");
            exif.setAttribute(ExifInterface.TAG_GPS_LATITUDE,"0/1,0/1,0/1000");
            exif.setAttribute(ExifInterface.TAG_GPS_LATITUDE_REF,"0");
            exif.setAttribute(ExifInterface.TAG_GPS_ALTITUDE,"0/1,0/1,0/1000");
            exif.setAttribute(ExifInterface.TAG_GPS_ALTITUDE_REF,"0");
            exif.saveAttributes();
        } catch (IOException e) {
            logError("Exception", e);
            e.printStackTrace();
        }
    }
    
    private String createTempFile(SyncRecord file) {
        logDebug("createTempFile");
        File srcFile = new File(file.getLocalPath());
        if (!srcFile.exists()) {
            logError(ERROR_SOURCE_FILE_NOT_EXIST);
            return ERROR_SOURCE_FILE_NOT_EXIST;
        }
        
        try {
            StatFs stat = new StatFs(tempRoot);
            double availableFreeSpace = stat.getAvailableBytes();
            if (availableFreeSpace <= srcFile.length()) {
                logError(ERROR_NOT_ENOUGH_SPACE);
                return ERROR_NOT_ENOUGH_SPACE;
            }
        } catch (Exception ex) {
            ex.printStackTrace();
            logError("Exception", ex);
        }
        
        String destPath = file.getNewPath();
        File destFile = new File(destPath);
        try {
            copyFile(srcFile,destFile);
            removeGPSCoordinates(destPath);
        } catch (IOException e) {
            e.printStackTrace();
            logError(ERROR_CREATE_FILE_IO_ERROR, e);
            return ERROR_CREATE_FILE_IO_ERROR;
        }
        return destPath;
    }
    
    private String getNoneDuplicatedDeviceFileName(String fileName,int index) {
        if (index == 0) {
            return fileName;
        }
        
        String name = "", extension = "";
        int pos = fileName.lastIndexOf(".");
        if (pos > 0) {
            name = fileName.substring(0,pos);
            extension = fileName.substring(pos);
        }
        
        fileName = name + "_" + index + extension;

        logDebug("Filename: " + fileName);
        return fileName;
    }
    
    private float[] getGPSCoordinates(String filePath,boolean isVideo) {
        float output[] = new float[2];
        try {
            if (isVideo) {
                MediaMetadataRetriever retriever = new MediaMetadataRetriever();
                retriever.setDataSource(filePath);
                
                String location = retriever.extractMetadata(MediaMetadataRetriever.METADATA_KEY_LOCATION);
                if (location != null) {
                    logDebug("Location: " + location);
                    
                    boolean secondTry = false;
                    try {
                        final int mid = location.length() / 2; //get the middle of the String
                        String[] parts = {location.substring(0,mid),location.substring(mid)};
                        
                        output[0] = Float.parseFloat(parts[0]);
                        output[1] = Float.parseFloat(parts[1]);

                    } catch (Exception exc) {
                        secondTry = true;
                        logError("Exception, second try to set GPS coordinates", exc);
                    }
                    
                    if (secondTry) {
                        try {
                            String latString = location.substring(0,7);
                            String lonString = location.substring(8,17);
                            
                            output[0] = Float.parseFloat(latString);
                            output[1] = Float.parseFloat(lonString);
                            
                        } catch (Exception ex) {
                            logError("Exception again, no chance to set coordinates of video", ex);
                        }
                    }
                } else {
                    logWarning("No location info");
                }
                retriever.release();
            } else {
                ExifInterface exif = new ExifInterface(filePath);
                exif.getLatLong(output);
            }
        } catch (Exception e) {
            e.printStackTrace();
            logError("Exception", e);
        }
        return output;
    }

    private MegaNode getPossibleNodeFromCloud(String localFingerPrint, MegaNode uploadNode) {
        logDebug("getPossibleNodeFromCloud");
        MegaNode preferNode = null;

        MegaNodeList possibleNodeListFPO = megaApi.getNodesByOriginalFingerprint(localFingerPrint, uploadNode);
        if(possibleNodeListFPO != null && possibleNodeListFPO.size() > 0) {
            // the desired node, do nothing.
            logDebug("Found node with same fingerprint in the same folder!");
            return getFirstNodeFromList(possibleNodeListFPO);
        }

        possibleNodeListFPO = megaApi.getNodesByOriginalFingerprint(localFingerPrint, null);
        if(possibleNodeListFPO != null && possibleNodeListFPO.size() > 0) {
            // node with same fingerprint but in different folder, copy.
            preferNode =  getFirstNodeFromList(possibleNodeListFPO);
        }

        logDebug("No possibile node found");
        return preferNode;
    }

    private MegaNode getFirstNodeFromList(MegaNodeList megaNodeList) {
        if(megaNodeList != null && megaNodeList.size() > 0) {
            return megaNodeList.get(0);
        }
        return null;
    }
    
    private void releaseLocks() {
        if ((lock != null) && (lock.isHeld())) {
            try {
                lock.release();
            } catch (Exception ex) {
                ex.printStackTrace();
            }
        }
        if ((wl != null) && (wl.isHeld())) {
            try {
                wl.release();
            } catch (Exception ex) {
                ex.printStackTrace();
            }
        }
    }
    
    private boolean isChargingRequired(long queueSize) {
        initDbH();
        MegaPreferences preferences = dbH.getPreferences();
        if (preferences != null && preferences.getConversionOnCharging() != null) {
            if (Boolean.parseBoolean(preferences.getConversionOnCharging())) {
                int queueSizeLimit = Integer.parseInt(preferences.getChargingOnSize());
                if (queueSize > queueSizeLimit) {
                    logDebug("isChargingRequired " + true + ", queue size is " + queueSize + ", limit size is " + queueSizeLimit);
                    return true;
                }
            }
        }
        logDebug("isChargingRequired " + false);
        return false;
    }
    
    private void initDbH(){
        if(dbH == null){
            dbH = DatabaseHandler.getDbHandler(getApplicationContext());
        }
    }

    private boolean isDeviceLowOnBattery(Intent intent){
        if(intent == null){
            return false;
        }
        int level = intent.getIntExtra(BatteryManager.EXTRA_LEVEL, -1);
        logDebug("Device battery level is " + level);
        return level <= LOW_BATTERY_LEVEL && !isCharging(CameraUploadsService.this);
    }
}<|MERGE_RESOLUTION|>--- conflicted
+++ resolved
@@ -65,16 +65,9 @@
 import nz.mega.sdk.MegaTransferListenerInterface;
 
 import static mega.privacy.android.app.constants.SettingsConstants.VIDEO_QUALITY_MEDIUM;
-<<<<<<< HEAD
-import static mega.privacy.android.app.utils.Constants.*;
-import static mega.privacy.android.app.utils.FileUtil.getFullPathFromTreeUri;
-import static mega.privacy.android.app.utils.FileUtils.*;
-import static mega.privacy.android.app.jobservices.SyncRecord.*;
-=======
 import static mega.privacy.android.app.jobservices.SyncRecord.*;
 import static mega.privacy.android.app.listeners.CreateFolderListener.ExtraAction.INIT_CU;
 import static mega.privacy.android.app.utils.Constants.*;
->>>>>>> b3f63831
 import static mega.privacy.android.app.receivers.NetworkTypeChangeReceiver.MOBILE;
 import static mega.privacy.android.app.utils.FileUtils.*;
 import static mega.privacy.android.app.utils.ImageProcessor.*;
@@ -233,12 +226,9 @@
         registerReceiver(chargingStopReceiver,new IntentFilter(Intent.ACTION_POWER_DISCONNECTED));
         registerReceiver(batteryInfoReceiver,new IntentFilter(Intent.ACTION_BATTERY_CHANGED));
         registerReceiver(pauseReceiver, new IntentFilter(BROADCAST_ACTION_INTENT_UPDATE_PAUSE_NOTIFICATION));
-<<<<<<< HEAD
-=======
         getAttrUserListener = new GetAttrUserListener(this);
         setAttrUserListener = new SetAttrUserListener(this);
         createFolderListener = new CreateFolderListener(this, INIT_CU);
->>>>>>> b3f63831
     }
 
     @Override
@@ -259,12 +249,9 @@
         if (pauseReceiver != null) {
             unregisterReceiver(pauseReceiver);
         }
-<<<<<<< HEAD
-=======
         getAttrUserListener = null;
         setAttrUserListener = null;
         createFolderListener = null;
->>>>>>> b3f63831
     }
     
     @Nullable
@@ -942,103 +929,10 @@
             return SHOULD_RUN_STATE_FAILED;
         }
 
-<<<<<<< HEAD
-                    if(prefs.getRemoveGPS() != null) {
-                        removeGPS = Boolean.parseBoolean(prefs.getRemoveGPS());
-                        logDebug("Should remove GPS: " + removeGPS);
-                    }
-                    
-                    boolean isWifi = isOnWifi(this);
-                    if (prefs.getCamSyncWifi() == null) {
-                        if (!isWifi) {
-                            logWarning("No wifi...");
-                            finish();
-                            return 7;
-                        }
-                    } else {
-                        if (Boolean.parseBoolean(prefs.getCamSyncWifi())) {
-                            if (!isWifi) {
-                                logDebug("No wifi...");
-                                finish();
-                                return 8;
-                            }
-                        }
-                    }
-                    
-                    UserCredentials credentials = dbH.getCredentials();
-                    if (credentials == null) {
-                        logWarning("There are not user credentials");
-                        finish();
-                        return 11;
-                    }
-                    
-                    gSession = credentials.getSession();
-                    isLoggingIn = MegaApplication.isLoggingIn();
-                    if (megaApi.getRootNode() == null && !isLoggingIn) {
-                        logWarning("RootNode = null");
-                        
-                        running = true;
-                        
-                        handler.postDelayed(new Runnable() {
-                            @Override
-                            public void run() {
-                                if (megaApi.getRootNode() == null) {
-                                    isLoggingIn = MegaApplication.isLoggingIn();
-                                    if (!isLoggingIn) {
-    
-                                        setLoginState(true);
-
-                                        if (megaChatApi == null) {
-                                            megaChatApi = ((MegaApplication) getApplication()).getMegaChatApi();
-                                        }
-
-                                        int ret = megaChatApi.getInitState();
-
-                                        if (ret == MegaChatApi.INIT_NOT_DONE || ret == MegaChatApi.INIT_ERROR) {
-                                            ret = megaChatApi.init(gSession);
-                                            logDebug("shouldRun: result of init ---> " + ret);
-                                            chatSettings = dbH.getChatSettings();
-                                            if (ret == MegaChatApi.INIT_NO_CACHE) {
-                                                logDebug("shouldRun: condition ret == MegaChatApi.INIT_NO_CACHE");
-
-                                            } else if (ret == MegaChatApi.INIT_ERROR) {
-                                                logDebug("shouldRun: condition ret == MegaChatApi.INIT_ERROR");
-                                                megaChatApi.logout(CameraUploadsService.this);
-                                            } else {
-                                                logDebug("shouldRun: Chat correctly initialized");
-                                            }
-                                        }
-
-                                        logDebug("Camera upload start fast login");
-                                        megaApi.fastLogin(gSession,CameraUploadsService.this);
-                                    } else {
-                                        logWarning("Another login is processing");
-                                    }
-                                } else {
-                                    logDebug("postDelayed RootNode != null");
-                                    
-                                    int r = runLoggedIn();
-                                    logDebug("shouldRunAfterLoginDelayed -> " + r);
-                                    if (r == 0) {
-                                        try {
-                                            startCameraUploads();
-                                        } catch (Exception e) {
-                                            e.printStackTrace();
-                                            handleException(e);
-                                        }
-                                    }
-                                }
-                            }
-                        },10 * 1000);
-                        
-                        return LOGIN_IN;
-                    }
-=======
         if (prefs.getCamSyncEnabled() == null) {
             logWarning("Not defined, so not enabled");
             return SHOULD_RUN_STATE_FAILED;
         }
->>>>>>> b3f63831
 
         if (!Boolean.parseBoolean(prefs.getCamSyncEnabled())) {
             logWarning("Camera Sync Not enabled");
@@ -1348,12 +1242,7 @@
             }
         } else if (request.getType() == MegaRequest.TYPE_FETCH_NODES) {
             if (e.getErrorCode() == MegaError.API_OK) {
-<<<<<<< HEAD
-                logDebug("Fetch nodes ok");
-                logDebug("Chat --> connect");
-=======
                 logDebug("fetch nodes ok");
->>>>>>> b3f63831
                 megaChatApi.connectInBackground(this);
                 setLoginState(false);
                 logDebug("Start service here MegaRequest.TYPE_FETCH_NODES");
