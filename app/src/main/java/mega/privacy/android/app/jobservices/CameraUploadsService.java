--- conflicted
+++ resolved
@@ -244,12 +244,7 @@
 
     @Override
     public int onStartCommand(Intent intent,int flags,int startId) {
-<<<<<<< HEAD
-        log("public int onStartCommand(Intent intent, int flags, int startId)");
-=======
-        logDebug("onStartCommand");
-        initService();
->>>>>>> 393a7df3
+        logDebug("public int onStartCommand(Intent intent, int flags, int startId)");
         isServiceRunning = true;
         mContext = getApplicationContext();
         mNotificationManager = (NotificationManager)getSystemService(NOTIFICATION_SERVICE);
