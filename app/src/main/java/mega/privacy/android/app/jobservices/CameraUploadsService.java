--- conflicted
+++ resolved
@@ -100,11 +100,9 @@
 import java.util.Queue;
 import java.util.concurrent.ThreadPoolExecutor;
 
-<<<<<<< HEAD
-=======
+import javax.inject.Inject;
+
 import dagger.hilt.android.AndroidEntryPoint;
-import kotlin.Unit;
->>>>>>> c592a377
 import mega.privacy.android.app.AndroidCompletedTransfer;
 import mega.privacy.android.app.DatabaseHandler;
 import mega.privacy.android.app.MegaApplication;
@@ -133,8 +131,6 @@
 import nz.mega.sdk.MegaTransferListenerInterface;
 import timber.log.Timber;
 
-import javax.inject.Inject;
-
 @AndroidEntryPoint
 public class CameraUploadsService extends Service implements NetworkTypeChangeReceiver.OnNetworkTypeChangeCallback, MegaRequestListenerInterface, MegaTransferListenerInterface, VideoCompressionCallback {
 
@@ -175,11 +171,6 @@
     public static boolean running, ignoreAttr;
     private Handler handler;
 
-<<<<<<< HEAD
-    private final ExecutorService threadPool = Executors.newFixedThreadPool(8);
-
-=======
->>>>>>> c592a377
     private WifiManager.WifiLock lock;
     private PowerManager.WakeLock wl;
 
@@ -240,14 +231,10 @@
     private String tempRoot;
     private VideoCompressor mVideoCompressor;
 
-<<<<<<< HEAD
-    private final BroadcastReceiver pauseReceiver = new BroadcastReceiver() {
-=======
     @Inject
     ThreadPoolExecutor megaThreadPoolExecutor;
 
     private BroadcastReceiver pauseReceiver = new BroadcastReceiver() {
->>>>>>> c592a377
 
         @Override
         public void onReceive(Context context, Intent intent) {
@@ -1389,12 +1376,6 @@
 
         mPendingIntent = PendingIntent.getActivity(this, 0, mIntent, PendingIntent.FLAG_IMMUTABLE);
 
-<<<<<<< HEAD
-        if (dbH.shouldClearCamsyncRecords()) {
-            dbH.deleteAllSyncRecords(SyncRecordKt.TYPE_ANY);
-            dbH.saveShouldClearCamsyncRecords(false);
-        }
-=======
         megaThreadPoolExecutor.execute(() -> {
             tempRoot = new File(getCacheDir(), CU_CACHE_FOLDER).getAbsolutePath() + File.separator;
             File root = new File(tempRoot);
@@ -1403,11 +1384,10 @@
             }
 
             if (dbH.shouldClearCamsyncRecords()) {
-                dbH.deleteAllSyncRecords(TYPE_ANY);
+                dbH.deleteAllSyncRecords(SyncRecordKt.TYPE_ANY);
                 dbH.saveShouldClearCamsyncRecords(false);
             }
         });
->>>>>>> c592a377
     }
 
     private void handleException(Exception e) {
