--- conflicted
+++ resolved
@@ -636,22 +636,6 @@
 		return networkInfo == null ? false : networkInfo.isConnected();
 	}
 
-<<<<<<< HEAD
-    /*
-     * Check is device on Mobile Data
-     */
-    public static boolean isOnMobileData(Context context) {
-        ConnectivityManager connectivityManager = (ConnectivityManager) context
-                .getSystemService(Context.CONNECTIVITY_SERVICE);
-        NetworkInfo networkInfo = null;
-        if (connectivityManager != null) {
-            networkInfo = connectivityManager
-                    .getNetworkInfo(ConnectivityManager.TYPE_MOBILE);
-        }
-        return networkInfo == null ? false : networkInfo.isConnected();
-    }
-
-=======
 	/*
 	 * Check is device on Mobile Data
 	 */
@@ -665,8 +649,7 @@
 		}
 		return networkInfo == null ? false : networkInfo.isConnected();
 	}
-	
->>>>>>> 46dcc178
+
 	static public boolean isOnline(Context context) {
 	    if(context == null) return true;
 		
@@ -1107,7 +1090,7 @@
         String selection = MediaStore.Video.Media.DISPLAY_NAME + " = ? AND " + MediaStore.Video.Media.SIZE + " = ?";
         return query(uri,selection,node);
     }
-	
+
 	/*
 	 * Check is file belongs to the app and temporary
 	 */
@@ -1280,44 +1263,6 @@
 		
 		return numberOfNodes;
 	}
-<<<<<<< HEAD
-
-    public static String getLocalIpAddress(Context context)
-    {
-        try {
-            for (Enumeration<NetworkInterface> en = NetworkInterface.getNetworkInterfaces(); en.hasMoreElements();) {
-                NetworkInterface intf = en.nextElement();
-                String interfaceName = intf.getName();
-
-                // Ensure get the IP from the current active network interface
-                if(Build.VERSION.SDK_INT >= Build.VERSION_CODES.M) {
-                    ConnectivityManager cm =
-                            (ConnectivityManager) context.getSystemService(Context.CONNECTIVITY_SERVICE);
-                    String activeInterfaceName = cm.getLinkProperties(cm.getActiveNetwork()).getInterfaceName();
-                    if (interfaceName.compareTo(activeInterfaceName) != 0) {
-                        continue;
-                    }
-                }
-                else {
-                    if ((isOnWifi(context) && !interfaceName.contains("wlan") && !interfaceName.contains("ath")) ||
-                            (isOnMobileData(context) && !interfaceName.contains("data") && !interfaceName.contains("rmnet"))) {
-                        continue;
-                    }
-                }
-
-                for (Enumeration<InetAddress> enumIpAddr = intf.getInetAddresses(); enumIpAddr.hasMoreElements();) {
-                    InetAddress inetAddress = enumIpAddr.nextElement();
-                    if (inetAddress != null && !inetAddress.isLoopbackAddress()) {
-                        return inetAddress.getHostAddress();
-                    }
-                }
-            }
-        } catch (Exception ex) {
-            log("Error getting local IP address: " + ex.toString());
-        }
-        return null;
-    }
-=======
 	
 	public static String getLocalIpAddress(Context context)
   {
@@ -1354,7 +1299,6 @@
 		  }
 		  return null;
    }
->>>>>>> 46dcc178
 	
 	@SuppressLint("InlinedApi") 
 	public static boolean isCharging(Context context) {
@@ -2333,7 +2277,7 @@
 	private static void log(String message) {
 		log("Util", message);
 	}
-    
+
     public static boolean hasPermissions(Context context, String... permissions) {
         if (context != null && permissions != null) {
             for (String permission : permissions) {
@@ -2344,7 +2288,7 @@
         }
         return true;
     }
-    
+
     public static void showKeyboardDelayed(final View view) {
         log("showKeyboardDelayed");
         Handler handler = new Handler();
@@ -2356,17 +2300,17 @@
             }
         }, 50);
     }
-    
+
     public static boolean isDeviceSupportCompression(){
         return Build.VERSION.SDK_INT >= Build.VERSION_CODES.LOLLIPOP;
     }
-    
+
     public static void purgeDirectory(File dir) {
 	    log("removing cache files ");
 	    if(!dir.exists()){
 	        return;
         }
-        
+
 	    try{
             for (File file: dir.listFiles()) {
                 log("removing " + file.getAbsolutePath());
