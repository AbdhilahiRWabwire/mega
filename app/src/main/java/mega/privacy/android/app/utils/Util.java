--- conflicted
+++ resolved
@@ -1469,18 +1469,11 @@
         Canvas c = new Canvas(circle);
         Paint paintCircle = new Paint();
         paintCircle.setAntiAlias(true);
-<<<<<<< HEAD
-=======
-        int color = (colorString == null) ?
-                ContextCompat.getColor(MegaApplication.getInstance().getApplicationContext(), R.color.lollipop_primary_color) :
-                Color.parseColor(colorString);
->>>>>>> 53936f21
         paintCircle.setColor(color);
         int radius = circle.getWidth() / 2;
         c.drawCircle(radius, radius, radius, paintCircle);
         return circle;
     }
-<<<<<<< HEAD
 
     public static void changeStatusBarColor(Context context, Window window, int color) {
         window.addFlags(WindowManager.LayoutParams.FLAG_DRAWS_SYSTEM_BAR_BACKGROUNDS);
@@ -1488,9 +1481,6 @@
         window.setStatusBarColor(ContextCompat.getColor(context, color));
     }
 
-=======
-    
->>>>>>> 53936f21
 	public static MegaPreferences getPreferences (Context context) {
 		return DatabaseHandler.getDbHandler(context).getPreferences();
 	}
