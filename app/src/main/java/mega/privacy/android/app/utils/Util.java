package mega.privacy.android.app.utils;

import android.annotation.SuppressLint;
import android.app.Activity;
import android.app.AlertDialog;
import android.content.Context;
import android.content.DialogInterface;
import android.content.DialogInterface.OnCancelListener;
import android.content.Intent;
import android.content.IntentFilter;
import android.content.pm.PackageInfo;
import android.content.pm.PackageManager;
import android.content.res.Configuration;
import android.content.res.Resources;
import android.graphics.Bitmap;
import android.graphics.BitmapFactory;
import android.graphics.Canvas;
import android.graphics.Color;
import android.graphics.Matrix;
import android.graphics.Paint;
import android.graphics.PorterDuff;
import android.graphics.PorterDuffXfermode;
import android.graphics.Rect;
import android.graphics.RectF;
import android.graphics.Typeface;
import android.graphics.drawable.Drawable;
import android.location.Location;
import android.media.ExifInterface;
import android.net.ConnectivityManager;
import android.net.NetworkInfo;
import android.os.BatteryManager;
import android.os.Build;
import android.os.Handler;

import android.support.v4.app.ActivityCompat;

import android.support.v4.content.ContextCompat;
import android.text.Spannable;
import android.text.SpannableString;
import android.text.SpannableStringBuilder;
import android.text.format.Formatter;
import android.text.style.RelativeSizeSpan;
import android.text.style.StyleSpan;
import android.util.DisplayMetrics;
import android.util.TypedValue;
import android.view.View;
import android.view.ViewGroup;
import android.view.Window;
import android.view.WindowManager;
import android.view.animation.AlphaAnimation;
import android.view.inputmethod.InputMethodManager;
import android.widget.TextView;
import android.widget.Toast;

import java.io.File;
import java.net.InetAddress;
import java.net.NetworkInterface;
import java.text.DateFormat;
import java.text.DecimalFormat;
import java.text.ParseException;
import java.text.SimpleDateFormat;
import java.util.ArrayList;
import java.util.BitSet;
import java.util.Calendar;
import java.util.Collections;
import java.util.Date;
import java.util.Enumeration;
import java.util.HashMap;
import java.util.Locale;
import java.util.Random;
import java.util.TimeZone;
import java.util.regex.Matcher;
import java.util.regex.Pattern;

import javax.crypto.Cipher;
import javax.crypto.spec.SecretKeySpec;

import mega.privacy.android.app.AndroidLogger;
import mega.privacy.android.app.BaseActivity;
import mega.privacy.android.app.DatabaseHandler;
import mega.privacy.android.app.MegaAttributes;
import mega.privacy.android.app.MegaPreferences;
import mega.privacy.android.app.R;
import mega.privacy.android.app.interfaces.AbortPendingTransferCallback;
import mega.privacy.android.app.lollipop.AudioVideoPlayerLollipop;
import mega.privacy.android.app.lollipop.ManagerActivityLollipop;
import mega.privacy.android.app.lollipop.PdfViewerActivityLollipop;
import mega.privacy.android.app.lollipop.megachat.ChatActivityLollipop;
import mega.privacy.android.app.lollipop.megachat.ChatFullScreenImageViewer;
import mega.privacy.android.app.lollipop.megachat.ChatSettings;
import mega.privacy.android.app.lollipop.megachat.NodeAttachmentHistoryActivity;
import nz.mega.sdk.MegaApiAndroid;
import nz.mega.sdk.MegaError;
import nz.mega.sdk.MegaNode;

import static android.content.Context.INPUT_METHOD_SERVICE;


public class Util {

    public static final String DATE_AND_TIME_PATTERN = "yyyy-MM-dd HH.mm.ss";
    public static int ONTRANSFERUPDATE_REFRESH_MILLIS = 1000;
	
	public static float dpWidthAbs = 360;
	public static float dpHeightAbs = 592;
	
	public static double percScreenLogin = 0.596283784; //The dimension of the grey zone (Login and Tour)
	public static double percScreenLoginReturning = 0.8;
	
	// Debug flag to enable logging and some other things
	public static boolean DEBUG = false;

	public static String base64EncodedPublicKey_1 = "MIIBIjANBgkqhkiG9w0BAQEFAAOCAQ8AMIIBCgKCAQEA0bZjbgdGRd6/hw5/J2FGTkdG";
	public static String base64EncodedPublicKey_2 = "tDTMdR78hXKmrxCyZUEvQlE/DJUR9a/2ZWOSOoaFfi9XTBSzxrJCIa+gjj5wkyIwIrzEi";
	public static String base64EncodedPublicKey_3 = "55k9FIh3vDXXTHJn4oM9JwFwbcZf1zmVLyes5ld7+G15SZ7QmCchqfY4N/a/qVcGFsfwqm";
	public static String base64EncodedPublicKey_4 = "RU3VzOUwAYHb4mV/frPctPIRlJbzwCXpe3/mrcsAP+k6ECcd19uIUCPibXhsTkNbAk8CRkZ";
	public static String base64EncodedPublicKey_5 = "KOy+czuZWfjWYx3Mp7srueyQ7xF6/as6FWrED0BlvmhJYj0yhTOTOopAXhGNEk7cUSFxqP2FKYX8e3pHm/uNZvKcSrLXbLUhQnULhn4WmKOQIDAQAB";
	
	/*public static String base64EncodedPublicKey_1 = "MIIBIjANBgkqhkiG9w0BAQEFAAOCAQ8AMIIBCgKCAQEAlxJdfjvhsCAK1Lu5n6WtQf";
	public static String base64EncodedPublicKey_2 = "MkjjOUCDDuM7zeiS3jsfCghG1bpwMmD4E8vQfPboyYtQBftdEG5GbWrqWJL+z6M/2SN";
	public static String base64EncodedPublicKey_3 = "+6pHqExFw8fjzP/4/CDzHLhmITKTOegm/6cfMUWcrghZuiHKfM6n4vmNYrHy4Bpx68RJW+J4B";
	public static String base64EncodedPublicKey_4 = "wL6PWE8ZGGeeJmU0eAJeRJMsNEwMrW2LATnIoJ4/qLYU4gKDINPMRaIE6/4pQnbd2NurWm8ZQT7XSMQZcisTqwRLS";
	public static String base64EncodedPublicKey_5 = "YgjYKCXtjloP8QnKu0IGOoo79Cfs3Z9eC3sQ1fcLQsMM2wExlbnYI2KPTs0EGCmcMXrrO5MimGjYeW8GQlrKsbiZ0UwIDAQAB";
	*/
	public static DatabaseHandler dbH;
	public static boolean fileLoggerSDK = false;
	public static boolean fileLoggerKarere = false;
	public static Context context;

	public static HashMap<String, String> countryCodeDisplay;

    public static boolean checkFingerprint(MegaApiAndroid megaApi, MegaNode node, String localPath) {
        String nodeFingerprint = node.getFingerprint();
        String nodeOriginalFingerprint = node.getOriginalFingerprint();

        String fileFingerprint = megaApi.getFingerprint(localPath);
        if (fileFingerprint != null) {
            return fileFingerprint.equals(nodeFingerprint) || fileFingerprint.equals(nodeOriginalFingerprint);
        }
        return false;
    }

	/*
	 * Build error dialog
	 * @param message Message to display
	 * @param finish Should activity finish after dialog dismis
	 * @param activity Source activity
	 */
	public static void showErrorAlertDialog(String message, final boolean finish, final Activity activity){
		if(activity == null){
			return;
		}
		
		try{ 
			AlertDialog.Builder dialogBuilder = getCustomAlertBuilder(activity, activity.getString(R.string.general_error_word), message, null);
			dialogBuilder.setPositiveButton(
				activity.getString(android.R.string.ok),
				new DialogInterface.OnClickListener() {
					@Override
					public void onClick(DialogInterface dialog, int which) {
						dialog.dismiss();
						if (finish) {
							activity.finish();
						}
					}
				});
			dialogBuilder.setOnCancelListener(new OnCancelListener() {
				@Override
				public void onCancel(DialogInterface dialog) {
					if (finish) {
						activity.finish();
					}
				}
			});
		
		
			AlertDialog dialog = dialogBuilder.create();
			dialog.show(); 
			brandAlertDialog(dialog);
		}
		catch(Exception ex){
			Util.showToast(activity, message); 
		}
	}
	
	public static void showErrorAlertDialog(MegaError error, Activity activity) {
		showErrorAlertDialog(error.getErrorString(), false, activity);
	}
	
	public static void showErrorAlertDialog(int errorCode, Activity activity) {
		showErrorAlertDialog(MegaError.getErrorString(errorCode), false, activity);
	}

	public static int countMatches(Pattern pattern, String string)
	{
		Matcher matcher = pattern.matcher(string);

		int count = 0;
		int pos = 0;
		while (matcher.find(pos))
		{
			count++;
			pos = matcher.start() + 1;
		}

		return count;
	}
	
	public static boolean showMessageRandom(){
		Random r = new Random(System.currentTimeMillis());
		int randomInt = r.nextInt(100) + 1;
		
		if(randomInt<5){
			return true;
		}
		else{
			return false;
		}
//		return true;
	}

    public static String toCDATA(String src) {
        if (src != null) {
            //solution from web client
            src = src.replaceAll("&","&amp;")
                    .replaceAll("\"","&quot;")
                    .replaceAll("'","&#39;")
                    .replaceAll("<","&lt;")
                    .replaceAll(">","&gt;");
            //another solution
//            src = src.replaceAll("]]>", "] ]>");
//            src = "<![CDATA[" + src + "]]>";
        }
        return src;
    }

	public static String getExternalCardPath() {

        String secStore = System.getenv("SECONDARY_STORAGE");
        if (secStore == null){
        	return null;
        }
        else{
        	if (secStore.compareTo("") == 0){
        		return null;
        	}
	        log("getExternalCardPath secStore: "+secStore);
	        File path = new File(secStore);
	        log("getFreeSize: "+path.getUsableSpace());
	        if(path.getUsableSpace()>0)
	        {
	        	return path.getAbsolutePath();
	        }
        }

        return null;
	}

	public static String getNumberItemChildren(File file){
		File[] list = file.listFiles();
		int count = 0;
		if(list!=null){
			count =  list.length;
		}

		String numChilden = count + " " + context.getResources().getQuantityString(R.plurals.general_num_items, count);

		return numChilden;
	}
	
	public static Bitmap rotateBitmap(Bitmap bitmap, int orientation) {

        Matrix matrix = new Matrix();
        switch (orientation) {
            case ExifInterface.ORIENTATION_NORMAL:
                return bitmap;
            case ExifInterface.ORIENTATION_FLIP_HORIZONTAL:
                matrix.setScale(-1, 1);
                break;
            case ExifInterface.ORIENTATION_ROTATE_180:
                matrix.setRotate(180);
                break;
            case ExifInterface.ORIENTATION_FLIP_VERTICAL:
                matrix.setRotate(180);
                matrix.postScale(-1, 1);
                break;
            case ExifInterface.ORIENTATION_TRANSPOSE:
                matrix.setRotate(90);
                matrix.postScale(-1, 1);
                break;
           case ExifInterface.ORIENTATION_ROTATE_90:
               matrix.setRotate(90);
               break;
           case ExifInterface.ORIENTATION_TRANSVERSE:
               matrix.setRotate(-90);
               matrix.postScale(-1, 1);
               break;
           case ExifInterface.ORIENTATION_ROTATE_270:
               matrix.setRotate(-90);
               break;
           default:
               return bitmap;
        }
	     
        try {
            Bitmap bmRotated = Bitmap.createBitmap(bitmap, 0, 0, bitmap.getWidth(), bitmap.getHeight(), matrix, true);
            if (bitmap != null && !bitmap.isRecycled()) {
                bitmap.recycle();
                bitmap = null; 
            }
            return bmRotated;
        }
        catch (Exception e) {
            e.printStackTrace();
            return null;
        }
	}
	
	public static int calculateInSampleSize(BitmapFactory.Options options, int reqWidth, int reqHeight) {
		// Raw height and width of image
	    final int height = options.outHeight;
	    final int width = options.outWidth;
	    
	    int inSampleSize = 1;
	    
	    if (height > reqHeight || width > reqWidth) {

	        final int halfHeight = height / 2;
	        final int halfWidth = width / 2;

	        // Calculate the largest inSampleSize value that is a power of 2 and keeps both
	        // height and width larger than the requested height and width.
	        while ((halfHeight / inSampleSize) > reqHeight
	                && (halfWidth / inSampleSize) > reqWidth) {
	            inSampleSize *= 2;
	        }
	    }

	    return inSampleSize;
	}
	
	/*
	 * Build custom dialog
	 * @param activity Source activity
	 * @param title Dialog title
	 * @param message To display, could be null
	 * @param view Custom view to display in the dialog
	 */
	public static AlertDialog.Builder getCustomAlertBuilder(Activity activity, String title, String message, View view) {
		AlertDialog.Builder dialogBuilder = new AlertDialog.Builder(activity);
		ViewGroup customView = getCustomAlertView(activity, title, message);
		if (view != null) {
			customView.addView(view);
		}
		dialogBuilder.setView(customView);
		dialogBuilder.setInverseBackgroundForced(true);
		return dialogBuilder;
	}

	/*
	 * Create custom alert dialog view
	 */
	private static ViewGroup getCustomAlertView(Activity activity, String title, String message) {
		View customView = activity.getLayoutInflater().inflate(R.layout.alert_dialog, null);

		TextView titleView = (TextView)customView.findViewById(R.id.dialog_title);
		titleView.setText(title);

		TextView messageView = (TextView)customView.findViewById(R.id.message);
		if (message == null) {
			messageView.setVisibility(View.GONE);
		} else {
			messageView.setText(message);
		}
		return (ViewGroup)customView;
	}

	/*
	 * Show Toast message with String
	 */
	public static void showToast(Context context, String message) {
		try { Toast.makeText(context, message, Toast.LENGTH_LONG).show(); } catch(Exception ex) {};
	}
	
	public static float getScaleW(DisplayMetrics outMetrics, float density){
		
		float scale = 0;
		
		float dpWidth  = outMetrics.widthPixels / density;		
	    scale = dpWidth / dpWidthAbs;	    
		
	    return scale;
	}
	
	public static float getScaleH(DisplayMetrics outMetrics, float density){
		
		float scale = 0;
		
		float dpHeight  = outMetrics.heightPixels / density;		
	    scale = dpHeight / dpHeightAbs;	    
		
	    return scale;
	}
	
	public static int px2dp (float dp, DisplayMetrics outMetrics){
	
		return (int)(TypedValue.applyDimension(TypedValue.COMPLEX_UNIT_DIP, dp, outMetrics));
	}
	
	/*
	 * AES encryption
	 */
	public static byte[] aes_encrypt(byte[] raw, byte[] clear) throws Exception {
		SecretKeySpec skeySpec = new SecretKeySpec(raw, "AES");
		Cipher cipher = Cipher.getInstance("AES");
		cipher.init(Cipher.ENCRYPT_MODE, skeySpec);
		byte[] encrypted = cipher.doFinal(clear);
		return encrypted;
	}
	
	/*
	 * AES decryption
	 */
	public static byte[] aes_decrypt(byte[] raw, byte[] encrypted)
			throws Exception {
		SecretKeySpec skeySpec = new SecretKeySpec(raw, "AES");
		Cipher cipher = Cipher.getInstance("AES");
		cipher.init(Cipher.DECRYPT_MODE, skeySpec);
		byte[] decrypted = cipher.doFinal(encrypted);
		return decrypted;
	}
	
	/*
	 * Check is device on WiFi
	 */
	public static boolean isOnWifi(Context context) {
		ConnectivityManager connectivityManager = (ConnectivityManager) context
				.getSystemService(Context.CONNECTIVITY_SERVICE);
		NetworkInfo networkInfo = null;
		if (connectivityManager != null) {
			networkInfo = connectivityManager
					.getNetworkInfo(ConnectivityManager.TYPE_WIFI);
		}
		return networkInfo == null ? false : networkInfo.isConnected();
	}

	/*
	 * Check is device on Mobile Data
	 */
	public static boolean isOnMobileData(Context context) {
		ConnectivityManager connectivityManager = (ConnectivityManager) context
				.getSystemService(Context.CONNECTIVITY_SERVICE);
		NetworkInfo networkInfo = null;
		if (connectivityManager != null) {
			networkInfo = connectivityManager
					.getNetworkInfo(ConnectivityManager.TYPE_MOBILE);
		}
		return networkInfo == null ? false : networkInfo.isConnected();
	}

	static public boolean isOnline(Context context) {
	    if(context == null) return true;
		
		ConnectivityManager cm =
	        (ConnectivityManager) context.getSystemService(Context.CONNECTIVITY_SERVICE);
	    NetworkInfo netInfo = cm.getActiveNetworkInfo();
	    if (netInfo != null && netInfo.isConnectedOrConnecting()) {
	        return true;
	    }
	    return false;
	}
	
	public static String getSizeString(long size){
		String sizeString = "";
		DecimalFormat decf = new DecimalFormat("###.##");

		float KB = 1024;
		float MB = KB * 1024;
		float GB = MB * 1024;
		float TB = GB * 1024;
		
		if (size < KB){
			sizeString = size + " " + context.getString(R.string.label_file_size_byte);
		}
		else if (size < MB){
			sizeString = decf.format(size/KB) + " " + context.getString(R.string.label_file_size_kilo_byte);
		}
		else if (size < GB){
			sizeString = decf.format(size/MB) + " " + context.getString(R.string.label_file_size_mega_byte);
		}
		else if (size < TB){
			sizeString = decf.format(size/GB) + " " + context.getString(R.string.label_file_size_giga_byte);
		}
		else{
			sizeString = decf.format(size/TB) + " " + context.getString(R.string.label_file_size_tera_byte);
		}
		
		return sizeString;
	}
    
	public static String getDateString(long date){
		DateFormat datf = DateFormat.getDateTimeInstance();
		String dateString = "";
		
		dateString = datf.format(new Date(date*1000));
		
		return dateString;
	}

	public static void setContext(Context c){
		context = c;
	}

	public static void setDBH(DatabaseHandler d){
		dbH = d;
	}

	public static void setFileLoggerSDK(boolean fL){
		fileLoggerSDK = fL;
	}

	public static boolean getFileLoggerSDK(){
		return fileLoggerSDK;
	}

	public static void setFileLoggerKarere(boolean fL){
		fileLoggerKarere = fL;
	}

    public static boolean getFileLoggerKarere(){
        return fileLoggerKarere;
    }

	/*
	 * Global log handler
	 */
	public static void log(String origin, String message) {
		MegaApiAndroid.log(MegaApiAndroid.LOG_LEVEL_WARNING, "[clientApp] "+ origin + ": " + message, origin);

//		try {
//			SimpleDateFormat sdf = new SimpleDateFormat("yyyy-MM-dd HH:mm:ss");
//			String currentDateandTime = sdf.format(new Date());
//
//			message = "(" + currentDateandTime + ") - " + message;
//		}
//		catch (Exception e){}

//		File logFile=null;
//		if (DEBUG) {
//			MegaApiAndroid.log(MegaApiAndroid.LOG_LEVEL_INFO, message, origin);
//		}

//		if (fileLogger) {
//			//Send the log to a file
//
//			File dirFile = buildExternalStorageFile(LOG_DIR);
//			if (!dirFile.exists()) {
//				dirFile.mkdirs();
//				logFile = new File(dirFile, "log.txt");
//				if (!logFile.exists()) {
//					try {
//						logFile.createNewFile();
//					} catch (IOException e) {
//						// TODO Auto-generated catch block
//						e.printStackTrace();
//					}
//				}
//			} else {
//				logFile = new File(dirFile, "log.txt");
//				if (!logFile.exists()) {
//					try {
//						logFile.createNewFile();
//					} catch (IOException e) {
//						// TODO Auto-generated catch block
//						e.printStackTrace();
//					}
//				}
//			}
//
//			if (logFile != null && logFile.exists()) {
//				appendStringToFile(origin + ": " + message + "\n", logFile);
//			}
//		}
	}
	
	public static void brandAlertDialog(AlertDialog dialog) {
	    try {
	        Resources resources = dialog.getContext().getResources();

	        int alertTitleId = resources.getIdentifier("alertTitle", "id", "android");

	        TextView alertTitle = (TextView) dialog.getWindow().getDecorView().findViewById(alertTitleId);
	        if (alertTitle != null){	        	
	        	alertTitle.setTextColor(ContextCompat.getColor(dialog.getContext(), R.color.mega)); // change title text color
	        }

	        int titleDividerId = resources.getIdentifier("titleDivider", "id", "android");
	        View titleDivider = dialog.getWindow().getDecorView().findViewById(titleDividerId);
	        if (titleDivider != null){
	        	titleDivider.setBackgroundColor(ContextCompat.getColor(dialog.getContext(), R.color.mega)); // change divider color
	        }
	    } catch (Exception ex) {
	    	Toast.makeText(dialog.getContext(), ex.getMessage(), Toast.LENGTH_LONG).show();
	        ex.printStackTrace();
	    }
	}

	/*
	 * Get localized progress size
	 */
	public static String getProgressSize(Context context, long progress,
			long size) {
		return String.format("%s/%s",
				Formatter.formatFileSize(context, progress),
				Formatter.formatFileSize(context, size));
	}
	
	/*
	 * Set alpha transparency for view
	 */
	@SuppressLint("NewApi")
	public static void setViewAlpha(View view, float alpha) {
		if (Build.VERSION.SDK_INT >= 11) {
			view.setAlpha(alpha);
		} else {
			AlphaAnimation anim = new AlphaAnimation(alpha, alpha);
			anim.setDuration(0);
			anim.setFillAfter(true);
			view.startAnimation(anim);
		}
	}
	
	/*
	 * Make part of the string bold
	 */
	public static SpannableStringBuilder makeBold(String text, String boldText) {
		SpannableStringBuilder sb = new SpannableStringBuilder(text);
		StyleSpan bss = new StyleSpan(android.graphics.Typeface.BOLD);
		sb.setSpan(bss, text.length() - boldText.length(), text.length(),
				Spannable.SPAN_INCLUSIVE_INCLUSIVE);
		return sb;
	}
	
	public static String getSpeedString (long speed){
		String speedString = "";
		double speedDouble = 0;
		DecimalFormat df = new DecimalFormat("#.##");
		
		if (speed > 1024){
			if (speed > 1024*1024){
				if (speed > 1024*1024*1024){
					speedDouble = speed / (1024.0*1024.0*1024.0);
					speedString = df.format(speedDouble) + " GB/s";
				}
				else{
					speedDouble = speed / (1024.0*1024.0);
					speedString = df.format(speedDouble) + " MB/s";
				}
			}
			else{
				speedDouble = speed / 1024.0;
				speedString = df.format(speedDouble) + " KB/s";	
			}
		}
		else{
			speedDouble = speed;
			speedString = df.format(speedDouble) + " B/s";
		}
		
		return speedString;
	}



	public static String getPhotoSyncName (long timeStamp, String fileName){
        DateFormat sdf = new SimpleDateFormat(DATE_AND_TIME_PATTERN,Locale.getDefault());
        return sdf.format(new Date(timeStamp)) + fileName.substring(fileName.lastIndexOf('.'));
	}
	
	public static String getPhotoSyncNameWithIndex (long timeStamp, String fileName, int photoIndex){
        if(photoIndex == 0) {
            return getPhotoSyncName(timeStamp, fileName);
        }
        DateFormat sdf = new SimpleDateFormat(DATE_AND_TIME_PATTERN,Locale.getDefault());
        return sdf.format(new Date(timeStamp)) + "_" + photoIndex + fileName.substring(fileName.lastIndexOf('.'));
	}
	
	public static int getNumberOfNodes (MegaNode parent, MegaApiAndroid megaApi){
		int numberOfNodes = 0;
		
		ArrayList<MegaNode> children = megaApi.getChildren(parent);
		for (int i=0; i<children.size(); i++){
			if (children.get(i).isFile()){
				numberOfNodes++;
			}
			else{
				numberOfNodes = numberOfNodes + getNumberOfNodes(children.get(i), megaApi);
			}
		}
		
		return numberOfNodes;
	}
	
	public static String getLocalIpAddress(Context context)
  {
		  try {
			  for (Enumeration<NetworkInterface> en = NetworkInterface.getNetworkInterfaces(); en.hasMoreElements();) {
				  NetworkInterface intf = en.nextElement();
				  String interfaceName = intf.getName();

				  // Ensure get the IP from the current active network interface
				  if(Build.VERSION.SDK_INT >= Build.VERSION_CODES.M) {
					  ConnectivityManager cm =
							  (ConnectivityManager) context.getSystemService(Context.CONNECTIVITY_SERVICE);
					  String activeInterfaceName = cm.getLinkProperties(cm.getActiveNetwork()).getInterfaceName();
					  if (interfaceName.compareTo(activeInterfaceName) != 0) {
					  	continue;
					  }
				  }
				  else {
					  if ((isOnWifi(context) && !interfaceName.contains("wlan") && !interfaceName.contains("ath")) ||
							  (isOnMobileData(context) && !interfaceName.contains("data") && !interfaceName.contains("rmnet"))) {
					  	continue;
					  }
				  }

				  for (Enumeration<InetAddress> enumIpAddr = intf.getInetAddresses(); enumIpAddr.hasMoreElements();) {
					  InetAddress inetAddress = enumIpAddr.nextElement();
					  if (inetAddress != null && !inetAddress.isLoopbackAddress()) {
					  	return inetAddress.getHostAddress();
					  }
				  }
			  }
		  } catch (Exception ex) {
			  log("Error getting local IP address: " + ex.toString());
		  }
		  return null;
   }
	
	@SuppressLint("InlinedApi") 
	public static boolean isCharging(Context context) {
		final Intent batteryIntent = context.registerReceiver(null, new IntentFilter(Intent.ACTION_BATTERY_CHANGED));
		int status = batteryIntent.getIntExtra(BatteryManager.EXTRA_PLUGGED, -1);

		if (Build.VERSION.SDK_INT < 17) {
			return status == BatteryManager.BATTERY_PLUGGED_AC || status == BatteryManager.BATTERY_PLUGGED_USB;
		} else {
			return status == BatteryManager.BATTERY_PLUGGED_AC || status == BatteryManager.BATTERY_PLUGGED_USB || status == BatteryManager.BATTERY_PLUGGED_WIRELESS;
		}
		
	}
	
	/** Returns the consumer friendly device name */
	public static String getDeviceName() {
	    final String manufacturer = Build.MANUFACTURER;
	    final String model = Build.MODEL;
	    if (model.startsWith(manufacturer)) {
	        return model;
	    }
	    if (manufacturer.equalsIgnoreCase("HTC")) {
	        // make sure "HTC" is fully capitalized.
	        return "HTC " + model;
	    }
	    return manufacturer + " " + model;
	}
	
	public static String getCountryCode(String countryString){
		String countryCode= "";
		
		countryCode = countryCodeDisplay.get(countryString);
		
		return countryCode;
	}
	
	public static ArrayList<String> getCountryList(Context context){
		ArrayList<String> countryCodes = new ArrayList<String>();
		
		countryCodes.add("US");
		countryCodes.add("GB");
		countryCodes.add("CA");
		countryCodes.add("AX");
		countryCodes.add("AF");
		countryCodes.add("AP");
		countryCodes.add("AL");
		countryCodes.add("DZ");
		countryCodes.add("AS");
		countryCodes.add("AD");
		countryCodes.add("AO");
		countryCodes.add("AI");
		countryCodes.add("AQ");
		countryCodes.add("AG");
		countryCodes.add("AR");
		countryCodes.add("AM");
		countryCodes.add("AW");
		countryCodes.add("AU");
		countryCodes.add("AT");
		countryCodes.add("AZ");
		countryCodes.add("BS");
		countryCodes.add("BH");
		countryCodes.add("BD");
		countryCodes.add("BB");
		countryCodes.add("BY");
		countryCodes.add("BE");
		countryCodes.add("BZ");
		countryCodes.add("BJ");
		countryCodes.add("BM");
		countryCodes.add("BT");
		countryCodes.add("BO");
		countryCodes.add("BA");
		countryCodes.add("BW");
		countryCodes.add("BV");
		countryCodes.add("BR");
		countryCodes.add("IO");
		countryCodes.add("BN");
		countryCodes.add("BG");
		countryCodes.add("BF");
		countryCodes.add("BI");
		countryCodes.add("KH");
		countryCodes.add("CM");
		countryCodes.add("CV");
		countryCodes.add("KY");
		countryCodes.add("CF");
		countryCodes.add("TD");
		countryCodes.add("CL");
		countryCodes.add("CN");
		countryCodes.add("CX");
		countryCodes.add("CC");
		countryCodes.add("CO");
		countryCodes.add("KM");
		countryCodes.add("CG");
		countryCodes.add("CD");
		countryCodes.add("CK");
		countryCodes.add("CR");
		countryCodes.add("CI");
		countryCodes.add("HR");
		countryCodes.add("CU");
		countryCodes.add("CY");
		countryCodes.add("CZ");
		countryCodes.add("DK");
		countryCodes.add("DJ");
		countryCodes.add("DM");
		countryCodes.add("DO");
		countryCodes.add("TL");
		countryCodes.add("EC");
		countryCodes.add("EG");
		countryCodes.add("SV");
		countryCodes.add("GQ");
		countryCodes.add("ER");
		countryCodes.add("EE");
		countryCodes.add("ET");
		countryCodes.add("FK");
		countryCodes.add("FO");
		countryCodes.add("FJ");
		countryCodes.add("FI");
		countryCodes.add("FR");
		countryCodes.add("GF");
		countryCodes.add("PF");
		countryCodes.add("TF");
		countryCodes.add("GA");
		countryCodes.add("GM");
		countryCodes.add("GE");
		countryCodes.add("DE");
		countryCodes.add("GH");
		countryCodes.add("GI");
		countryCodes.add("GR");
		countryCodes.add("GL");
		countryCodes.add("GD");
		countryCodes.add("GP");
		countryCodes.add("GU");
		countryCodes.add("GG");
		countryCodes.add("GT");
		countryCodes.add("GN");
		countryCodes.add("GW");
		countryCodes.add("GY");
		countryCodes.add("HT");
		countryCodes.add("HN");
		countryCodes.add("HK");
		countryCodes.add("HU");
		countryCodes.add("IS");
		countryCodes.add("IN");
		countryCodes.add("ID");
		countryCodes.add("IR");
		countryCodes.add("IQ");
		countryCodes.add("IE");
		countryCodes.add("IM");
		countryCodes.add("IL");
		countryCodes.add("IT");
		countryCodes.add("JM");
		countryCodes.add("JP");
		countryCodes.add("JE");
		countryCodes.add("JO");
		countryCodes.add("KZ");
		countryCodes.add("KE");
		countryCodes.add("KI");
		countryCodes.add("KW");
		countryCodes.add("KG");
		countryCodes.add("LA");
		countryCodes.add("LV");
		countryCodes.add("LB");
		countryCodes.add("LS");
		countryCodes.add("LR");
		countryCodes.add("LY");
		countryCodes.add("LI");
		countryCodes.add("LT");
		countryCodes.add("LU");
		countryCodes.add("MO");
		countryCodes.add("MK");
		countryCodes.add("MG");
		countryCodes.add("MW");
		countryCodes.add("MY");
		countryCodes.add("MV");
		countryCodes.add("ML");
		countryCodes.add("MT");
		countryCodes.add("MH");
		countryCodes.add("MQ");
		countryCodes.add("MR");
		countryCodes.add("MU");
		countryCodes.add("YT");
		countryCodes.add("MX");
		countryCodes.add("FM");
		countryCodes.add("MD");
		countryCodes.add("MC");
		countryCodes.add("MN");
		countryCodes.add("ME");
		countryCodes.add("MS");
		countryCodes.add("MA");
		countryCodes.add("MZ");
		countryCodes.add("MM");
		countryCodes.add("NA");
		countryCodes.add("NR");
		countryCodes.add("NP");
		countryCodes.add("NL");
		countryCodes.add("AN");
		countryCodes.add("NC");
		countryCodes.add("NZ");
		countryCodes.add("NI");
		countryCodes.add("NE");
		countryCodes.add("NG");
		countryCodes.add("NU");
		countryCodes.add("NF");
		countryCodes.add("KP");
		countryCodes.add("MP");
		countryCodes.add("NO");
		countryCodes.add("OM");
		countryCodes.add("PK");
		countryCodes.add("PW");
		countryCodes.add("PS");
		countryCodes.add("PA");
		countryCodes.add("PG");
		countryCodes.add("PY");
		countryCodes.add("PE");
		countryCodes.add("PH");
		countryCodes.add("PN");
		countryCodes.add("PL");
		countryCodes.add("PT");
		countryCodes.add("PR");
		countryCodes.add("QA");
		countryCodes.add("RE");
		countryCodes.add("RO");
		countryCodes.add("RU");
		countryCodes.add("RW");
		countryCodes.add("MF");
		countryCodes.add("KN");
		countryCodes.add("LC");
		countryCodes.add("VC");
		countryCodes.add("WS");
		countryCodes.add("SM");
		countryCodes.add("ST");
		countryCodes.add("SA");
		countryCodes.add("SN");
		countryCodes.add("RS");
		countryCodes.add("SC");
		countryCodes.add("SL");
		countryCodes.add("SG");
		countryCodes.add("SK");
		countryCodes.add("SI");
		countryCodes.add("SB");
		countryCodes.add("SO");
		countryCodes.add("ZA");
		countryCodes.add("GS");
		countryCodes.add("KR");
		countryCodes.add("SS");
		countryCodes.add("ES");
		countryCodes.add("LK");
		countryCodes.add("SH");
		countryCodes.add("PM");
		countryCodes.add("SD");
		countryCodes.add("SR");
		countryCodes.add("SJ");
		countryCodes.add("SZ");
		countryCodes.add("SE");
		countryCodes.add("CH");
		countryCodes.add("SY");
		countryCodes.add("TW");
		countryCodes.add("TJ");
		countryCodes.add("TZ");
		countryCodes.add("TH");
		countryCodes.add("TG");
		countryCodes.add("TK");
		countryCodes.add("TO");
		countryCodes.add("TT");
		countryCodes.add("TN");
		countryCodes.add("TR");
		countryCodes.add("TM");
		countryCodes.add("TC");
		countryCodes.add("TV");
		countryCodes.add("UG");
		countryCodes.add("UA");
		countryCodes.add("AE");
		countryCodes.add("UM");
		countryCodes.add("UY");
		countryCodes.add("UZ");
		countryCodes.add("VU");
		countryCodes.add("VA");
		countryCodes.add("VE");
		countryCodes.add("VN");
		countryCodes.add("VG");
		countryCodes.add("VI");
		countryCodes.add("WF");
		countryCodes.add("EH");
		countryCodes.add("YE");
		countryCodes.add("ZM");
		countryCodes.add("ZW");
		
		Locale currentLocale = Locale.getDefault();
//		Toast.makeText(context, currentLocale.getLanguage(), Toast.LENGTH_LONG).show();
		
		countryCodeDisplay = new HashMap<String, String>();
		
		ArrayList<String> countryList = new ArrayList<String>();
		for (int i=0;i<countryCodes.size();i++){
			Locale l = new Locale (currentLocale.getLanguage(), countryCodes.get(i));
			String country = l.getDisplayCountry();
			if (country.length() > 0 && !countryList.contains(country)){
				countryList.add(country);
				countryCodeDisplay.put(country, countryCodes.get(i));				
			}
		}
		
//		Toast.makeText(context, "CONTRYLIST: " + countryList.size() + "___ " + countryCodes.size(), Toast.LENGTH_LONG).show();
		Collections.sort(countryList, String.CASE_INSENSITIVE_ORDER);
		countryList.add(0, context.getString(R.string.country_cc));
		
		return countryList;
		
//		Locale[] locale = Locale.getAvailableLocales();
//		String country;
//		Toast.makeText(context, "LOCALEAAAAAA: " + locale.length, Toast.LENGTH_LONG).show();
//		for (Locale loc : locale){
//			country = loc.getCountry();
//			if (country.length() > 0 && !countryList.contains(country)){
//				countryList.add(country);
//			}
//		}
//		Toast.makeText(context, "CONTRYLIST: " + countryList.size(), Toast.LENGTH_LONG).show();
//				
//		Collections.sort(countryList, String.CASE_INSENSITIVE_ORDER);
//		countryList.add(0, context.getString(R.string.country_cc));
//		
//		return countryList;
		
	}
	
	public static ArrayList<String> getMonthListInt(Context context){
		ArrayList<String> monthList = new ArrayList<String>();
		
		monthList.add(context.getString(R.string.month_cc));
		
		monthList.add("01");
		monthList.add("02");
		monthList.add("03");
		monthList.add("04");
		monthList.add("05");
		monthList.add("06");
		monthList.add("07");
		monthList.add("08");
		monthList.add("09");
		monthList.add("10");
		monthList.add("11");
		monthList.add("12");
		
		return monthList;
	}
	
	public static ArrayList<String> getYearListInt(Context context){
		ArrayList<String> yearList = new ArrayList<String>();
		
		yearList.add(context.getString(R.string.year_cc));
		
		Calendar calendar = Calendar.getInstance();
		int year = calendar.get(Calendar.YEAR);
		
		for (int i=year;i<=(year+20);i++){
			yearList.add(i+"");
		}
		
		return yearList;
	}


	public static String getSubtitleDescription(ArrayList<MegaNode> nodes){
		int numFolders = 0;
		int numFiles = 0;

		for (int i=0;i<nodes.size();i++){
			MegaNode c = nodes.get(i);
			if (c.isFolder()){
				numFolders++;
			}
			else{
				numFiles++;
			}
		}

		String info = "";
		if (numFolders > 0){
			info = numFolders +  " " + context.getResources().getQuantityString(R.plurals.general_num_folders, numFolders);
			if (numFiles > 0){
				info = info + ", " + numFiles + " " + context.getResources().getQuantityString(R.plurals.general_num_files, numFiles);
			}
		}
		else {
			if (numFiles == 0){
				info = context.getString(R.string.no_folders_shared);
			}
			else{
				info = numFiles +  " " + context.getResources().getQuantityString(R.plurals.general_num_files, numFiles);
			}
		}

		return info;
	}

	public static BitSet convertToBitSet(long value) {
	    BitSet bits = new BitSet();
	    int index = 0;
	    while (value != 0L) {
	      if (value % 2L != 0) {
	        bits.set(index);
	      }
	      ++index;
	      value = value >>> 1;
	    }
	    return bits;
	}
	
	public static boolean checkBitSet(BitSet paymentBitSet, int position){
		log("checkBitSet");
		if (paymentBitSet != null){
			if (paymentBitSet.get(position)){
				return true;
			}
			else{
				return false;
			}
		}
		else{
			return false;
		}
	}

	public static long getLastPublicHandle(MegaAttributes attributes){
		long lastPublicHandle = -1;

		if (attributes != null){
			if (attributes.getLastPublicHandle() != null){
				try{
					long currentTime = System.currentTimeMillis()/1000;
					long lastPublicHandleTimeStamp = Long.parseLong(attributes.getLastPublicHandleTimeStamp());
					log("currentTime: " + currentTime + " _ " + lastPublicHandleTimeStamp);
					if ((currentTime - lastPublicHandleTimeStamp) < 86400){
						if (Long.parseLong(attributes.getLastPublicHandle()) != -1){
							lastPublicHandle = Long.parseLong(attributes.getLastPublicHandle());
						}
					}
				}
				catch (Exception e){
					lastPublicHandle = -1;
				}
			}
		}

		return lastPublicHandle;
	}
	
	public static boolean isPaymentMethod(BitSet paymentBitSet, int plan){
		
		boolean r = false;
		if (paymentBitSet != null){
			if (!Util.checkBitSet(paymentBitSet, MegaApiAndroid.PAYMENT_METHOD_CREDIT_CARD)){
				r = true;
			}
			if (!Util.checkBitSet(paymentBitSet, MegaApiAndroid.PAYMENT_METHOD_GOOGLE_WALLET)){
				r = true;
			}
			if (!Util.checkBitSet(paymentBitSet, MegaApiAndroid.PAYMENT_METHOD_FORTUMO)){
				if (plan == 4){
					r = true;
				}
			}
			if (!Util.checkBitSet(paymentBitSet, MegaApiAndroid.PAYMENT_METHOD_CENTILI)){
				if (plan == 4){
					r = true;
				}
			}
		}
		
		return r;
	}
	
	public static int scaleHeightPx(int px, DisplayMetrics metrics){
		int myHeightPx = metrics.heightPixels;
		
		return px*myHeightPx/548; //Based on Eduardo's measurements				
	}
	
	public static int scaleWidthPx(int px, DisplayMetrics metrics){
		int myWidthPx = metrics.widthPixels;
		
		return px*myWidthPx/360; //Based on Eduardo's measurements		
		
	}

	/*
	 * Validate email
	 */
	public static String getEmailError(String value, Context context) {
		log("getEmailError");
		if (value.length() == 0) {
			return context.getString(R.string.error_enter_email);
		}
		if (!Constants.EMAIL_ADDRESS.matcher(value).matches()) {
			return context.getString(R.string.error_invalid_email);
		}
		return null;
	}

	public static int getAvatarTextSize (float density){
		float textSize = 0.0f;

		if (density > 3.0){
			textSize = density * (DisplayMetrics.DENSITY_XXXHIGH / 72.0f);
		}
		else if (density > 2.0){
			textSize = density * (DisplayMetrics.DENSITY_XXHIGH / 72.0f);
		}
		else if (density > 1.5){
			textSize = density * (DisplayMetrics.DENSITY_XHIGH / 72.0f);
		}
		else if (density > 1.0){
			textSize = density * (72.0f / DisplayMetrics.DENSITY_HIGH / 72.0f);
		}
		else if (density > 0.75){
			textSize = density * (72.0f / DisplayMetrics.DENSITY_MEDIUM / 72.0f);
		}
		else{
			textSize = density * (72.0f / DisplayMetrics.DENSITY_LOW / 72.0f);
		}

		return (int)textSize;
	}

	public static void showAlert(Context context, String message, String title) {
		log("showAlert");
		AlertDialog.Builder builder = new AlertDialog.Builder(context);
		if(title!=null){
			builder.setTitle(title);
		}
		builder.setMessage(message);
		builder.setPositiveButton("OK",null);
		builder.show();
	}

	public static long calculateTimestampMinDifference(String timeStamp) {
		log("calculateTimestampDifference");

		Long actualTimestamp = System.currentTimeMillis()/1000;

		Long oldTimestamp = Long.parseLong(timeStamp);

		Long difference = actualTimestamp - oldTimestamp;

		difference = difference/60;

		return difference;
	}

	public static int getVersion(Context context) {
		try {
			PackageInfo pInfo = context.getPackageManager().getPackageInfo(context.getPackageName(), PackageManager.GET_META_DATA);
			return pInfo.versionCode;
		} catch (PackageManager.NameNotFoundException e) {
			return 0;
		}
	}

	public static long calculateTimestamp(String time)
	{
		log("calculateTimestamp: "+time);
		long unixtime;
		DateFormat dfm = new SimpleDateFormat("yyyyMMddHHmm");
		dfm.setTimeZone( TimeZone.getDefault());//Specify your timezone
		try
		{
			unixtime = dfm.parse(time).getTime();
			unixtime=unixtime/1000;
			return unixtime;
		}
		catch (ParseException e)
		{
			log("ParseException!!!");
		}
		return 0;
	}

	public static Calendar calculateDateFromTimestamp (long timestamp){
		log("calculateTimestamp: "+timestamp);
		Calendar cal = Calendar.getInstance();
		cal.setTimeInMillis(timestamp*1000);
		log("calendar: "+cal.get(Calendar.YEAR)+ " "+cal.get(Calendar.MONTH));
		return cal;
	}

	public static boolean isChatEnabled (){
		log("isChatEnabled");
		if (dbH == null){
			dbH = DatabaseHandler.getDbHandler(context);
		}
		ChatSettings chatSettings = dbH.getChatSettings();
		boolean chatEnabled;

		if(chatSettings!=null){
			if(chatSettings.getEnabled()!=null){
				chatEnabled = Boolean.parseBoolean(chatSettings.getEnabled());
				log("A - chatEnabled: " + chatEnabled);
				return chatEnabled;
			}
			else{
				chatEnabled=true;
				log("B - chatEnabled: " + chatEnabled);
				return chatEnabled;
			}
		}
		else{
			chatEnabled=true;
			log("C - chatEnabled: " + chatEnabled);
			return chatEnabled;
		}
	}

	public static void resetAndroidLogger(){

		MegaApiAndroid.addLoggerObject(new AndroidLogger(AndroidLogger.LOG_FILE_NAME, Util.getFileLoggerSDK()));
		MegaApiAndroid.setLogLevel(MegaApiAndroid.LOG_LEVEL_MAX);

		boolean fileLogger = false;

		if (dbH == null){
			dbH = DatabaseHandler.getDbHandler(context);
		}

		if (dbH != null) {
			MegaAttributes attrs = dbH.getAttributes();
			if (attrs != null) {
				if (attrs.getFileLoggerSDK() != null) {
					try {
						fileLogger = Boolean.parseBoolean(attrs.getFileLoggerSDK());
					} catch (Exception e) {
						fileLogger = false;
					}
				} else {
					fileLogger = false;
				}
			} else {
				fileLogger = false;
			}
		}

		if (Util.DEBUG){
			MegaApiAndroid.setLogLevel(MegaApiAndroid.LOG_LEVEL_MAX);
		}
		else {
			setFileLoggerSDK(fileLogger);
			if (fileLogger) {
				MegaApiAndroid.setLogLevel(MegaApiAndroid.LOG_LEVEL_MAX);
			} else {
				MegaApiAndroid.setLogLevel(MegaApiAndroid.LOG_LEVEL_FATAL);
			}
		}
	}

	public static Bitmap getCircleBitmap(Bitmap bitmap) {
		final Bitmap output = Bitmap.createBitmap(bitmap.getWidth(),
				bitmap.getHeight(), Bitmap.Config.ARGB_8888);
		final Canvas canvas = new Canvas(output);

		final int color = Color.RED;
		final Paint paint = new Paint();
		final Rect rect = new Rect(0, 0, bitmap.getWidth(), bitmap.getHeight());
		final RectF rectF = new RectF(rect);

		paint.setAntiAlias(true);
		canvas.drawARGB(0, 0, 0, 0);
		paint.setColor(color);
		canvas.drawOval(rectF, paint);

		paint.setXfermode(new PorterDuffXfermode(PorterDuff.Mode.SRC_IN));
		canvas.drawBitmap(bitmap, rect, rect, paint);

		bitmap.recycle();

		return output;
	}

	//restrict the scale factor to below 1.1 to allow user to have some level of freedom and also prevent ui issues
	public static void setAppFontSize(Activity activity) {
		float scale = activity.getResources().getConfiguration().fontScale;
		log("system font size scale is " + scale);

		float newScale;

		if (scale <= 1.1) {
			newScale = scale;
		} else {
			newScale = (float) 1.1;
		}

		log("new font size new scale is " + newScale);
		Configuration configuration = activity.getResources().getConfiguration();
		configuration.fontScale = newScale;

		DisplayMetrics metrics = new DisplayMetrics();
		activity.getWindowManager().getDefaultDisplay().getMetrics(metrics);
		metrics.scaledDensity = configuration.fontScale * metrics.density;
		activity.getBaseContext().getResources().updateConfiguration(configuration, metrics);
	}
    
    //reduce font size for scale mode to prevent title and subtitle overlap
    public static SpannableString adjustForLargeFont(String original) {
        float scale = context.getResources().getConfiguration().fontScale;
        if(scale > 1){
            scale = (float)0.9;
        }
        SpannableString spannableString = new SpannableString(original);
        spannableString.setSpan(new RelativeSizeSpan(scale),0, original.length(),0);
        return spannableString;
    }

	public static Drawable mutateIcon (Context context, int idDrawable, int idColor) {

		Drawable icon = ContextCompat.getDrawable(context, idDrawable);
		icon = icon.mutate();
		icon.setColorFilter(ContextCompat.getColor(context, idColor), PorterDuff.Mode.MULTIPLY);

		return icon;
	}

	public static Drawable mutateIconSecondary(Context context, int idDrawable, int idColor) {
		Drawable icon = ContextCompat.getDrawable(context, idDrawable);
		icon = icon.mutate();
		icon.setColorFilter(ContextCompat.getColor(context, idColor), PorterDuff.Mode.SRC_ATOP);

		return icon;
	}

	//Notice user that any transfer prior to login will be destroyed
	public static void checkPendingTransfer(MegaApiAndroid megaApi, Context context, final AbortPendingTransferCallback callback){
		if(megaApi.getNumPendingDownloads() > 0 || megaApi.getNumPendingUploads() > 0){
			AlertDialog.Builder builder = new AlertDialog.Builder(context);

			if(context instanceof ManagerActivityLollipop){
				log("Show dialog to cancel transfers before logging OUT");
				builder.setMessage(R.string.logout_warning_abort_transfers);
				builder.setPositiveButton(R.string.action_logout, new DialogInterface.OnClickListener() {
					@Override
					public void onClick(DialogInterface dialog, int which) {
						callback.onAbortConfirm();
					}
				});
			}
			else{
				log("Show dialog to cancel transfers before logging IN");
				builder.setMessage(R.string.login_warning_abort_transfers);
				builder.setPositiveButton(R.string.login_text, new DialogInterface.OnClickListener() {
					@Override
					public void onClick(DialogInterface dialog, int which) {
						callback.onAbortConfirm();
					}
				});
			}

			builder.setNegativeButton(R.string.general_cancel, new DialogInterface.OnClickListener() {
				@Override
				public void onClick(DialogInterface dialog, int which) {
					callback.onAbortCancel();
				}
			});
			builder.show();
		}else{
			callback.onAbortConfirm();
		}
	}

	public static void changeStatusBarColorActionMode (final Context context, final Window window, Handler handler, int option) {
		log("changeStatusBarColor");
		if (Build.VERSION.SDK_INT >= Build.VERSION_CODES.LOLLIPOP) {
			window.addFlags(WindowManager.LayoutParams.FLAG_DRAWS_SYSTEM_BAR_BACKGROUNDS);
			window.clearFlags(WindowManager.LayoutParams.FLAG_TRANSLUCENT_STATUS);
			if (option ==  1) {
				window.setStatusBarColor(ContextCompat.getColor(context, R.color.accentColorDark));
			}
			else if (option == 2) {
				handler.postDelayed(new Runnable() {
					@Override
					public void run() {
						window.setStatusBarColor(0);
					}
				}, 500);
			}
			else if (option == 3) {
				handler.postDelayed(new Runnable() {
					@Override
					public void run() {
						window.setStatusBarColor(ContextCompat.getColor(context, R.color.status_bar_search));
					}
				}, 500);
			}
			else {
				handler.postDelayed(new Runnable() {
					@Override
					public void run() {
						window.setStatusBarColor(ContextCompat.getColor(context, R.color.dark_primary_color_secondary));
					}
				}, 500);
			}
		}
	}

	public static Bitmap createDefaultAvatar (String color, String firstLetter) {
		log("createDefaultAvatar color: '"+color+"' firstLetter: '"+firstLetter+"'");

		Bitmap defaultAvatar = Bitmap.createBitmap(Constants.DEFAULT_AVATAR_WIDTH_HEIGHT,Constants.DEFAULT_AVATAR_WIDTH_HEIGHT, Bitmap.Config.ARGB_8888);
		Canvas c = new Canvas(defaultAvatar);
		Paint paintText = new Paint();
		Paint paintCircle = new Paint();

		paintText.setColor(Color.WHITE);
		paintText.setTextSize(150);
		paintText.setAntiAlias(true);
		paintText.setTextAlign(Paint.Align.CENTER);
		Typeface face = Typeface.SANS_SERIF;
		paintText.setTypeface(face);
		paintText.setAntiAlias(true);
		paintText.setSubpixelText(true);
		paintText.setStyle(Paint.Style.FILL);

		if(color!=null){
			log("The color to set the avatar is "+color);
			paintCircle.setColor(Color.parseColor(color));
			paintCircle.setAntiAlias(true);
		}
		else{
			log("Default color to the avatar");
			paintCircle.setColor(ContextCompat.getColor(context, R.color.lollipop_primary_color));
			paintCircle.setAntiAlias(true);
		}


		int radius;
		if (defaultAvatar.getWidth() < defaultAvatar.getHeight())
			radius = defaultAvatar.getWidth()/2;
		else
			radius = defaultAvatar.getHeight()/2;

		c.drawCircle(defaultAvatar.getWidth()/2, defaultAvatar.getHeight()/2, radius,paintCircle);

		log("Draw letter: "+firstLetter);
		Rect bounds = new Rect();

		paintText.getTextBounds(firstLetter,0,firstLetter.length(),bounds);
		int xPos = (c.getWidth()/2);
		int yPos = (int)((c.getHeight()/2)-((paintText.descent()+paintText.ascent()/2))+20);
		c.drawText(firstLetter.toUpperCase(Locale.getDefault()), xPos, yPos, paintText);

		return defaultAvatar;
	}

    public static boolean askMe (Context context) {
		DatabaseHandler dbH = DatabaseHandler.getDbHandler(context);
		MegaPreferences prefs = dbH.getPreferences();

		if (prefs != null){
			if (prefs.getStorageAskAlways() != null){
				if (!Boolean.parseBoolean(prefs.getStorageAskAlways())){
					if (prefs.getStorageDownloadLocation() != null){
						if (prefs.getStorageDownloadLocation().compareTo("") != 0){
							return false;
						}
					}
				}
			}
		}
		return true;
	}
    
    public static void showSnackBar(Context context,int snackbarType,String message,int idChat) {
        if (context instanceof ChatFullScreenImageViewer) {
            ((ChatFullScreenImageViewer)context).showSnackbar(snackbarType,message,idChat);
        } else if (context instanceof AudioVideoPlayerLollipop) {
            ((AudioVideoPlayerLollipop)context).showSnackbar(snackbarType,message,idChat);
        } else if (context instanceof PdfViewerActivityLollipop) {
            ((PdfViewerActivityLollipop)context).showSnackbar(snackbarType,message,idChat);
        } else if (context instanceof ChatActivityLollipop) {
            ((ChatActivityLollipop)context).showSnackbar(snackbarType,message,idChat);
        } else if (context instanceof NodeAttachmentHistoryActivity) {
            ((NodeAttachmentHistoryActivity)context).showSnackbar(snackbarType,message,idChat);
        } else if (context instanceof ManagerActivityLollipop) {
            ((ManagerActivityLollipop)context).showSnackbar(snackbarType,message,idChat);
        } else if (context instanceof BaseActivity) {
            View rootView = getRootViewFromContext(context);
            if (rootView == null) {
                log("unable to show snack bar, view does not exist");
            } else {
                ((BaseActivity)context).showSnackbar(snackbarType,rootView,message,idChat);
            }
        }
    }
    
    private static View getRootViewFromContext(Context context) {
        BaseActivity activity = (BaseActivity)context;
        View rootView = null;
        try {
            rootView = activity.findViewById(android.R.id.content);
            if (rootView == null) {
                rootView = activity.getWindow().getDecorView().findViewById(android.R.id.content);
            }
            if (rootView == null) {
                rootView = ((ViewGroup)((BaseActivity)context).findViewById(android.R.id.content)).getChildAt(0);//get first view
            }
        } catch (Exception e) {
            log("getRootViewFromContext " + e.getMessage());
        }
        return rootView;
    }

	/**
	 * This method formats the coordinates of a location in degrees, minutes and seconds
	 * and returns a string with it
	 *
	 * @param latitude latitude of the location to format
	 * @param longitude longitude of the location to format
	 * @return string with the location formatted in degrees, minutes and seconds
	 */
	public static String convertToDegrees(float latitude, float longitude) {
        StringBuilder builder = new StringBuilder();

		formatCoordinate(builder, latitude);
        if (latitude < 0) {
            builder.append("S ");
        } else {
            builder.append("N ");
        }

		formatCoordinate(builder, longitude);
        if (longitude < 0) {
            builder.append("W");
        } else {
            builder.append("E");
        }

        return builder.toString();
    }

	/**
	 * This method formats a coordinate in degrees, minutes and seconds
	 *
	 * @param builder StringBuilder where the string formatted it's going to be built
	 * @param coordinate coordinate to format
	 */
	private static void formatCoordinate (StringBuilder builder, float coordinate) {
		String degrees = Location.convert(Math.abs(coordinate), Location.FORMAT_SECONDS);
		String[] degreesSplit = degrees.split(":");
		builder.append(degreesSplit[0]);
		builder.append("°");
		builder.append(degreesSplit[1]);
		builder.append("'");

		try {
			builder.append(Math.round(Float.parseFloat(degreesSplit[2].replace(",", "."))));
		} catch (Exception e) {
			log("Error rounding seconds in coordinates: " + e.toString());
			builder.append(degreesSplit[2]);
		}

		builder.append("''");
	}

	public static void hideKeyboard(Activity activity, int flag){

		View v = activity.getCurrentFocus();
		if (v != null){
			InputMethodManager imm = (InputMethodManager) activity.getSystemService(INPUT_METHOD_SERVICE);
			imm.hideSoftInputFromWindow(v.getWindowToken(), flag);
		}
	}

	public static void hideKeyboardView(Context context, View v, int flag){

		if (v != null){
			InputMethodManager imm = (InputMethodManager) context.getSystemService(INPUT_METHOD_SERVICE);
			imm.hideSoftInputFromWindow(v.getWindowToken(), flag);
		}

	}

	public static boolean isPermissionGranted(Context context, String permission){
        return ContextCompat.checkSelfPermission(context, permission) == PackageManager.PERMISSION_GRANTED;
    }

<<<<<<< HEAD
	public static boolean isScreenInPortrait(Context context) {
		if (context.getResources().getConfiguration().orientation == Configuration.ORIENTATION_PORTRAIT) {
			return true;
		} else {
			return false;
		}
=======
	/**
	 * This method detects whether the android device is tablet
	 *
	 * @param context the passed Activity to be detected
	 */
	public static boolean isTablet(Context context) {
		return (context.getResources().getConfiguration().screenLayout
				& Configuration.SCREENLAYOUT_SIZE_MASK)
				>= Configuration.SCREENLAYOUT_SIZE_LARGE;
	}

	/**
	 * This method detects whether the url matches certain URL regular expressions
	 * @param url the passed url to be detected
	 * @param regexs the array of URL regular expressions
	 */

	public static boolean matchRegexs(String url, String[] regexs) {
		if (url == null) {
			return false;
		}
		for (String regex : regexs) {
			if (url.matches(regex)) {
				return true;
			}
		}
		return false;
>>>>>>> 627a3ff6
	}

	private static void log(String message) {
		log("Util", message);
	}

    public static boolean hasPermissions(Context context, String... permissions) {
        if (context != null && permissions != null) {
            for (String permission : permissions) {
                if (ActivityCompat.checkSelfPermission(context, permission) != PackageManager.PERMISSION_GRANTED) {
                    return false;
                }
            }
        }
        return true;
    }

    public static void showKeyboardDelayed(final View view) {
        log("showKeyboardDelayed");
        Handler handler = new Handler();
        handler.postDelayed(new Runnable() {
            @Override
            public void run() {
                InputMethodManager imm = (InputMethodManager) context.getSystemService(Context.INPUT_METHOD_SERVICE);
                imm.showSoftInput(view, InputMethodManager.SHOW_IMPLICIT);
            }
        }, 50);
    }
}<|MERGE_RESOLUTION|>--- conflicted
+++ resolved
@@ -1717,14 +1717,14 @@
         return ContextCompat.checkSelfPermission(context, permission) == PackageManager.PERMISSION_GRANTED;
     }
 
-<<<<<<< HEAD
+
 	public static boolean isScreenInPortrait(Context context) {
 		if (context.getResources().getConfiguration().orientation == Configuration.ORIENTATION_PORTRAIT) {
 			return true;
 		} else {
 			return false;
 		}
-=======
+	}
 	/**
 	 * This method detects whether the android device is tablet
 	 *
@@ -1752,7 +1752,6 @@
 			}
 		}
 		return false;
->>>>>>> 627a3ff6
 	}
 
 	private static void log(String message) {
