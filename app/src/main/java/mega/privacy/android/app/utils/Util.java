--- conflicted
+++ resolved
@@ -34,19 +34,11 @@
 import android.os.Handler;
 
 import android.provider.MediaStore;
-<<<<<<< HEAD
-import android.support.annotation.Nullable;
-import android.support.design.widget.TextInputLayout;
-import android.support.v4.content.ContextCompat;
-import android.text.Html;
-import android.support.v7.app.ActionBar;
-=======
 import androidx.annotation.Nullable;
 import com.google.android.material.textfield.TextInputLayout;
 import androidx.core.content.ContextCompat;
 import android.text.Html;
 import androidx.appcompat.app.ActionBar;
->>>>>>> b3f63831
 import android.telephony.PhoneNumberUtils;
 import android.telephony.TelephonyManager;
 import androidx.core.content.FileProvider;
@@ -116,11 +108,8 @@
 import nz.mega.sdk.MegaNode;
 
 import static android.content.Context.INPUT_METHOD_SERVICE;
-<<<<<<< HEAD
-=======
 import static com.google.android.material.textfield.TextInputLayout.*;
 import static mega.privacy.android.app.utils.CallUtil.*;
->>>>>>> b3f63831
 import static mega.privacy.android.app.utils.Constants.*;
 import static mega.privacy.android.app.utils.IncomingCallNotification.*;
 import static mega.privacy.android.app.utils.LogUtil.*;
@@ -142,12 +131,6 @@
 	// Debug flag to enable logging and some other things
 	public static boolean DEBUG = false;
 
-<<<<<<< HEAD
-	public static boolean fileLoggerSDK = false;
-	public static boolean fileLoggerKarere = false;
-
-=======
->>>>>>> b3f63831
 	public static HashMap<String, String> countryCodeDisplay;
 
     public static boolean checkFingerprint(MegaApiAndroid megaApi, MegaNode node, String localPath) {
@@ -559,25 +542,6 @@
         return sizeString;
     }
 
-<<<<<<< HEAD
-	public static void setFileLoggerSDK(boolean fL){
-		fileLoggerSDK = fL;
-	}
-
-	public static boolean getFileLoggerSDK(){
-		return fileLoggerSDK;
-	}
-
-	public static void setFileLoggerKarere(boolean fL){
-		fileLoggerKarere = fL;
-	}
-
-    public static boolean getFileLoggerKarere(){
-        return fileLoggerKarere;
-    }
-
-=======
->>>>>>> b3f63831
 	public static void brandAlertDialog(AlertDialog dialog) {
 	    try {
 	        Resources resources = dialog.getContext().getResources();
@@ -1746,8 +1710,6 @@
      */
 	public static String getHexValue(int color){
 		return String.format("#%06X", 0xFFFFFF & color);
-<<<<<<< HEAD
-=======
 	}
 
     public static void showKeyboardDelayed(final View view) {
@@ -1766,7 +1728,6 @@
 		}
 
 		return Html.fromHtml(string);
->>>>>>> b3f63831
 	}
 
 	public static void checkTakePicture(Activity activity, int option) {
@@ -1779,15 +1740,6 @@
 			return;
 		}
 		takePicture(activity, option);
-	}
-
-    public static Spanned getSpannedHtmlText(String string) {
-
-		if (android.os.Build.VERSION.SDK_INT >= android.os.Build.VERSION_CODES.N) {
-			return Html.fromHtml(string, Html.FROM_HTML_MODE_LEGACY);
-		}
-
-		return Html.fromHtml(string);
 	}
 
 	/**
@@ -1830,11 +1782,6 @@
 	}
 
 	public static void setPasswordToggle(TextInputLayout textInputLayout, boolean focus){
-<<<<<<< HEAD
-		textInputLayout.setPasswordVisibilityToggleEnabled(focus);
-	}
-
-=======
 		if (focus) {
 			textInputLayout.setEndIconMode(END_ICON_PASSWORD_TOGGLE);
 			textInputLayout.setEndIconDrawable(R.drawable.password_toggle);
@@ -1842,5 +1789,4 @@
 			textInputLayout.setEndIconMode(END_ICON_NONE);
 		}
 	}
->>>>>>> b3f63831
 }