package mega.privacy.android.app.utils;

import android.annotation.SuppressLint;
import android.app.Activity;
import android.app.AlertDialog;
import android.app.ProgressDialog;
import android.content.Context;
import android.content.DialogInterface;
import android.content.DialogInterface.OnCancelListener;
import android.content.Intent;
import android.content.IntentFilter;
import android.content.pm.PackageInfo;
import android.content.pm.PackageManager;
import android.content.res.Configuration;
import android.content.res.Resources;
import android.database.Cursor;
import android.graphics.Bitmap;
import android.graphics.BitmapFactory;
import android.graphics.Canvas;
import android.graphics.Color;
import android.graphics.Matrix;
import android.graphics.Paint;
import android.graphics.PorterDuff;
import android.graphics.PorterDuffXfermode;
import android.graphics.Rect;
import android.graphics.RectF;
import android.graphics.Typeface;
import android.graphics.drawable.Drawable;
import android.location.Location;
import android.media.ExifInterface;
import android.net.ConnectivityManager;
import android.net.NetworkInfo;
import android.net.Uri;
import android.os.BatteryManager;
import android.os.Build;
import android.os.Environment;
import android.os.Handler;
import android.os.StatFs;
import android.provider.MediaStore;
import android.provider.MediaStore.Images;
import android.provider.MediaStore.Video;
import android.support.annotation.Nullable;
import android.support.v4.app.ActivityCompat;
import android.support.v4.content.ContextCompat;
import android.support.v4.content.FileProvider;
import android.text.Spannable;
import android.text.SpannableString;
import android.text.SpannableStringBuilder;
import android.text.format.Formatter;
import android.text.style.RelativeSizeSpan;
import android.text.style.StyleSpan;
import android.util.DisplayMetrics;
import android.util.TypedValue;
import android.view.View;
import android.view.ViewGroup;
import android.view.Window;
import android.view.WindowManager;
import android.view.animation.AlphaAnimation;
import android.view.inputmethod.InputMethodManager;
import android.widget.TextView;
import android.widget.Toast;

import java.io.BufferedWriter;
import java.io.File;
import java.io.FileInputStream;
import java.io.FileNotFoundException;
import java.io.FileOutputStream;
import java.io.FileWriter;
import java.io.IOException;
import java.io.OutputStreamWriter;
import java.io.Writer;
import java.net.InetAddress;
import java.net.NetworkInterface;
import java.net.URLConnection;
import java.nio.channels.FileChannel;
import java.text.DateFormat;
import java.text.DecimalFormat;
import java.text.ParseException;
import java.text.SimpleDateFormat;
import java.util.ArrayList;
import java.util.BitSet;
import java.util.Calendar;
import java.util.Collections;
import java.util.Date;
import java.util.Enumeration;
import java.util.HashMap;
import java.util.Locale;
import java.util.Random;
import java.util.TimeZone;
import java.util.regex.Matcher;
import java.util.regex.Pattern;

import javax.crypto.Cipher;
import javax.crypto.spec.SecretKeySpec;

import mega.privacy.android.app.AndroidLogger;
import mega.privacy.android.app.BaseActivity;
import mega.privacy.android.app.DatabaseHandler;
import mega.privacy.android.app.MegaAttributes;
import mega.privacy.android.app.MegaPreferences;
import mega.privacy.android.app.MimeTypeList;
import mega.privacy.android.app.R;
import mega.privacy.android.app.interfaces.AbortPendingTransferCallback;
import mega.privacy.android.app.lollipop.AudioVideoPlayerLollipop;
import mega.privacy.android.app.lollipop.ManagerActivityLollipop;
import mega.privacy.android.app.lollipop.PdfViewerActivityLollipop;
import mega.privacy.android.app.lollipop.megachat.ChatActivityLollipop;
import mega.privacy.android.app.lollipop.megachat.ChatFullScreenImageViewer;
import mega.privacy.android.app.lollipop.megachat.ChatSettings;
import mega.privacy.android.app.lollipop.megachat.NodeAttachmentHistoryActivity;
import nz.mega.sdk.MegaApiAndroid;
import nz.mega.sdk.MegaError;
import nz.mega.sdk.MegaNode;

import static android.content.Context.INPUT_METHOD_SERVICE;


public class Util {

    public static final String DATE_AND_TIME_PATTERN = "yyyy-MM-dd HH.mm.ss";
    public static int ONTRANSFERUPDATE_REFRESH_MILLIS = 1000;
	
	public static float dpWidthAbs = 360;
	public static float dpHeightAbs = 592;
	
	public static double percScreenLogin = 0.596283784; //The dimension of the grey zone (Login and Tour)
	public static double percScreenLoginReturning = 0.8;
	
	// Debug flag to enable logging and some other things
	public static boolean DEBUG = false;

	public static String mainDIR = "/MEGA";
	public static String offlineDIR = "MEGA/MEGA Offline";
	public static String downloadDIR ="MEGA/MEGA Downloads";
	public static String temporalPicDIR ="MEGA/MEGA AppTemp";
	public static String profilePicDIR ="MEGA/MEGA Profile Images";
	public static String logDIR = "MEGA/MEGA Logs";
	public static String advancesDevicesDIR = "MEGA/MEGA Temp";
	public static String chatTempDIR = "MEGA/MEGA Temp/Chat";
	public static String oldMKFile = "/MEGA/MEGAMasterKey.txt";
	public static String rKFile = "/MEGA/MEGARecoveryKey.txt";

	public static String base64EncodedPublicKey_1 = "MIIBIjANBgkqhkiG9w0BAQEFAAOCAQ8AMIIBCgKCAQEA0bZjbgdGRd6/hw5/J2FGTkdG";
	public static String base64EncodedPublicKey_2 = "tDTMdR78hXKmrxCyZUEvQlE/DJUR9a/2ZWOSOoaFfi9XTBSzxrJCIa+gjj5wkyIwIrzEi";
	public static String base64EncodedPublicKey_3 = "55k9FIh3vDXXTHJn4oM9JwFwbcZf1zmVLyes5ld7+G15SZ7QmCchqfY4N/a/qVcGFsfwqm";
	public static String base64EncodedPublicKey_4 = "RU3VzOUwAYHb4mV/frPctPIRlJbzwCXpe3/mrcsAP+k6ECcd19uIUCPibXhsTkNbAk8CRkZ";
	public static String base64EncodedPublicKey_5 = "KOy+czuZWfjWYx3Mp7srueyQ7xF6/as6FWrED0BlvmhJYj0yhTOTOopAXhGNEk7cUSFxqP2FKYX8e3pHm/uNZvKcSrLXbLUhQnULhn4WmKOQIDAQAB";
	
	/*public static String base64EncodedPublicKey_1 = "MIIBIjANBgkqhkiG9w0BAQEFAAOCAQ8AMIIBCgKCAQEAlxJdfjvhsCAK1Lu5n6WtQf";
	public static String base64EncodedPublicKey_2 = "MkjjOUCDDuM7zeiS3jsfCghG1bpwMmD4E8vQfPboyYtQBftdEG5GbWrqWJL+z6M/2SN";
	public static String base64EncodedPublicKey_3 = "+6pHqExFw8fjzP/4/CDzHLhmITKTOegm/6cfMUWcrghZuiHKfM6n4vmNYrHy4Bpx68RJW+J4B";
	public static String base64EncodedPublicKey_4 = "wL6PWE8ZGGeeJmU0eAJeRJMsNEwMrW2LATnIoJ4/qLYU4gKDINPMRaIE6/4pQnbd2NurWm8ZQT7XSMQZcisTqwRLS";
	public static String base64EncodedPublicKey_5 = "YgjYKCXtjloP8QnKu0IGOoo79Cfs3Z9eC3sQ1fcLQsMM2wExlbnYI2KPTs0EGCmcMXrrO5MimGjYeW8GQlrKsbiZ0UwIDAQAB";
	*/
	public static DatabaseHandler dbH;
	public static boolean fileLoggerSDK = false;
	public static boolean fileLoggerKarere = false;
	public static Context context;

	public static HashMap<String, String> countryCodeDisplay;
	
	/*
	 * Create progress dialog helper
	 */
	public static ProgressDialog createProgress(Context context, String message) {
		ProgressDialog progress = new ProgressDialog(context);
		progress.setMessage(message);
		progress.setCancelable(false);
		progress.setCanceledOnTouchOutside(false);
		return progress;
	}
	
	/*
	 * Create progress dialog with resId
	 */
	public static ProgressDialog createProgress(Context context, int stringResId) {
		return createProgress(context, context.getString(stringResId));
	}
	
	public static void showErrorAlertDialogFinish(MegaError error, Activity activity) {
		showErrorAlertDialog(error.getErrorString(), true, activity);
	}

	public static File createTemporalTextFile(String name, String data){

		String path = Environment.getExternalStorageDirectory().getAbsolutePath() + "/" + Util.temporalPicDIR + "/";
		File tempDownDirectory = new File(path);
		if(!tempDownDirectory.exists()){
			tempDownDirectory.mkdirs();
		}

		String fileName = name+".txt";
		final File file = new File(path, fileName);

		try
		{
			file.createNewFile();
			FileOutputStream fOut = new FileOutputStream(file);
			OutputStreamWriter myOutWriter = new OutputStreamWriter(fOut);
			myOutWriter.append(data);

			myOutWriter.close();

			fOut.flush();
			fOut.close();

			return file;
		}
		catch (IOException e)
		{
			log("File write failed: " + e.toString());
			return null;
		}
	}

    public static boolean checkFingerprint(MegaApiAndroid megaApi, MegaNode node, String localPath) {
        String nodeFingerprint = node.getFingerprint();
        String nodeOriginalFingerprint = node.getOriginalFingerprint();

        String fileFingerprint = megaApi.getFingerprint(localPath);
        if (fileFingerprint != null) {
            return fileFingerprint.equals(nodeFingerprint) || fileFingerprint.equals(nodeOriginalFingerprint);
        }
        return false;
    }

	public static File createTemporalURLFile(String name, String data){

		String path = Environment.getExternalStorageDirectory().getAbsolutePath() + "/" + Util.temporalPicDIR + "/";
		File tempDownDirectory = new File(path);
		if(!tempDownDirectory.exists()){
			tempDownDirectory.mkdirs();
		}

		String fileName = name+".url";
		final File file = new File(path, fileName);

		try
		{
			file.createNewFile();
			FileOutputStream fOut = new FileOutputStream(file);
			OutputStreamWriter myOutWriter = new OutputStreamWriter(fOut);
			myOutWriter.append(data);

			myOutWriter.close();

			fOut.flush();
			fOut.close();

			return file;
		}
		catch (IOException e)
		{
			log("File write failed: " + e.toString());
			return null;
		}
	}

	public static void showErrorAlertDialogGroupCall(String message, final boolean finish, final Activity activity){
		if(activity == null){
			return;
		}

		try{
			AlertDialog.Builder dialogBuilder = getCustomAlertBuilder(activity, activity.getString(R.string.general_error_word), message, null);
			dialogBuilder.setPositiveButton(
					activity.getString(android.R.string.ok),
					new DialogInterface.OnClickListener() {
						@Override
						public void onClick(DialogInterface dialog, int which) {
							dialog.dismiss();
							if (finish) {
								if(Build.VERSION.SDK_INT >= Build.VERSION_CODES.LOLLIPOP) {
									activity.finishAndRemoveTask();
								}else{
									activity.finish();
								}
							}
						}
					});
			dialogBuilder.setOnCancelListener(new OnCancelListener() {
				@Override
				public void onCancel(DialogInterface dialog) {
					if (finish) {
						if(Build.VERSION.SDK_INT >= Build.VERSION_CODES.LOLLIPOP) {
							activity.finishAndRemoveTask();
						}else{
							activity.finish();
						}
					}
				}
			});


			AlertDialog dialog = dialogBuilder.create();
			dialog.show();
			brandAlertDialog(dialog);
		}catch(Exception ex){
			Util.showToast(activity, message);
		}
	}

	/*
	 * Build error dialog
	 * @param message Message to display
	 * @param finish Should activity finish after dialog dismis
	 * @param activity Source activity
	 */
	public static void showErrorAlertDialog(String message, final boolean finish, final Activity activity){
		if(activity == null){
			return;
		}
		
		try{ 
			AlertDialog.Builder dialogBuilder = getCustomAlertBuilder(activity, activity.getString(R.string.general_error_word), message, null);
			dialogBuilder.setPositiveButton(
				activity.getString(android.R.string.ok),
				new DialogInterface.OnClickListener() {
					@Override
					public void onClick(DialogInterface dialog, int which) {
						dialog.dismiss();
						if (finish) {
							activity.finish();
						}
					}
				});
			dialogBuilder.setOnCancelListener(new OnCancelListener() {
				@Override
				public void onCancel(DialogInterface dialog) {
					if (finish) {
						activity.finish();
					}
				}
			});
		
		
			AlertDialog dialog = dialogBuilder.create();
			dialog.show(); 
			brandAlertDialog(dialog);
		}
		catch(Exception ex){
			Util.showToast(activity, message); 
		}
	}
	
	public static void showErrorAlertDialog(MegaError error, Activity activity) {
		showErrorAlertDialog(error.getErrorString(), false, activity);
	}
	
	public static void showErrorAlertDialog(int errorCode, Activity activity) {
		showErrorAlertDialog(MegaError.getErrorString(errorCode), false, activity);
	}

	public static int countMatches(Pattern pattern, String string)
	{
		Matcher matcher = pattern.matcher(string);

		int count = 0;
		int pos = 0;
		while (matcher.find(pos))
		{
			count++;
			pos = matcher.start() + 1;
		}

		return count;
	}
	
	public static boolean showMessageRandom(){
		Random r = new Random(System.currentTimeMillis());
		int randomInt = r.nextInt(100) + 1;
		
		if(randomInt<5){
			return true;
		}
		else{
			return false;
		}
//		return true;
	}
	
	public static int getFilesCount(File file) {
		File[] files = file.listFiles();
		int count = 0;
		for (File f : files)
			if (f.isDirectory())
				count += getFilesCount(f)+1;
			else
				count++;

		return count;
	}

    public static String toCDATA(String src) {
        if (src != null) {
            //solution from web client
            src = src.replaceAll("&","&amp;")
                    .replaceAll("\"","&quot;")
                    .replaceAll("'","&#39;")
                    .replaceAll("<","&lt;")
                    .replaceAll(">","&gt;");
            //another solution
//            src = src.replaceAll("]]>", "] ]>");
//            src = "<![CDATA[" + src + "]]>";
        }
        return src;
    }
	
	public static long getFreeExternalMemorySize() {
		log("getFreeExternalMemorySize");
        String secStore = System.getenv("SECONDARY_STORAGE");
        File path = new File(secStore);
        log("getFreeExternalMemorySize: "+path.getAbsolutePath());
        
        StatFs stat = new StatFs(path.getPath());

        long blockSize = stat.getBlockSize();
        long availableBlocks = stat.getAvailableBlocks();

        return availableBlocks * blockSize;
	}
	
	public static String getExternalCardPath() {
		
        String secStore = System.getenv("SECONDARY_STORAGE");
        if (secStore == null){
        	return null;
        }
        else{
        	if (secStore.compareTo("") == 0){
        		return null;
        	}
	        log("getExternalCardPath secStore: "+secStore);
	        File path = new File(secStore);
	        log("getFreeSize: "+path.getUsableSpace());
	        if(path.getUsableSpace()>0)
	        {
	        	return path.getAbsolutePath();
	        }
        }

        return null;
	}

	public static String getNumberItemChildren(File file){
		File[] list = file.listFiles();
		int count = 0;
		if(list!=null){
			count =  list.length;
		}

		String numChilden = count + " " + context.getResources().getQuantityString(R.plurals.general_num_items, count);

		return numChilden;
	}
	
	public static Bitmap rotateBitmap(Bitmap bitmap, int orientation) {

        Matrix matrix = new Matrix();
        switch (orientation) {
            case ExifInterface.ORIENTATION_NORMAL:
                return bitmap;
            case ExifInterface.ORIENTATION_FLIP_HORIZONTAL:
                matrix.setScale(-1, 1);
                break;
            case ExifInterface.ORIENTATION_ROTATE_180:
                matrix.setRotate(180);
                break;
            case ExifInterface.ORIENTATION_FLIP_VERTICAL:
                matrix.setRotate(180);
                matrix.postScale(-1, 1);
                break;
            case ExifInterface.ORIENTATION_TRANSPOSE:
                matrix.setRotate(90);
                matrix.postScale(-1, 1);
                break;
           case ExifInterface.ORIENTATION_ROTATE_90:
               matrix.setRotate(90);
               break;
           case ExifInterface.ORIENTATION_TRANSVERSE:
               matrix.setRotate(-90);
               matrix.postScale(-1, 1);
               break;
           case ExifInterface.ORIENTATION_ROTATE_270:
               matrix.setRotate(-90);
               break;
           default:
               return bitmap;
        }
	     
        try {
            Bitmap bmRotated = Bitmap.createBitmap(bitmap, 0, 0, bitmap.getWidth(), bitmap.getHeight(), matrix, true);
            if (bitmap != null && !bitmap.isRecycled()) {
                bitmap.recycle();
                bitmap = null; 
            }
            return bmRotated;
        }
        catch (Exception e) {
            e.printStackTrace();
            return null;
        }
	}
	
	public static int calculateInSampleSize(BitmapFactory.Options options, int reqWidth, int reqHeight) {
		// Raw height and width of image
	    final int height = options.outHeight;
	    final int width = options.outWidth;
	    
	    int inSampleSize = 1;
	    
	    if (height > reqHeight || width > reqWidth) {

	        final int halfHeight = height / 2;
	        final int halfWidth = width / 2;

	        // Calculate the largest inSampleSize value that is a power of 2 and keeps both
	        // height and width larger than the requested height and width.
	        while ((halfHeight / inSampleSize) > reqHeight
	                && (halfWidth / inSampleSize) > reqWidth) {
	            inSampleSize *= 2;
	        }
	    }

	    return inSampleSize;
	}
	
	/*
	 * Build custom dialog
	 * @param activity Source activity
	 * @param title Dialog title
	 * @param message To display, could be null
	 * @param view Custom view to display in the dialog
	 */
	public static AlertDialog.Builder getCustomAlertBuilder(Activity activity, String title, String message, View view) {
		AlertDialog.Builder dialogBuilder = new AlertDialog.Builder(activity);
		ViewGroup customView = getCustomAlertView(activity, title, message);
		if (view != null) {
			customView.addView(view);
		}
		dialogBuilder.setView(customView);
		dialogBuilder.setInverseBackgroundForced(true);
		return dialogBuilder;
	}

	/*
	 * Create custom alert dialog view
	 */
	private static ViewGroup getCustomAlertView(Activity activity, String title, String message) {
		View customView = activity.getLayoutInflater().inflate(R.layout.alert_dialog, null);

		TextView titleView = (TextView)customView.findViewById(R.id.dialog_title);
		titleView.setText(title);

		TextView messageView = (TextView)customView.findViewById(R.id.message);
		if (message == null) {
			messageView.setVisibility(View.GONE);
		} else {
			messageView.setText(message);
		}
		return (ViewGroup)customView;
	}

	/*
	 * Show Toast message with resId
	 */
	public static void showToast(Context context, int resId) {
		try { Toast.makeText(context, resId, Toast.LENGTH_LONG).show(); } catch(Exception ex) {};
	}

	/*
	 * Show Toast message with String
	 */
	public static void showToast(Context context, String message) {
		try { Toast.makeText(context, message, Toast.LENGTH_LONG).show(); } catch(Exception ex) {};
	}
	
	public static float getScaleW(DisplayMetrics outMetrics, float density){
		
		float scale = 0;
		
		float dpWidth  = outMetrics.widthPixels / density;		
	    scale = dpWidth / dpWidthAbs;	    
		
	    return scale;
	}
	
	public static float getScaleH(DisplayMetrics outMetrics, float density){
		
		float scale = 0;
		
		float dpHeight  = outMetrics.heightPixels / density;		
	    scale = dpHeight / dpHeightAbs;	    
		
	    return scale;
	}
	
	public static int px2dp (float dp, DisplayMetrics outMetrics){
	
		return (int)(TypedValue.applyDimension(TypedValue.COMPLEX_UNIT_DIP, dp, outMetrics));
	}
	
	/*
	 * AES encryption
	 */
	public static byte[] aes_encrypt(byte[] raw, byte[] clear) throws Exception {
		SecretKeySpec skeySpec = new SecretKeySpec(raw, "AES");
		Cipher cipher = Cipher.getInstance("AES");
		cipher.init(Cipher.ENCRYPT_MODE, skeySpec);
		byte[] encrypted = cipher.doFinal(clear);
		return encrypted;
	}
	
	/*
	 * AES decryption
	 */
	public static byte[] aes_decrypt(byte[] raw, byte[] encrypted)
			throws Exception {
		SecretKeySpec skeySpec = new SecretKeySpec(raw, "AES");
		Cipher cipher = Cipher.getInstance("AES");
		cipher.init(Cipher.DECRYPT_MODE, skeySpec);
		byte[] decrypted = cipher.doFinal(encrypted);
		return decrypted;
	}
	
	/*
	 * Check is device on WiFi
	 */
	public static boolean isOnWifi(Context context) {
		ConnectivityManager connectivityManager = (ConnectivityManager) context
				.getSystemService(Context.CONNECTIVITY_SERVICE);
		NetworkInfo networkInfo = null;
		if (connectivityManager != null) {
			networkInfo = connectivityManager
					.getNetworkInfo(ConnectivityManager.TYPE_WIFI);
		}
		return networkInfo == null ? false : networkInfo.isConnected();
	}

	/*
	 * Check is device on Mobile Data
	 */
	public static boolean isOnMobileData(Context context) {
		ConnectivityManager connectivityManager = (ConnectivityManager) context
				.getSystemService(Context.CONNECTIVITY_SERVICE);
		NetworkInfo networkInfo = null;
		if (connectivityManager != null) {
			networkInfo = connectivityManager
					.getNetworkInfo(ConnectivityManager.TYPE_MOBILE);
		}
		return networkInfo == null ? false : networkInfo.isConnected();
	}

	static public boolean isOnline(Context context) {
	    if(context == null) return true;
		
		ConnectivityManager cm =
	        (ConnectivityManager) context.getSystemService(Context.CONNECTIVITY_SERVICE);
	    NetworkInfo netInfo = cm.getActiveNetworkInfo();
	    if (netInfo != null && netInfo.isConnectedOrConnecting()) {
	        return true;
	    }
	    return false;
	}
	
	public static String getSizeString(long size){
		String sizeString = "";
		DecimalFormat decf = new DecimalFormat("###.##");

		float KB = 1024;
		float MB = KB * 1024;
		float GB = MB * 1024;
		float TB = GB * 1024;
		
		if (size < KB){
			sizeString = size + " " + context.getString(R.string.label_file_size_byte);
		}
		else if (size < MB){
			sizeString = decf.format(size/KB) + " " + context.getString(R.string.label_file_size_kilo_byte);
		}
		else if (size < GB){
			sizeString = decf.format(size/MB) + " " + context.getString(R.string.label_file_size_mega_byte);
		}
		else if (size < TB){
			sizeString = decf.format(size/GB) + " " + context.getString(R.string.label_file_size_giga_byte);
		}
		else{
			sizeString = decf.format(size/TB) + " " + context.getString(R.string.label_file_size_tera_byte);
		}
		
		return sizeString;
	}
	
	private static long getDirSize(File dir) {

        long size = 0;
        if(dir==null){
        	return -1;
        }
        
        File[] files = dir.listFiles();

		if(files !=null){
			for (File file : files) {
				if (file.isFile()) {
					size += file.length();
				}
				else{
					size += getDirSize(file);
				}
			}
			return size;
		}
		log("Files is NULL");
        return size;
    }
	
    private static void cleanDir(File dir, long bytes) {

        long bytesDeleted = 0;
        File[] files = dir.listFiles();

        for (File file : files) {
            bytesDeleted += file.length();
            file.delete();

            if (bytesDeleted >= bytes) {
                break;
            }
        }
    }
    
    public static void cleanDir(File dir) {
        File[] files = dir.listFiles();

		if(files !=null){
			for (File file : files) {

				if (file.isFile()) {
					file.delete();
				}
				else{
					cleanDir(file);
					file.delete();
				}
			}
		}
		else{
			log("Files is NULL");
		}
    }
    
    public static String getCacheSize(Context context){
    	log("getCacheSize");
    	File cacheIntDir = context.getCacheDir();
    	File cacheExtDir = context.getExternalCacheDir();

		if(cacheIntDir!=null){
			log("Path to check internal: "+cacheIntDir.getAbsolutePath());
		}
    	long size = getDirSize(cacheIntDir)+getDirSize(cacheExtDir);    	
    	
    	String sizeCache = getSizeString(size);
    	return sizeCache; 
    }
	
    public static void clearCache(Context context){
    	log("clearCache");
    	File cacheIntDir = context.getCacheDir();
    	File cacheExtDir = context.getExternalCacheDir();

    	cleanDir(cacheIntDir);
    	cleanDir(cacheExtDir);    	
    }
    
    public static String getOfflineSize(Context context){
    	log("getOfflineSize");
    	File offline = new File(Environment.getExternalStorageDirectory().getAbsolutePath() + "/" + offlineDIR);
    	long size = 0;
    	if(offline.exists()){
    		size = getDirSize(offline);    	
        	
        	String sizeOffline = getSizeString(size);
        	return sizeOffline; 
    	}
    	else{
    		return getSizeString(0);
    	}        	
    }
	
    public static void clearOffline(Context context){
    	log("clearOffline");
    	File offline = new File(Environment.getExternalStorageDirectory().getAbsolutePath() + "/" + offlineDIR);
    	if(offline.exists()){
        	cleanDir(offline);
        	offline.delete();
    	}
    }
    
	public static String getDateString(long date){
		DateFormat datf = DateFormat.getDateTimeInstance();
		String dateString = "";
		
		dateString = datf.format(new Date(date*1000));
		
		return dateString;
	}

	public static void setContext(Context c){
		context = c;
	}

	public static void setDBH(DatabaseHandler d){
		dbH = d;
	}

	public static void setFileLoggerSDK(boolean fL){
		fileLoggerSDK = fL;
	}

	public static boolean getFileLoggerSDK(){
		return fileLoggerSDK;
	}

	public static void setFileLoggerKarere(boolean fL){
		fileLoggerKarere = fL;
	}

    public static boolean getFileLoggerKarere(){
        return fileLoggerKarere;
    }

	/*
	 * Global log handler
	 */
	public static void log(String origin, String message) {
		MegaApiAndroid.log(MegaApiAndroid.LOG_LEVEL_WARNING, "[clientApp] "+ origin + ": " + message, origin);

//		try {
//			SimpleDateFormat sdf = new SimpleDateFormat("yyyy-MM-dd HH:mm:ss");
//			String currentDateandTime = sdf.format(new Date());
//
//			message = "(" + currentDateandTime + ") - " + message;
//		}
//		catch (Exception e){}

//		File logFile=null;
//		if (DEBUG) {
//			MegaApiAndroid.log(MegaApiAndroid.LOG_LEVEL_INFO, message, origin);
//		}

//		if (fileLogger) {
//			//Send the log to a file
//
//			String dir = Environment.getExternalStorageDirectory().getAbsolutePath() + "/" + logDIR + "/";
//			//			String file = Environment.getExternalStorageDirectory().getAbsolutePath()+"/"+logDIR+"/log.txt";
//			File dirFile = new File(dir);
//			if (!dirFile.exists()) {
//				dirFile.mkdirs();
//				logFile = new File(dirFile, "log.txt");
//				if (!logFile.exists()) {
//					try {
//						logFile.createNewFile();
//					} catch (IOException e) {
//						// TODO Auto-generated catch block
//						e.printStackTrace();
//					}
//				}
//			} else {
//				logFile = new File(dirFile, "log.txt");
//				if (!logFile.exists()) {
//					try {
//						logFile.createNewFile();
//					} catch (IOException e) {
//						// TODO Auto-generated catch block
//						e.printStackTrace();
//					}
//				}
//			}
//
//			if (logFile != null && logFile.exists()) {
//				appendStringToFile(origin + ": " + message + "\n", logFile);
//			}
//		}
	}

	public static boolean appendStringToFile(final String appendContents, final File file) {
		boolean result = false;
		try {
			if (file != null && file.canWrite()) {
				file.createNewFile(); // ok if returns false, overwrite
				Writer out = new BufferedWriter(new FileWriter(file, true), 1024);
				out.write(appendContents);
				out.close();
				result = true;
			}
		} catch (IOException e) {
			//   Log.e(Constants.LOG_TAG, "Error appending string data to file " + e.getMessage(), e);
		}
		return result;
	}
	
	public static void brandAlertDialog(AlertDialog dialog) {
	    try {
	        Resources resources = dialog.getContext().getResources();

	        int alertTitleId = resources.getIdentifier("alertTitle", "id", "android");

	        TextView alertTitle = (TextView) dialog.getWindow().getDecorView().findViewById(alertTitleId);
	        if (alertTitle != null){	        	
	        	alertTitle.setTextColor(ContextCompat.getColor(dialog.getContext(), R.color.mega)); // change title text color
	        }

	        int titleDividerId = resources.getIdentifier("titleDivider", "id", "android");
	        View titleDivider = dialog.getWindow().getDecorView().findViewById(titleDividerId);
	        if (titleDivider != null){
	        	titleDivider.setBackgroundColor(ContextCompat.getColor(dialog.getContext(), R.color.mega)); // change divider color
	        }
	    } catch (Exception ex) {
	    	Toast.makeText(dialog.getContext(), ex.getMessage(), Toast.LENGTH_LONG).show();
	        ex.printStackTrace();
	    }
	}
	
	public static String getLocalFile(Context context, String fileName, long fileSize, String destDir) {
		Cursor cursor = null;
		try 
		{
			if(MimeTypeList.typeForName(fileName).isImage())
			{
				log("is Image");
				final String[] projection = { MediaStore.Images.Media.DATA };
				final String selection = MediaStore.Images.Media.DISPLAY_NAME + " = ? AND " + MediaStore.Images.Media.SIZE + " = ?";
				final String[] selectionArgs = { fileName, String.valueOf(fileSize) };
				
		        cursor = context.getContentResolver().query(Images.Media.EXTERNAL_CONTENT_URI, projection, selection, selectionArgs, null);
				if (cursor != null && cursor.moveToFirst()) {
			        int dataColumn = cursor.getColumnIndexOrThrow(MediaStore.Images.Media.DATA);
			        String path =  cursor.getString(dataColumn);
			        cursor.close();
			        cursor = null;
			        if(new File(path).exists()){
						return path;
			        }
				}
				if(cursor != null) cursor.close();
			
				cursor = context.getContentResolver().query(Images.Media.INTERNAL_CONTENT_URI, projection, selection, selectionArgs, null);
				if (cursor != null && cursor.moveToFirst()) {
			        int dataColumn = cursor.getColumnIndexOrThrow(MediaStore.Images.Media.DATA);
			        String path =  cursor.getString(dataColumn);
			        cursor.close();
			        cursor = null;
			        if (new File(path).exists()) {
						return path;
					}
				}
				if(cursor != null) cursor.close();
			}
			else if(MimeTypeList.typeForName(fileName).isVideoReproducible())
			{
				final String[] projection = { MediaStore.Video.Media.DATA };
				final String selection = MediaStore.Video.Media.DISPLAY_NAME + " = ? AND " + MediaStore.Video.Media.SIZE + " = ?";
				final String[] selectionArgs = { fileName, String.valueOf(fileSize) };
				
		        cursor = context.getContentResolver().query(
                        Video.Media.EXTERNAL_CONTENT_URI, projection, selection,
                        selectionArgs, null);
				if (cursor != null && cursor.moveToFirst()) {
			        int dataColumn = cursor.getColumnIndexOrThrow(MediaStore.Video.Media.DATA);
			        String path =  cursor.getString(dataColumn);
			        cursor.close();
			        cursor = null;
			        if(new File(path).exists()) return path;
				}
				if(cursor != null) cursor.close();
			
				cursor = context.getContentResolver().query(
		                Video.Media.INTERNAL_CONTENT_URI, projection, selection,
		                selectionArgs, null);
				if (cursor != null && cursor.moveToFirst()) {
			        int dataColumn = cursor.getColumnIndexOrThrow(MediaStore.Video.Media.DATA);
			        String path =  cursor.getString(dataColumn);
			        cursor.close();
			        cursor = null;
			        if(new File(path).exists()) return path;
				}
				if(cursor != null) cursor.close();
			}
			else if (MimeTypeList.typeForName(fileName).isAudio()) {
				log("isAUdio");
				final String[] projection = { MediaStore.Audio.Media.DATA };
				final String selection = MediaStore.Audio.Media.DISPLAY_NAME + " = ? AND " + MediaStore.Audio.Media.SIZE + " = ?";
				final String[] selectionArgs = { fileName, String.valueOf(fileSize) };

				cursor = context.getContentResolver().query(MediaStore.Audio.Media.EXTERNAL_CONTENT_URI, projection, selection, selectionArgs, null);
				if (cursor != null && cursor.moveToFirst()) {
					int dataColumn = cursor.getColumnIndexOrThrow(MediaStore.Audio.Media.DATA);
					String path =  cursor.getString(dataColumn);
					cursor.close();
					cursor = null;
					if(new File(path).exists()){
						return path;
					}
				}
				if(cursor != null) cursor.close();

				cursor = context.getContentResolver().query(MediaStore.Audio.Media.INTERNAL_CONTENT_URI, projection, selection, selectionArgs, null);
				if (cursor != null && cursor.moveToFirst()) {
					int dataColumn = cursor.getColumnIndexOrThrow(MediaStore.Audio.Media.DATA);
					String path =  cursor.getString(dataColumn);
					cursor.close();
					cursor = null;
					if(new File(path).exists()) {
						return path;
					}
				}
				if(cursor != null) cursor.close();
			}
		} catch (Exception e) 
		{
			if(cursor != null) cursor.close();
		}
		
		//Not found, searching in the download folder
		if(destDir != null){
			File file = new File(destDir, fileName);
			if(file.exists() && file.length() == fileSize){
				return file.getAbsolutePath();
			}

		}
		return null;
	}
	
	/*
	 * Check is file belongs to the app
	 */
	public static boolean isLocal(Context context, File file) {
        File tmp = context.getDir("tmp", 0);
		return file.getAbsolutePath().contains(tmp.getParent());
	}

    /**
     * Find the local path of a video node.
     *
     * @param node MegaNode in cloud drive which should be a video.
     * @return Corresponding local path of the node.
     */
    public static String findVideoLocalPath (MegaNode node) {
        String path = queryByNameAndSize(MediaStore.Video.Media.INTERNAL_CONTENT_URI,node);
        if(path == null) {
            path = queryByNameAndSize(MediaStore.Video.Media.EXTERNAL_CONTENT_URI,node);
        }

        if(path == null) {
            path = queryByNameOrSize(MediaStore.Video.Media.INTERNAL_CONTENT_URI,node);
            if(path == null) {
                path = queryByNameOrSize(MediaStore.Video.Media.EXTERNAL_CONTENT_URI,node);
            }
        }
        // if needed, can add file system scanning here.
        return path;
    }

    @Nullable
    private static String query(Uri uri,String selection,MegaNode node) {
        String fileName = node.getName();
        long fileSize = node.getSize();
        String[] selectionArgs = { fileName, String.valueOf(fileSize) };
        Cursor cursor = context.getContentResolver().query(uri,new String[] { MediaStore.Video.Media.DATA },selection,selectionArgs,null);
        if (cursor != null && cursor.moveToFirst()) {
            int dataColumn = cursor.getColumnIndexOrThrow(MediaStore.Video.Media.DATA);
            String path = cursor.getString(dataColumn);
            cursor.close();
            File localFile = new File(path);
            if (localFile.exists()) {
                return path;
            }
        }
        return null;
    }

    private static String queryByNameOrSize(Uri uri,MegaNode node) {
        String selection = MediaStore.Video.Media.DISPLAY_NAME + " = ? OR " + MediaStore.Video.Media.SIZE + " = ?";
        return query(uri,selection,node);
    }

    private static String queryByNameAndSize(Uri uri,MegaNode node) {
        String selection = MediaStore.Video.Media.DISPLAY_NAME + " = ? AND " + MediaStore.Video.Media.SIZE + " = ?";
        return query(uri,selection,node);
    }

	/*
	 * Check is file belongs to the app and temporary
	 */
	public static boolean isLocalTemp(Context context, File file) {
		return isLocal(context, file) && file.getAbsolutePath().endsWith(".tmp");
	}
	
	/*
	 * Get localized progress size
	 */
	public static String getProgressSize(Context context, long progress,
			long size) {
		return String.format("%s/%s",
				Formatter.formatFileSize(context, progress),
				Formatter.formatFileSize(context, size));
	}
	
	/*
	 * Set alpha transparency for view
	 */
	@SuppressLint("NewApi")
	public static void setViewAlpha(View view, float alpha) {
		if (Build.VERSION.SDK_INT >= 11) {
			view.setAlpha(alpha);
		} else {
			AlphaAnimation anim = new AlphaAnimation(alpha, alpha);
			anim.setDuration(0);
			anim.setFillAfter(true);
			view.startAnimation(anim);
		}
	}
	
	/*
	 * Make part of the string bold
	 */
	public static SpannableStringBuilder makeBold(String text, String boldText) {
		SpannableStringBuilder sb = new SpannableStringBuilder(text);
		StyleSpan bss = new StyleSpan(android.graphics.Typeface.BOLD);
		sb.setSpan(bss, text.length() - boldText.length(), text.length(),
				Spannable.SPAN_INCLUSIVE_INCLUSIVE);
		return sb;
	}
	
	/*
	 * Delete file if it belongs to the app
	 */
	public static void deleteIfLocal(Context context, File file) {
		if (isLocal(context, file) && file.exists()) {
			log("delete");
			file.delete();
		}
	}
	
	public static void copyFile(File source, File dest) throws IOException{
		log("copyFile");

		if (!source.getAbsolutePath().equals(dest.getAbsolutePath())){
			FileChannel inputChannel = null;
			FileChannel outputChannel = null;
			FileInputStream inputStream = new FileInputStream(source);
			FileOutputStream outputStream = new FileOutputStream(dest);
			inputChannel = inputStream.getChannel();
			outputChannel = outputStream.getChannel();
			outputChannel.transferFrom(inputChannel, 0, inputChannel.size());    
			inputChannel.close();
			outputChannel.close();
			inputStream.close();
			outputStream.close();
		}
	}
	
	/*
	 * Start activity to open URL
	 */
	public static void openUrl(Context context, String url) {
		Intent intent = new Intent(Intent.ACTION_VIEW, Uri.parse(url));
		context.startActivity(intent);
	}
	
	public static void deleteFolderAndSubfolders(Context context, File f) throws IOException {
		
		if (f != null){
			log("deleteFolderAndSubfolders: "+ f.getAbsolutePath());
			if (f.isDirectory()) {
				if (f.listFiles() != null){
					for (File c : f.listFiles()){
						deleteFolderAndSubfolders(context, c);
					}
				}
			}
			
			if (!f.delete()){
				throw new FileNotFoundException("Failed to delete file: " + f);
			}
			else{
				try {
					Intent mediaScanIntent = new Intent(Intent.ACTION_MEDIA_SCANNER_SCAN_FILE);
					File fileToDelete = new File(f.getAbsolutePath());
					Uri contentUri;
					if (Build.VERSION.SDK_INT >= Build.VERSION_CODES.N) {
						contentUri = FileProvider.getUriForFile(context, "mega.privacy.android.app.providers.fileprovider", fileToDelete);
					}
					else{
						contentUri = Uri.fromFile(fileToDelete);
					}
					mediaScanIntent.setData(contentUri);
					mediaScanIntent.setFlags(Intent.FLAG_GRANT_READ_URI_PERMISSION);
					context.sendBroadcast(mediaScanIntent);
				}
				catch (Exception e){ log ("Exception while deleting media scanner file: " + e.getMessage()); }
		    
			}
		}
	}
	
	public static String getSpeedString (long speed){
		String speedString = "";
		double speedDouble = 0;
		DecimalFormat df = new DecimalFormat("#.##");
		
		if (speed > 1024){
			if (speed > 1024*1024){
				if (speed > 1024*1024*1024){
					speedDouble = speed / (1024.0*1024.0*1024.0);
					speedString = df.format(speedDouble) + " GB/s";
				}
				else{
					speedDouble = speed / (1024.0*1024.0);
					speedString = df.format(speedDouble) + " MB/s";
				}
			}
			else{
				speedDouble = speed / 1024.0;
				speedString = df.format(speedDouble) + " KB/s";	
			}
		}
		else{
			speedDouble = speed;
			speedString = df.format(speedDouble) + " B/s";
		}
		
		return speedString;
	}


	
	public static String getPhotoSyncName (long timeStamp, String fileName){
        DateFormat sdf = new SimpleDateFormat(DATE_AND_TIME_PATTERN,Locale.getDefault());
        return sdf.format(new Date(timeStamp)) + fileName.substring(fileName.lastIndexOf('.'));
	}
	
	public static String getPhotoSyncNameWithIndex (long timeStamp, String fileName, int photoIndex){
        if(photoIndex == 0) {
            return getPhotoSyncName(timeStamp, fileName);
        }
        DateFormat sdf = new SimpleDateFormat(DATE_AND_TIME_PATTERN,Locale.getDefault());
        return sdf.format(new Date(timeStamp)) + "_" + photoIndex + fileName.substring(fileName.lastIndexOf('.'));
	}
	
	public static int getNumberOfNodes (MegaNode parent, MegaApiAndroid megaApi){
		int numberOfNodes = 0;
		
		ArrayList<MegaNode> children = megaApi.getChildren(parent);
		for (int i=0; i<children.size(); i++){
			if (children.get(i).isFile()){
				numberOfNodes++;
			}
			else{
				numberOfNodes = numberOfNodes + getNumberOfNodes(children.get(i), megaApi);
			}
		}
		
		return numberOfNodes;
	}
	
	public static String getLocalIpAddress(Context context)
  {
		  try {
			  for (Enumeration<NetworkInterface> en = NetworkInterface.getNetworkInterfaces(); en.hasMoreElements();) {
				  NetworkInterface intf = en.nextElement();
				  String interfaceName = intf.getName();

				  // Ensure get the IP from the current active network interface
				  if(Build.VERSION.SDK_INT >= Build.VERSION_CODES.M) {
					  ConnectivityManager cm =
							  (ConnectivityManager) context.getSystemService(Context.CONNECTIVITY_SERVICE);
					  String activeInterfaceName = cm.getLinkProperties(cm.getActiveNetwork()).getInterfaceName();
					  if (interfaceName.compareTo(activeInterfaceName) != 0) {
					  	continue;
					  }
				  }
				  else {
					  if ((isOnWifi(context) && !interfaceName.contains("wlan") && !interfaceName.contains("ath")) ||
							  (isOnMobileData(context) && !interfaceName.contains("data") && !interfaceName.contains("rmnet"))) {
					  	continue;
					  }
				  }

				  for (Enumeration<InetAddress> enumIpAddr = intf.getInetAddresses(); enumIpAddr.hasMoreElements();) {
					  InetAddress inetAddress = enumIpAddr.nextElement();
					  if (inetAddress != null && !inetAddress.isLoopbackAddress()) {
					  	return inetAddress.getHostAddress();
					  }
				  }
			  }
		  } catch (Exception ex) {
			  log("Error getting local IP address: " + ex.toString());
		  }
		  return null;
   }
	
	@SuppressLint("InlinedApi") 
	public static boolean isCharging(Context context) {
		final Intent batteryIntent = context.registerReceiver(null, new IntentFilter(Intent.ACTION_BATTERY_CHANGED));
		int status = batteryIntent.getIntExtra(BatteryManager.EXTRA_PLUGGED, -1);

		if (Build.VERSION.SDK_INT < 17) {
			return status == BatteryManager.BATTERY_PLUGGED_AC || status == BatteryManager.BATTERY_PLUGGED_USB;
		} else {
			return status == BatteryManager.BATTERY_PLUGGED_AC || status == BatteryManager.BATTERY_PLUGGED_USB || status == BatteryManager.BATTERY_PLUGGED_WIRELESS;
		}
		
	}
	
	/** Returns the consumer friendly device name */
	public static String getDeviceName() {
	    final String manufacturer = Build.MANUFACTURER;
	    final String model = Build.MODEL;
	    if (model.startsWith(manufacturer)) {
	        return model;
	    }
	    if (manufacturer.equalsIgnoreCase("HTC")) {
	        // make sure "HTC" is fully capitalized.
	        return "HTC " + model;
	    }
	    return manufacturer + " " + model;
	}
	
	public static String getCountryCode(String countryString){
		String countryCode= "";
		
		countryCode = countryCodeDisplay.get(countryString);
		
		return countryCode;
	}
	
	public static ArrayList<String> getCountryList(Context context){
		ArrayList<String> countryCodes = new ArrayList<String>();
		
		countryCodes.add("US");
		countryCodes.add("GB");
		countryCodes.add("CA");
		countryCodes.add("AX");
		countryCodes.add("AF");
		countryCodes.add("AP");
		countryCodes.add("AL");
		countryCodes.add("DZ");
		countryCodes.add("AS");
		countryCodes.add("AD");
		countryCodes.add("AO");
		countryCodes.add("AI");
		countryCodes.add("AQ");
		countryCodes.add("AG");
		countryCodes.add("AR");
		countryCodes.add("AM");
		countryCodes.add("AW");
		countryCodes.add("AU");
		countryCodes.add("AT");
		countryCodes.add("AZ");
		countryCodes.add("BS");
		countryCodes.add("BH");
		countryCodes.add("BD");
		countryCodes.add("BB");
		countryCodes.add("BY");
		countryCodes.add("BE");
		countryCodes.add("BZ");
		countryCodes.add("BJ");
		countryCodes.add("BM");
		countryCodes.add("BT");
		countryCodes.add("BO");
		countryCodes.add("BA");
		countryCodes.add("BW");
		countryCodes.add("BV");
		countryCodes.add("BR");
		countryCodes.add("IO");
		countryCodes.add("BN");
		countryCodes.add("BG");
		countryCodes.add("BF");
		countryCodes.add("BI");
		countryCodes.add("KH");
		countryCodes.add("CM");
		countryCodes.add("CV");
		countryCodes.add("KY");
		countryCodes.add("CF");
		countryCodes.add("TD");
		countryCodes.add("CL");
		countryCodes.add("CN");
		countryCodes.add("CX");
		countryCodes.add("CC");
		countryCodes.add("CO");
		countryCodes.add("KM");
		countryCodes.add("CG");
		countryCodes.add("CD");
		countryCodes.add("CK");
		countryCodes.add("CR");
		countryCodes.add("CI");
		countryCodes.add("HR");
		countryCodes.add("CU");
		countryCodes.add("CY");
		countryCodes.add("CZ");
		countryCodes.add("DK");
		countryCodes.add("DJ");
		countryCodes.add("DM");
		countryCodes.add("DO");
		countryCodes.add("TL");
		countryCodes.add("EC");
		countryCodes.add("EG");
		countryCodes.add("SV");
		countryCodes.add("GQ");
		countryCodes.add("ER");
		countryCodes.add("EE");
		countryCodes.add("ET");
		countryCodes.add("FK");
		countryCodes.add("FO");
		countryCodes.add("FJ");
		countryCodes.add("FI");
		countryCodes.add("FR");
		countryCodes.add("GF");
		countryCodes.add("PF");
		countryCodes.add("TF");
		countryCodes.add("GA");
		countryCodes.add("GM");
		countryCodes.add("GE");
		countryCodes.add("DE");
		countryCodes.add("GH");
		countryCodes.add("GI");
		countryCodes.add("GR");
		countryCodes.add("GL");
		countryCodes.add("GD");
		countryCodes.add("GP");
		countryCodes.add("GU");
		countryCodes.add("GG");
		countryCodes.add("GT");
		countryCodes.add("GN");
		countryCodes.add("GW");
		countryCodes.add("GY");
		countryCodes.add("HT");
		countryCodes.add("HN");
		countryCodes.add("HK");
		countryCodes.add("HU");
		countryCodes.add("IS");
		countryCodes.add("IN");
		countryCodes.add("ID");
		countryCodes.add("IR");
		countryCodes.add("IQ");
		countryCodes.add("IE");
		countryCodes.add("IM");
		countryCodes.add("IL");
		countryCodes.add("IT");
		countryCodes.add("JM");
		countryCodes.add("JP");
		countryCodes.add("JE");
		countryCodes.add("JO");
		countryCodes.add("KZ");
		countryCodes.add("KE");
		countryCodes.add("KI");
		countryCodes.add("KW");
		countryCodes.add("KG");
		countryCodes.add("LA");
		countryCodes.add("LV");
		countryCodes.add("LB");
		countryCodes.add("LS");
		countryCodes.add("LR");
		countryCodes.add("LY");
		countryCodes.add("LI");
		countryCodes.add("LT");
		countryCodes.add("LU");
		countryCodes.add("MO");
		countryCodes.add("MK");
		countryCodes.add("MG");
		countryCodes.add("MW");
		countryCodes.add("MY");
		countryCodes.add("MV");
		countryCodes.add("ML");
		countryCodes.add("MT");
		countryCodes.add("MH");
		countryCodes.add("MQ");
		countryCodes.add("MR");
		countryCodes.add("MU");
		countryCodes.add("YT");
		countryCodes.add("MX");
		countryCodes.add("FM");
		countryCodes.add("MD");
		countryCodes.add("MC");
		countryCodes.add("MN");
		countryCodes.add("ME");
		countryCodes.add("MS");
		countryCodes.add("MA");
		countryCodes.add("MZ");
		countryCodes.add("MM");
		countryCodes.add("NA");
		countryCodes.add("NR");
		countryCodes.add("NP");
		countryCodes.add("NL");
		countryCodes.add("AN");
		countryCodes.add("NC");
		countryCodes.add("NZ");
		countryCodes.add("NI");
		countryCodes.add("NE");
		countryCodes.add("NG");
		countryCodes.add("NU");
		countryCodes.add("NF");
		countryCodes.add("KP");
		countryCodes.add("MP");
		countryCodes.add("NO");
		countryCodes.add("OM");
		countryCodes.add("PK");
		countryCodes.add("PW");
		countryCodes.add("PS");
		countryCodes.add("PA");
		countryCodes.add("PG");
		countryCodes.add("PY");
		countryCodes.add("PE");
		countryCodes.add("PH");
		countryCodes.add("PN");
		countryCodes.add("PL");
		countryCodes.add("PT");
		countryCodes.add("PR");
		countryCodes.add("QA");
		countryCodes.add("RE");
		countryCodes.add("RO");
		countryCodes.add("RU");
		countryCodes.add("RW");
		countryCodes.add("MF");
		countryCodes.add("KN");
		countryCodes.add("LC");
		countryCodes.add("VC");
		countryCodes.add("WS");
		countryCodes.add("SM");
		countryCodes.add("ST");
		countryCodes.add("SA");
		countryCodes.add("SN");
		countryCodes.add("RS");
		countryCodes.add("SC");
		countryCodes.add("SL");
		countryCodes.add("SG");
		countryCodes.add("SK");
		countryCodes.add("SI");
		countryCodes.add("SB");
		countryCodes.add("SO");
		countryCodes.add("ZA");
		countryCodes.add("GS");
		countryCodes.add("KR");
		countryCodes.add("SS");
		countryCodes.add("ES");
		countryCodes.add("LK");
		countryCodes.add("SH");
		countryCodes.add("PM");
		countryCodes.add("SD");
		countryCodes.add("SR");
		countryCodes.add("SJ");
		countryCodes.add("SZ");
		countryCodes.add("SE");
		countryCodes.add("CH");
		countryCodes.add("SY");
		countryCodes.add("TW");
		countryCodes.add("TJ");
		countryCodes.add("TZ");
		countryCodes.add("TH");
		countryCodes.add("TG");
		countryCodes.add("TK");
		countryCodes.add("TO");
		countryCodes.add("TT");
		countryCodes.add("TN");
		countryCodes.add("TR");
		countryCodes.add("TM");
		countryCodes.add("TC");
		countryCodes.add("TV");
		countryCodes.add("UG");
		countryCodes.add("UA");
		countryCodes.add("AE");
		countryCodes.add("UM");
		countryCodes.add("UY");
		countryCodes.add("UZ");
		countryCodes.add("VU");
		countryCodes.add("VA");
		countryCodes.add("VE");
		countryCodes.add("VN");
		countryCodes.add("VG");
		countryCodes.add("VI");
		countryCodes.add("WF");
		countryCodes.add("EH");
		countryCodes.add("YE");
		countryCodes.add("ZM");
		countryCodes.add("ZW");
		
		Locale currentLocale = Locale.getDefault();
//		Toast.makeText(context, currentLocale.getLanguage(), Toast.LENGTH_LONG).show();
		
		countryCodeDisplay = new HashMap<String, String>();
		
		ArrayList<String> countryList = new ArrayList<String>();
		for (int i=0;i<countryCodes.size();i++){
			Locale l = new Locale (currentLocale.getLanguage(), countryCodes.get(i));
			String country = l.getDisplayCountry();
			if (country.length() > 0 && !countryList.contains(country)){
				countryList.add(country);
				countryCodeDisplay.put(country, countryCodes.get(i));				
			}
		}
		
//		Toast.makeText(context, "CONTRYLIST: " + countryList.size() + "___ " + countryCodes.size(), Toast.LENGTH_LONG).show();
		Collections.sort(countryList, String.CASE_INSENSITIVE_ORDER);
		countryList.add(0, context.getString(R.string.country_cc));
		
		return countryList;
		
//		Locale[] locale = Locale.getAvailableLocales();
//		String country;
//		Toast.makeText(context, "LOCALEAAAAAA: " + locale.length, Toast.LENGTH_LONG).show();
//		for (Locale loc : locale){
//			country = loc.getCountry();
//			if (country.length() > 0 && !countryList.contains(country)){
//				countryList.add(country);
//			}
//		}
//		Toast.makeText(context, "CONTRYLIST: " + countryList.size(), Toast.LENGTH_LONG).show();
//				
//		Collections.sort(countryList, String.CASE_INSENSITIVE_ORDER);
//		countryList.add(0, context.getString(R.string.country_cc));
//		
//		return countryList;
		
	}
	
	public static ArrayList<String> getMonthListInt(Context context){
		ArrayList<String> monthList = new ArrayList<String>();
		
		monthList.add(context.getString(R.string.month_cc));
		
		monthList.add("01");
		monthList.add("02");
		monthList.add("03");
		monthList.add("04");
		monthList.add("05");
		monthList.add("06");
		monthList.add("07");
		monthList.add("08");
		monthList.add("09");
		monthList.add("10");
		monthList.add("11");
		monthList.add("12");
		
		return monthList;
	}
	
	public static ArrayList<String> getYearListInt(Context context){
		ArrayList<String> yearList = new ArrayList<String>();
		
		yearList.add(context.getString(R.string.year_cc));
		
		Calendar calendar = Calendar.getInstance();
		int year = calendar.get(Calendar.YEAR);
		
		for (int i=year;i<=(year+20);i++){
			yearList.add(i+"");
		}
		
		return yearList;
	}


	public static String getSubtitleDescription(ArrayList<MegaNode> nodes){
		int numFolders = 0;
		int numFiles = 0;

		for (int i=0;i<nodes.size();i++){
			MegaNode c = nodes.get(i);
			if (c.isFolder()){
				numFolders++;
			}
			else{
				numFiles++;
			}
		}

		String info = "";
		if (numFolders > 0){
			info = numFolders +  " " + context.getResources().getQuantityString(R.plurals.general_num_folders, numFolders);
			if (numFiles > 0){
				info = info + ", " + numFiles + " " + context.getResources().getQuantityString(R.plurals.general_num_files, numFiles);
			}
		}
		else {
			if (numFiles == 0){
				info = context.getString(R.string.no_folders_shared);
			}
			else{
				info = numFiles +  " " + context.getResources().getQuantityString(R.plurals.general_num_files, numFiles);
			}
		}

		return info;
	}

	public static BitSet convertToBitSet(long value) {
	    BitSet bits = new BitSet();
	    int index = 0;
	    while (value != 0L) {
	      if (value % 2L != 0) {
	        bits.set(index);
	      }
	      ++index;
	      value = value >>> 1;
	    }
	    return bits;
	}
	
	public static boolean checkBitSet(BitSet paymentBitSet, int position){
		log("checkBitSet");
		if (paymentBitSet != null){
			if (paymentBitSet.get(position)){
				return true;
			}
			else{
				return false;
			}
		}
		else{
			return false;
		}
	}

	public static long getLastPublicHandle(MegaAttributes attributes){
		long lastPublicHandle = -1;

		if (attributes != null){
			if (attributes.getLastPublicHandle() != null){
				try{
					long currentTime = System.currentTimeMillis()/1000;
					long lastPublicHandleTimeStamp = Long.parseLong(attributes.getLastPublicHandleTimeStamp());
					log("currentTime: " + currentTime + " _ " + lastPublicHandleTimeStamp);
					if ((currentTime - lastPublicHandleTimeStamp) < 86400){
						if (Long.parseLong(attributes.getLastPublicHandle()) != -1){
							lastPublicHandle = Long.parseLong(attributes.getLastPublicHandle());
						}
					}
				}
				catch (Exception e){
					lastPublicHandle = -1;
				}
			}
		}

		return lastPublicHandle;
	}
	
	public static boolean isPaymentMethod(BitSet paymentBitSet, int plan){
		
		boolean r = false;
		if (paymentBitSet != null){
			if (!Util.checkBitSet(paymentBitSet, MegaApiAndroid.PAYMENT_METHOD_CREDIT_CARD)){
				r = true;
			}
			if (!Util.checkBitSet(paymentBitSet, MegaApiAndroid.PAYMENT_METHOD_GOOGLE_WALLET)){
				r = true;
			}
			if (!Util.checkBitSet(paymentBitSet, MegaApiAndroid.PAYMENT_METHOD_FORTUMO)){
				if (plan == 4){
					r = true;
				}
			}
			if (!Util.checkBitSet(paymentBitSet, MegaApiAndroid.PAYMENT_METHOD_CENTILI)){
				if (plan == 4){
					r = true;
				}
			}
		}
		
		return r;
	}
	
	public static int scaleHeightPx(int px, DisplayMetrics metrics){
		int myHeightPx = metrics.heightPixels;
		
		return px*myHeightPx/548; //Based on Eduardo's measurements				
	}
	
	public static int scaleWidthPx(int px, DisplayMetrics metrics){
		int myWidthPx = metrics.widthPixels;
		
		return px*myWidthPx/360; //Based on Eduardo's measurements		
		
	}
	
	public static boolean isVideoFile(String path) {
		log("isVideoFile: "+path);
		try{
			String mimeType = URLConnection.guessContentTypeFromName(path);
		    return mimeType != null && mimeType.indexOf("video") == 0;
		}
		catch(Exception e){
			log("Exception: "+e.getMessage());
			return false;
		}	    
	}

	/*
	 * Validate email
	 */
	public static String getEmailError(String value, Context context) {
		log("getEmailError");
		if (value.length() == 0) {
			return context.getString(R.string.error_enter_email);
		}
		if (!Constants.EMAIL_ADDRESS.matcher(value).matches()) {
			return context.getString(R.string.error_invalid_email);
		}
		return null;
	}

	public static int getAvatarTextSize (float density){
		float textSize = 0.0f;

		if (density > 3.0){
			textSize = density * (DisplayMetrics.DENSITY_XXXHIGH / 72.0f);
		}
		else if (density > 2.0){
			textSize = density * (DisplayMetrics.DENSITY_XXHIGH / 72.0f);
		}
		else if (density > 1.5){
			textSize = density * (DisplayMetrics.DENSITY_XHIGH / 72.0f);
		}
		else if (density > 1.0){
			textSize = density * (72.0f / DisplayMetrics.DENSITY_HIGH / 72.0f);
		}
		else if (density > 0.75){
			textSize = density * (72.0f / DisplayMetrics.DENSITY_MEDIUM / 72.0f);
		}
		else{
			textSize = density * (72.0f / DisplayMetrics.DENSITY_LOW / 72.0f);
		}

		return (int)textSize;
	}

	public static void showAlert(Context context, String message, String title) {
		log("showAlert");
		AlertDialog.Builder builder = new AlertDialog.Builder(context);
		if(title!=null){
			builder.setTitle(title);
		}
		builder.setMessage(message);
		builder.setPositiveButton("OK",null);
		builder.show();
	}

	public static long calculateTimestampMinDifference(String timeStamp) {
		log("calculateTimestampDifference");

		Long actualTimestamp = System.currentTimeMillis()/1000;

		Long oldTimestamp = Long.parseLong(timeStamp);

		Long difference = actualTimestamp - oldTimestamp;

		difference = difference/60;

		return difference;
	}

	public static int getVersion(Context context) {
		try {
			PackageInfo pInfo = context.getPackageManager().getPackageInfo(context.getPackageName(), PackageManager.GET_META_DATA);
			return pInfo.versionCode;
		} catch (PackageManager.NameNotFoundException e) {
			return 0;
		}
	}

	public static boolean isFile (String path){
		if (path == null) {
			path = "";
		}
		String fixedName = path.trim().toLowerCase();
		String extension = null;
		int index = fixedName.lastIndexOf(".");
		if((index != -1) && ((index+1)<fixedName.length())) {
			extension = fixedName.substring(index + 1);
		}

		if(extension!=null){
			return true;
		}
		else{
			return false;
		}
	}

	public static long calculateTimestamp(String time)
	{
		log("calculateTimestamp: "+time);
		long unixtime;
		DateFormat dfm = new SimpleDateFormat("yyyyMMddHHmm");
		dfm.setTimeZone( TimeZone.getDefault());//Specify your timezone
		try
		{
			unixtime = dfm.parse(time).getTime();
			unixtime=unixtime/1000;
			return unixtime;
		}
		catch (ParseException e)
		{
			log("ParseException!!!");
		}
		return 0;
	}

	public static Calendar calculateDateFromTimestamp (long timestamp){
		log("calculateTimestamp: "+timestamp);
		Calendar cal = Calendar.getInstance();
		cal.setTimeInMillis(timestamp*1000);
		log("calendar: "+cal.get(Calendar.YEAR)+ " "+cal.get(Calendar.MONTH));
		return cal;
	}

	public static boolean isChatEnabled (){
		log("isChatEnabled");
		if (dbH == null){
			dbH = DatabaseHandler.getDbHandler(context);
		}
		ChatSettings chatSettings = dbH.getChatSettings();
		boolean chatEnabled;

		if(chatSettings!=null){
			if(chatSettings.getEnabled()!=null){
				chatEnabled = Boolean.parseBoolean(chatSettings.getEnabled());
				log("A - chatEnabled: " + chatEnabled);
				return chatEnabled;
			}
			else{
				chatEnabled=true;
				log("B - chatEnabled: " + chatEnabled);
				return chatEnabled;
			}
		}
		else{
			chatEnabled=true;
			log("C - chatEnabled: " + chatEnabled);
			return chatEnabled;
		}
	}

	public static void resetAndroidLogger(){

		MegaApiAndroid.addLoggerObject(new AndroidLogger(AndroidLogger.LOG_FILE_NAME, Util.getFileLoggerSDK()));
		MegaApiAndroid.setLogLevel(MegaApiAndroid.LOG_LEVEL_MAX);

		boolean fileLogger = false;

		if (dbH == null){
			dbH = DatabaseHandler.getDbHandler(context);
		}

		if (dbH != null) {
			MegaAttributes attrs = dbH.getAttributes();
			if (attrs != null) {
				if (attrs.getFileLoggerSDK() != null) {
					try {
						fileLogger = Boolean.parseBoolean(attrs.getFileLoggerSDK());
					} catch (Exception e) {
						fileLogger = false;
					}
				} else {
					fileLogger = false;
				}
			} else {
				fileLogger = false;
			}
		}

		if (Util.DEBUG){
			MegaApiAndroid.setLogLevel(MegaApiAndroid.LOG_LEVEL_MAX);
		}
		else {
			setFileLoggerSDK(fileLogger);
			if (fileLogger) {
				MegaApiAndroid.setLogLevel(MegaApiAndroid.LOG_LEVEL_MAX);
			} else {
				MegaApiAndroid.setLogLevel(MegaApiAndroid.LOG_LEVEL_FATAL);
			}
		}
	}

	public static Bitmap getCircleBitmap(Bitmap bitmap) {
		final Bitmap output = Bitmap.createBitmap(bitmap.getWidth(),
				bitmap.getHeight(), Bitmap.Config.ARGB_8888);
		final Canvas canvas = new Canvas(output);

		final int color = Color.RED;
		final Paint paint = new Paint();
		final Rect rect = new Rect(0, 0, bitmap.getWidth(), bitmap.getHeight());
		final RectF rectF = new RectF(rect);

		paint.setAntiAlias(true);
		canvas.drawARGB(0, 0, 0, 0);
		paint.setColor(color);
		canvas.drawOval(rectF, paint);

		paint.setXfermode(new PorterDuffXfermode(PorterDuff.Mode.SRC_IN));
		canvas.drawBitmap(bitmap, rect, rect, paint);

		bitmap.recycle();

		return output;
	}

	//restrict the scale factor to below 1.1 to allow user to have some level of freedom and also prevent ui issues
	public static void setAppFontSize(Activity activity) {
		float scale = activity.getResources().getConfiguration().fontScale;
		log("system font size scale is " + scale);

		float newScale;

		if (scale <= 1.1) {
			newScale = scale;
		} else {
			newScale = (float) 1.1;
		}

		log("new font size new scale is " + newScale);
		Configuration configuration = activity.getResources().getConfiguration();
		configuration.fontScale = newScale;

		DisplayMetrics metrics = new DisplayMetrics();
		activity.getWindowManager().getDefaultDisplay().getMetrics(metrics);
		metrics.scaledDensity = configuration.fontScale * metrics.density;
		activity.getBaseContext().getResources().updateConfiguration(configuration, metrics);
	}
    
    //reduce font size for scale mode to prevent title and subtitle overlap
    public static SpannableString adjustForLargeFont(String original) {
        float scale = context.getResources().getConfiguration().fontScale;
        if(scale > 1){
            scale = (float)0.9;
        }
        SpannableString spannableString = new SpannableString(original);
        spannableString.setSpan(new RelativeSizeSpan(scale),0, original.length(),0);
        return spannableString;
    }

	public static Drawable mutateIcon (Context context, int idDrawable, int idColor) {

		Drawable icon = ContextCompat.getDrawable(context, idDrawable);
		icon = icon.mutate();
		icon.setColorFilter(ContextCompat.getColor(context, idColor), PorterDuff.Mode.MULTIPLY);

		return icon;
	}

	public static Drawable mutateIconSecondary(Context context, int idDrawable, int idColor) {
		Drawable icon = ContextCompat.getDrawable(context, idDrawable);
		icon = icon.mutate();
		icon.setColorFilter(ContextCompat.getColor(context, idColor), PorterDuff.Mode.SRC_ATOP);

		return icon;
	}

	//Notice user that any transfer prior to login will be destroyed
	public static void checkPendingTransfer(MegaApiAndroid megaApi, Context context, final AbortPendingTransferCallback callback){
		if(megaApi.getNumPendingDownloads() > 0 || megaApi.getNumPendingUploads() > 0){
			AlertDialog.Builder builder = new AlertDialog.Builder(context);

			if(context instanceof ManagerActivityLollipop){
				log("Show dialog to cancel transfers before logging OUT");
				builder.setMessage(R.string.logout_warning_abort_transfers);
				builder.setPositiveButton(R.string.action_logout, new DialogInterface.OnClickListener() {
					@Override
					public void onClick(DialogInterface dialog, int which) {
						callback.onAbortConfirm();
					}
				});
			}
			else{
				log("Show dialog to cancel transfers before logging IN");
				builder.setMessage(R.string.login_warning_abort_transfers);
				builder.setPositiveButton(R.string.login_text, new DialogInterface.OnClickListener() {
					@Override
					public void onClick(DialogInterface dialog, int which) {
						callback.onAbortConfirm();
					}
				});
			}

			builder.setNegativeButton(R.string.general_cancel, new DialogInterface.OnClickListener() {
				@Override
				public void onClick(DialogInterface dialog, int which) {
					callback.onAbortCancel();
				}
			});
			builder.show();
		}else{
			callback.onAbortConfirm();
		}
	}

	public static void changeStatusBarColorActionMode (final Context context, final Window window, Handler handler, int option) {
		log("changeStatusBarColor");
		if (Build.VERSION.SDK_INT >= Build.VERSION_CODES.LOLLIPOP) {
			window.addFlags(WindowManager.LayoutParams.FLAG_DRAWS_SYSTEM_BAR_BACKGROUNDS);
			window.clearFlags(WindowManager.LayoutParams.FLAG_TRANSLUCENT_STATUS);
			if (option ==  1) {
				window.setStatusBarColor(ContextCompat.getColor(context, R.color.accentColorDark));
			}
			else if (option == 2) {
				handler.postDelayed(new Runnable() {
					@Override
					public void run() {
						window.setStatusBarColor(0);
					}
				}, 500);
			}
			else if (option == 3) {
				handler.postDelayed(new Runnable() {
					@Override
					public void run() {
						window.setStatusBarColor(ContextCompat.getColor(context, R.color.status_bar_search));
					}
				}, 500);
			}
			else {
				handler.postDelayed(new Runnable() {
					@Override
					public void run() {
						window.setStatusBarColor(ContextCompat.getColor(context, R.color.dark_primary_color_secondary));
					}
				}, 500);
			}
		}
	}

	public static Bitmap createDefaultAvatar (String color, String firstLetter) {
		log("createDefaultAvatar color: '"+color+"' firstLetter: '"+firstLetter+"'");

		Bitmap defaultAvatar = Bitmap.createBitmap(Constants.DEFAULT_AVATAR_WIDTH_HEIGHT,Constants.DEFAULT_AVATAR_WIDTH_HEIGHT, Bitmap.Config.ARGB_8888);
		Canvas c = new Canvas(defaultAvatar);
		Paint paintText = new Paint();
		Paint paintCircle = new Paint();

		paintText.setColor(Color.WHITE);
		paintText.setTextSize(150);
		paintText.setAntiAlias(true);
		paintText.setTextAlign(Paint.Align.CENTER);
		Typeface face = Typeface.SANS_SERIF;
		paintText.setTypeface(face);
		paintText.setAntiAlias(true);
		paintText.setSubpixelText(true);
		paintText.setStyle(Paint.Style.FILL);

		if(color!=null){
			log("The color to set the avatar is "+color);
			paintCircle.setColor(Color.parseColor(color));
			paintCircle.setAntiAlias(true);
		}
		else{
			log("Default color to the avatar");
			paintCircle.setColor(ContextCompat.getColor(context, R.color.lollipop_primary_color));
			paintCircle.setAntiAlias(true);
		}


		int radius;
		if (defaultAvatar.getWidth() < defaultAvatar.getHeight())
			radius = defaultAvatar.getWidth()/2;
		else
			radius = defaultAvatar.getHeight()/2;

		c.drawCircle(defaultAvatar.getWidth()/2, defaultAvatar.getHeight()/2, radius,paintCircle);

		log("Draw letter: "+firstLetter);
		Rect bounds = new Rect();

		paintText.getTextBounds(firstLetter,0,firstLetter.length(),bounds);
		int xPos = (c.getWidth()/2);
		int yPos = (int)((c.getHeight()/2)-((paintText.descent()+paintText.ascent()/2))+20);
		c.drawText(firstLetter.toUpperCase(Locale.getDefault()), xPos, yPos, paintText);

		return defaultAvatar;
	}

	public static String getDownloadLocation (Context context) {
        DatabaseHandler dbH = DatabaseHandler.getDbHandler(context);
        MegaPreferences prefs = dbH.getPreferences();

        if (prefs != null){
            log("prefs != null");
            if (prefs.getStorageAskAlways() != null){
                if (!Boolean.parseBoolean(prefs.getStorageAskAlways())){
                    log("askMe==false");
                    if (prefs.getStorageDownloadLocation() != null){
                        if (prefs.getStorageDownloadLocation().compareTo("") != 0){
                            return prefs.getStorageDownloadLocation();
                        }
                    }
                }
            }
        }
        return Util.downloadDIR;
    }

    public static boolean askMe (Context context) {
		DatabaseHandler dbH = DatabaseHandler.getDbHandler(context);
		MegaPreferences prefs = dbH.getPreferences();

		if (prefs != null){
			if (prefs.getStorageAskAlways() != null){
				if (!Boolean.parseBoolean(prefs.getStorageAskAlways())){
					if (prefs.getStorageDownloadLocation() != null){
						if (prefs.getStorageDownloadLocation().compareTo("") != 0){
							return false;
						}
					}
				}
			}
		}
		return true;
	}
    
    public static void showSnackBar(Context context,int snackbarType,String message,int idChat) {
        if (context instanceof ChatFullScreenImageViewer) {
            ((ChatFullScreenImageViewer)context).showSnackbar(snackbarType,message,idChat);
        } else if (context instanceof AudioVideoPlayerLollipop) {
            ((AudioVideoPlayerLollipop)context).showSnackbar(snackbarType,message,idChat);
        } else if (context instanceof PdfViewerActivityLollipop) {
            ((PdfViewerActivityLollipop)context).showSnackbar(snackbarType,message,idChat);
        } else if (context instanceof ChatActivityLollipop) {
            ((ChatActivityLollipop)context).showSnackbar(snackbarType,message,idChat);
        } else if (context instanceof NodeAttachmentHistoryActivity) {
            ((NodeAttachmentHistoryActivity)context).showSnackbar(snackbarType,message,idChat);
        } else if (context instanceof ManagerActivityLollipop) {
            ((ManagerActivityLollipop)context).showSnackbar(snackbarType,message,idChat);
        } else if (context instanceof BaseActivity) {
            View rootView = getRootViewFromContext(context);
            if (rootView == null) {
                log("unable to show snack bar, view does not exist");
            } else {
                ((BaseActivity)context).showSnackbar(snackbarType,rootView,message,idChat);
            }
        }
    }
    
    private static View getRootViewFromContext(Context context) {
        BaseActivity activity = (BaseActivity)context;
        View rootView = null;
        try {
            rootView = activity.findViewById(android.R.id.content);
            if (rootView == null) {
                rootView = activity.getWindow().getDecorView().findViewById(android.R.id.content);
            }
            if (rootView == null) {
                rootView = ((ViewGroup)((BaseActivity)context).findViewById(android.R.id.content)).getChildAt(0);//get first view
            }
        } catch (Exception e) {
            log("getRootViewFromContext " + e.getMessage());
        }
        return rootView;
    }

	/**
	 * This method formats the coordinates of a location in degrees, minutes and seconds
	 * and returns a string with it
	 *
	 * @param latitude latitude of the location to format
	 * @param longitude longitude of the location to format
	 * @return string with the location formatted in degrees, minutes and seconds
	 */
	public static String convertToDegrees(float latitude, float longitude) {
        StringBuilder builder = new StringBuilder();

		formatCoordinate(builder, latitude);
        if (latitude < 0) {
            builder.append("S ");
        } else {
            builder.append("N ");
        }

		formatCoordinate(builder, longitude);
        if (longitude < 0) {
            builder.append("W");
        } else {
            builder.append("E");
        }

        return builder.toString();
    }

	/**
	 * This method formats a coordinate in degrees, minutes and seconds
	 *
	 * @param builder StringBuilder where the string formatted it's going to be built
	 * @param coordinate coordinate to format
	 */
	private static void formatCoordinate (StringBuilder builder, float coordinate) {
		String degrees = Location.convert(Math.abs(coordinate), Location.FORMAT_SECONDS);
		String[] degreesSplit = degrees.split(":");
		builder.append(degreesSplit[0]);
		builder.append("°");
		builder.append(degreesSplit[1]);
		builder.append("'");

		try {
			builder.append(Math.round(Float.parseFloat(degreesSplit[2].replace(",", "."))));
		} catch (Exception e) {
			log("Error rounding seconds in coordinates: " + e.toString());
			builder.append(degreesSplit[2]);
		}

		builder.append("''");
	}

	public static void hideKeyboard(Activity activity, int flag){

		View v = activity.getCurrentFocus();
		if (v != null){
			InputMethodManager imm = (InputMethodManager) activity.getSystemService(INPUT_METHOD_SERVICE);
			imm.hideSoftInputFromWindow(v.getWindowToken(), flag);
		}
	}

	public static void hideKeyboardView(Context context, View v, int flag){

		if (v != null){
			InputMethodManager imm = (InputMethodManager) context.getSystemService(INPUT_METHOD_SERVICE);
			imm.hideSoftInputFromWindow(v.getWindowToken(), flag);
		}

	}
<<<<<<< HEAD

=======
	
>>>>>>> 10942445
	public static boolean isPermissionGranted(Context context, String permission){
        return ContextCompat.checkSelfPermission(context, permission) == PackageManager.PERMISSION_GRANTED;
    }

	/**
	 * This method detects whether the android device is tablet
	 *
	 * @param context the passed Activity to be detected
	 */
	public static boolean isTablet(Context context) {
		return (context.getResources().getConfiguration().screenLayout
				& Configuration.SCREENLAYOUT_SIZE_MASK)
				>= Configuration.SCREENLAYOUT_SIZE_LARGE;
	}

	private static void log(String message) {
		log("Util", message);
	}

    public static boolean hasPermissions(Context context, String... permissions) {
        if (context != null && permissions != null) {
            for (String permission : permissions) {
                if (ActivityCompat.checkSelfPermission(context, permission) != PackageManager.PERMISSION_GRANTED) {
                    return false;
                }
            }
        }
        return true;
    }

    public static void showKeyboardDelayed(final View view) {
        log("showKeyboardDelayed");
        Handler handler = new Handler();
        handler.postDelayed(new Runnable() {
            @Override
            public void run() {
                InputMethodManager imm = (InputMethodManager) context.getSystemService(Context.INPUT_METHOD_SERVICE);
                imm.showSoftInput(view, InputMethodManager.SHOW_IMPLICIT);
            }
        }, 50);
    }

    public static boolean isDeviceSupportCompression(){
        return Build.VERSION.SDK_INT >= Build.VERSION_CODES.LOLLIPOP;
    }

    public static void purgeDirectory(File dir) {
	    log("removing cache files ");
	    if(!dir.exists()){
	        return;
        }

	    try{
            for (File file: dir.listFiles()) {
                log("removing " + file.getAbsolutePath());
                if (file.isDirectory()) {
                    purgeDirectory(file);
                }
                file.delete();
            }
        }catch (Exception e){
            e.printStackTrace();
        }
    }
}<|MERGE_RESOLUTION|>--- conflicted
+++ resolved
@@ -1236,7 +1236,7 @@
 	}
 
 
-	
+
 	public static String getPhotoSyncName (long timeStamp, String fileName){
         DateFormat sdf = new SimpleDateFormat(DATE_AND_TIME_PATTERN,Locale.getDefault());
         return sdf.format(new Date(timeStamp)) + fileName.substring(fileName.lastIndexOf('.'));
@@ -2328,11 +2328,7 @@
 		}
 
 	}
-<<<<<<< HEAD
-
-=======
-	
->>>>>>> 10942445
+
 	public static boolean isPermissionGranted(Context context, String permission){
         return ContextCompat.checkSelfPermission(context, permission) == PackageManager.PERMISSION_GRANTED;
     }
