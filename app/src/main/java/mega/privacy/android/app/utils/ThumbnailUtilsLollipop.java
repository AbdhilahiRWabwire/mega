package mega.privacy.android.app.utils;

import android.content.ContentResolver;
import android.content.Context;
import android.database.Cursor;
import android.graphics.Bitmap;
import android.graphics.BitmapFactory;
import android.graphics.Canvas;
import android.graphics.Paint;
import android.graphics.Path;
import android.graphics.PorterDuff;
import android.graphics.PorterDuffXfermode;
import android.graphics.Rect;
import android.graphics.RectF;
import android.media.ThumbnailUtils;
import android.net.Uri;
import android.os.AsyncTask;
import android.os.ParcelFileDescriptor;
import android.provider.BaseColumns;
import android.provider.MediaStore;
import android.provider.MediaStore.MediaColumns;
import android.provider.MediaStore.Video.Thumbnails;
import android.support.v4.content.ContextCompat;
import android.support.v7.widget.RecyclerView;
import android.util.TypedValue;
import android.view.View;
import android.view.animation.Animation;
import android.view.animation.AnimationUtils;
import android.widget.ImageView;
import android.widget.RelativeLayout;

import com.shockwave.pdfium.PdfDocument;
import com.shockwave.pdfium.PdfiumCore;

import java.io.File;
import java.io.FileOutputStream;
import java.io.IOException;
import java.util.HashMap;

import mega.privacy.android.app.MimeTypeList;
import mega.privacy.android.app.R;
import mega.privacy.android.app.ThumbnailCache;
import mega.privacy.android.app.lollipop.adapters.MediaRecentsAdapter;
import mega.privacy.android.app.lollipop.adapters.MegaExplorerLollipopAdapter;
import mega.privacy.android.app.lollipop.adapters.MegaExplorerLollipopAdapter.ViewHolderExplorerLollipop;
import mega.privacy.android.app.lollipop.adapters.MegaFullScreenImageAdapterLollipop;
import mega.privacy.android.app.lollipop.adapters.MegaNodeAdapter;
import mega.privacy.android.app.lollipop.adapters.MegaPhotoSyncGridAdapterLollipop;
import mega.privacy.android.app.lollipop.adapters.MegaPhotoSyncGridAdapterLollipop.ViewHolderPhotoSyncGrid;
import mega.privacy.android.app.lollipop.adapters.MegaPhotoSyncListAdapterLollipop;
import mega.privacy.android.app.lollipop.adapters.MegaPhotoSyncListAdapterLollipop.ViewHolderPhotoSyncList;
import mega.privacy.android.app.lollipop.adapters.MegaTransfersLollipopAdapter;
import mega.privacy.android.app.lollipop.adapters.MegaTransfersLollipopAdapter.ViewHolderTransfer;
import mega.privacy.android.app.lollipop.adapters.RecentsAdapter;
import mega.privacy.android.app.lollipop.adapters.VersionsFileAdapter;
import mega.privacy.android.app.lollipop.megachat.chatAdapters.NodeAttachmentHistoryAdapter;
import mega.privacy.android.app.lollipop.providers.MegaProviderLollipopAdapter;
import mega.privacy.android.app.lollipop.providers.MegaProviderLollipopAdapter.ViewHolderLollipopProvider;
import nz.mega.sdk.MegaApiAndroid;
import nz.mega.sdk.MegaApiJava;
import nz.mega.sdk.MegaError;
import nz.mega.sdk.MegaNode;
import nz.mega.sdk.MegaRequest;
import nz.mega.sdk.MegaRequestListenerInterface;
import nz.mega.sdk.MegaUtilsAndroid;

import static mega.privacy.android.app.utils.CacheFolderManager.*;
import static mega.privacy.android.app.utils.FileUtils.*;
import static mega.privacy.android.app.utils.LogUtil.*;


/*
 * Service to create thumbnails
 */
public class ThumbnailUtilsLollipop {
	public static File thumbDir;
	public static ThumbnailCache thumbnailCache = new ThumbnailCache();
	public static ThumbnailCache thumbnailCachePath = new ThumbnailCache(1);
	public static Boolean isDeviceMemoryLow = false;
//	public static ArrayList<Long> pendingThumbnails = new ArrayList<Long>();
	
	static HashMap<Long, ThumbnailDownloadListenerListBrowser> listenersList = new HashMap<Long, ThumbnailDownloadListenerListBrowser>();
	static HashMap<Long, ThumbnailDownloadListenerGridBrowser> listenersGrid = new HashMap<Long, ThumbnailDownloadListenerGridBrowser>();
//	static HashMap<Long, ThumbnailDownloadListenerNewGrid> listenersNewGrid = new HashMap<Long, ThumbnailDownloadListenerNewGrid>();
	static HashMap<Long, ThumbnailDownloadListenerExplorerLollipop> listenersExplorerLollipop = new HashMap<Long, ThumbnailDownloadListenerExplorerLollipop>();
	static HashMap<Long, ThumbnailDownloadListenerProvider> listenersProvider = new HashMap<Long, ThumbnailDownloadListenerProvider>();
	static HashMap<Long, ThumbnailDownloadListenerFull> listenersFull = new HashMap<Long, ThumbnailDownloadListenerFull>();
	static HashMap<Long, ThumbnailDownloadListenerTransfer> listenersTransfer = new HashMap<Long, ThumbnailDownloadListenerTransfer>();
	static HashMap<Long, ThumbnailDownloadListenerPhotoSyncList> listenersPhotoSyncList = new HashMap<Long, ThumbnailDownloadListenerPhotoSyncList>();
	static HashMap<Long, ThumbnailDownloadListenerPhotoSyncGrid> listenersPhotoSyncGrid = new HashMap<Long, ThumbnailDownloadListenerPhotoSyncGrid>();

	static HashMap<Long, ThumbnailDownloadListenerThumbnailInterface> listenersThumbnailInterface = new HashMap<Long, ThumbnailDownloadListenerThumbnailInterface>();

	public static Bitmap getRoundedRectBitmap(Context context, final Bitmap bitmap,final int pixels)
	{
		logDebug("getRoundedRectBitmap");
		final Bitmap result = Bitmap.createBitmap(bitmap.getWidth(), bitmap.getHeight(), Bitmap.Config.ARGB_8888);
		final Canvas canvas = new Canvas(result);
		final Paint paint = new Paint();
		final Rect rect = new Rect(0, 0, bitmap.getWidth(), bitmap.getHeight());
		final RectF rectF = new RectF(rect);

		final float densityMultiplier = context.getResources().getDisplayMetrics().density;
		final float roundPx = pixels*densityMultiplier;
		paint.setAntiAlias(true);
		canvas.drawARGB(0, 0, 0, 0);
		paint.setColor(ContextCompat.getColor(context, R.color.white));
		canvas.drawRoundRect(rectF, roundPx, roundPx, paint);

		//draw rectangles over the corners we want to be square
//		canvas.drawRect(0, 0, bitmap.getWidth()/2, bitmap.getHeight()/2, paint);
//		canvas.drawRect(bitmap.getWidth()/2, 0, bitmap.getWidth(), bitmap.getHeight()/2, paint);

		canvas.drawRect(0, bitmap.getHeight()/2, bitmap.getWidth()/2, bitmap.getHeight(), paint);
		canvas.drawRect(bitmap.getWidth()/2, bitmap.getHeight()/2, bitmap.getWidth(), bitmap.getHeight(), paint);

		paint.setXfermode(new PorterDuffXfermode(PorterDuff.Mode.SRC_IN));
		canvas.drawBitmap(bitmap, rect, rect, paint);
		return result;
	}

	public static Bitmap getRoundedBitmap(Context context, final Bitmap bitmap,final int pixels){
		logDebug("getRoundedRectBitmap");
		final Bitmap result = Bitmap.createBitmap(bitmap.getWidth(), bitmap.getHeight(), Bitmap.Config.ARGB_8888);
		final Canvas canvas = new Canvas(result);
		final Paint paint = new Paint();
		final Rect rect = new Rect(0, 0, bitmap.getWidth(), bitmap.getHeight());
		final RectF rectF = new RectF(rect);

		final float densityMultiplier = context.getResources().getDisplayMetrics().density;
		final float roundPx = pixels*densityMultiplier;
		paint.setAntiAlias(true);
		canvas.drawARGB(0, 0, 0, 0);
		paint.setColor(ContextCompat.getColor(context, R.color.white));
		canvas.drawRoundRect(rectF, roundPx, roundPx, paint);

		paint.setXfermode(new PorterDuffXfermode(PorterDuff.Mode.SRC_IN));
		canvas.drawBitmap(bitmap, 0, 0, paint);
		return result;
	}

	public static Path getRoundedRect(float left, float top, float right, float bottom, float rx, float ry,
								   boolean tl, boolean tr, boolean br, boolean bl){
		Path path = new Path();
		if (rx < 0) rx = 0;
		if (ry < 0) ry = 0;
		float width = right - left;
		float height = bottom - top;
		if (rx > width / 2) rx = width / 2;
		if (ry > height / 2) ry = height / 2;
		float widthMinusCorners = (width - (2 * rx));
		float heightMinusCorners = (height - (2 * ry));

		path.moveTo(right, top + ry);
		if (tr)
			path.rQuadTo(0, -ry, -rx, -ry);//top-right corner
		else{
			path.rLineTo(0, -ry);
			path.rLineTo(-rx,0);
		}
		path.rLineTo(-widthMinusCorners, 0);
		if (tl)
			path.rQuadTo(-rx, 0, -rx, ry); //top-left corner
		else{
			path.rLineTo(-rx, 0);
			path.rLineTo(0,ry);
		}
		path.rLineTo(0, heightMinusCorners);

		if (bl)
			path.rQuadTo(0, ry, rx, ry);//bottom-left corner
		else{
			path.rLineTo(0, ry);
			path.rLineTo(rx,0);
		}

		path.rLineTo(widthMinusCorners, 0);
		if (br)
			path.rQuadTo(rx, 0, rx, -ry); //bottom-right corner
		else{
			path.rLineTo(rx,0);
			path.rLineTo(0, -ry);
		}

		path.rLineTo(0, -heightMinusCorners);

		path.close();//Given close, last lineto can be removed.

		return path;
	}

	
	static class ThumbnailDownloadListenerPhotoSyncList implements MegaRequestListenerInterface{
		Context context;
		ViewHolderPhotoSyncList holder;
		MegaPhotoSyncListAdapterLollipop adapter;
		
		ThumbnailDownloadListenerPhotoSyncList(Context context, ViewHolderPhotoSyncList holder, MegaPhotoSyncListAdapterLollipop adapter){
			this.context = context;
			this.holder = holder;
			this.adapter = adapter;
		}

		@Override
		public void onRequestStart(MegaApiJava api, MegaRequest request) {
			// TODO Auto-generated method stub
			
		}

		@Override
		public void onRequestFinish(MegaApiJava api, MegaRequest request,MegaError e) {

			logDebug("Downloading thumbnail finished");
			final long handle = request.getNodeHandle();
			MegaNode node = api.getNodeByHandle(handle);
			
//			pendingThumbnails.remove(handle);
			
			if (e.getErrorCode() == MegaError.API_OK){
				logDebug("Downloading thumbnail OK: " + handle);
				thumbnailCache.remove(handle);
				
				if (holder != null){
					File thumbDir = getThumbFolder(context);
					File thumb = new File(thumbDir, node.getBase64Handle()+".jpg");
					if (thumb.exists()) {
						if (thumb.length() > 0) {
							final Bitmap bitmap = getBitmapForCache(thumb, context);
							if (bitmap != null) {
								thumbnailCache.put(handle, bitmap);
								if ((holder.document == handle)){
									holder.imageView.setImageBitmap(bitmap);
									Animation fadeInAnimation = AnimationUtils.loadAnimation(context, R.anim.fade_in);
									holder.imageView.startAnimation(fadeInAnimation);
									adapter.notifyDataSetChanged();
									logDebug("Thumbnail update");
								}
							}
						}
					}
				}
			}
			else{
				logError("ERROR: " + e.getErrorCode() + "___" + e.getErrorString());
			}
		}

		@Override
		public void onRequestTemporaryError(MegaApiJava api,MegaRequest request, MegaError e) {
			// TODO Auto-generated method stub
			
		}

		@Override
		public void onRequestUpdate(MegaApiJava api, MegaRequest request) {
			// TODO Auto-generated method stub
			
		}
	}
	
	static class VideoThumbGeneratorListener implements MegaRequestListenerInterface{

		@Override
		public void onRequestStart(MegaApiJava api, MegaRequest request) {
			// TODO Auto-generated method stub
			
		}

		@Override
		public void onRequestUpdate(MegaApiJava api, MegaRequest request) {
			// TODO Auto-generated method stub
			
		}

		@Override
		public void onRequestFinish(MegaApiJava api, MegaRequest request,
				MegaError e) {
			if (e.getErrorCode() == MegaError.API_OK){
				logDebug("OK thumb de video");
			}
			else{
				logError("ERROR thumb de video: " + e.getErrorString());
			}
			
		}

		@Override
		public void onRequestTemporaryError(MegaApiJava api,
				MegaRequest request, MegaError e) {
			// TODO Auto-generated method stub
			
		}
		
	}
	
	static class ThumbnailDownloadListenerPhotoSyncGrid implements MegaRequestListenerInterface{
		Context context;
		ViewHolderPhotoSyncGrid holder;
		MegaPhotoSyncGridAdapterLollipop adapter;
		int numView;
		
		ThumbnailDownloadListenerPhotoSyncGrid(Context context, ViewHolderPhotoSyncGrid holder, MegaPhotoSyncGridAdapterLollipop adapter, int numView){
			this.context = context;
			this.holder = holder;
			this.adapter = adapter;
			this.numView = numView;
		}

		@Override
		public void onRequestStart(MegaApiJava api, MegaRequest request) {
			// TODO Auto-generated method stub
			
		}

		@Override
		public void onRequestFinish(MegaApiJava api, MegaRequest request,MegaError e) {

			logDebug("Downloading thumbnail finished");
			final long handle = request.getNodeHandle();
			MegaNode node = api.getNodeByHandle(handle);
			
//			pendingThumbnails.remove(handle);
			
			if (e.getErrorCode() == MegaError.API_OK){
				logDebug("Downloading thumbnail OK: " + handle);
				thumbnailCache.remove(handle);
				
				if (holder != null){
					File thumbDir = getThumbFolder(context);
					File thumb = new File(thumbDir, node.getBase64Handle()+".jpg");
					if (thumb.exists()) {
						if (thumb.length() > 0) {
							final Bitmap bitmap = getBitmapForCache(thumb, context);
							if (bitmap != null) {
								thumbnailCache.put(handle, bitmap);
								
								if ((holder.documents.get(numView) == handle)){
									holder.imageViews.get(numView).setImageBitmap(bitmap);
									Animation fadeInAnimation = AnimationUtils.loadAnimation(context, R.anim.fade_in);
									holder.imageViews.get(numView).startAnimation(fadeInAnimation);
									adapter.notifyDataSetChanged();
									logDebug("Thumbnail update");
								}								
							}
						}
					}
				}
			}
			else{
				logError("ERROR: " + e.getErrorCode() + "___" + e.getErrorString());
			}
		}

		@Override
		public void onRequestTemporaryError(MegaApiJava api,MegaRequest request, MegaError e) {
			// TODO Auto-generated method stub
			
		}

		@Override
		public void onRequestUpdate(MegaApiJava api, MegaRequest request) {
			// TODO Auto-generated method stub
			
		}
	}
	
	static class ThumbnailDownloadListenerListBrowser implements MegaRequestListenerInterface{
		Context context;
		RecyclerView.ViewHolder holder;
		RecyclerView.Adapter adapter;

		ThumbnailDownloadListenerListBrowser(Context context, RecyclerView.ViewHolder holder, RecyclerView.Adapter adapter){
			this.context = context;
			this.holder = holder;
			this.adapter = adapter;
		}

		@Override
		public void onRequestStart(MegaApiJava api, MegaRequest request) {
			// TODO Auto-generated method stub

		}

		@Override
		public void onRequestFinish(MegaApiJava api, MegaRequest request,MegaError e) {

			logDebug("Downloading thumbnail finished");
			final long handle = request.getNodeHandle();
			String base64 = MegaApiJava.handleToBase64(handle);

			if (e.getErrorCode() == MegaError.API_OK){
				logDebug("Downloading thumbnail OK: " + handle);
				thumbnailCache.remove(handle);

				if (holder == null) return;

<<<<<<< HEAD
				File thumbDir = getThumbFolder(context);
				File thumb = new File(thumbDir, base64+".jpg");

				if (!thumb.exists() || thumb.length() <= 0) return;

				final Bitmap bitmap = getBitmapForCache(thumb, context);
				if (bitmap == null) return;

				thumbnailCache.put(handle, bitmap);

				Animation fadeInAnimation = AnimationUtils.loadAnimation(context, R.anim.fade_in);

				if(holder instanceof MegaNodeAdapter.ViewHolderBrowserList){
					if ((((MegaNodeAdapter.ViewHolderBrowserList)holder).document == handle)){
						((MegaNodeAdapter.ViewHolderBrowserList)holder).imageView.setImageBitmap(bitmap);
						((MegaNodeAdapter.ViewHolderBrowserList)holder).imageView.startAnimation(fadeInAnimation);
=======
					if (thumb.exists()) {
						if (thumb.length() > 0) {
							final Bitmap bitmap = getBitmapForCacheForList(thumb, context);
							if (bitmap != null) {
								thumbnailCache.put(handle, bitmap);
								if(holder instanceof MegaNodeAdapter.ViewHolderBrowserList){
									if ((((MegaNodeAdapter.ViewHolderBrowserList)holder).document == handle)){
										((MegaNodeAdapter.ViewHolderBrowserList)holder).imageView.setImageBitmap(bitmap);
										Animation fadeInAnimation = AnimationUtils.loadAnimation(context, R.anim.fade_in);
										((MegaNodeAdapter.ViewHolderBrowserList)holder).imageView.startAnimation(fadeInAnimation);
										adapter.notifyDataSetChanged();
										logDebug("Thumbnail update");
									}
								}
								else if(holder instanceof VersionsFileAdapter.ViewHolderVersion){
									if ((((VersionsFileAdapter.ViewHolderVersion)holder).document == handle)){
										((VersionsFileAdapter.ViewHolderVersion)holder).imageView.setImageBitmap(bitmap);
										Animation fadeInAnimation = AnimationUtils.loadAnimation(context, R.anim.fade_in);
										((VersionsFileAdapter.ViewHolderVersion)holder).imageView.startAnimation(fadeInAnimation);
										adapter.notifyDataSetChanged();
										logDebug("Thumbnail update");
									}
								}
								else if(holder instanceof NodeAttachmentHistoryAdapter.ViewHolderBrowserList){
									if ((((NodeAttachmentHistoryAdapter.ViewHolderBrowserList)holder).document == handle)){
										((NodeAttachmentHistoryAdapter.ViewHolderBrowserList)holder).imageView.setImageBitmap(bitmap);
										Animation fadeInAnimation = AnimationUtils.loadAnimation(context, R.anim.fade_in);
										((NodeAttachmentHistoryAdapter.ViewHolderBrowserList)holder).imageView.startAnimation(fadeInAnimation);
										int position = holder.getAdapterPosition();
										adapter.notifyItemChanged(position);
										logDebug("Thumbnail update");
									}
								}
							}
						}
>>>>>>> 094d50ad
					}
				}
				else if(holder instanceof VersionsFileAdapter.ViewHolderVersion){
					if ((((VersionsFileAdapter.ViewHolderVersion)holder).document == handle)){
						((VersionsFileAdapter.ViewHolderVersion)holder).imageView.setImageBitmap(bitmap);
						((VersionsFileAdapter.ViewHolderVersion)holder).imageView.startAnimation(fadeInAnimation);
					}
				}
				else if(holder instanceof NodeAttachmentHistoryAdapter.ViewHolderBrowserList){
					if ((((NodeAttachmentHistoryAdapter.ViewHolderBrowserList)holder).document == handle)){
						((NodeAttachmentHistoryAdapter.ViewHolderBrowserList)holder).imageView.setImageBitmap(bitmap);
						((NodeAttachmentHistoryAdapter.ViewHolderBrowserList)holder).imageView.startAnimation(fadeInAnimation);
					}
				}
				else if (holder instanceof RecentsAdapter.ViewHolderBucket) {
					RecentsAdapter.ViewHolderBucket viewHolderBucket = (RecentsAdapter.ViewHolderBucket) holder;
					if (viewHolderBucket.getDocument() == handle) {
						viewHolderBucket.setImageThumbnail(bitmap);
						viewHolderBucket.getImageThumbnail().startAnimation(fadeInAnimation);
					}
				}
				else if (holder instanceof MediaRecentsAdapter.ViewHolderMediaBucket) {
					MediaRecentsAdapter.ViewHolderMediaBucket viewHolderMediaBucket = (MediaRecentsAdapter.ViewHolderMediaBucket) holder;
					if (viewHolderMediaBucket.getDocument() == handle) {
						viewHolderMediaBucket.setImage(bitmap);
						viewHolderMediaBucket.getThumbnail().startAnimation(fadeInAnimation);
					}
				}

				log("Thumbnail update");
				adapter.notifyItemChanged(holder.getAdapterPosition());
			}
			else{
				logError("ERROR: " + e.getErrorCode() + "___" + e.getErrorString());
			}
		}

		@Override
		public void onRequestTemporaryError(MegaApiJava api,MegaRequest request, MegaError e) {
			// TODO Auto-generated method stub

		}

		@Override
		public void onRequestUpdate(MegaApiJava api, MegaRequest request) {
			// TODO Auto-generated method stub

		}
	}

	static class ThumbnailDownloadListenerGridBrowser implements MegaRequestListenerInterface {
		Context context;
		RecyclerView.ViewHolder holder;
		RecyclerView.Adapter adapter;

		ThumbnailDownloadListenerGridBrowser(Context context, RecyclerView.ViewHolder holder, RecyclerView.Adapter adapter) {
			this.context = context;
			this.holder = holder;
			this.adapter = adapter;
		}

		@Override
		public void onRequestStart(MegaApiJava api, MegaRequest request) {
			// TODO Auto-generated method stub

		}

		@Override
		public void onRequestFinish(MegaApiJava api, MegaRequest request, MegaError e) {

			logDebug("Downloading thumbnail finished");
			final long handle = request.getNodeHandle();
			MegaNode node = api.getNodeByHandle(handle);

//			pendingThumbnails.remove(handle);

			if (e.getErrorCode() == MegaError.API_OK) {
				logDebug("Downloading thumbnail OK: " + handle);
				thumbnailCache.remove(handle);

				if (holder != null) {
					File thumbDir = getThumbFolder(context);
					File thumb = new File(thumbDir, node.getBase64Handle() + ".jpg");
					if (thumb.exists()) {
						if (thumb.length() > 0) {
							final Bitmap bitmap = getBitmapForCache(thumb, context);
							if (bitmap != null) {
								thumbnailCache.put(handle, bitmap);
								if(holder instanceof MegaNodeAdapter.ViewHolderBrowserGrid){
									if ((((MegaNodeAdapter.ViewHolderBrowserGrid)holder).document == handle)) {
										((MegaNodeAdapter.ViewHolderBrowserGrid)holder).imageViewThumb.setVisibility(View.VISIBLE);
										((MegaNodeAdapter.ViewHolderBrowserGrid)holder).imageViewIcon.setVisibility(View.GONE);
										((MegaNodeAdapter.ViewHolderBrowserGrid)holder).imageViewThumb.setImageBitmap(bitmap);
										((MegaNodeAdapter.ViewHolderBrowserGrid)holder).thumbLayout.setBackgroundColor(ContextCompat.getColor(context, R.color.new_background_fragment));
										Animation fadeInAnimation = AnimationUtils.loadAnimation(context, R.anim.fade_in);
										((MegaNodeAdapter.ViewHolderBrowserGrid)holder).imageViewThumb.startAnimation(fadeInAnimation);
										adapter.notifyDataSetChanged();
										logDebug("Thumbnail update");
									}
								}
								else if(holder instanceof NodeAttachmentHistoryAdapter.ViewHolderBrowserGrid){
									if ((((NodeAttachmentHistoryAdapter.ViewHolderBrowserGrid)holder).document == handle)) {
										((NodeAttachmentHistoryAdapter.ViewHolderBrowserGrid)holder).imageViewThumb.setVisibility(View.VISIBLE);
										((NodeAttachmentHistoryAdapter.ViewHolderBrowserGrid)holder).imageViewIcon.setVisibility(View.GONE);
										((NodeAttachmentHistoryAdapter.ViewHolderBrowserGrid)holder).imageViewThumb.setImageBitmap(bitmap);
										((NodeAttachmentHistoryAdapter.ViewHolderBrowserGrid)holder).thumbLayout.setBackgroundColor(ContextCompat.getColor(context, R.color.new_background_fragment));
										Animation fadeInAnimation = AnimationUtils.loadAnimation(context, R.anim.fade_in);
										((NodeAttachmentHistoryAdapter.ViewHolderBrowserGrid)holder).imageViewThumb.startAnimation(fadeInAnimation);
										adapter.notifyDataSetChanged();
										logDebug("Thumbnail update");
									}
								}
							}
						}
					}
				}
			} else {
				logError("ERROR: " + e.getErrorCode() + "___" + e.getErrorString());
			}
		}

		@Override
		public void onRequestTemporaryError (MegaApiJava api, MegaRequest request, MegaError e){
			// TODO Auto-generated method stub

		}

		@Override
		public void onRequestUpdate (MegaApiJava api, MegaRequest request){
			// TODO Auto-generated method stub

		}
	}

	static class ThumbnailDownloadListenerExplorerLollipop implements MegaRequestListenerInterface{
		Context context;
		ViewHolderExplorerLollipop holder;
		MegaExplorerLollipopAdapter adapter;
		
		ThumbnailDownloadListenerExplorerLollipop(Context context, ViewHolderExplorerLollipop holder, MegaExplorerLollipopAdapter adapter){
			this.context = context;
			this.holder = holder;
			this.adapter = adapter;
		}

		@Override
		public void onRequestStart(MegaApiJava api, MegaRequest request) {
			// TODO Auto-generated method stub
			
		}

		@Override
		public void onRequestFinish(MegaApiJava api, MegaRequest request,MegaError e) {

			logDebug("Downloading thumbnail finished");
			final long handle = request.getNodeHandle();
			MegaNode node = api.getNodeByHandle(handle);
			
//			pendingThumbnails.remove(handle);
			
			if (e.getErrorCode() == MegaError.API_OK){
				logDebug("Downloading thumbnail OK: " + handle);
				thumbnailCache.remove(handle);
				
				if (holder != null){
					File thumbDir = getThumbFolder(context);
					File thumb = new File(thumbDir, node.getBase64Handle()+".jpg");
					if (thumb.exists()) {
						if (thumb.length() > 0) {
							final Bitmap bitmap = getBitmapForCache(thumb, context);
							if (bitmap != null) {
								thumbnailCache.put(handle, bitmap);
								if ((holder.document == handle)){
									holder.imageView.setImageBitmap(bitmap);
									Animation fadeInAnimation = AnimationUtils.loadAnimation(context, R.anim.fade_in);
									holder.imageView.startAnimation(fadeInAnimation);
									adapter.notifyDataSetChanged();
									logDebug("Thumbnail update");
								}
							}
						}
					}
				}
			}
			else{
				logError("ERROR: " + e.getErrorCode() + "___" + e.getErrorString());
			}
		}

		@Override
		public void onRequestTemporaryError(MegaApiJava api,MegaRequest request, MegaError e) {
			// TODO Auto-generated method stub
			
		}

		@Override
		public void onRequestUpdate(MegaApiJava api, MegaRequest request) {
			// TODO Auto-generated method stub
			
		}
	}
	
	static class ThumbnailDownloadListenerProvider implements MegaRequestListenerInterface{
		Context context;
		ViewHolderLollipopProvider holder;
		MegaProviderLollipopAdapter adapter;
		
		ThumbnailDownloadListenerProvider(Context context, ViewHolderLollipopProvider holder, MegaProviderLollipopAdapter adapter){
			this.context = context;
			this.holder = holder;
			this.adapter = adapter;
		}

		@Override
		public void onRequestStart(MegaApiJava api, MegaRequest request) {
			// TODO Auto-generated method stub
			
		}

		@Override
		public void onRequestFinish(MegaApiJava api, MegaRequest request,MegaError e) {

			logDebug("Downloading thumbnail finished");
			final long handle = request.getNodeHandle();
			MegaNode node = api.getNodeByHandle(handle);
			
//			pendingThumbnails.remove(handle);
			
			if (e.getErrorCode() == MegaError.API_OK){
				logDebug("Downloading thumbnail OK: " + handle);
				thumbnailCache.remove(handle);
				
				if (holder != null){
					File thumbDir = getThumbFolder(context);
					File thumb = new File(thumbDir, node.getBase64Handle()+".jpg");
					if (thumb.exists()) {
						if (thumb.length() > 0) {
							final Bitmap bitmap = getBitmapForCache(thumb, context);
							if (bitmap != null) {
								thumbnailCache.put(handle, bitmap);
								if ((holder.document == handle)){
									holder.imageView.setImageBitmap(bitmap);
									Animation fadeInAnimation = AnimationUtils.loadAnimation(context, R.anim.fade_in);
									holder.imageView.startAnimation(fadeInAnimation);
									adapter.notifyDataSetChanged();
									logDebug("Thumbnail update");
								}
							}
						}
					}
				}
			}
			else{
				logError("ERROR: " + e.getErrorCode() + "___" + e.getErrorString());
			}
		}

		@Override
		public void onRequestTemporaryError(MegaApiJava api,MegaRequest request, MegaError e) {
			// TODO Auto-generated method stub
			
		}

		@Override
		public void onRequestUpdate(MegaApiJava api, MegaRequest request) {
			// TODO Auto-generated method stub
			
		}
	}
	
	static class ThumbnailDownloadListenerFull implements MegaRequestListenerInterface{
		Context context;
		MegaFullScreenImageAdapterLollipop.ViewHolderFullImage holder;
		MegaFullScreenImageAdapterLollipop adapter;
		
		ThumbnailDownloadListenerFull(Context context, MegaFullScreenImageAdapterLollipop.ViewHolderFullImage holder, MegaFullScreenImageAdapterLollipop adapter){
			this.context = context;
			this.holder = holder;
			this.adapter = adapter;
		}

		@Override
		public void onRequestStart(MegaApiJava api, MegaRequest request) {
			// TODO Auto-generated method stub
			
		}

		@Override
		public void onRequestFinish(MegaApiJava api, MegaRequest request,MegaError e) {

			logDebug("Downloading thumbnail finished");
			final long handle = request.getNodeHandle();
			MegaNode node = api.getNodeByHandle(handle);
			
//			pendingThumbnails.remove(handle);
			
			if (e.getErrorCode() == MegaError.API_OK){
				logDebug("Downloading thumbnail OK: " + handle);
				thumbnailCache.remove(handle);
				
				if (holder != null){
					File thumbDir = getThumbFolder(context);
					File thumb = new File(thumbDir, node.getBase64Handle()+".jpg");
					if (thumb.exists()) {
						if (thumb.length() > 0) {
							final Bitmap bitmap = getBitmapForCache(thumb, context);
							if (bitmap != null) {
								thumbnailCache.put(handle, bitmap);
								if ((holder.document == handle)){
									holder.imgDisplay.setImageBitmap(bitmap);
									Animation fadeInAnimation = AnimationUtils.loadAnimation(context, R.anim.fade_in);
									holder.imgDisplay.startAnimation(fadeInAnimation);
									adapter.notifyDataSetChanged();
									logDebug("Thumbnail update");
								}
							}
						}
					}
				}
			}
			else{
				logError("ERROR: " + e.getErrorCode() + "___" + e.getErrorString());
			}
		}

		@Override
		public void onRequestTemporaryError(MegaApiJava api,MegaRequest request, MegaError e) {
			// TODO Auto-generated method stub
			
		}

		@Override
		public void onRequestUpdate(MegaApiJava api, MegaRequest request) {
			// TODO Auto-generated method stub
			
		}
	}
	
	static class ThumbnailDownloadListenerTransfer implements MegaRequestListenerInterface{
		Context context;
		ViewHolderTransfer holder;
		MegaTransfersLollipopAdapter adapter;
		
		ThumbnailDownloadListenerTransfer(Context context, ViewHolderTransfer holder, MegaTransfersLollipopAdapter adapter){
			this.context = context;
			this.holder = holder;
			this.adapter = adapter;
		} 

		@Override
		public void onRequestStart(MegaApiJava api, MegaRequest request) {
			// TODO Auto-generated method stub
			
		}

		@Override
		public void onRequestFinish(MegaApiJava api, MegaRequest request,MegaError e) {

			logDebug("Downloading thumbnail finished");
			final long handle = request.getNodeHandle();
			MegaNode node = api.getNodeByHandle(handle);
			
//			pendingThumbnails.remove(handle);
			
			if (e.getErrorCode() == MegaError.API_OK){
				logDebug("Downloading thumbnail OK: " + handle);
				thumbnailCache.remove(handle);
				
				if (holder != null){
					File thumbDir = getThumbFolder(context);
					File thumb = new File(thumbDir, node.getBase64Handle()+".jpg");
					if (thumb.exists()) {
						if (thumb.length() > 0) {
							final Bitmap bitmap = getBitmapForCache(thumb, context);
							if (bitmap != null) {
								thumbnailCache.put(handle, bitmap);
								if ((holder.document == handle)){
									holder.imageView.setImageBitmap(bitmap);
									Animation fadeInAnimation = AnimationUtils.loadAnimation(context, R.anim.fade_in);
									holder.imageView.startAnimation(fadeInAnimation);
									adapter.notifyDataSetChanged();
									logDebug("Thumbnail update");
								}
							}
						}
					}
				}
			}
			else{
				logError("ERROR: " + e.getErrorCode() + "___" + e.getErrorString());
			}
		}

		@Override
		public void onRequestTemporaryError(MegaApiJava api,MegaRequest request, MegaError e) {
			// TODO Auto-generated method stub
			
		}

		@Override
		public void onRequestUpdate(MegaApiJava api, MegaRequest request) {
			// TODO Auto-generated method stub
			
		}
	}
	
	/*
	 * Get thumbnail folder
	 */	
	public static File getThumbFolder(Context context) {
        if(!isFileAvailable(thumbDir)) {
            thumbDir = getCacheFolder(context, THUMBNAIL_FOLDER);
        }
		logDebug("getThumbFolder(): thumbDir= " + thumbDir);
        return thumbDir;
	}
	
	public static Bitmap getThumbnailFromCache(MegaNode node){
		return thumbnailCache.get(node.getHandle());
	}
	
	public static Bitmap getThumbnailFromCache(long handle){
		return thumbnailCache.get(handle);
	}
	
	public static Bitmap getThumbnailFromCache(String path){
		return thumbnailCachePath.get(path);
	}
	
	public static void setThumbnailCache(long handle, Bitmap bitmap){
		thumbnailCache.put(handle, bitmap);
	}
	
	public static void setThumbnailCache(String path, Bitmap bitmap){
		thumbnailCachePath.put(path, bitmap);
	}
	
	public static Bitmap getThumbnailFromFolder(MegaNode node, Context context){
		File thumbDir = getThumbFolder(context);
		File thumb = new File(thumbDir, node.getBase64Handle()+".jpg");
		Bitmap bitmap = null;
		if (thumb.exists()){
			if (thumb.length() > 0){
				bitmap = getBitmapForCache(thumb, context);
				if (bitmap == null) {
					thumb.delete();
				}
				else{
					thumbnailCache.put(node.getHandle(), bitmap);
				}
			}
		}
		return thumbnailCache.get(node.getHandle());

	}
	
	public static Bitmap getThumbnailFromMegaList(MegaNode document, Context context, RecyclerView.ViewHolder viewHolder, MegaApiAndroid megaApi, RecyclerView.Adapter adapter){

//		if (pendingThumbnails.contains(document.getHandle()) || !document.hasThumbnail()){
//			log("the thumbnail is already downloaded or added to the list");
//			return thumbnailCache.get(document.getHandle());
//		}

		if (!Util.isOnline(context)){
			return thumbnailCache.get(document.getHandle());
		}

//		pendingThumbnails.add(document.getHandle());
		ThumbnailDownloadListenerListBrowser listener = new ThumbnailDownloadListenerListBrowser(context, viewHolder, adapter);
		listenersList.put(document.getHandle(), listener);
		File thumbFile = new File(getThumbFolder(context), document.getBase64Handle()+".jpg");

		megaApi.getThumbnail(document,  thumbFile.getAbsolutePath(), listener);

		return thumbnailCache.get(document.getHandle());

	}

	public static Bitmap getThumbnailFromMegaGrid(MegaNode document, Context context, RecyclerView.ViewHolder viewHolder, MegaApiAndroid megaApi, RecyclerView.Adapter adapter){

//		if (pendingThumbnails.contains(document.getHandle()) || !document.hasThumbnail()){
//			log("the thumbnail is already downloaded or added to the list");
//			return thumbnailCache.get(document.getHandle());
//		}

		if (!Util.isOnline(context)){
			return thumbnailCache.get(document.getHandle());
		}

//		pendingThumbnails.add(document.getHandle());
		ThumbnailDownloadListenerGridBrowser listener = new ThumbnailDownloadListenerGridBrowser(context, viewHolder, adapter);
		listenersGrid.put(document.getHandle(), listener);
		File thumbFile = new File(getThumbFolder(context), document.getBase64Handle()+".jpg");
		logDebug("Will download here: " + thumbFile.getAbsolutePath());
		megaApi.getThumbnail(document,  thumbFile.getAbsolutePath(), listener);

		return thumbnailCache.get(document.getHandle());

	}
	
	public static Bitmap getThumbnailFromMegaPhotoSyncList(MegaNode document, Context context, ViewHolderPhotoSyncList viewHolder, MegaApiAndroid megaApi, MegaPhotoSyncListAdapterLollipop adapter){
		
//		if (pendingThumbnails.contains(document.getHandle()) || !document.hasThumbnail()){
//			log("the thumbnail is already downloaded or added to the list");
//			return thumbnailCache.get(document.getHandle());
//		}
		
		if (!Util.isOnline(context)){
			return thumbnailCache.get(document.getHandle());
		}
		
//		pendingThumbnails.add(document.getHandle());
		ThumbnailDownloadListenerPhotoSyncList listener = new ThumbnailDownloadListenerPhotoSyncList(context, viewHolder, adapter);
		listenersPhotoSyncList.put(document.getHandle(), listener);
		File thumbFile = new File(getThumbFolder(context), document.getBase64Handle()+".jpg");
		logDebug("Will download here: " + thumbFile.getAbsolutePath());
		megaApi.getThumbnail(document,  thumbFile.getAbsolutePath(), listener);
		
		return thumbnailCache.get(document.getHandle());
		
	}
	
	public static Bitmap getThumbnailFromMegaTransfer(MegaNode document, Context context, ViewHolderTransfer viewHolder, MegaApiAndroid megaApi, MegaTransfersLollipopAdapter adapter){
		
//		if (pendingThumbnails.contains(document.getHandle()) || !document.hasThumbnail()){
//			log("the thumbnail is already downloaded or added to the list");
//			return thumbnailCache.get(document.getHandle());
//		}
		
		if (!Util.isOnline(context)){
			return thumbnailCache.get(document.getHandle());
		}
		
//		pendingThumbnails.add(document.getHandle());
		ThumbnailDownloadListenerTransfer listener = new ThumbnailDownloadListenerTransfer(context, viewHolder, adapter);
		listenersTransfer.put(document.getHandle(), listener);
		File thumbFile = new File(getThumbFolder(context), document.getBase64Handle()+".jpg");
		logDebug("Will download here: " + thumbFile.getAbsolutePath());
		megaApi.getThumbnail(document,  thumbFile.getAbsolutePath(), listener);
		
		return thumbnailCache.get(document.getHandle());
		
	}
	
	public static Bitmap getThumbnailFromMegaExplorerLollipop(MegaNode document, Context context, ViewHolderExplorerLollipop viewHolder, MegaApiAndroid megaApi, MegaExplorerLollipopAdapter adapter){
		
//		if (pendingThumbnails.contains(document.getHandle()) || !document.hasThumbnail()){
//			log("the thumbnail is already downloaded or added to the list");
//			return thumbnailCache.get(document.getHandle());
//		}
		
		if (!Util.isOnline(context)){
			return thumbnailCache.get(document.getHandle());
		}
		
//		pendingThumbnails.add(document.getHandle());
		ThumbnailDownloadListenerExplorerLollipop listener = new ThumbnailDownloadListenerExplorerLollipop(context, viewHolder, adapter);
		listenersExplorerLollipop.put(document.getHandle(), listener);
		File thumbFile = new File(getThumbFolder(context), document.getBase64Handle()+".jpg");
		megaApi.getThumbnail(document,  thumbFile.getAbsolutePath(), listener);
		
		return thumbnailCache.get(document.getHandle());
		
	}
	
	public static Bitmap getThumbnailFromMegaProvider(MegaNode document, Context context, ViewHolderLollipopProvider viewHolder, MegaApiAndroid megaApi, MegaProviderLollipopAdapter adapter){
		
//		if (pendingThumbnails.contains(document.getHandle()) || !document.hasThumbnail()){
//			log("the thumbnail is already downloaded or added to the list");
//			return thumbnailCache.get(document.getHandle());
//		}
		
		if (!Util.isOnline(context)){
			return thumbnailCache.get(document.getHandle());
		}
		
//		pendingThumbnails.add(document.getHandle());
		ThumbnailDownloadListenerProvider listener = new ThumbnailDownloadListenerProvider(context, viewHolder, adapter);
		listenersProvider.put(document.getHandle(), listener);
		File thumbFile = new File(getThumbFolder(context), document.getBase64Handle()+".jpg");
		megaApi.getThumbnail(document,  thumbFile.getAbsolutePath(), listener);
		
		return thumbnailCache.get(document.getHandle());
		
	}

	public static Bitmap getThumbnailFromMegaPhotoSyncGrid(MegaNode document, Context context, ViewHolderPhotoSyncGrid viewHolder, MegaApiAndroid megaApi, MegaPhotoSyncGridAdapterLollipop adapter, int numView){
//		if (pendingThumbnails.contains(document.getHandle()) || !document.hasThumbnail()){
//			log("the thumbnail is already downloaded or added to the list");
//			return thumbnailCache.get(document.getHandle());
//		}
		
		if (!Util.isOnline(context)){
			return thumbnailCache.get(document.getHandle());
		}
		
//		pendingThumbnails.add(document.getHandle());
		ThumbnailDownloadListenerPhotoSyncGrid listener = new ThumbnailDownloadListenerPhotoSyncGrid(context, viewHolder, adapter, numView);
		listenersPhotoSyncGrid.put(document.getHandle(), listener);
		File thumbFile = new File(getThumbFolder(context), document.getBase64Handle()+".jpg");
		megaApi.getThumbnail(document,  thumbFile.getAbsolutePath(), listener);
		
		return thumbnailCache.get(document.getHandle());
	}
	
	public static Bitmap getThumbnailFromMegaFull(MegaNode document, Context context, MegaFullScreenImageAdapterLollipop.ViewHolderFullImage viewHolder, MegaApiAndroid megaApi, MegaFullScreenImageAdapterLollipop adapter){
		
//		if (pendingThumbnails.contains(document.getHandle()) || !document.hasThumbnail()){
//			log("the thumbnail is already downloaded or added to the list");
//			return thumbnailCache.get(document.getHandle());
//		}
		
		if (!Util.isOnline(context)){
			return thumbnailCache.get(document.getHandle());
		}
		
//		pendingThumbnails.add(document.getHandle());
		ThumbnailDownloadListenerFull listener = new ThumbnailDownloadListenerFull(context, viewHolder, adapter);
		listenersFull.put(document.getHandle(), listener);
		File thumbFile = new File(getThumbFolder(context), document.getBase64Handle()+".jpg");
		megaApi.getThumbnail(document,  thumbFile.getAbsolutePath(), listener);
		
		return thumbnailCache.get(document.getHandle());
		
	}
	
	/*
	 * Load Bitmap for cache
	 */
	private static Bitmap getBitmapForCache(File bmpFile, Context context) {
		BitmapFactory.Options bOpts = new BitmapFactory.Options();
		bOpts.inPurgeable = true;
		bOpts.inInputShareable = true;
		Bitmap bmp = BitmapFactory.decodeFile(bmpFile.getAbsolutePath(), bOpts);
		return bmp;
	}
    
    private static Bitmap getBitmapForCacheForList(File bmpFile, Context context) {
        if(isDeviceMemoryLow){
            return null;
        }
        BitmapFactory.Options bOpts = new BitmapFactory.Options();
        Bitmap bmp = BitmapFactory.decodeFile(bmpFile.getAbsolutePath(), bOpts);
        return bmp;
    }
	
	public static class ResizerParams {
		File file;
		MegaNode document;
	}
	
	static class AttachThumbnailTaskExplorerLollipop extends AsyncTask<ResizerParams, Void, Boolean>
	{
		Context context;
		MegaApiAndroid megaApi;
		File thumbFile;
		ResizerParams param;
		ViewHolderExplorerLollipop holder;
		MegaExplorerLollipopAdapter adapter;
		
		AttachThumbnailTaskExplorerLollipop(Context context, MegaApiAndroid megaApi, ViewHolderExplorerLollipop holder, MegaExplorerLollipopAdapter adapter)
		{
			this.context = context;
			this.megaApi = megaApi;
			this.holder = holder;
			this.adapter = adapter;
			this.thumbFile = null;
			this.param = null;
		}
		
		@Override
		protected Boolean doInBackground(ResizerParams... params) {
			logDebug("AttachPreviewStart");
			param = params[0];
			
			File thumbDir = getThumbFolder(context);
			thumbFile = new File(thumbDir, param.document.getBase64Handle()+".jpg");
			boolean thumbCreated = MegaUtilsAndroid.createThumbnail(param.file, thumbFile);

			return thumbCreated;
		}

		@Override
		protected void onPostExecute(Boolean shouldContinueObject) {
			if (shouldContinueObject){
				onThumbnailGeneratedExplorerLollipop(megaApi, thumbFile, param.document, holder, adapter);
			}
		}
	}
	
	static class AttachThumbnailTaskProviderLollipop extends AsyncTask<ResizerParams, Void, Boolean>
	{
		Context context;
		MegaApiAndroid megaApi;
		File thumbFile;
		ResizerParams param;
		ViewHolderLollipopProvider holder;
		MegaProviderLollipopAdapter adapter;
		
		AttachThumbnailTaskProviderLollipop(Context context, MegaApiAndroid megaApi, ViewHolderLollipopProvider holder, MegaProviderLollipopAdapter adapter)
		{
			this.context = context;
			this.megaApi = megaApi;
			this.holder = holder;
			this.adapter = adapter;
			this.thumbFile = null;
			this.param = null;
		}
		
		@Override
		protected Boolean doInBackground(ResizerParams... params) {
			logDebug("AttachPreviewStart");
			param = params[0];
			
			File thumbDir = getThumbFolder(context);
			thumbFile = new File(thumbDir, param.document.getBase64Handle()+".jpg");
			boolean thumbCreated = MegaUtilsAndroid.createThumbnail(param.file, thumbFile);

			return thumbCreated;
		}

		@Override
		protected void onPostExecute(Boolean shouldContinueObject) {
			if (shouldContinueObject){
//				onThumbnailGeneratedExplorerLollipop(megaApi, thumbFile, param.document, holder, adapter);
			}
		}
	}	
	
	private static void onThumbnailGeneratedExplorerLollipop(MegaApiAndroid megaApi, File thumbFile, MegaNode document, ViewHolderExplorerLollipop holder, MegaExplorerLollipopAdapter adapter){
		logDebug("onPreviewGenerated");
		//Tengo que mostrarla
		BitmapFactory.Options options = new BitmapFactory.Options();
		options.inPreferredConfig = Bitmap.Config.ARGB_8888;
		Bitmap bitmap = BitmapFactory.decodeFile(thumbFile.getAbsolutePath(), options);
		holder.imageView.setImageBitmap(bitmap);
		thumbnailCache.put(document.getHandle(), bitmap);
		adapter.notifyDataSetChanged();

		logDebug("AttachThumbnailTask end");
	}

	static class AttachThumbnailTaskPhotoSyncList extends AsyncTask<ResizerParams, Void, Boolean>
	{
		Context context;
		MegaApiAndroid megaApi;
		File thumbFile;
		ResizerParams param;
		ViewHolderPhotoSyncList holder;
		MegaPhotoSyncListAdapterLollipop adapter;
		
		AttachThumbnailTaskPhotoSyncList(Context context, MegaApiAndroid megaApi, ViewHolderPhotoSyncList holder, MegaPhotoSyncListAdapterLollipop adapter)
		{
			this.context = context;
			this.megaApi = megaApi;
			this.holder = holder;
			this.adapter = adapter;
			this.thumbFile = null;
			this.param = null;
		}
		
		@Override
		protected Boolean doInBackground(ResizerParams... params) {
			logDebug("AttachPreviewStart");
			param = params[0];
			
			File thumbDir = getThumbFolder(context);
			thumbFile = new File(thumbDir, param.document.getBase64Handle()+".jpg");
			boolean thumbCreated = MegaUtilsAndroid.createThumbnail(param.file, thumbFile);

			return thumbCreated;
		}

		@Override
		protected void onPostExecute(Boolean shouldContinueObject) {
			if (shouldContinueObject){
				onThumbnailGeneratedPhotoSyncList(megaApi, thumbFile, param.document, holder, adapter);
			}
		}
	}
	
	private static void onThumbnailGeneratedPhotoSyncList(MegaApiAndroid megaApi, File thumbFile, MegaNode document, ViewHolderPhotoSyncList holder, MegaPhotoSyncListAdapterLollipop adapter){
		logDebug("onPreviewGenerated");
		//Tengo que mostrarla
		BitmapFactory.Options options = new BitmapFactory.Options();
		options.inPreferredConfig = Bitmap.Config.ARGB_8888;
		Bitmap bitmap = BitmapFactory.decodeFile(thumbFile.getAbsolutePath(), options);
		holder.imageView.setImageBitmap(bitmap);
		thumbnailCache.put(document.getHandle(), bitmap);
		adapter.notifyDataSetChanged();

		logDebug("AttachThumbnailTask end");
	}
	
	static class AttachThumbnailTaskList extends AsyncTask<ResizerParams, Void, Boolean>
	{
		Context context;
		MegaApiAndroid megaApi;
		File thumbFile;
		ResizerParams param;
		RecyclerView.ViewHolder holder;
		RecyclerView.Adapter adapter;
		
		AttachThumbnailTaskList(Context context, MegaApiAndroid megaApi, RecyclerView.ViewHolder holder, RecyclerView.Adapter adapter)
		{
			this.context = context;
			this.megaApi = megaApi;
			this.holder = holder;
			this.adapter = adapter;
			this.thumbFile = null;
			this.param = null;
		}

		
		@Override
		protected Boolean doInBackground(ResizerParams... params) {
			logDebug("AttachThumbnailTaskList");
			param = params[0];
			
			File thumbDir = getThumbFolder(context);
			thumbFile = new File(thumbDir, param.document.getBase64Handle()+".jpg");
			boolean thumbCreated = MegaUtilsAndroid.createThumbnail(param.file, thumbFile);

			return thumbCreated;
		}

		@Override
		protected void onPostExecute(Boolean shouldContinueObject) {

			if (!shouldContinueObject) return;

			if(holder instanceof MegaNodeAdapter.ViewHolderBrowserList){
				RelativeLayout.LayoutParams params1 = (RelativeLayout.LayoutParams) ((MegaNodeAdapter.ViewHolderBrowserList)holder).imageView.getLayoutParams();
				params1.height = (int) TypedValue.applyDimension(TypedValue.COMPLEX_UNIT_DIP, 36, context.getResources().getDisplayMetrics());
				params1.width = (int) TypedValue.applyDimension(TypedValue.COMPLEX_UNIT_DIP, 36, context.getResources().getDisplayMetrics());
				params1.setMargins(18, 0, 12, 0);
				((MegaNodeAdapter.ViewHolderBrowserList)holder).imageView.setLayoutParams(params1);

				onThumbnailGeneratedList(megaApi, thumbFile, param.document, holder, adapter);
			}
			else if(holder instanceof VersionsFileAdapter.ViewHolderVersion){
				RelativeLayout.LayoutParams params1 = (RelativeLayout.LayoutParams) ((VersionsFileAdapter.ViewHolderVersion)holder).imageView.getLayoutParams();
				params1.height = (int) TypedValue.applyDimension(TypedValue.COMPLEX_UNIT_DIP, 36, context.getResources().getDisplayMetrics());
				params1.width = (int) TypedValue.applyDimension(TypedValue.COMPLEX_UNIT_DIP, 36, context.getResources().getDisplayMetrics());
				params1.setMargins(18, 0, 12, 0);
				((VersionsFileAdapter.ViewHolderVersion)holder).imageView.setLayoutParams(params1);

				onThumbnailGeneratedList(megaApi, thumbFile, param.document, holder, adapter);
			}
			else if (holder instanceof RecentsAdapter.ViewHolderBucket) {
				onThumbnailGeneratedList(megaApi, thumbFile, param.document, holder, adapter);
			}
			else if (holder instanceof MediaRecentsAdapter.ViewHolderMediaBucket) {
				onThumbnailGeneratedList(megaApi, thumbFile, param.document, holder, adapter);
			}
		}
	}

	static class AttachThumbnailTaskGrid extends AsyncTask<ResizerParams, Void, Boolean>
	{
		Context context;
		MegaApiAndroid megaApi;
		File thumbFile;
		ResizerParams param;
		RecyclerView.ViewHolder holder;
		RecyclerView.Adapter adapter;

		AttachThumbnailTaskGrid(Context context, MegaApiAndroid megaApi, RecyclerView.ViewHolder holder, RecyclerView.Adapter adapter)
		{
			this.context = context;
			this.megaApi = megaApi;
			this.holder = holder;
			this.adapter = adapter;
			this.thumbFile = null;
			this.param = null;
		}

		@Override
		protected Boolean doInBackground(ResizerParams... params) {
			logDebug("AttachThumbnailTaskGrid");
			param = params[0];

			File thumbDir = getThumbFolder(context);
			thumbFile = new File(thumbDir, param.document.getBase64Handle()+".jpg");
			boolean thumbCreated = MegaUtilsAndroid.createThumbnail(param.file, thumbFile);

			return thumbCreated;
		}

		@Override
		protected void onPostExecute(Boolean shouldContinueObject) {
			if (shouldContinueObject){

				onThumbnailGeneratedGrid(context, thumbFile, param.document, holder, adapter);
			}
		}
	}

	private static void onThumbnailGeneratedList(MegaApiAndroid megaApi, File thumbFile, MegaNode document, RecyclerView.ViewHolder holder, RecyclerView.Adapter adapter){
		logDebug("onThumbnailGeneratedList");

		BitmapFactory.Options options = new BitmapFactory.Options();
		options.inPreferredConfig = Bitmap.Config.ARGB_8888;
		Bitmap bitmap = BitmapFactory.decodeFile(thumbFile.getAbsolutePath(), options);

		if(holder instanceof MegaNodeAdapter.ViewHolderBrowserList){
			((MegaNodeAdapter.ViewHolderBrowserList)holder).imageView.setImageBitmap(bitmap);
		}
		else if(holder instanceof VersionsFileAdapter.ViewHolderVersion){
			((VersionsFileAdapter.ViewHolderVersion)holder).imageView.setImageBitmap(bitmap);
		}
		else if (holder instanceof RecentsAdapter.ViewHolderBucket) {
			((RecentsAdapter.ViewHolderBucket) holder).setImageThumbnail(bitmap);
		}
		else if (holder instanceof MediaRecentsAdapter.ViewHolderMediaBucket) {
			((MediaRecentsAdapter.ViewHolderMediaBucket) holder).setImage(bitmap);
		}

		thumbnailCache.put(document.getHandle(), bitmap);
<<<<<<< HEAD
		adapter.notifyItemChanged(holder.getAdapterPosition());
		
		log("AttachThumbnailTask end");		
=======
		adapter.notifyDataSetChanged();

		logDebug("AttachThumbnailTask end");
>>>>>>> 094d50ad
	}

	private static void onThumbnailGeneratedGrid(Context context, File thumbFile, MegaNode document, RecyclerView.ViewHolder holder, RecyclerView.Adapter adapter){
		logDebug("onThumbnailGeneratedGrid");

		BitmapFactory.Options options = new BitmapFactory.Options();
		options.inPreferredConfig = Bitmap.Config.ARGB_8888;
		Bitmap bitmap = BitmapFactory.decodeFile(thumbFile.getAbsolutePath(), options);

		if(holder instanceof MegaNodeAdapter.ViewHolderBrowserGrid){
			((MegaNodeAdapter.ViewHolderBrowserGrid)holder).imageViewThumb.setVisibility(View.VISIBLE);
			((MegaNodeAdapter.ViewHolderBrowserGrid)holder).imageViewIcon.setVisibility(View.GONE);
			((MegaNodeAdapter.ViewHolderBrowserGrid)holder).imageViewThumb.setImageBitmap(bitmap);
			((MegaNodeAdapter.ViewHolderBrowserGrid)holder).thumbLayout.setBackgroundColor(ContextCompat.getColor(context, R.color.new_background_fragment));
		}
		else if(holder instanceof NodeAttachmentHistoryAdapter.ViewHolderBrowserGrid){
			((NodeAttachmentHistoryAdapter.ViewHolderBrowserGrid)holder).imageViewThumb.setVisibility(View.VISIBLE);
			((NodeAttachmentHistoryAdapter.ViewHolderBrowserGrid)holder).imageViewIcon.setVisibility(View.GONE);
			((NodeAttachmentHistoryAdapter.ViewHolderBrowserGrid)holder).imageViewThumb.setImageBitmap(bitmap);
			((NodeAttachmentHistoryAdapter.ViewHolderBrowserGrid)holder).thumbLayout.setBackgroundColor(ContextCompat.getColor(context, R.color.new_background_fragment));
		}

<<<<<<< HEAD
		thumbnailCache.put(document.getHandle(), bitmap);
		adapter.notifyItemChanged(holder.getAdapterPosition());

		log("AttachThumbnailTask end");
=======
		logDebug("AttachThumbnailTask end");
>>>>>>> 094d50ad
	}
	
	public static void createThumbnailPhotoSyncList(Context context, MegaNode document, ViewHolderPhotoSyncList holder, MegaApiAndroid megaApi, MegaPhotoSyncListAdapterLollipop adapter){
		
		if (!MimeTypeList.typeForName(document.getName()).isImage()) {
			logWarning("No image");
			return;
		}
		
		String localPath = getLocalFile(context, document.getName(), document.getSize(), null); //if file already exists returns != null
		if(localPath != null) //Si la tengo en el sistema de ficheros
		{
			logDebug("localPath is not null: " + localPath);
			ResizerParams params = new ResizerParams();
			params.document = document;
			params.file = new File(localPath);
			new AttachThumbnailTaskPhotoSyncList(context, megaApi, holder, adapter).execute(params);
		} //Si no, no hago nada
		
	}

	public static void createThumbnailList(Context context, MegaNode document, RecyclerView.ViewHolder holder, MegaApiAndroid megaApi, RecyclerView.Adapter adapter){

		if (!MimeTypeList.typeForName(document.getName()).isImage()) {
			logWarning("No image");
			return;
		}

		String localPath = getLocalFile(context, document.getName(), document.getSize(), null); //if file already exists returns != null
		if(localPath != null) //Si la tengo en el sistema de ficheros
		{
			ResizerParams params = new ResizerParams();
			params.document = document;
			params.file = new File(localPath);
			new AttachThumbnailTaskList(context, megaApi, holder, adapter).execute(params);
		} //Si no, no hago nada

	}

	public static void createThumbnailGrid(Context context, MegaNode document, RecyclerView.ViewHolder holder, MegaApiAndroid megaApi, RecyclerView.Adapter adapter){

		if (!MimeTypeList.typeForName(document.getName()).isImage()) {
			logWarning("No image");
			return;
		}

		String localPath = getLocalFile(context, document.getName(), document.getSize(), null); //if file already exists returns != null
		if(localPath != null) //Si la tengo en el sistema de ficheros
		{
			logDebug("localPath is not null: " + localPath);
			ResizerParams params = new ResizerParams();
			params.document = document;
			params.file = new File(localPath);
			new AttachThumbnailTaskGrid(context, megaApi, holder, adapter).execute(params);
		} //Si no, no hago nada

	}


	public static void createThumbnailExplorerLollipop(Context context, MegaNode document, ViewHolderExplorerLollipop holder, MegaApiAndroid megaApi, MegaExplorerLollipopAdapter adapter){
		
		if (!MimeTypeList.typeForName(document.getName()).isImage()) {
			logWarning("No image");
			return;
		}
		
		String localPath = getLocalFile(context, document.getName(), document.getSize(), null); //if file already exists returns != null
		if(localPath != null) //Si la tengo en el sistema de ficheros
		{
			logDebug("localPath is not null: " + localPath);
			ResizerParams params = new ResizerParams();
			params.document = document;
			params.file = new File(localPath);
			new AttachThumbnailTaskExplorerLollipop(context, megaApi, holder, adapter).execute(params);
		} //Si no, no hago nada
		
	}
	
	public static void createThumbnailProviderLollipop(Context context, MegaNode document, ViewHolderLollipopProvider holder, MegaApiAndroid megaApi, MegaProviderLollipopAdapter adapter){
		
		if (!MimeTypeList.typeForName(document.getName()).isImage()) {
			logWarning("No image");
			return;
		}
		
		String localPath = getLocalFile(context, document.getName(), document.getSize(), null); //if file already exists returns != null
		if(localPath != null) //Si la tengo en el sistema de ficheros
		{
			logDebug("localPath is not null: " + localPath);
			ResizerParams params = new ResizerParams();
			params.document = document;
			params.file = new File(localPath);
			new AttachThumbnailTaskProviderLollipop(context, megaApi, holder, adapter).execute(params);
		} //Si no, no hago nada
		
	}

	public static void createThumbnailPdf(Context context, String localPath, MegaApiAndroid megaApi, long handle){
		logDebug("createThumbnailPdf: " + localPath + " : " + handle);

		MegaNode pdfNode = megaApi.getNodeByHandle(handle);

		if (pdfNode == null){
			logWarning("Pdf is NULL");
			return;
		}

		int pageNumber = 0;
		PdfiumCore pdfiumCore = new PdfiumCore(context);
		FileOutputStream out = null;

		File thumbDir = getThumbFolder(context);
		File thumb = new File(thumbDir, pdfNode.getBase64Handle()+".jpg");
		File file = new File(localPath);
		try {
			PdfDocument pdfDocument = pdfiumCore.newDocument(ParcelFileDescriptor.open(file, ParcelFileDescriptor.MODE_READ_ONLY));
			pdfiumCore.openPage(pdfDocument, pageNumber);
			int width = pdfiumCore.getPageWidthPoint(pdfDocument, pageNumber);
			int height = pdfiumCore.getPageHeightPoint(pdfDocument, pageNumber);
			Bitmap bmp = Bitmap.createBitmap(width, height, Bitmap.Config.ARGB_8888);
			pdfiumCore.renderPageBitmap(pdfDocument, bmp, pageNumber, 0, 0, width, height);
			Bitmap resizedBitmap = Bitmap.createScaledBitmap(bmp, 200, 200, false);
			out = new FileOutputStream(thumb);
			boolean result = resizedBitmap.compress(Bitmap.CompressFormat.JPEG, 100, out); // bmp is your Bitmap instance
			if(result){
				logDebug("Compress OK!");
				megaApi.setThumbnail(pdfNode, thumb.getAbsolutePath());
			}
			else{
				logDebug("Not Compress");
			}
			pdfiumCore.closeDocument(pdfDocument);
		} catch(Exception e) {
			//todo with exception
		} finally {
			try {
				if (out != null)
					out.close();
			} catch (Exception e) {
				//todo with exception
			}
		}
	}

	public static void createThumbnailVideo(Context context, String localPath, MegaApiAndroid megaApi, long handle){
		logDebug("createThumbnailVideo: " + localPath+ " : " + handle);
		
		//mp4 and 3gp OK, other formats check from Android DB with loadVideoThumbnail
		// mov, mkv, flv not working even not in Android DB

		MegaNode videoNode = megaApi.getNodeByHandle(handle);
		
		if(videoNode==null){
			logWarning("videoNode is NULL");
			return;
		}
		
		Bitmap bmThumbnail;
		// MICRO_KIND, size: 96 x 96 thumbnail 
		bmThumbnail = ThumbnailUtils.createVideoThumbnail(localPath, Thumbnails.MICRO_KIND);
		if(bmThumbnail==null){
			logDebug("Create video thumb NULL, get with Cursor");
			bmThumbnail= loadVideoThumbnail(localPath, context);
		}	
		else{
			logDebug("Create Video Thumb worked!");
		}
		
		if(bmThumbnail!=null){
			Bitmap resizedBitmap = Bitmap.createScaledBitmap(bmThumbnail, 200, 200, false);

			logDebug("After resize thumb: " + resizedBitmap.getHeight() + " : " + resizedBitmap.getWidth());
			
			try {
				File thumbDir = getThumbFolder(context);
				File thumbVideo = new File(thumbDir, videoNode.getBase64Handle()+".jpg");
				
				thumbVideo.createNewFile();
				
				FileOutputStream out = null;
				try {
				    out = new FileOutputStream(thumbVideo);
				    boolean result = resizedBitmap.compress(Bitmap.CompressFormat.JPEG, 100, out); // bmp is your Bitmap instance
				    if(result){
						logDebug("Compress OK!");
						megaApi.setThumbnail(videoNode, thumbVideo.getAbsolutePath(), new VideoThumbGeneratorListener());
				    }
				    else{
						logDebug("Not Compress");
				    }
				} catch (Exception e) {
					logError("Error with FileOutputStream", e);
				} finally {
				    try {
				        if (out != null) {
				            out.close();
				        }
				    } catch (IOException e) {
						logError("Error", e);
				    }
				}			

			} catch (IOException e1) {
				logError("Error creating new thumb file", e1);
			}			
		}
		else{
			logWarning("Create video thumb NULL");
		}
	}
	
	private static final String SELECTION = MediaColumns.DATA + "=?";
	private static final String[] PROJECTION = { BaseColumns._ID };

	public static Bitmap loadVideoThumbnail(String videoFilePath, Context context) {
		logDebug("loadVideoThumbnail");
		Bitmap result = null;
		Uri uri = MediaStore.Video.Media.EXTERNAL_CONTENT_URI;
		String[] selectionArgs = {videoFilePath};
		ContentResolver cr = context.getContentResolver();
		Cursor cursor = null;
		try {
			cursor = cr.query(uri, PROJECTION, SELECTION, selectionArgs, null);
			if (cursor.moveToFirst()) {
				// it's the only & first thing in projection, so it is 0
				long videoId = cursor.getLong(0);
				result = MediaStore.Video.Thumbnails.getThumbnail(cr, videoId, Thumbnails.MICRO_KIND, null);
			}
			cursor.close();
			return result;
		} catch (Exception ex) {
			logError("Exception is thrown", ex);
		} finally {
			if (cursor != null) {
				cursor.close();
			}
		}
		return null;
	}

	public interface ThumbnailInterface{
		long getDocument();
		ImageView getImageView();
		int getPositionOnAdapter();
		void postSetImageView();
		void preSetImageView();
		void setBitmap(Bitmap bitmap);
	}

	static class ThumbnailDownloadListenerThumbnailInterface implements MegaRequestListenerInterface{
		Context context;
		ThumbnailInterface holder;
		RecyclerView.Adapter adapter;

		ThumbnailDownloadListenerThumbnailInterface(Context context, ThumbnailInterface holder, RecyclerView.Adapter adapter){
			this.context = context;
			this.holder = holder;
			this.adapter = adapter;
		}

		@Override
		public void onRequestStart(MegaApiJava api, MegaRequest request) {
			// TODO Auto-generated method stub

		}

		@Override
		public void onRequestFinish(MegaApiJava api, MegaRequest request,MegaError e) {

			logDebug("Downloading thumbnail finished");
			final long handle = request.getNodeHandle();
			MegaNode node = api.getNodeByHandle(handle);

//			pendingThumbnails.remove(handle);

			if (e.getErrorCode() == MegaError.API_OK){
				logDebug("Downloading thumbnail OK: " + handle);
				thumbnailCache.remove(handle);

				if (holder != null){
					File thumbDir = getThumbFolder(context);
					File thumb = new File(thumbDir, node.getBase64Handle()+".jpg");
					if (thumb.exists()) {
						if (thumb.length() > 0) {
							final Bitmap bitmap = getBitmapForCache(thumb, context);
							if (bitmap != null) {
								thumbnailCache.put(handle, bitmap);

								if ((holder.getDocument() == handle)){
									holder.postSetImageView();
//									holder.getImageView().setImageBitmap(bitmap);
									holder.setBitmap(bitmap);
									Animation fadeInAnimation = AnimationUtils.loadAnimation(context, R.anim.fade_in);
									holder.getImageView().startAnimation(fadeInAnimation);
									holder.postSetImageView();
									adapter.notifyItemChanged(holder.getPositionOnAdapter());
//									adapter.notifyDataSetChanged();
									logDebug("Thumbnail update");
								}
							}
						}
					}
				}
			}
			else{
				logError("ERROR: " + e.getErrorCode() + "___" + e.getErrorString());
			}
		}

		@Override
		public void onRequestTemporaryError(MegaApiJava api,MegaRequest request, MegaError e) {
			// TODO Auto-generated method stub

		}

		@Override
		public void onRequestUpdate(MegaApiJava api, MegaRequest request) {
			// TODO Auto-generated method stub

		}
	}

	public static Bitmap getThumbnailFromThumbnailInterface(MegaNode document, Context context, ThumbnailInterface viewHolder, MegaApiAndroid megaApi, RecyclerView.Adapter adapter){
//		if (pendingThumbnails.contains(document.getHandle()) || !document.hasThumbnail()){
//			log("the thumbnail is already downloaded or added to the list");
//			return thumbnailCache.get(document.getHandle());
//		}

		if (!Util.isOnline(context)){
			return thumbnailCache.get(document.getHandle());
		}

//		pendingThumbnails.add(document.getHandle());
		ThumbnailDownloadListenerThumbnailInterface listener = new ThumbnailDownloadListenerThumbnailInterface(context, viewHolder, adapter);
		listenersThumbnailInterface.put(document.getHandle(), listener);
		File thumbFile = new File(getThumbFolder(context), document.getBase64Handle()+".jpg");
		megaApi.getThumbnail(document,  thumbFile.getAbsolutePath(), listener);

		return thumbnailCache.get(document.getHandle());
	}
}<|MERGE_RESOLUTION|>--- conflicted
+++ resolved
@@ -394,7 +394,6 @@
 
 				if (holder == null) return;
 
-<<<<<<< HEAD
 				File thumbDir = getThumbFolder(context);
 				File thumb = new File(thumbDir, base64+".jpg");
 
@@ -411,43 +410,6 @@
 					if ((((MegaNodeAdapter.ViewHolderBrowserList)holder).document == handle)){
 						((MegaNodeAdapter.ViewHolderBrowserList)holder).imageView.setImageBitmap(bitmap);
 						((MegaNodeAdapter.ViewHolderBrowserList)holder).imageView.startAnimation(fadeInAnimation);
-=======
-					if (thumb.exists()) {
-						if (thumb.length() > 0) {
-							final Bitmap bitmap = getBitmapForCacheForList(thumb, context);
-							if (bitmap != null) {
-								thumbnailCache.put(handle, bitmap);
-								if(holder instanceof MegaNodeAdapter.ViewHolderBrowserList){
-									if ((((MegaNodeAdapter.ViewHolderBrowserList)holder).document == handle)){
-										((MegaNodeAdapter.ViewHolderBrowserList)holder).imageView.setImageBitmap(bitmap);
-										Animation fadeInAnimation = AnimationUtils.loadAnimation(context, R.anim.fade_in);
-										((MegaNodeAdapter.ViewHolderBrowserList)holder).imageView.startAnimation(fadeInAnimation);
-										adapter.notifyDataSetChanged();
-										logDebug("Thumbnail update");
-									}
-								}
-								else if(holder instanceof VersionsFileAdapter.ViewHolderVersion){
-									if ((((VersionsFileAdapter.ViewHolderVersion)holder).document == handle)){
-										((VersionsFileAdapter.ViewHolderVersion)holder).imageView.setImageBitmap(bitmap);
-										Animation fadeInAnimation = AnimationUtils.loadAnimation(context, R.anim.fade_in);
-										((VersionsFileAdapter.ViewHolderVersion)holder).imageView.startAnimation(fadeInAnimation);
-										adapter.notifyDataSetChanged();
-										logDebug("Thumbnail update");
-									}
-								}
-								else if(holder instanceof NodeAttachmentHistoryAdapter.ViewHolderBrowserList){
-									if ((((NodeAttachmentHistoryAdapter.ViewHolderBrowserList)holder).document == handle)){
-										((NodeAttachmentHistoryAdapter.ViewHolderBrowserList)holder).imageView.setImageBitmap(bitmap);
-										Animation fadeInAnimation = AnimationUtils.loadAnimation(context, R.anim.fade_in);
-										((NodeAttachmentHistoryAdapter.ViewHolderBrowserList)holder).imageView.startAnimation(fadeInAnimation);
-										int position = holder.getAdapterPosition();
-										adapter.notifyItemChanged(position);
-										logDebug("Thumbnail update");
-									}
-								}
-							}
-						}
->>>>>>> 094d50ad
 					}
 				}
 				else if(holder instanceof VersionsFileAdapter.ViewHolderVersion){
@@ -477,7 +439,6 @@
 					}
 				}
 
-				log("Thumbnail update");
 				adapter.notifyItemChanged(holder.getAdapterPosition());
 			}
 			else{
@@ -1367,15 +1328,9 @@
 		}
 
 		thumbnailCache.put(document.getHandle(), bitmap);
-<<<<<<< HEAD
+
 		adapter.notifyItemChanged(holder.getAdapterPosition());
-		
-		log("AttachThumbnailTask end");		
-=======
-		adapter.notifyDataSetChanged();
-
 		logDebug("AttachThumbnailTask end");
->>>>>>> 094d50ad
 	}
 
 	private static void onThumbnailGeneratedGrid(Context context, File thumbFile, MegaNode document, RecyclerView.ViewHolder holder, RecyclerView.Adapter adapter){
@@ -1398,14 +1353,9 @@
 			((NodeAttachmentHistoryAdapter.ViewHolderBrowserGrid)holder).thumbLayout.setBackgroundColor(ContextCompat.getColor(context, R.color.new_background_fragment));
 		}
 
-<<<<<<< HEAD
 		thumbnailCache.put(document.getHandle(), bitmap);
 		adapter.notifyItemChanged(holder.getAdapterPosition());
-
-		log("AttachThumbnailTask end");
-=======
 		logDebug("AttachThumbnailTask end");
->>>>>>> 094d50ad
 	}
 	
 	public static void createThumbnailPhotoSyncList(Context context, MegaNode document, ViewHolderPhotoSyncList holder, MegaApiAndroid megaApi, MegaPhotoSyncListAdapterLollipop adapter){
