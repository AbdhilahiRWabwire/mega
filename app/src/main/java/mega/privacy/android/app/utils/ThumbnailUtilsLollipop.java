package mega.privacy.android.app.utils;

import android.content.ContentResolver;
import android.content.Context;
import android.database.Cursor;
import android.graphics.Bitmap;
import android.graphics.BitmapFactory;
import android.graphics.Canvas;
import android.graphics.Paint;
import android.graphics.Path;
import android.graphics.PorterDuff;
import android.graphics.PorterDuffXfermode;
import android.graphics.Rect;
import android.graphics.RectF;
import android.media.ThumbnailUtils;
import android.net.Uri;
import android.os.AsyncTask;
import android.os.ParcelFileDescriptor;
import android.provider.BaseColumns;
import android.provider.MediaStore;
import android.provider.MediaStore.MediaColumns;
import android.provider.MediaStore.Video.Thumbnails;
import androidx.core.content.ContextCompat;
import androidx.recyclerview.widget.RecyclerView;
import android.util.TypedValue;
import android.view.View;
import android.view.animation.Animation;
import android.view.animation.AnimationUtils;
import android.widget.ImageView;
import android.widget.RelativeLayout;

import com.shockwave.pdfium.PdfDocument;
import com.shockwave.pdfium.PdfiumCore;

import java.io.File;
import java.io.FileOutputStream;
import java.io.IOException;
import java.util.HashMap;

import mega.privacy.android.app.MimeTypeList;
import mega.privacy.android.app.R;
import mega.privacy.android.app.ThumbnailCache;
import mega.privacy.android.app.FileDocument;
import mega.privacy.android.app.lollipop.adapters.FileStorageLollipopAdapter;
import mega.privacy.android.app.lollipop.adapters.FileStorageLollipopAdapter.ViewHolderFileStorage;
import mega.privacy.android.app.lollipop.adapters.MegaExplorerLollipopAdapter;
import mega.privacy.android.app.lollipop.adapters.MegaExplorerLollipopAdapter.ViewHolderExplorerLollipop;
import mega.privacy.android.app.lollipop.adapters.MegaNodeAdapter;
import mega.privacy.android.app.lollipop.adapters.MegaTransfersLollipopAdapter;
import mega.privacy.android.app.lollipop.adapters.MegaTransfersLollipopAdapter.ViewHolderTransfer;
import mega.privacy.android.app.lollipop.adapters.MultipleBucketAdapter;
import mega.privacy.android.app.lollipop.adapters.RecentsAdapter;
import mega.privacy.android.app.lollipop.adapters.VersionsFileAdapter;
import mega.privacy.android.app.lollipop.megachat.chatAdapters.NodeAttachmentHistoryAdapter;
import mega.privacy.android.app.lollipop.providers.MegaProviderLollipopAdapter;
import mega.privacy.android.app.lollipop.providers.MegaProviderLollipopAdapter.ViewHolderLollipopProvider;
import nz.mega.sdk.MegaApiAndroid;
import nz.mega.sdk.MegaApiJava;
import nz.mega.sdk.MegaError;
import nz.mega.sdk.MegaNode;
import nz.mega.sdk.MegaRequest;
import nz.mega.sdk.MegaRequestListenerInterface;

import static mega.privacy.android.app.utils.CacheFolderManager.*;
import static mega.privacy.android.app.utils.Constants.THUMB_CORNER_RADIUS_DP;
import static mega.privacy.android.app.utils.FileUtil.*;
import static mega.privacy.android.app.utils.LogUtil.*;
import static mega.privacy.android.app.utils.Util.dp2px;
import static nz.mega.sdk.MegaUtilsAndroid.createThumbnail;

/*
 * Service to create thumbnails
 */
public class ThumbnailUtilsLollipop {
	public static File thumbDir;
	public static ThumbnailCache thumbnailCache = new ThumbnailCache();
	public static ThumbnailCache thumbnailCachePath = new ThumbnailCache(1);
	public static Boolean isDeviceMemoryLow = false;

	static HashMap<Long, ThumbnailDownloadListenerListBrowser> listenersList = new HashMap<Long, ThumbnailDownloadListenerListBrowser>();
	static HashMap<Long, ThumbnailDownloadListenerGridBrowser> listenersGrid = new HashMap<Long, ThumbnailDownloadListenerGridBrowser>();
	static HashMap<Long, ThumbnailDownloadListenerExplorerLollipop> listenersExplorerLollipop = new HashMap<Long, ThumbnailDownloadListenerExplorerLollipop>();
	static HashMap<Long, ThumbnailDownloadListenerProvider> listenersProvider = new HashMap<Long, ThumbnailDownloadListenerProvider>();
	static HashMap<Long, ThumbnailDownloadListenerTransfer> listenersTransfer = new HashMap<Long, ThumbnailDownloadListenerTransfer>();

	static HashMap<Long, ThumbnailDownloadListenerThumbnailInterface> listenersThumbnailInterface = new HashMap<Long, ThumbnailDownloadListenerThumbnailInterface>();

	public static Bitmap getRoundedRectBitmap(Context context, final Bitmap bitmap,final int pixels)
	{
		logDebug("getRoundedRectBitmap");
		final Bitmap result = Bitmap.createBitmap(bitmap.getWidth(), bitmap.getHeight(), Bitmap.Config.ARGB_8888);
		final Canvas canvas = new Canvas(result);
		final Paint paint = new Paint();
		final Rect rect = new Rect(0, 0, bitmap.getWidth(), bitmap.getHeight());
		final RectF rectF = new RectF(rect);

		final float densityMultiplier = context.getResources().getDisplayMetrics().density;
		final float roundPx = pixels*densityMultiplier;
		paint.setAntiAlias(true);
		canvas.drawARGB(0, 0, 0, 0);
		paint.setColor(ContextCompat.getColor(context, R.color.white));
		canvas.drawRoundRect(rectF, roundPx, roundPx, paint);

		canvas.drawRect(0, bitmap.getHeight()/2, bitmap.getWidth()/2, bitmap.getHeight(), paint);
		canvas.drawRect(bitmap.getWidth()/2, bitmap.getHeight()/2, bitmap.getWidth(), bitmap.getHeight(), paint);

		paint.setXfermode(new PorterDuffXfermode(PorterDuff.Mode.SRC_IN));
		canvas.drawBitmap(bitmap, rect, rect, paint);
		return result;
	}

	public static Bitmap getRoundedBitmap(Context context, final Bitmap bitmap,final int pixels){
		logDebug("getRoundedRectBitmap");
		final Bitmap result = Bitmap.createBitmap(bitmap.getWidth(), bitmap.getHeight(), Bitmap.Config.ARGB_8888);
		final Canvas canvas = new Canvas(result);
		final Paint paint = new Paint();
		final Rect rect = new Rect(0, 0, bitmap.getWidth(), bitmap.getHeight());
		final RectF rectF = new RectF(rect);

		final float densityMultiplier = context.getResources().getDisplayMetrics().density;
		final float roundPx = pixels*densityMultiplier;
		paint.setAntiAlias(true);
		canvas.drawARGB(0, 0, 0, 0);
		paint.setColor(ContextCompat.getColor(context, R.color.white));
		canvas.drawRoundRect(rectF, roundPx, roundPx, paint);

		paint.setXfermode(new PorterDuffXfermode(PorterDuff.Mode.SRC_IN));
		canvas.drawBitmap(bitmap, 0, 0, paint);
		return result;
	}

	public static Path getRoundedRect(float left, float top, float right, float bottom, float rx, float ry,
								   boolean tl, boolean tr, boolean br, boolean bl){
		Path path = new Path();
		if (rx < 0) rx = 0;
		if (ry < 0) ry = 0;
		float width = right - left;
		float height = bottom - top;
		if (rx > width / 2) rx = width / 2;
		if (ry > height / 2) ry = height / 2;
		float widthMinusCorners = (width - (2 * rx));
		float heightMinusCorners = (height - (2 * ry));

		path.moveTo(right, top + ry);
		if (tr)
			path.rQuadTo(0, -ry, -rx, -ry);//top-right corner
		else{
			path.rLineTo(0, -ry);
			path.rLineTo(-rx,0);
		}
		path.rLineTo(-widthMinusCorners, 0);
		if (tl)
			path.rQuadTo(-rx, 0, -rx, ry); //top-left corner
		else{
			path.rLineTo(-rx, 0);
			path.rLineTo(0,ry);
		}
		path.rLineTo(0, heightMinusCorners);

		if (bl)
			path.rQuadTo(0, ry, rx, ry);//bottom-left corner
		else{
			path.rLineTo(0, ry);
			path.rLineTo(rx,0);
		}

		path.rLineTo(widthMinusCorners, 0);
		if (br)
			path.rQuadTo(rx, 0, rx, -ry); //bottom-right corner
		else{
			path.rLineTo(rx,0);
			path.rLineTo(0, -ry);
		}

		path.rLineTo(0, -heightMinusCorners);

		path.close();//Given close, last lineto can be removed.

		return path;
	}

	static class VideoThumbGeneratorListener implements MegaRequestListenerInterface{

		@Override
		public void onRequestStart(MegaApiJava api, MegaRequest request) {
			// TODO Auto-generated method stub

		}

		@Override
		public void onRequestUpdate(MegaApiJava api, MegaRequest request) {
			// TODO Auto-generated method stub

		}

		@Override
		public void onRequestFinish(MegaApiJava api, MegaRequest request,
				MegaError e) {
			if (e.getErrorCode() == MegaError.API_OK){
				logDebug("OK thumb de video");
			}
			else{
				logError("ERROR thumb de video: " + e.getErrorString());
			}

		}

		@Override
		public void onRequestTemporaryError(MegaApiJava api,
				MegaRequest request, MegaError e) {
			// TODO Auto-generated method stub

		}

	}

	static class ThumbnailDownloadListenerListBrowser implements MegaRequestListenerInterface{
		Context context;
		RecyclerView.ViewHolder holder;
		RecyclerView.Adapter adapter;

		ThumbnailDownloadListenerListBrowser(Context context, RecyclerView.ViewHolder holder, RecyclerView.Adapter adapter){
			this.context = context;
			this.holder = holder;
			this.adapter = adapter;
		}

		@Override
		public void onRequestStart(MegaApiJava api, MegaRequest request) {
			// TODO Auto-generated method stub

		}

		@Override
		public void onRequestFinish(MegaApiJava api, MegaRequest request,MegaError e) {

			logDebug("Downloading thumbnail finished");
			final long handle = request.getNodeHandle();
			String base64 = MegaApiJava.handleToBase64(handle);

			if (e.getErrorCode() == MegaError.API_OK){
				logDebug("Downloading thumbnail OK: " + handle);
				thumbnailCache.remove(handle);

				if (holder == null) return;

				File thumbDir = getThumbFolder(context);
				File thumb = new File(thumbDir, base64+".jpg");

				if (!thumb.exists() || thumb.length() <= 0) return;

				final Bitmap bitmap = getBitmapForCache(thumb, context);
				if (bitmap == null) return;

				thumbnailCache.put(handle, bitmap);

				Animation fadeInAnimation = AnimationUtils.loadAnimation(context, R.anim.fade_in);

				if(holder instanceof MegaNodeAdapter.ViewHolderBrowserList){
					if ((((MegaNodeAdapter.ViewHolderBrowserList)holder).document == handle)){
						((MegaNodeAdapter.ViewHolderBrowserList)holder).imageView.setImageBitmap(
								getRoundedBitmap(context, bitmap, dp2px(THUMB_CORNER_RADIUS_DP)));
						((MegaNodeAdapter.ViewHolderBrowserList)holder).imageView.startAnimation(fadeInAnimation);
					}
				}
				else if(holder instanceof VersionsFileAdapter.ViewHolderVersion){
					if ((((VersionsFileAdapter.ViewHolderVersion)holder).document == handle)){
						((VersionsFileAdapter.ViewHolderVersion)holder).imageView.setImageBitmap(
								getRoundedBitmap(context, bitmap, dp2px(THUMB_CORNER_RADIUS_DP)));
						((VersionsFileAdapter.ViewHolderVersion)holder).imageView.startAnimation(fadeInAnimation);
					}
				}
				else if(holder instanceof NodeAttachmentHistoryAdapter.ViewHolderBrowserList){
					if ((((NodeAttachmentHistoryAdapter.ViewHolderBrowserList)holder).document == handle)){
						((NodeAttachmentHistoryAdapter.ViewHolderBrowserList)holder).imageView.setImageBitmap(
								getRoundedBitmap(context, bitmap, dp2px(THUMB_CORNER_RADIUS_DP)));
						((NodeAttachmentHistoryAdapter.ViewHolderBrowserList)holder).imageView.startAnimation(fadeInAnimation);
					}
				}
				else if (holder instanceof MultipleBucketAdapter.ViewHolderMultipleBucket) {
					MultipleBucketAdapter.ViewHolderMultipleBucket viewHolderMultipleBucket = (MultipleBucketAdapter.ViewHolderMultipleBucket) holder;
					if (viewHolderMultipleBucket.getDocument() == handle) {
						viewHolderMultipleBucket.setImageThumbnail(bitmap);
						if (((MultipleBucketAdapter) adapter).isMedia()) {
							viewHolderMultipleBucket.getThumbnailMedia().startAnimation(fadeInAnimation);
						} else {
							viewHolderMultipleBucket.getThumbnailList().startAnimation(fadeInAnimation);
						}
					}
				}

				adapter.notifyItemChanged(holder.getAdapterPosition());
			}
			else{
				logError("ERROR: " + e.getErrorCode() + "___" + e.getErrorString());
			}
		}

		@Override
		public void onRequestTemporaryError(MegaApiJava api,MegaRequest request, MegaError e) {
			// TODO Auto-generated method stub

		}

		@Override
		public void onRequestUpdate(MegaApiJava api, MegaRequest request) {
			// TODO Auto-generated method stub

		}
	}

	static class ThumbnailDownloadListenerGridBrowser implements MegaRequestListenerInterface {
		Context context;
		RecyclerView.ViewHolder holder;
		RecyclerView.Adapter adapter;

		ThumbnailDownloadListenerGridBrowser(Context context, RecyclerView.ViewHolder holder, RecyclerView.Adapter adapter) {
			this.context = context;
			this.holder = holder;
			this.adapter = adapter;
		}

		@Override
		public void onRequestStart(MegaApiJava api, MegaRequest request) {
			// TODO Auto-generated method stub

		}

		@Override
		public void onRequestFinish(MegaApiJava api, MegaRequest request, MegaError e) {

			logDebug("Downloading thumbnail finished");
			final long handle = request.getNodeHandle();
			if (e.getErrorCode() == MegaError.API_OK) {
				logDebug("Downloading thumbnail OK: " + handle);
				thumbnailCache.remove(handle);

				if (holder != null) {
					File thumbDir = getThumbFolder(context);
					File thumb = new File(thumbDir, MegaApiJava.handleToBase64(handle) + ".jpg");
					if (thumb.exists()) {
						if (thumb.length() > 0) {
							final Bitmap bitmap = getBitmapForCache(thumb, context);
							if (bitmap != null) {
								thumbnailCache.put(handle, bitmap);
								if(holder instanceof MegaNodeAdapter.ViewHolderBrowserGrid){
									if ((((MegaNodeAdapter.ViewHolderBrowserGrid)holder).document == handle)) {
										((MegaNodeAdapter.ViewHolderBrowserGrid)holder).imageViewThumb.setVisibility(View.VISIBLE);
										((MegaNodeAdapter.ViewHolderBrowserGrid)holder).imageViewIcon.setVisibility(View.GONE);
										((MegaNodeAdapter.ViewHolderBrowserGrid)holder).imageViewThumb.setImageBitmap(bitmap);
										((MegaNodeAdapter.ViewHolderBrowserGrid)holder).thumbLayout.setBackgroundColor(ContextCompat.getColor(context, R.color.grey_010));
										Animation fadeInAnimation = AnimationUtils.loadAnimation(context, R.anim.fade_in);
										((MegaNodeAdapter.ViewHolderBrowserGrid)holder).imageViewThumb.startAnimation(fadeInAnimation);
										adapter.notifyItemChanged(holder.getAdapterPosition());
										logDebug("Thumbnail update");
									}
								}
								else if(holder instanceof NodeAttachmentHistoryAdapter.ViewHolderBrowserGrid){
									if ((((NodeAttachmentHistoryAdapter.ViewHolderBrowserGrid)holder).document == handle)) {
										((NodeAttachmentHistoryAdapter.ViewHolderBrowserGrid)holder).imageViewThumb.setVisibility(View.VISIBLE);
										((NodeAttachmentHistoryAdapter.ViewHolderBrowserGrid)holder).imageViewIcon.setVisibility(View.GONE);
										((NodeAttachmentHistoryAdapter.ViewHolderBrowserGrid)holder).imageViewThumb.setImageBitmap(bitmap);
										((NodeAttachmentHistoryAdapter.ViewHolderBrowserGrid)holder).thumbLayout.setBackgroundColor(ContextCompat.getColor(context, R.color.grey_010));
										Animation fadeInAnimation = AnimationUtils.loadAnimation(context, R.anim.fade_in);
										((NodeAttachmentHistoryAdapter.ViewHolderBrowserGrid)holder).imageViewThumb.startAnimation(fadeInAnimation);
										adapter.notifyItemChanged(holder.getAdapterPosition());
										logDebug("Thumbnail update");
									}
								}
							}
						}
					}
				}
			} else {
				logError("ERROR: " + e.getErrorCode() + "___" + e.getErrorString());
			}
		}

		@Override
		public void onRequestTemporaryError (MegaApiJava api, MegaRequest request, MegaError e){
			// TODO Auto-generated method stub

		}

		@Override
		public void onRequestUpdate (MegaApiJava api, MegaRequest request){
			// TODO Auto-generated method stub

		}
	}

	static class ThumbnailDownloadListenerExplorerLollipop implements MegaRequestListenerInterface{
		Context context;
		ViewHolderExplorerLollipop holder;
		MegaExplorerLollipopAdapter adapter;

		ThumbnailDownloadListenerExplorerLollipop(Context context, ViewHolderExplorerLollipop holder, MegaExplorerLollipopAdapter adapter){
			this.context = context;
			this.holder = holder;
			this.adapter = adapter;
		}

		@Override
		public void onRequestStart(MegaApiJava api, MegaRequest request) {
			// TODO Auto-generated method stub

		}

		@Override
		public void onRequestFinish(MegaApiJava api, MegaRequest request,MegaError e) {

			logDebug("Downloading thumbnail finished");
			final long handle = request.getNodeHandle();
            String handleBase64 = MegaApiJava.handleToBase64(handle);
			if (e.getErrorCode() == MegaError.API_OK){
				logDebug("Downloading thumbnail OK: " + handle);
				thumbnailCache.remove(handle);

				if (holder != null){
					File thumbDir = getThumbFolder(context);
                    File thumb = new File(thumbDir, handleBase64 + ".jpg");
					if (thumb.exists()) {
						if (thumb.length() > 0) {
							final Bitmap bitmap = getBitmapForCache(thumb, context);
							if (bitmap != null) {
								thumbnailCache.put(handle, bitmap);
								if ((holder.document == handle)){
									Animation fadeInAnimation = AnimationUtils.loadAnimation(context, R.anim.fade_in);
									if (holder instanceof MegaExplorerLollipopAdapter.ViewHolderListExplorerLollipop) {
										MegaExplorerLollipopAdapter.ViewHolderListExplorerLollipop holderList = (MegaExplorerLollipopAdapter.ViewHolderListExplorerLollipop) holder;
										holderList.imageView.setImageBitmap(getRoundedBitmap(context, bitmap, dp2px(THUMB_CORNER_RADIUS_DP)));
										holderList.imageView.startAnimation(fadeInAnimation);
										adapter.notifyItemChanged(holderList.getAdapterPosition());
									}
									else if (holder instanceof MegaExplorerLollipopAdapter.ViewHolderGridExplorerLollipop) {
										MegaExplorerLollipopAdapter.ViewHolderGridExplorerLollipop holderGrid = (MegaExplorerLollipopAdapter.ViewHolderGridExplorerLollipop) holder;
										holderGrid.fileThumbnail.setImageBitmap(ThumbnailUtilsLollipop.getRoundedRectBitmap(context,bitmap,2));
										holderGrid.fileThumbnail.setVisibility(View.VISIBLE);
										holderGrid.fileIcon.setVisibility(View.GONE);
										holderGrid.fileThumbnail.startAnimation(fadeInAnimation);
										adapter.notifyItemChanged(holderGrid.getAdapterPosition());
									}
									logDebug("Thumbnail update");
								}
							}
						}
					}
				}
			}
			else{
				logError("ERROR: " + e.getErrorCode() + "___" + e.getErrorString());
			}
		}

		@Override
		public void onRequestTemporaryError(MegaApiJava api,MegaRequest request, MegaError e) {
			// TODO Auto-generated method stub

		}

		@Override
		public void onRequestUpdate(MegaApiJava api, MegaRequest request) {
			// TODO Auto-generated method stub

		}
	}

	static class ThumbnailDownloadListenerProvider implements MegaRequestListenerInterface{
		Context context;
		ViewHolderLollipopProvider holder;
		MegaProviderLollipopAdapter adapter;

		ThumbnailDownloadListenerProvider(Context context, ViewHolderLollipopProvider holder, MegaProviderLollipopAdapter adapter){
			this.context = context;
			this.holder = holder;
			this.adapter = adapter;
		}

		@Override
		public void onRequestStart(MegaApiJava api, MegaRequest request) {
			// TODO Auto-generated method stub

		}

		@Override
		public void onRequestFinish(MegaApiJava api, MegaRequest request,MegaError e) {

			final long handle = request.getNodeHandle();
            logDebug("Downloading thumbnail finished");
            String handleBase64 = MegaApiJava.handleToBase64(handle);
			if (e.getErrorCode() == MegaError.API_OK){
				logDebug("Downloading thumbnail OK: " + handle);
				thumbnailCache.remove(handle);

				if (holder != null){
					File thumbDir = getThumbFolder(context);
                    File thumb = new File(thumbDir, handleBase64 + ".jpg");
					if (thumb.exists()) {
						if (thumb.length() > 0) {
							final Bitmap bitmap = getBitmapForCache(thumb, context);
							if (bitmap != null) {
								thumbnailCache.put(handle, bitmap);
								if ((holder.document == handle)){
									holder.imageView.setImageBitmap(bitmap);
									Animation fadeInAnimation = AnimationUtils.loadAnimation(context, R.anim.fade_in);
									holder.imageView.startAnimation(fadeInAnimation);
									adapter.notifyItemChanged(holder.getAdapterPosition());
									logDebug("Thumbnail update");
								}
							}
						}
					}
				}
			}
			else{
				logError("ERROR: " + e.getErrorCode() + "___" + e.getErrorString());
			}
		}

		@Override
		public void onRequestTemporaryError(MegaApiJava api,MegaRequest request, MegaError e) {
			// TODO Auto-generated method stub

		}

		@Override
		public void onRequestUpdate(MegaApiJava api, MegaRequest request) {
			// TODO Auto-generated method stub

		}
	}

<<<<<<< HEAD
=======
	static class ThumbnailDownloadListenerFull implements MegaRequestListenerInterface{
		Context context;
		MegaFullScreenImageAdapterLollipop.ViewHolderFullImage holder;
		MegaFullScreenImageAdapterLollipop adapter;

		ThumbnailDownloadListenerFull(Context context, MegaFullScreenImageAdapterLollipop.ViewHolderFullImage holder, MegaFullScreenImageAdapterLollipop adapter){
			this.context = context;
			this.holder = holder;
			this.adapter = adapter;
		}

		@Override
		public void onRequestStart(MegaApiJava api, MegaRequest request) {
			// TODO Auto-generated method stub

		}

		@Override
		public void onRequestFinish(MegaApiJava api, MegaRequest request,MegaError e) {

			logDebug("Downloading thumbnail finished");
			final long handle = request.getNodeHandle();
            String handleBase64 = MegaApiJava.handleToBase64(handle);
			if (e.getErrorCode() == MegaError.API_OK){
				logDebug("Downloading thumbnail OK: " + handle);
				thumbnailCache.remove(handle);

				if (holder != null){
					File thumbDir = getThumbFolder(context);
                    File thumb = new File(thumbDir, handleBase64 + ".jpg");
					if (thumb.exists()) {
						if (thumb.length() > 0) {
							final Bitmap bitmap = getBitmapForCache(thumb, context);
							if (bitmap != null) {
								thumbnailCache.put(handle, bitmap);
								if ((holder.document == handle)){
									holder.imgDisplay.setImageBitmap(bitmap);
									Animation fadeInAnimation = AnimationUtils.loadAnimation(context, R.anim.fade_in);
									holder.imgDisplay.startAnimation(fadeInAnimation);
									adapter.notifyDataSetChanged();
									logDebug("Thumbnail update");
								}
							}
						}
					}
				}
			}
			else{
				logError("ERROR: " + e.getErrorCode() + "___" + e.getErrorString());
			}
		}

		@Override
		public void onRequestTemporaryError(MegaApiJava api,MegaRequest request, MegaError e) {
			// TODO Auto-generated method stub

		}

		@Override
		public void onRequestUpdate(MegaApiJava api, MegaRequest request) {
			// TODO Auto-generated method stub

		}
	}

>>>>>>> c571c724
	static class ThumbnailDownloadListenerTransfer implements MegaRequestListenerInterface{
		Context context;
		ViewHolderTransfer holder;
		MegaTransfersLollipopAdapter adapter;

		ThumbnailDownloadListenerTransfer(Context context, ViewHolderTransfer holder, MegaTransfersLollipopAdapter adapter){
			this.context = context;
			this.holder = holder;
			this.adapter = adapter;
		}

		@Override
		public void onRequestStart(MegaApiJava api, MegaRequest request) {
			// TODO Auto-generated method stub

		}

		@Override
		public void onRequestFinish(MegaApiJava api, MegaRequest request,MegaError e) {

			logDebug("Downloading thumbnail finished");
			final long handle = request.getNodeHandle();
            String handleBase64 = MegaApiJava.handleToBase64(handle);

			if (e.getErrorCode() == MegaError.API_OK){
				logDebug("Downloading thumbnail OK: " + handle);
				thumbnailCache.remove(handle);

				if (holder != null){
					File thumbDir = getThumbFolder(context);
                    File thumb = new File(thumbDir, handleBase64 + ".jpg");
					if (thumb.exists()) {
						if (thumb.length() > 0) {
							final Bitmap bitmap = getBitmapForCache(thumb, context);
							if (bitmap != null) {
								thumbnailCache.put(handle, bitmap);
								if ((holder.document == handle)){
									holder.imageView.setImageBitmap(getRoundedBitmap(context, bitmap, dp2px(THUMB_CORNER_RADIUS_DP)));
									Animation fadeInAnimation = AnimationUtils.loadAnimation(context, R.anim.fade_in);
									holder.imageView.startAnimation(fadeInAnimation);
									adapter.notifyItemChanged(holder.getAdapterPosition());
									logDebug("Thumbnail update");
								}
							}
						}
					}
				}
			}
			else{
				logError("ERROR: " + e.getErrorCode() + "___" + e.getErrorString());
			}
		}

		@Override
		public void onRequestTemporaryError(MegaApiJava api,MegaRequest request, MegaError e) {
			// TODO Auto-generated method stub

		}

		@Override
		public void onRequestUpdate(MegaApiJava api, MegaRequest request) {
			// TODO Auto-generated method stub

		}
	}

	/*
	 * Get thumbnail folder
	 */
	public static File getThumbFolder(Context context) {
        if(!isFileAvailable(thumbDir)) {
            thumbDir = getCacheFolder(context, THUMBNAIL_FOLDER);
        }
		logDebug("getThumbFolder(): thumbDir= " + thumbDir);
        return thumbDir;
	}

	public static Bitmap getThumbnailFromCache(MegaNode node){
		return thumbnailCache.get(node.getHandle());
	}

	public static Bitmap getThumbnailFromCache(long handle){
		return thumbnailCache.get(handle);
	}

	public static Bitmap getThumbnailFromCache(String path){
		return thumbnailCachePath.get(path);
	}

	public static void setThumbnailCache(long handle, Bitmap bitmap){
		thumbnailCache.put(handle, bitmap);
	}

	public static void setThumbnailCache(String path, Bitmap bitmap){
		thumbnailCachePath.put(path, bitmap);
	}

	public static Bitmap getThumbnailFromFolder(MegaNode node, Context context){
		File thumbDir = getThumbFolder(context);
		File thumb = new File(thumbDir, node.getBase64Handle()+".jpg");
		Bitmap bitmap = null;
		if (thumb.exists()){
			if (thumb.length() > 0){
				bitmap = getBitmapForCache(thumb, context);
				if (bitmap == null) {
					thumb.delete();
				}
				else{
					thumbnailCache.put(node.getHandle(), bitmap);
				}
			}
		}
		return thumbnailCache.get(node.getHandle());

	}

	public static Bitmap getThumbnailFromMegaList(MegaNode document, Context context, RecyclerView.ViewHolder viewHolder, MegaApiAndroid megaApi, RecyclerView.Adapter adapter){

		if (!Util.isOnline(context)){
			return thumbnailCache.get(document.getHandle());
		}
		ThumbnailDownloadListenerListBrowser listener = new ThumbnailDownloadListenerListBrowser(context, viewHolder, adapter);
		listenersList.put(document.getHandle(), listener);
		File thumbFile = new File(getThumbFolder(context), document.getBase64Handle()+".jpg");

		megaApi.getThumbnail(document,  thumbFile.getAbsolutePath(), listener);

		return thumbnailCache.get(document.getHandle());

	}

	public static Bitmap getThumbnailFromMegaGrid(MegaNode document, Context context, RecyclerView.ViewHolder viewHolder, MegaApiAndroid megaApi, RecyclerView.Adapter adapter){
		if (!Util.isOnline(context)){
			return thumbnailCache.get(document.getHandle());
		}

		ThumbnailDownloadListenerGridBrowser listener = new ThumbnailDownloadListenerGridBrowser(context, viewHolder, adapter);
		listenersGrid.put(document.getHandle(), listener);
		File thumbFile = new File(getThumbFolder(context), document.getBase64Handle()+".jpg");
		logDebug("Will download here: " + thumbFile.getAbsolutePath());
		megaApi.getThumbnail(document,  thumbFile.getAbsolutePath(), listener);

		return thumbnailCache.get(document.getHandle());

	}

	public static Bitmap getThumbnailFromMegaTransfer(MegaNode document, Context context, ViewHolderTransfer viewHolder, MegaApiAndroid megaApi, MegaTransfersLollipopAdapter adapter){
		if (!Util.isOnline(context)){
			return thumbnailCache.get(document.getHandle());
		}

		ThumbnailDownloadListenerTransfer listener = new ThumbnailDownloadListenerTransfer(context, viewHolder, adapter);
		listenersTransfer.put(document.getHandle(), listener);
		File thumbFile = new File(getThumbFolder(context), document.getBase64Handle()+".jpg");
		logDebug("Will download here: " + thumbFile.getAbsolutePath());
		megaApi.getThumbnail(document,  thumbFile.getAbsolutePath(), listener);

		return thumbnailCache.get(document.getHandle());

	}

	public static Bitmap getThumbnailFromMegaExplorerLollipop(MegaNode document, Context context, ViewHolderExplorerLollipop viewHolder, MegaApiAndroid megaApi, MegaExplorerLollipopAdapter adapter){
		if (!Util.isOnline(context)){
			return thumbnailCache.get(document.getHandle());
		}

		ThumbnailDownloadListenerExplorerLollipop listener = new ThumbnailDownloadListenerExplorerLollipop(context, viewHolder, adapter);
		listenersExplorerLollipop.put(document.getHandle(), listener);
		File thumbFile = new File(getThumbFolder(context), document.getBase64Handle()+".jpg");
		megaApi.getThumbnail(document,  thumbFile.getAbsolutePath(), listener);

		return thumbnailCache.get(document.getHandle());

	}

	public static Bitmap getThumbnailFromMegaProvider(MegaNode document, Context context, ViewHolderLollipopProvider viewHolder, MegaApiAndroid megaApi, MegaProviderLollipopAdapter adapter){
		if (!Util.isOnline(context)){
			return thumbnailCache.get(document.getHandle());
		}

		ThumbnailDownloadListenerProvider listener = new ThumbnailDownloadListenerProvider(context, viewHolder, adapter);
		listenersProvider.put(document.getHandle(), listener);
		File thumbFile = new File(getThumbFolder(context), document.getBase64Handle()+".jpg");
		megaApi.getThumbnail(document,  thumbFile.getAbsolutePath(), listener);

		return thumbnailCache.get(document.getHandle());

	}

	/*
	 * Load Bitmap for cache
	 */
	private static Bitmap getBitmapForCache(File bmpFile, Context context) {
		BitmapFactory.Options bOpts = new BitmapFactory.Options();
		bOpts.inPurgeable = true;
		bOpts.inInputShareable = true;
		Bitmap bmp = BitmapFactory.decodeFile(bmpFile.getAbsolutePath(), bOpts);
		return bmp;
	}

    private static Bitmap getBitmapForCacheForList(File bmpFile, Context context) {
        if(isDeviceMemoryLow){
            return null;
        }
        BitmapFactory.Options bOpts = new BitmapFactory.Options();
        Bitmap bmp = BitmapFactory.decodeFile(bmpFile.getAbsolutePath(), bOpts);
        return bmp;
    }

	public static class ResizerParams {
		File file;
		MegaNode document;
	}


	/*
	* This async task is to patch thumbnail picture to video or image files
	* in device folder when select device file to upload
	*/
	static class AttachThumbnailToFileStorageExplorerTask extends AsyncTask<FileDocument, Void, Boolean> {

		Context context;
		File thumbFile;
		File originalFile;
		FileStorageLollipopAdapter adapter;
		MegaApiAndroid megaApi;
		int position;

		AttachThumbnailToFileStorageExplorerTask(Context context, MegaApiAndroid megaApi, FileStorageLollipopAdapter adapter, int position) {
			this.context = context;
			this.adapter = adapter;
			this.thumbFile = null;
			this.megaApi = megaApi;
			this.position = position;
		}

		@Override
		protected Boolean doInBackground(FileDocument... params) {
			logDebug("Attach Thumbnails to file storage explorer Start");
			File thumbDir = getThumbFolder(context);
			this.originalFile = params[0].getFile();
			thumbFile = new File(thumbDir, megaApi.getFingerprint(this.originalFile.getAbsolutePath()) + ".jpg" );
			boolean thumbCreated = createThumbnail(this.originalFile, thumbFile);
			return thumbCreated;
		}

		@Override
		protected void onPostExecute(Boolean shouldContinueObject) {
			if (shouldContinueObject){
				onThumbnailGeneratedExplorerLollipop(megaApi, this.thumbFile, this.originalFile, adapter, position);
			}
		}
	}

	static class AttachThumbnailTaskExplorerLollipop extends AsyncTask<ResizerParams, Void, Boolean>
	{
		Context context;
		MegaApiAndroid megaApi;
		File thumbFile;
		ResizerParams param;
		ViewHolderExplorerLollipop holder;
		MegaExplorerLollipopAdapter adapter;

		AttachThumbnailTaskExplorerLollipop(Context context, MegaApiAndroid megaApi, ViewHolderExplorerLollipop holder, MegaExplorerLollipopAdapter adapter)
		{
			this.context = context;
			this.megaApi = megaApi;
			this.holder = holder;
			this.adapter = adapter;
			this.thumbFile = null;
			this.param = null;
		}

		@Override
		protected Boolean doInBackground(ResizerParams... params) {
			logDebug("AttachPreviewStart");
			param = params[0];

			File thumbDir = getThumbFolder(context);
			thumbFile = new File(thumbDir, param.document.getBase64Handle()+".jpg");
			boolean thumbCreated = createThumbnail(param.file, thumbFile);

			return thumbCreated;
		}

		@Override
		protected void onPostExecute(Boolean shouldContinueObject) {
			if (shouldContinueObject){
				onThumbnailGeneratedExplorerLollipop(context, thumbFile, param.document, holder, adapter);
			}
		}
	}

	static class AttachThumbnailTaskProviderLollipop extends AsyncTask<ResizerParams, Void, Boolean>
	{
		Context context;
		MegaApiAndroid megaApi;
		File thumbFile;
		ResizerParams param;
		ViewHolderLollipopProvider holder;
		MegaProviderLollipopAdapter adapter;

		AttachThumbnailTaskProviderLollipop(Context context, MegaApiAndroid megaApi, ViewHolderLollipopProvider holder, MegaProviderLollipopAdapter adapter)
		{
			this.context = context;
			this.megaApi = megaApi;
			this.holder = holder;
			this.adapter = adapter;
			this.thumbFile = null;
			this.param = null;
		}

		@Override
		protected Boolean doInBackground(ResizerParams... params) {
			logDebug("AttachPreviewStart");
			param = params[0];

			File thumbDir = getThumbFolder(context);
			thumbFile = new File(thumbDir, param.document.getBase64Handle()+".jpg");
			boolean thumbCreated = createThumbnail(param.file, thumbFile);

			return thumbCreated;
		}

		@Override
		protected void onPostExecute(Boolean shouldContinueObject) {
			if (shouldContinueObject){
//				onThumbnailGeneratedExplorerLollipop(megaApi, thumbFile, param.document, holder, adapter);
			}
		}
	}

	private static void onThumbnailGeneratedExplorerLollipop(Context context, File thumbFile, MegaNode document, ViewHolderExplorerLollipop holder, MegaExplorerLollipopAdapter adapter){
		logDebug("onPreviewGenerated");
		BitmapFactory.Options options = new BitmapFactory.Options();
		options.inPreferredConfig = Bitmap.Config.ARGB_8888;
		Bitmap bitmap = BitmapFactory.decodeFile(thumbFile.getAbsolutePath(), options);
		if (holder instanceof MegaExplorerLollipopAdapter.ViewHolderListExplorerLollipop) {
			MegaExplorerLollipopAdapter.ViewHolderListExplorerLollipop holderList = (MegaExplorerLollipopAdapter.ViewHolderListExplorerLollipop) holder;
			holderList.imageView.setImageBitmap(getRoundedBitmap(context, bitmap, dp2px(THUMB_CORNER_RADIUS_DP)));
			adapter.notifyItemChanged(holderList.getAdapterPosition());
		}
		else if (holder instanceof MegaExplorerLollipopAdapter.ViewHolderGridExplorerLollipop) {
			MegaExplorerLollipopAdapter.ViewHolderGridExplorerLollipop holderGrid = (MegaExplorerLollipopAdapter.ViewHolderGridExplorerLollipop) holder;
			holderGrid.fileThumbnail.setImageBitmap(ThumbnailUtilsLollipop.getRoundedRectBitmap(context,bitmap,2));
			holderGrid.fileThumbnail.setVisibility(View.VISIBLE);
			holderGrid.fileIcon.setVisibility(View.GONE);
			adapter.notifyItemChanged(holderGrid.getAdapterPosition());
		}
		thumbnailCache.put(document.getHandle(), bitmap);
		logDebug("AttachThumbnailTask end");
	}

	private static void onThumbnailGeneratedExplorerLollipop(MegaApiAndroid megaApi,File thumbFile, File originalFile, FileStorageLollipopAdapter adapter, int position){
		logDebug("onPreviewGenerated");
		BitmapFactory.Options options = new BitmapFactory.Options();
		options.inPreferredConfig = Bitmap.Config.ARGB_8888;
		Bitmap bitmap = BitmapFactory.decodeFile(thumbFile.getAbsolutePath(), options);
		String key = megaApi.getFingerprint(originalFile.getAbsolutePath());
		//put thumbnail picture into cache
		if (key != null && bitmap != null) {
			thumbnailCache.put(megaApi.getFingerprint(originalFile.getAbsolutePath()), bitmap);
		}
		//refresh the position only in required
		adapter.notifyItemChanged(position);
		logDebug("AttachThumbnailTask end");
	}

	static class AttachThumbnailTaskList extends AsyncTask<ResizerParams, Void, Boolean>
	{
		Context context;
		MegaApiAndroid megaApi;
		File thumbFile;
		ResizerParams param;
		RecyclerView.ViewHolder holder;
		RecyclerView.Adapter adapter;

		AttachThumbnailTaskList(Context context, MegaApiAndroid megaApi, RecyclerView.ViewHolder holder, RecyclerView.Adapter adapter)
		{
			this.context = context;
			this.megaApi = megaApi;
			this.holder = holder;
			this.adapter = adapter;
			this.thumbFile = null;
			this.param = null;
		}


		@Override
		protected Boolean doInBackground(ResizerParams... params) {
			logDebug("AttachThumbnailTaskList");
			param = params[0];

			File thumbDir = getThumbFolder(context);
			thumbFile = new File(thumbDir, param.document.getBase64Handle()+".jpg");
			boolean thumbCreated = createThumbnail(param.file, thumbFile);

			return thumbCreated;
		}

		@Override
		protected void onPostExecute(Boolean shouldContinueObject) {

			if (!shouldContinueObject) return;

			if(holder instanceof MegaNodeAdapter.ViewHolderBrowserList){
				RelativeLayout.LayoutParams params1 = (RelativeLayout.LayoutParams) ((MegaNodeAdapter.ViewHolderBrowserList)holder).imageView.getLayoutParams();
				params1.height = (int) TypedValue.applyDimension(TypedValue.COMPLEX_UNIT_DIP, 36, context.getResources().getDisplayMetrics());
				params1.width = (int) TypedValue.applyDimension(TypedValue.COMPLEX_UNIT_DIP, 36, context.getResources().getDisplayMetrics());
				params1.setMargins(18, 0, 12, 0);
				((MegaNodeAdapter.ViewHolderBrowserList)holder).imageView.setLayoutParams(params1);

				onThumbnailGeneratedList(context, megaApi, thumbFile, param.document, holder, adapter);
			}
			else if(holder instanceof VersionsFileAdapter.ViewHolderVersion){
				RelativeLayout.LayoutParams params1 = (RelativeLayout.LayoutParams) ((VersionsFileAdapter.ViewHolderVersion)holder).imageView.getLayoutParams();
				params1.height = (int) TypedValue.applyDimension(TypedValue.COMPLEX_UNIT_DIP, 36, context.getResources().getDisplayMetrics());
				params1.width = (int) TypedValue.applyDimension(TypedValue.COMPLEX_UNIT_DIP, 36, context.getResources().getDisplayMetrics());
				params1.setMargins(18, 0, 12, 0);
				((VersionsFileAdapter.ViewHolderVersion)holder).imageView.setLayoutParams(params1);

				onThumbnailGeneratedList(context, megaApi, thumbFile, param.document, holder, adapter);
			} else if (holder instanceof RecentsAdapter.ViewHolderBucket
					|| holder instanceof MultipleBucketAdapter.ViewHolderMultipleBucket) {
				onThumbnailGeneratedList(context, megaApi, thumbFile, param.document, holder, adapter);
			}
		}
	}

	static class AttachThumbnailTaskGrid extends AsyncTask<ResizerParams, Void, Boolean>
	{
		Context context;
		MegaApiAndroid megaApi;
		File thumbFile;
		ResizerParams param;
		RecyclerView.ViewHolder holder;
		RecyclerView.Adapter adapter;

		AttachThumbnailTaskGrid(Context context, MegaApiAndroid megaApi, RecyclerView.ViewHolder holder, RecyclerView.Adapter adapter)
		{
			this.context = context;
			this.megaApi = megaApi;
			this.holder = holder;
			this.adapter = adapter;
			this.thumbFile = null;
			this.param = null;
		}

		@Override
		protected Boolean doInBackground(ResizerParams... params) {
			logDebug("AttachThumbnailTaskGrid");
			param = params[0];

			File thumbDir = getThumbFolder(context);
			thumbFile = new File(thumbDir, param.document.getBase64Handle()+".jpg");
			boolean thumbCreated = createThumbnail(param.file, thumbFile);

			return thumbCreated;
		}

		@Override
		protected void onPostExecute(Boolean shouldContinueObject) {
			if (shouldContinueObject){

				onThumbnailGeneratedGrid(context, thumbFile, param.document, holder, adapter);
			}
		}
	}

	private static void onThumbnailGeneratedList(Context context, MegaApiAndroid megaApi, File thumbFile, MegaNode document, RecyclerView.ViewHolder holder, RecyclerView.Adapter adapter){
		logDebug("onThumbnailGeneratedList");

		BitmapFactory.Options options = new BitmapFactory.Options();
		options.inPreferredConfig = Bitmap.Config.ARGB_8888;
		Bitmap bitmap = BitmapFactory.decodeFile(thumbFile.getAbsolutePath(), options);

		if(holder instanceof MegaNodeAdapter.ViewHolderBrowserList){
			((MegaNodeAdapter.ViewHolderBrowserList)holder).imageView.setImageBitmap(bitmap);
		}
		else if(holder instanceof VersionsFileAdapter.ViewHolderVersion){
			((VersionsFileAdapter.ViewHolderVersion)holder).imageView.setImageBitmap(bitmap);
		}
		else if (holder instanceof MultipleBucketAdapter.ViewHolderMultipleBucket) {
			((MultipleBucketAdapter.ViewHolderMultipleBucket) holder).setImageThumbnail(bitmap);
		}

		thumbnailCache.put(document.getHandle(), bitmap);

		adapter.notifyItemChanged(holder.getAdapterPosition());
		logDebug("AttachThumbnailTask end");
	}

	private static void onThumbnailGeneratedGrid(Context context, File thumbFile, MegaNode document, RecyclerView.ViewHolder holder, RecyclerView.Adapter adapter){
		logDebug("onThumbnailGeneratedGrid");

		BitmapFactory.Options options = new BitmapFactory.Options();
		options.inPreferredConfig = Bitmap.Config.ARGB_8888;
		Bitmap bitmap = BitmapFactory.decodeFile(thumbFile.getAbsolutePath(), options);

		if(holder instanceof MegaNodeAdapter.ViewHolderBrowserGrid){
			((MegaNodeAdapter.ViewHolderBrowserGrid)holder).imageViewThumb.setVisibility(View.VISIBLE);
			((MegaNodeAdapter.ViewHolderBrowserGrid)holder).imageViewIcon.setVisibility(View.GONE);
			((MegaNodeAdapter.ViewHolderBrowserGrid)holder).imageViewThumb.setImageBitmap(bitmap);
			((MegaNodeAdapter.ViewHolderBrowserGrid)holder).thumbLayout.setBackgroundColor(ContextCompat.getColor(context, R.color.grey_010));
		}
		else if(holder instanceof NodeAttachmentHistoryAdapter.ViewHolderBrowserGrid){
			((NodeAttachmentHistoryAdapter.ViewHolderBrowserGrid)holder).imageViewThumb.setVisibility(View.VISIBLE);
			((NodeAttachmentHistoryAdapter.ViewHolderBrowserGrid)holder).imageViewIcon.setVisibility(View.GONE);
			((NodeAttachmentHistoryAdapter.ViewHolderBrowserGrid)holder).imageViewThumb.setImageBitmap(bitmap);
			((NodeAttachmentHistoryAdapter.ViewHolderBrowserGrid)holder).thumbLayout.setBackgroundColor(ContextCompat.getColor(context, R.color.grey_010));
		}

		thumbnailCache.put(document.getHandle(), bitmap);
		adapter.notifyItemChanged(holder.getAdapterPosition());
		logDebug("AttachThumbnailTask end");
	}

	public static void createThumbnailList(Context context, MegaNode document, RecyclerView.ViewHolder holder, MegaApiAndroid megaApi, RecyclerView.Adapter adapter){

		if (!MimeTypeList.typeForName(document.getName()).isImage()) {
			logWarning("No image");
			return;
		}

		String localPath = getLocalFile(document); //if file already exists returns != null
		if(localPath != null)
		{
			ResizerParams params = new ResizerParams();
			params.document = document;
			params.file = new File(localPath);
			new AttachThumbnailTaskList(context, megaApi, holder, adapter).execute(params);
		} //Si no, no hago nada

	}

	public static void createThumbnailGrid(Context context, MegaNode document, RecyclerView.ViewHolder holder, MegaApiAndroid megaApi, RecyclerView.Adapter adapter){

		if (!MimeTypeList.typeForName(document.getName()).isImage()) {
			logWarning("No image");
			return;
		}

		String localPath = getLocalFile(document); //if file already exists returns != null
		if(localPath != null)
		{
			logDebug("localPath is not null: " + localPath);
			ResizerParams params = new ResizerParams();
			params.document = document;
			params.file = new File(localPath);
			new AttachThumbnailTaskGrid(context, megaApi, holder, adapter).execute(params);
		} //Si no, no hago nada

	}


	public static void createThumbnailExplorerLollipop(Context context, MegaNode document, ViewHolderExplorerLollipop holder, MegaApiAndroid megaApi, MegaExplorerLollipopAdapter adapter){

		if (!MimeTypeList.typeForName(document.getName()).isImage()) {
			logWarning("No image");
			return;
		}

		String localPath = getLocalFile(document); //if file already exists returns != null
		if(localPath != null)
		{
			logDebug("localPath is not null: " + localPath);
			ResizerParams params = new ResizerParams();
			params.document = document;
			params.file = new File(localPath);
			new AttachThumbnailTaskExplorerLollipop(context, megaApi, holder, adapter).execute(params);
		} //Si no, no hago nada

	}

	public static void createThumbnailExplorerLollipop(Context context, FileDocument document, ViewHolderFileStorage holder, MegaApiAndroid megaApi, FileStorageLollipopAdapter adapter, int position) {
		if (!MimeTypeList.typeForName(document.getName()).isImage() &&
				!MimeTypeList.typeForName(document.getName()).isVideo()) {
			logDebug("no image or video");
			return;
		}

		// if the document is gone or deleted
		String key = megaApi.getFingerprint(document.getFile().getAbsolutePath());
		if (key == null) {
			logDebug("no key");
			return;
		}

		// if the thumbnail bitmap is cached in memory cache
		Bitmap bitmap = getThumbnailFromCache(key);
		if (bitmap == null) {
			BitmapFactory.Options options = new BitmapFactory.Options();
			options.inPreferredConfig = Bitmap.Config.ARGB_8888;
			File directoryCachedFile = new File(getThumbFolder(context), key + ".jpg");
			if (directoryCachedFile.exists()) {
				bitmap = BitmapFactory.decodeFile(directoryCachedFile.getAbsolutePath(), options);
			}
		}

		if (bitmap != null) {
			RelativeLayout.LayoutParams params = (RelativeLayout.LayoutParams) holder.imageView.getLayoutParams();
			params.height = params.width = dp2px(Constants.THUMBNAIL_SIZE_DP);
			int margin = dp2px(Constants.THUMBNAIL_MARGIN_DP);
			params.setMargins(margin, 0, margin, 0);
			holder.imageView.setImageBitmap(getRoundedBitmap(context, bitmap, dp2px(THUMB_CORNER_RADIUS_DP)));
			return;
		}

		// There is no cache before, we have to start an async task to have the thumbnail bitmap
		new AttachThumbnailToFileStorageExplorerTask(context, megaApi, adapter, position).execute(document);

	}

	public static void createThumbnailProviderLollipop(Context context, MegaNode document, ViewHolderLollipopProvider holder, MegaApiAndroid megaApi, MegaProviderLollipopAdapter adapter){
		
		if (!MimeTypeList.typeForName(document.getName()).isImage()) {
			logWarning("No image");
			return;
		}
		
		String localPath = getLocalFile(document); //if file already exists returns != null
		if(localPath != null)
		{
			logDebug("localPath is not null: " + localPath);
			ResizerParams params = new ResizerParams();
			params.document = document;
			params.file = new File(localPath);
			new AttachThumbnailTaskProviderLollipop(context, megaApi, holder, adapter).execute(params);
		} //Si no, no hago nada
		
	}

	public static void createThumbnailPdf(Context context, String localPath, MegaApiAndroid megaApi, long handle){
		logDebug("createThumbnailPdf: " + localPath + " : " + handle);

		MegaNode pdfNode = megaApi.getNodeByHandle(handle);

		if (pdfNode == null){
			logWarning("Pdf is NULL");
			return;
		}

		int pageNumber = 0;
		PdfiumCore pdfiumCore = new PdfiumCore(context);
		FileOutputStream out = null;

		File thumbDir = getThumbFolder(context);
		File thumb = new File(thumbDir, pdfNode.getBase64Handle()+".jpg");
		File file = new File(localPath);
		try {
			PdfDocument pdfDocument = pdfiumCore.newDocument(ParcelFileDescriptor.open(file, ParcelFileDescriptor.MODE_READ_ONLY));
			pdfiumCore.openPage(pdfDocument, pageNumber);
			int width = pdfiumCore.getPageWidthPoint(pdfDocument, pageNumber);
			int height = pdfiumCore.getPageHeightPoint(pdfDocument, pageNumber);
			Bitmap bmp = Bitmap.createBitmap(width, height, Bitmap.Config.ARGB_8888);
			pdfiumCore.renderPageBitmap(pdfDocument, bmp, pageNumber, 0, 0, width, height);
			Bitmap resizedBitmap = Bitmap.createScaledBitmap(bmp, 200, 200, false);
			out = new FileOutputStream(thumb);
			boolean result = resizedBitmap.compress(Bitmap.CompressFormat.JPEG, 100, out); // bmp is your Bitmap instance
			if(result){
				logDebug("Compress OK!");
				megaApi.setThumbnail(pdfNode, thumb.getAbsolutePath());
			}
			else{
				logDebug("Not Compress");
			}
			pdfiumCore.closeDocument(pdfDocument);
		} catch(Exception e) {
			//todo with exception
		} finally {
			try {
				if (out != null)
					out.close();
			} catch (Exception e) {
				//todo with exception
			}
		}
	}

	public static void createThumbnailVideo(Context context, String localPath, MegaApiAndroid megaApi, long handle){
		logDebug("createThumbnailVideo: " + localPath+ " : " + handle);
		
		//mp4 and 3gp OK, other formats check from Android DB with loadVideoThumbnail
		// mov, mkv, flv not working even not in Android DB

		MegaNode videoNode = megaApi.getNodeByHandle(handle);
		
		if(videoNode==null){
			logWarning("videoNode is NULL");
			return;
		}
		
		Bitmap bmThumbnail;
		// MICRO_KIND, size: 96 x 96 thumbnail 
		bmThumbnail = ThumbnailUtils.createVideoThumbnail(localPath, Thumbnails.MICRO_KIND);
		if(bmThumbnail==null){
			logDebug("Create video thumb NULL, get with Cursor");
			bmThumbnail= loadVideoThumbnail(localPath, context);
		}	
		else{
			logDebug("Create Video Thumb worked!");
		}
		
		if(bmThumbnail!=null){
			Bitmap resizedBitmap = Bitmap.createScaledBitmap(bmThumbnail, 200, 200, false);

			logDebug("After resize thumb: " + resizedBitmap.getHeight() + " : " + resizedBitmap.getWidth());
			
			try {
				File thumbDir = getThumbFolder(context);
				File thumbVideo = new File(thumbDir, videoNode.getBase64Handle()+".jpg");
				
				thumbVideo.createNewFile();
				
				FileOutputStream out = null;
				try {
				    out = new FileOutputStream(thumbVideo);
				    boolean result = resizedBitmap.compress(Bitmap.CompressFormat.JPEG, 100, out); // bmp is your Bitmap instance
				    if(result){
						logDebug("Compress OK!");
						megaApi.setThumbnail(videoNode, thumbVideo.getAbsolutePath(), new VideoThumbGeneratorListener());
				    }
				    else{
						logDebug("Not Compress");
				    }
				} catch (Exception e) {
					logError("Error with FileOutputStream", e);
				} finally {
				    try {
				        if (out != null) {
				            out.close();
				        }
				    } catch (IOException e) {
						logError("Error", e);
				    }
				}			

			} catch (IOException e1) {
				logError("Error creating new thumb file", e1);
			}			
		}
		else{
			logWarning("Create video thumb NULL");
		}
	}
	
	private static final String SELECTION = MediaColumns.DATA + "=?";
	private static final String[] PROJECTION = { BaseColumns._ID };

	public static Bitmap loadVideoThumbnail(String videoFilePath, Context context) {
		logDebug("loadVideoThumbnail");
		Bitmap result = null;
		Uri uri = MediaStore.Video.Media.EXTERNAL_CONTENT_URI;
		String[] selectionArgs = {videoFilePath};
		ContentResolver cr = context.getContentResolver();
		Cursor cursor = null;
		try {
			cursor = cr.query(uri, PROJECTION, SELECTION, selectionArgs, null);
			if (cursor.moveToFirst()) {
				// it's the only & first thing in projection, so it is 0
				long videoId = cursor.getLong(0);
				result = MediaStore.Video.Thumbnails.getThumbnail(cr, videoId, Thumbnails.MICRO_KIND, null);
			}
			cursor.close();
			return result;
		} catch (Exception ex) {
			logError("Exception is thrown", ex);
		} finally {
			if (cursor != null) {
				cursor.close();
			}
		}
		return null;
	}

	public interface ThumbnailInterface{
		long getDocument();
		ImageView getImageView();
		int getPositionOnAdapter();
		void postSetImageView();
		void preSetImageView();
		void setBitmap(Bitmap bitmap);
	}

	static class ThumbnailDownloadListenerThumbnailInterface implements MegaRequestListenerInterface{
		Context context;
		ThumbnailInterface holder;
		RecyclerView.Adapter adapter;

		ThumbnailDownloadListenerThumbnailInterface(Context context, ThumbnailInterface holder, RecyclerView.Adapter adapter){
			this.context = context;
			this.holder = holder;
			this.adapter = adapter;
		}

		@Override
		public void onRequestStart(MegaApiJava api, MegaRequest request) {
			// TODO Auto-generated method stub

		}

		@Override
		public void onRequestFinish(MegaApiJava api, MegaRequest request,MegaError e) {

			logDebug("Downloading thumbnail finished");
			final long handle = request.getNodeHandle();
            String handleBase64 = MegaApiJava.handleToBase64(handle);

			if (e.getErrorCode() == MegaError.API_OK){
				logDebug("Downloading thumbnail OK: " + handle);
				thumbnailCache.remove(handle);

				if (holder != null){
					File thumbDir = getThumbFolder(context);
                    File thumb = new File(thumbDir, handleBase64 + ".jpg");
					if (thumb.exists() && thumb.length() > 0) {
						final Bitmap bitmap = getBitmapForCache(thumb, context);
						if (bitmap != null) {
							thumbnailCache.put(handle, bitmap);

							if ((holder.getDocument() == handle)){
								holder.postSetImageView();
								holder.setBitmap(bitmap);
								try {
									Animation fadeInAnimation = AnimationUtils.loadAnimation(context, R.anim.fade_in);
									holder.getImageView().startAnimation(fadeInAnimation);
								} catch (NumberFormatException n) {
									logError("Error loading animation", n);
								}
								holder.postSetImageView();
								adapter.notifyItemChanged(holder.getPositionOnAdapter());
								logDebug("Thumbnail update");
							}
						}
					}
				}
			}
			else{
				logError("ERROR: " + e.getErrorCode() + "___" + e.getErrorString());
			}
		}

		@Override
		public void onRequestTemporaryError(MegaApiJava api,MegaRequest request, MegaError e) {
			// TODO Auto-generated method stub

		}

		@Override
		public void onRequestUpdate(MegaApiJava api, MegaRequest request) {
			// TODO Auto-generated method stub

		}
	}

	public static Bitmap getThumbnailFromThumbnailInterface(MegaNode document, Context context, ThumbnailInterface viewHolder, MegaApiAndroid megaApi, RecyclerView.Adapter adapter){
		if (!Util.isOnline(context)){
			return thumbnailCache.get(document.getHandle());
		}

		ThumbnailDownloadListenerThumbnailInterface listener = new ThumbnailDownloadListenerThumbnailInterface(context, viewHolder, adapter);
		listenersThumbnailInterface.put(document.getHandle(), listener);
		File thumbFile = new File(getThumbFolder(context), document.getBase64Handle()+".jpg");
		megaApi.getThumbnail(document,  thumbFile.getAbsolutePath(), listener);

		return thumbnailCache.get(document.getHandle());
	}

	private static void setThumbLayoutParamsForList(Context context, ImageView imageView) {
		RelativeLayout.LayoutParams params1 = (RelativeLayout.LayoutParams)imageView.getLayoutParams();
		params1.height = (int)TypedValue.applyDimension(TypedValue.COMPLEX_UNIT_DIP,36,context.getResources().getDisplayMetrics());
		params1.width = (int)TypedValue.applyDimension(TypedValue.COMPLEX_UNIT_DIP,36,context.getResources().getDisplayMetrics());
		int left = (int)TypedValue.applyDimension(TypedValue.COMPLEX_UNIT_DIP,6,context.getResources().getDisplayMetrics());
		params1.setMargins(left,0,0,0);

		imageView.setLayoutParams(params1);
	}

	public static void getThumbAndSetViewForList(Context context, MegaNode node, RecyclerView.ViewHolder holder,
										  MegaApiAndroid megaApi, RecyclerView.Adapter adapter, ImageView imageView) {
		Bitmap thumb;
		setThumbLayoutParamsForList(context, imageView);

		if ((thumb = ThumbnailUtilsLollipop.getThumbnailFromCache(node)) == null &&
				((thumb = ThumbnailUtilsLollipop.getThumbnailFromFolder(node, context)) == null)) {
			try {
				thumb = ThumbnailUtilsLollipop.getThumbnailFromMegaList(node, context, holder, megaApi, adapter);
			} catch (Exception e) {
				logWarning(e.getMessage());
			}// Too many AsyncTasks
		}

		if (thumb != null) {
			imageView.setImageBitmap(ThumbnailUtilsLollipop.getRoundedBitmap(context, thumb, dp2px(THUMB_CORNER_RADIUS_DP)));
		}
	}

	public static void getThumbAndSetViewOrCreateForList(Context context, MegaNode node, RecyclerView.ViewHolder holder,
												 MegaApiAndroid megaApi, RecyclerView.Adapter adapter, ImageView imageView) {
		Bitmap thumb;
		if ((thumb = ThumbnailUtilsLollipop.getThumbnailFromCache(node)) != null ||
				(thumb = ThumbnailUtilsLollipop.getThumbnailFromFolder(node, context)) != null) {
			setThumbLayoutParamsForList(context, imageView);
			imageView.setImageBitmap(ThumbnailUtilsLollipop.getRoundedBitmap(context, thumb, dp2px(THUMB_CORNER_RADIUS_DP)));
		} else {
			logDebug("NOT thumbnail");
			imageView.setImageResource(MimeTypeList.typeForName(node.getName()).getIconResourceId());
			try {
				ThumbnailUtilsLollipop.createThumbnailList(context, node, holder, megaApi, adapter);
			} catch (Exception e) {
				logWarning(e.getMessage());
			} // Too many AsyncTasks
		}
	}
}<|MERGE_RESOLUTION|>--- conflicted
+++ resolved
@@ -530,8 +530,6 @@
 		}
 	}
 
-<<<<<<< HEAD
-=======
 	static class ThumbnailDownloadListenerFull implements MegaRequestListenerInterface{
 		Context context;
 		MegaFullScreenImageAdapterLollipop.ViewHolderFullImage holder;
@@ -597,7 +595,6 @@
 		}
 	}
 
->>>>>>> c571c724
 	static class ThumbnailDownloadListenerTransfer implements MegaRequestListenerInterface{
 		Context context;
 		ViewHolderTransfer holder;
