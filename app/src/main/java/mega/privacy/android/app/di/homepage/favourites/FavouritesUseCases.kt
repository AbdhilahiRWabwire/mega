--- conflicted
+++ resolved
@@ -31,13 +31,6 @@
     @Binds
     abstract fun bindGetFavouriteFolderInfo(useCase: DefaultGetFavouriteFolderInfo): GetFavouriteFolderInfo
 
-<<<<<<< HEAD
-    /**
-     * Provide RemoveFavourites implementation
-     */
-    @Binds
-    abstract fun bindRemoveFavourites(useCase: DefaultRemoveFavourites): RemoveFavourites
-=======
     companion object {
         /**
          * Provide RemoveFavourites implementation
@@ -46,5 +39,4 @@
         fun provideRemoveFavourites(favouritesRepository: FavouritesRepository): RemoveFavourites =
             RemoveFavourites(favouritesRepository::removeFavourites)
     }
->>>>>>> 3f26ba2a
 }