--- conflicted
+++ resolved
@@ -561,11 +561,8 @@
     public static final int INVITE_CONTACT_TYPE = 5;
     public static final int SNACKBAR_IMCOMPATIBILITY_TYPE = 6;
     public static final int DISMISS_ACTION_SNACKBAR = 7;
-<<<<<<< HEAD
-    public static final int SENT_REQUESTS_TYPE = 8;
-=======
     public static final int OPEN_FILE_SNACKBAR_TYPE = 8;
->>>>>>> b57f69a3
+    public static final int SENT_REQUESTS_TYPE = 9;
 
     public static final int INFO_ANIMATION = 3000;
     public static final int QUICK_INFO_ANIMATION = 500;
