package mega.privacy.android.app.utils;

import java.io.File;
import java.util.regex.Pattern;

public class Constants {

    public static final String PIN_4 = "4";
    public static final String PIN_6 = "6";
    public static final String PIN_ALPHANUMERIC = "alphanumeric";

    public static final int DEFAULT_AVATAR_WIDTH_HEIGHT = 250; //in pixels
    public static final int PHOTOS_UPLOAD_JOB_ID = 10096;
    public static final int BOOT_JOB_ID = 10097;

    public static final int REQUEST_CODE_GET = 1000;
    public static final int REQUEST_CODE_SELECT_MOVE_FOLDER = 1001;
    public static final int REQUEST_CODE_SELECT_COPY_FOLDER = 1002;
    public static final int REQUEST_CODE_GET_LOCAL = 1003;
    public static final int REQUEST_CODE_SELECT_LOCAL_FOLDER = 1004;
    public static final int REQUEST_CODE_REFRESH = 1005;
    public static final int REQUEST_CODE_SORT_BY = 1006;
    public static final int REQUEST_CODE_SELECT_IMPORT_FOLDER = 1007;
    public static final int REQUEST_CODE_SELECT_FOLDER = 1008;
    public static final int REQUEST_CODE_SELECT_CONTACT = 1009;
    public static final int TAKE_PHOTO_CODE = 1010;
    public static final int WRITE_SD_CARD_REQUEST_CODE = 1011;
    public static final int REQUEST_CODE_SELECT_FILE = 1012;
    public static final int SET_PIN = 1013;
    public static final int REQUEST_CODE_TREE = 1014;
    public static final int TAKE_PICTURE_PROFILE_CODE = 1015;
    public static final int CHOOSE_PICTURE_PROFILE_CODE = 1016;
    public static final int REQUEST_INVITE_CONTACT_FROM_DEVICE = 1017;
    public static final int REQUEST_CREATE_CHAT = 1018;
    public static final int REQUEST_ADD_PARTICIPANTS = 1019;
    public static final int ENABLE_CHAT = 1020;
    public static final int REQUEST_SEND_CONTACTS = 1021;
    public static final int REQUEST_CODE_IMPORT_CHAT_NODE = 1022;
    public static final int REQUEST_CODE_IMPORT_CHAT_NODE_LIST = 1023;
    public static final int ACTION_SEARCH_BY_DATE = 1024;
    public static final int REQUEST_CODE_SELECT_CHAT = 1025;
    public static final int REQUEST_CODE_GET_CONTACTS = 1026;
    public static final int REQUEST_CODE_FILE_INFO = 1027;
    public static final int REQUEST_CODE_REFRESH_STAGING = 1028;
    public static final int REQUEST_CODE_DELETE_VERSIONS_HISTORY = 1029;
    public static final int REQUEST_CODE_SEND_LOCATION = 1030;
    public static final int REQUEST_CODE_COUNTRY_PICKER = 1031;
    public static final int REQUEST_CODE_VERIFY_CODE = 1032;
    public static final int REQUEST_CODE_SMS_VERIFICATION = 1033;

    public static final String ACTION_REFRESH = "ACTION_REFRESH";
    public static final String ACTION_REFRESH_STAGING = "ACTION_REFRESH_STAGING";
    public static final String ACTION_ENABLE_CHAT = "ACTION_ENABLE_CHAT";
    public static final String ACTION_CREATE_ACCOUNT_EXISTS = "ACTION_CREATE_ACCOUNT_EXISTS";
    public static final String ACTION_CONFIRM = "MEGA_ACTION_CONFIRM";
    public static final String EXTRA_CONFIRMATION = "MEGA_EXTRA_CONFIRMATION";
    public static final String ACTION_FORWARD_MESSAGES = "ACTION_FORWARD_MESSAGES";

    public static final String SHOW_REPEATED_UPLOAD = "SHOW_REPEATED_UPLOAD";

    public static final String EXTRA_SERIALIZE_STRING = "SERIALIZE_STRING";

    public static final String EXTRA_NODE_HANDLE = "NODE_HANDLE";
    public static final String EXTRA_RESULT_TRANSFER = "RESULT_TRANSFER";
    public static final String EXTRA_TRANSFER_TYPE = "TRANSFER_TYPE";
    public static final String EXTRA_VOICE_CLIP = "VOICE_CLIP";

    public static final String EXTRA_STORAGE_STATE = "STORAGE_STATE";

    //MultipleRequestListener options
    public static final int MULTIPLE_MOVE = 0;
    public static final int MULTIPLE_SEND_RUBBISH = 1;
    //one file to many contacts
    public static final int MULTIPLE_CONTACTS_SEND_INBOX = 2;
    //many files to one contacts
    public static final int MULTIPLE_FILES_SEND_INBOX = 3;
    public static final int MULTIPLE_COPY = 4;
    public static final int MULTIPLE_REMOVE_SHARING_CONTACTS = 5;
    //one folder to many contacts
    public static final int MULTIPLE_CONTACTS_SHARE = 6;
    //one contact, many files
    public static final int MULTIPLE_FILE_SHARE = 7;
    public static final int MULTIPLE_LEAVE_SHARE = 8;

    public static final int MULTIPLE_REMOVE_CONTACT_SHARED_FOLDER = 9;
    public static final int MULTIPLE_CHAT_IMPORT = 10;
    public static final int MULTIPLE_FORWARD_MESSAGES = 11;
    public static final int MULTIPLE_CHANGE_PERMISSION = 12;

    public static final int MULTIPLE_RESTORED_FROM_RUBBISH = MULTIPLE_FORWARD_MESSAGES + 1;

    public static final int CANCEL_ACCOUNT_2FA = 4000;
    public static final int CHANGE_MAIL_2FA = 4001;
    public static final int DISABLE_2FA = 4002;

    public static final int MY_ACCOUNT_FRAGMENT = 5000;
    public static final int UPGRADE_ACCOUNT_FRAGMENT = 5001;
    public static final int OVERQUOTA_ALERT = 5003;
    public static final int CC_FRAGMENT = 5004;
    public static final int FORTUMO_FRAGMENT = 5005;
    public static final int MONTHLY_YEARLY_FRAGMENT = 5006;
    public static final int CENTILI_FRAGMENT = 5007;
    public static final int BACKUP_RECOVERY_KEY_FRAGMENT = 5008;

    public static final int PAYMENT_CC_MONTH = 111;
    public static final int PAYMENT_CC_YEAR = 112;

    public static final int TOUR_FRAGMENT = 6000;
    public static final int LOGIN_FRAGMENT = 6001;
    public static final int CONFIRM_EMAIL_FRAGMENT = 6002;
    public static final int CHOOSE_ACCOUNT_FRAGMENT = 6003;
    public static final int CREATE_ACCOUNT_FRAGMENT = 604;

    public static final int GET_LINK_FRAGMENT = 7000;
    public static final int COPYRIGHT_FRAGMENT = 7001;

    public static final int ACHIEVEMENTS_FRAGMENT = 8000;
    public static final int BONUSES_FRAGMENT = 8001;
    public static final int INVITE_FRIENDS_FRAGMENT = 8002;
    public static final int INFO_ACHIEVEMENTS_FRAGMENT = 8003;

    public static final int SCROLL_TO_POSITION = 9000;
    public static final int UPDATE_IMAGE_DRAG = 9001;
    public static final int UPDATE_GET_PRICING = 9002;
    public static final int UPDATE_ACCOUNT_DETAILS = 9003;
    public static final int UPDATE_CREDIT_CARD_SUBSCRIPTION = 9004;
    public static final int UPDATE_PAYMENT_METHODS = 9005;

    public static final int GO_OFFLINE = 9006;
    public static final int GO_ONLINE = 9007;
    public static final int START_RECONNECTION = 9008;

    public static final int REQUEST_WRITE_STORAGE = 1;
    public static final int REQUEST_CAMERA = 2;
    public static final int REQUEST_READ_CONTACTS = 3;
    public static final int RECORD_AUDIO = 4;
    public static final int REQUEST_UPLOAD_CONTACT = 5;
    public static final int REQUEST_READ_STORAGE = 6;

    public static final int REQUEST_DOWNLOAD_FOLDER = 7;

    public static final int REQUEST_READ_WRITE_STORAGE = 9;

    public static final int REQUEST_CAMERA_UPLOAD = 10;
    public static final int REQUEST_CAMERA_ON_OFF = 11;
    public static final int REQUEST_CAMERA_ON_OFF_FIRST_TIME = 12;
    public static final int WRITE_LOG = 13;

    public static final int RECORD_VOICE_CLIP = 11;
    public static final int REQUEST_STORAGE_VOICE_CLIP = 12;
    public static final int REQUEST_CAMERA_TAKE_PICTURE = 13;
    public static final int REQUEST_WRITE_STORAGE_TAKE_PICTURE = 14;

    public static final int LOCATION_PERMISSION_REQUEST_CODE = 15;
    public static final int REQUEST_WRITE_STORAGE_OFFLINE = 16;

    public static final int TYPE_START_RECORD = 1;
    public static final int TYPE_END_RECORD = 2;
    public static final int TYPE_ERROR_RECORD = 3;

    public static final int FREE = 0;
    public static final int PRO_I = 1;
    public static final int PRO_II = 2;
    public static final int PRO_III = 3;
    public static final int PRO_LITE = 4;
    public static final int BUSINESS = 100;


    public static final int COLOR_STATUS_BAR_ACCENT = 1;
    public static final int COLOR_STATUS_BAR_ZERO_DELAY = 2;
    public static final int COLOR_STATUS_BAR_ZERO = 3;
    public static final int COLOR_STATUS_BAR_SEARCH_DELAY = 4;
    public static final int COLOR_STATUS_BAR_SMS_VERIFICATION = 5;

    public static final String CONTACT_LINK_BASE_URL = "https://mega.nz/C!";
    public static final String ACTION_OPEN_MEGA_LINK = "OPEN_MEGA_LINK";
    public static final String ACTION_OPEN_MEGA_FOLDER_LINK = "OPEN_MEGA_FOLDER_LINK";
    public static final String ACTION_CANCEL_DOWNLOAD = "CANCEL_DOWNLOAD";
    public static final String ACTION_CANCEL_CAM_SYNC = "CANCEL_CAM_SYNC";
    public static final String ACTION_IMPORT_LINK_FETCH_NODES = "IMPORT_LINK_FETCH_NODES";
    public static final String ACTION_FILE_EXPLORER_UPLOAD = "FILE_EXPLORER_UPLOAD";
    public static final String ACTION_FILE_PROVIDER = "ACTION_FILE_PROVIDER";
    public static final String ACTION_EXPLORE_ZIP = "EXPLORE_ZIP";
    public static final String EXTRA_PATH_ZIP = "PATH_ZIP";
    public static final String EXTRA_OPEN_FOLDER = "EXTRA_OPEN_FOLDER";
    public static final String ACTION_REFRESH_PARENTHANDLE_BROWSER = "REFRESH_PARENTHANDLE_BROWSER";
    public static final String ACTION_OVERQUOTA_STORAGE = "OVERQUOTA_STORAGE";
    public static final String ACTION_CHILD_UPLOADED_OK = "ACTION_CHILD_UPLOADED_OK";
    public static final String ACTION_CHILD_UPLOADED_FAILED = "ACTION_CHILD_UPLOADED_FAILED";
    public static final String ACTION_TAKE_SELFIE = "TAKE_SELFIE";
    public static final String ACTION_SHOW_TRANSFERS = "SHOW_TRANSFERS";
    public static final String ACTION_EXPORT_MASTER_KEY = "EXPORT_MASTER_KEY";
    public static final String ACTION_OPEN_FOLDER = "OPEN_FOLDER";
    public static final String ACTION_CANCEL_ACCOUNT = "CANCEL_ACCOUNT";
    public static final String ACTION_RESET_PASS = "RESET_PASS";
    public static final String ACTION_RESET_PASS_FROM_LINK = "RESET_PASS_FROM_LINK";
    public static final String ACTION_PASS_CHANGED = "PASS_CHANGED";
    public static final String ACTION_PARK_ACCOUNT = "PARK_ACCOUNT";
    public static final String ACTION_RESET_PASS_FROM_PARK_ACCOUNT = "RESET_PASS_FROM_PARK_ACCOUNT";
    public static final String ACTION_CHANGE_MAIL = "CHANGE_MAIL";
    public static final String ACTION_CHANGE_AVATAR = "CHANGE_AVATAR";
    public static final String ACTION_IPC = "IPC";
    public static final String ACTION_SHOW_MY_ACCOUNT = "ACTION_SHOW_MY_ACCOUNT";
    public static final String ACTION_CHAT_NOTIFICATION_MESSAGE = "ACTION_CHAT_MESSAGE";
    public static final String ACTION_CHAT_SUMMARY = "ACTION_CHAT_SUMMARY";
    public static final String ACTION_INCOMING_SHARED_FOLDER_NOTIFICATION = "ACTION_INCOMING_SHARED_FOLDER_NOTIFICATION";
    public static final String ACTION_OPEN_HANDLE_NODE = "ACTION_OPEN_HANDLE_NODE";
    public static final String ACTION_OPEN_FILE_LINK_ROOTNODES_NULL = "ACTION_OPEN_FILE_LINK_ROOTNODES_NULL";
    public static final String ACTION_OPEN_FOLDER_LINK_ROOTNODES_NULL = "ACTION_OPEN_FOLDER_LINK_ROOTNODES_NULL";
    public static final String ACTION_SHOW_SETTINGS = "ACTION_SHOW_SETTINGS";
    public static final String ACTION_SHOW_SETTINGS_STORAGE = "ACTION_SHOW_SETTINGS_STORAGE";
    public static final String ACTION_PRE_OVERQUOTA_STORAGE = "PRE_OVERQUOTA_STORAGE";
    public static final String ACTION_LOG_OUT = "ACTION_LOG_OUT";

    public static final String ACTION_OPEN_CHAT_LINK = "OPEN_CHAT_LINK";
    public static final String ACTION_JOIN_OPEN_CHAT_LINK = "JOIN_OPEN_CHAT_LINK";
    public static final String ACTION_CHAT_SHOW_MESSAGES = "CHAT_SHOW_MESSAGES";
    public static final String ACTION_CLEAR_CHAT = "CLEAR_CHAT";
    public static final String ACTION_UPDATE_ATTACHMENT = "UPDATE_ATTACHMENT";
    public static final String ACTION_OVERQUOTA_TRANSFER = "OVERQUOTA_TRANSFER";
    public static final String ACTION_SHOW_UPGRADE_ACCOUNT = "ACTION_SHOW_UPGRADE_ACCOUNT";
    public static final String ACTION_OPEN_CONTACTS_SECTION = "ACTION_OPEN_CONTACTS_SECTION";

    public static final String ACTION_RECOVERY_KEY_COPY_TO_CLIPBOARD = "ACTION_RECOVERY_KEY_COPY_TO_CLIPBOARD";

    public static final String ACTION_RECOVERY_KEY_EXPORTED = "RECOVERY_KEY_EXPORTED";
    public static final String ACTION_REQUEST_DOWNLOAD_FOLDER_LOGOUT = "REQUEST_DOWNLOAD_FOLDER_LOGOUT";

    public static final String ACTION_STORAGE_STATE_CHANGED = "ACTION_STORAGE_STATE_CHANGED";

    public static final String ACTION_SHOW_SNACKBAR_SENT_AS_MESSAGE = "ACTION_SHOW_SNACKBAR_SENT_AS_MESSAGE";

    public static final String BROADCAST_ACTION_INTENT_FILTER_UPDATE_POSITION = "INTENT_FILTER_UPDATE_POSITION";
    public static final String BROADCAST_ACTION_INTENT_FILTER_UPDATE_IMAGE_DRAG = "INTENT_FILTER_UPDATE_IMAGE_DRAG";
    public static final String BROADCAST_ACTION_INTENT_FILTER_UPDATE_FULL_SCREEN = "INTENT_FILTER_UPDATE_FULL_SCREEN";

    public static final String BROADCAST_ACTION_INTENT_UPDATE_ACCOUNT_DETAILS = "INTENT_UPDATE_ACCOUNT_DETAILS";
    public static final String BROADCAST_ACTION_INTENT_UPDATE_2FA_SETTINGS = "INTENT_UPDATE_2FA_SETTINGS";
    public static final String BROADCAST_ACTION_INTENT_CONNECTIVITY_CHANGE = "INTENT_CONNECTIVITY_CHANGE";
    public static final String BROADCAST_ACTION_INTENT_CONNECTIVITY_CHANGE_DIALOG = "INTENT_CONNECTIVITY_CHANGE_DIALOG";
    public static final String BROADCAST_ACTION_INTENT_SETTINGS_UPDATED = "SETTINGS_UPDATED";
    public static final String BROADCAST_ACTION_INTENT_SSL_VERIFICATION_FAILED = "INTENT_SSL_VERIFICATION_FAILED";
    public static final String BROADCAST_ACTION_INTENT_SIGNAL_PRESENCE = "INTENT_SIGNAL_PRESENCE";
    public static final String BROADCAST_ACTION_INTENT_UPDATE_ORDER = "INTENT_UPDATE_ORDER";
    public static final String BROADCAST_ACTION_INTENT_UPDATE_VIEW = "INTENT_UPDATE_VIEW";
    public static final String BROADCAST_ACTION_INTENT_VOICE_CLIP_DOWNLOADED = "INTENT_VOICE_CLIP_DOWNLOADED";
<<<<<<< HEAD
    public static final String BROADCAST_ACTION_INTENT_BUSINESS_EXPIRED = "INTENT_BUSINESS_EXPIRED";
=======
    public static final String BROADCAST_ACTION_INTENT_CHAT_ARCHIVED = "INTENT_CHAT_ARCHIVED";
    public static final String BROADCAST_ACTION_INTENT_CHAT_ARCHIVED_GROUP = "INTENT_CHAT_ARCHIVED_GROUP";
>>>>>>> 4c8af98b
    public static final String BROADCAST_ACTION_INTENT_REFRESH_ADD_PHONE_NUMBER = "BROADCAST_ACTION_INTENT_REFRESH_ADD_PHONE_NUMBER";

    public static final int FILE_BROWSER_ADAPTER = 2000;
    public static final int CONTACT_FILE_ADAPTER = 2001;
    public static final int RUBBISH_BIN_ADAPTER = 2002;
    public static final int SHARED_WITH_ME_ADAPTER = 2003;
    public static final int OFFLINE_ADAPTER = 2004;
    public static final int FOLDER_LINK_ADAPTER = 2005;
    public static final int SEARCH_ADAPTER = 2006;
    public static final int PHOTO_SYNC_ADAPTER = 2007;
    public static final int ZIP_ADAPTER = 2008;
    public static final int OUTGOING_SHARES_ADAPTER = 2009;
    public static final int INCOMING_SHARES_ADAPTER = 2010;
    public static final int INBOX_ADAPTER = 2011;
    public static final int INCOMING_REQUEST_ADAPTER = 2012;
    public static final int OUTGOING_REQUEST_ADAPTER = 2013;
    public static final int CAMERA_UPLOAD_ADAPTER = 2014;
    public static final int INCOMING_SHARES_PROVIDER_ADAPTER = 2016;
    public static final int CLOUD_DRIVE_PROVIDER_ADAPTER = 2017;
    public static final int SEARCH_BY_ADAPTER = 2018;
    public static final int FILE_LINK_ADAPTER = 2019;
    public static final int FROM_CHAT = 2020;
    public static final int CONTACT_SHARED_FOLDER_ADAPTER = 2021;
    public static final int FILE_INFO_SHARED_CONTACT_ADAPTER = 2022;
    public static final int GENERAL_OTHERS_ADAPTER = 2023;
    public static final int RECENTS_ADAPTER = 2024;

    public static final int ACCOUNT_DETAILS_MIN_DIFFERENCE = 5;
    public static final int PAYMENT_METHODS_MIN_DIFFERENCE = 720;
    public static final int PRICING_MIN_DIFFERENCE = 720;
    public static final int EXTENDED_ACCOUNT_DETAILS_MIN_DIFFERENCE = 30;

    public static final int CONTACT_TYPE_MEGA = 0;
    public static final int CONTACT_TYPE_DEVICE = 1;
    public static final int CONTACT_TYPE_BOTH = 2;

    public static final int TYPE_VOICE_CLIP = 3;

    public static final int SELECT_RINGTONE = 2000;
    public static final int SELECT_NOTIFICATION_SOUND = SELECT_RINGTONE + 1;

    public static final int DEVICE_ANDROID = 1;
    public static final int DEVICE_IOS = 2;

    public static final int NOTIFICATION_SUMMARY_CHAT = 0;
    public static final int NOTIFICATION_UPLOAD = 1;
    public static final int NOTIFICATION_DOWNLOAD = 2;
    public static final int NOTIFICATION_CAMERA_UPLOADS = 3;
    public static final int NOTIFICATION_DOWNLOAD_FINAL = 4;
    public static final int NOTIFICATION_UPLOAD_FINAL = 5;
    public static final int NOTIFICATION_CAMERA_UPLOADS_FINAL = 6;
    public static final int NOTIFICATION_PUSH_CLOUD_DRIVE = 7;
    public static final int NOTIFICATION_GENERAL_PUSH_CHAT = 8;
    public static final int NOTIFICATION_SUMMARY_INCOMING_CONTACT = 9;
    public static final int NOTIFICATION_STREAMING_OVERQUOTA = 10;
    public static final int NOTIFICATION_CALL_IN_PROGRESS = 11;
    public static final int NOTIFICATION_MISSED_CALL = 12;
    public static final int NOTIFICATION_SUMMARY_ACCEPTANCE_CONTACT = 13;
    public static final int NOTIFICATION_STORAGE_OVERQUOTA = 14;
    public static final int NOTIFICATION_CHAT_UPLOAD = 15;
    public static final int NOTIFICATION_UPLOAD_FOLDER = 16;
    public static final int NOTIFICATION_UPLOAD_FINAL_FOLDER = 17;

    public static final int SUCCESSFUL_VOICE_CLIP_TRANSFER = 1;
    public static final int ERROR_VOICE_CLIP_TRANSFER = 2;

    public static final String NOTIFICATION_CHANNEL_DOWNLOAD_ID = "DownloadServiceNotification";
    public static final String NOTIFICATION_CHANNEL_DOWNLOAD_NAME = "MEGA Download";
    public static final String NOTIFICATION_CHANNEL_UPLOAD_ID = "UploadServiceNotification";
    public static final String NOTIFICATION_CHANNEL_UPLOAD_ID_FOLDER = "FolderUploadServiceNotification";
    public static final String NOTIFICATION_CHANNEL_UPLOAD_NAME = "MEGA File Upload";
    public static final String NOTIFICATION_CHANNEL_UPLOAD_NAME_FOLDER = "MEGA Folder Upload";
    public static final String NOTIFICATION_CHANNEL_CAMERA_UPLOADS_ID = "CameraUploadsServiceNotification";
    public static final String NOTIFICATION_CHANNEL_CAMERA_UPLOADS_NAME = "MEGA Camera Uploads";
    public static final String NOTIFICATION_CHANNEL_CHAT_ID = "ChatNotification";
    public static final String NOTIFICATION_CHANNEL_CHAT_NAME = "MEGA Chat";
    public static final String NOTIFICATION_CHANNEL_CHAT_SUMMARY_ID = "ChatSummaryNotification";
    public static final String NOTIFICATION_CHANNEL_CHAT_SUMMARY_NAME = "MEGA Chat Summary";
    public static final String NOTIFICATION_CHANNEL_CHAT_SUMMARY_NO_VIBRATE_ID = "ChatSummaryNotificationNoVibrate";
    public static final String NOTIFICATION_CHANNEL_CHAT_SUMMARY_NO_VIBRATE_NAME = "MEGA Chat Summary (no vibration)";
    public static final String NOTIFICATION_CHANNEL_INPROGRESS_MISSED_CALLS_ID = "InProgressMissedCallNotification";
    public static final String NOTIFICATION_CHANNEL_INPROGRESS_MISSED_CALLS_NAME = "MEGA In Progress and Missed Calls";
    public static final String NOTIFICATION_CHANNEL_INCOMING_CALLS_ID = "ChatIncomingCallNotification";
    public static final String NOTIFICATION_CHANNEL_INCOMING_CALLS_NAME = "MEGA Incoming Calls";
    public static final String NOTIFICATION_CHANNEL_CONTACTS_ID = "ContactNotification";
    public static final String NOTIFICATION_CHANNEL_CONTACTS_NAME = "MEGA Contact";
    public static final String NOTIFICATION_CHANNEL_CONTACTS_SUMMARY_ID = "ContactSummaryNotification";
    public static final String NOTIFICATION_CHANNEL_CONTACTS_SUMMARY_NAME = "MEGA Contact Summary";
    public static final String NOTIFICATION_CHANNEL_CLOUDDRIVE_ID = "CloudDriveNotification";
    public static final String NOTIFICATION_CHANNEL_CLOUDDRIVE_NAME = "MEGA Cloud Drive";
    public static final String NOTIFICATION_CHANNEL_CHAT_UPLOAD_ID = "ChatUploadServiceNotification";
    public static final String NOTIFICATION_CHANNEL_CHAT_UPLOAD_NAME = "MEGA Chat Upload";
    public static final String NOTIFICATION_CHANNEL_FCM_FETCHING_MESSAGE = "MEGA Fetching Incoming Messages";
    public static final String CHAT_FOLDER = "My chat files";
    public static final String AUTHORITY_STRING_FILE_PROVIDER = "mega.privacy.android.app.providers.fileprovider";

    public static final int RICH_WARNING_TRUE = 1;
    public static final int RICH_WARNING_FALSE = 0;
    public static final int RICH_WARNING_CONFIRMATION = 2;

    public static final int TAKE_PICTURE_OPTION = 0;
    public static final int TAKE_PROFILE_PICTURE = 1;
    public static final int START_CALL_PERMISSIONS = 2;



    public static final String MAIL_ANDROID = "androidfeedback@mega.nz";
    public static final String MAIL_SUPPORT = "support@mega.nz";

    public static final int MIN_ITEMS_SCROLLBAR = 30;
    public static final int MIN_ITEMS_SCROLLBAR_GRID = 200;
    public static final int MIN_ITEMS_SCROLLBAR_CHAT = 20;

    public static final long BUFFER_COMP = 1073741824;      // 1 GB
    public static final int MAX_BUFFER_16MB = 16777216; // 16 MB
    public static final int MAX_BUFFER_32MB = 33554432; // 32 MB
    public static final int MAX_AUTOAWAY_TIMEOUT = 1457; //in minute, the max value supported by SDK

    public static final String HIGH_PRIORITY_TRANSFER = "HIGH_PRIORITY_TRANSFER";

    public static final String UPLOAD_APP_DATA_CHAT = "CHAT_UPLOAD";

    public static final Pattern EMAIL_ADDRESS
            = Pattern.compile(
            "[a-zA-Z0-9\\+\\.\\_\\%\\-\\&\\+]{1,256}" +
                    "\\@" +
                    "[a-zA-Z0-9][a-zA-Z0-9\\-]{0,64}" +
                    "(" +
                    "\\." +
                    "[a-zA-Z0-9][a-zA-Z0-9\\-]{0,25}" +
                    ")+"
    );

    public static final int FROM_INCOMING_SHARES = 140;
    public static final int FROM_INBOX = 150;
    public static final int FROM_OTHERS = 0;

    public static final int SNACKBAR_TYPE = 0;
    public static final int MESSAGE_SNACKBAR_TYPE = 1;
    public static final int NOT_SPACE_SNACKBAR_TYPE = 3;

    public static final int INFO_ANIMATION = 3000;
    public static final int QUICK_INFO_ANIMATION = 500;

    public static final int HEADER_VIEW_TYPE = 0;
    public static final int ITEM_VIEW_TYPE = 1;

    public static final int FILE_LINK = 200;
    public static final int FOLDER_LINK = 201;
    public static final int CHAT_LINK = 202;
    public static final int CONTACT_LINK = 203;
    public static final int ERROR_LINK = -1;

    public static final String CONTACT_HANDLE = "contactHandle";
    public static final String CHAT_ID = "chatHandle";
    public static final String CALL_ID = "callId";
    public static final String CHAT_ID_IN_PROGRESS = "chatHandleInProgress";
    public static final String CHAT_ID_TO_ANSWER = "chatHandleToAnswer";
    public static final String SECOND_CALL = "SECOND_CALL";
    public static final String PEER_ID = "peerId";
    public static final String CLIENT_ID = "clientId";
    public static final String CHAT_TITLE = "CHAT_TITLE";
    public static final String SELECTED_CONTACTS = "SELECTED_CONTACTS";
    public static final String NODE_HANDLES = "NODE_HANDLES";
    public static final String HANDLE = "handle";

    public static final int EMOJI_SIZE_EXTRA_SMALL = 10;
    public static final int EMOJI_SIZE_SMALL = 15;
    public static final int EMOJI_SIZE = 20;
    public static final int EMOJI_SIZE_MEDIUM = 25;
    public static final int EMOJI_AVATAR_SIZE = 30;
    public static final int EMOJI_SIZE_EXTRA_HIGH = 35;
    public static final int EMOJI_AVATAR_CALL_SMALL = 40;
    public static final int EMOJI_AVATAR_CALL_HIGH = 60;
    public static final int MAX_ALLOWED_CHARACTERS_AND_EMOJIS = 27;

    public static final String SEPARATOR = File.separator;

    public static final String[] FILE_LINK_REGEXS = {
            "^https://mega\\.co\\.nz/.*#!.+$",
            "^https://mega\\.nz/.*#!.+$",
            "^https://mega\\.co\\.nz/file/.+$",
            "^https://mega\\.nz/file/.+$",
    };

    public static final String[] CONFIRMATION_LINK_REGEXS = {
            "^https://mega\\.co\\.nz/.*#confirm.+$",
            "^https://mega\\.nz/.*#confirm.+$"
    };

    public static final String[] FOLDER_LINK_REGEXS = {
            "^https://mega\\.co\\.nz/.*#F!.+$",
            "^https://mega\\.nz/.*#F!.+$",
            "^https://mega\\.co\\.nz/folder/.+$",
            "^https://mega\\.nz/folder/.+$"
    };

    public static final String[] CHAT_LINK_REGEXS = {
            "^https://mega\\.co\\.nz/.*chat/.+$",
            "^https://mega\\.nz/.*chat/.+$"
    };

    public static final String[] PASSWORD_LINK_REGEXS = {
            "^https://mega\\.co\\.nz/.*#P!.+$",
            "^https://mega\\.nz/.*#P!.+$"
    };

    public static final String[] ACCOUNT_INVITATION_LINK_REGEXS = {
            "^https://mega\\.co\\.nz/.*#newsignup.+$",
            "^https://mega\\.nz/.*#newsignup.+$"
    };

    public static final String[] EXPORT_MASTER_KEY_LINK_REGEXS = {
            "^https://mega\\.co\\.nz/.*#backup",
            "^https://mega\\.nz/.*#backup"
    };

    public static final String[] NEW_MESSAGE_CHAT_LINK_REGEXS = {
            "^https://mega\\.co\\.nz/.*#fm/chat",
            "^https://mega\\.nz/.*#fm/chat"
    };

    public static final String[] CANCEL_ACCOUNT_LINK_REGEXS = {
            "^https://mega\\.co\\.nz/.*#cancel.+$",
            "^https://mega\\.nz/.*#cancel.+$"
    };

    public static final String[] VERIFY_CHANGE_MAIL_LINK_REGEXS = {
            "^https://mega\\.co\\.nz/.*#verify.+$",
            "^https://mega\\.nz/.*#verify.+$"
    };

    public static final String[] RESET_PASSWORD_LINK_REGEXS = {
            "^https://mega\\.co\\.nz/.*#recover.+$",
            "^https://mega\\.nz/.*#recover.+$"
    };

    public static final String[] PENDING_CONTACTS_LINK_REGEXS = {
            "^https://mega\\.co\\.nz/.*#fm/ipc",
            "^https://mega\\.nz/.*#fm/ipc"
    };

    public static final String[] HANDLE_LINK_REGEXS = {
            "^https://mega\\.co\\.nz/.*#.+$",
            "^https://mega\\.nz/.*#.+$"
    };

    public static final String[] CONTACT_LINK_REGEXS = {
            "^https://mega\\.co\\.nz/C!.+$",
            "^https://mega\\.nz/.*C!.+$"
    };

    public static final String[] MEGA_DROP_LINK_REGEXS = {
            "^https://mega\\.co\\.nz/.*megadrop/.+$",
            "^https://mega\\.nz/.*megadrop/.+$"
    };

    public static final String[] MEGA_BLOG_LINK_REGEXS = {
            "^https://mega\\.co\\.nz/.*#blog",
            "^https://mega\\.nz/.*#blog",
            "^https://mega\\.nz/.*blog",
            "^https://mega\\.co\\.nz/.*#blog.+$",
            "^https://mega\\.nz/.*#blog.+$",
            "^https://mega\\.nz/.*blog.+$"
    };

    public static final String[] REVERT_CHANGE_PASSWORD_LINK_REGEXS = {
            "^https://mega\\.co\\.nz/.*#pwr.+$",
            "^https://mega\\.co\\.nz/.*pwr.+$",
            "^https://mega\\.nz/.*#pwr.+$",
            "^https://mega\\.nz/.*pwr.+$"
    };
}<|MERGE_RESOLUTION|>--- conflicted
+++ resolved
@@ -244,12 +244,9 @@
     public static final String BROADCAST_ACTION_INTENT_UPDATE_ORDER = "INTENT_UPDATE_ORDER";
     public static final String BROADCAST_ACTION_INTENT_UPDATE_VIEW = "INTENT_UPDATE_VIEW";
     public static final String BROADCAST_ACTION_INTENT_VOICE_CLIP_DOWNLOADED = "INTENT_VOICE_CLIP_DOWNLOADED";
-<<<<<<< HEAD
     public static final String BROADCAST_ACTION_INTENT_BUSINESS_EXPIRED = "INTENT_BUSINESS_EXPIRED";
-=======
     public static final String BROADCAST_ACTION_INTENT_CHAT_ARCHIVED = "INTENT_CHAT_ARCHIVED";
     public static final String BROADCAST_ACTION_INTENT_CHAT_ARCHIVED_GROUP = "INTENT_CHAT_ARCHIVED_GROUP";
->>>>>>> 4c8af98b
     public static final String BROADCAST_ACTION_INTENT_REFRESH_ADD_PHONE_NUMBER = "BROADCAST_ACTION_INTENT_REFRESH_ADD_PHONE_NUMBER";
 
     public static final int FILE_BROWSER_ADAPTER = 2000;
