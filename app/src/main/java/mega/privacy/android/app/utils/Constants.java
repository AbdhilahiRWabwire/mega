package mega.privacy.android.app.utils;

import java.io.File;
import java.util.regex.Pattern;

public class Constants {

    public static final String PIN_4 = "4";
    public static final String PIN_6 = "6";
    public static final String PIN_ALPHANUMERIC = "alphanumeric";

    public static final int DEFAULT_AVATAR_WIDTH_HEIGHT = 250; //in pixels
    public static final int PHOTOS_UPLOAD_JOB_ID = 10096;
    public static final int BOOT_JOB_ID = 10097;

    public static final int REQUEST_CODE_GET = 1000;
    public static final int REQUEST_CODE_SELECT_MOVE_FOLDER = 1001;
    public static final int REQUEST_CODE_SELECT_COPY_FOLDER = 1002;
    public static final int REQUEST_CODE_GET_LOCAL = 1003;
    public static final int REQUEST_CODE_SELECT_LOCAL_FOLDER = 1004;
    public static final int REQUEST_CODE_REFRESH = 1005;
    public static final int REQUEST_CODE_SORT_BY = 1006;
    public static final int REQUEST_CODE_SELECT_IMPORT_FOLDER = 1007;
    public static final int REQUEST_CODE_SELECT_FOLDER = 1008;
    public static final int REQUEST_CODE_SELECT_CONTACT = 1009;
    public static final int TAKE_PHOTO_CODE = 1010;
    public static final int WRITE_SD_CARD_REQUEST_CODE = 1011;
    public static final int REQUEST_CODE_SELECT_FILE = 1012;
    public static final int SET_PIN = 1013;
    public static final int REQUEST_CODE_TREE = 1014;
    public static final int TAKE_PICTURE_PROFILE_CODE = 1015;
    public static final int CHOOSE_PICTURE_PROFILE_CODE = 1016;
    public static final int REQUEST_INVITE_CONTACT_FROM_DEVICE = 1017;
    public static final int REQUEST_CREATE_CHAT = 1018;
    public static final int REQUEST_ADD_PARTICIPANTS = 1019;
    public static final int ENABLE_CHAT = 1020;
    public static final int REQUEST_SEND_CONTACTS = 1021;
    public static final int REQUEST_CODE_IMPORT_CHAT_NODE = 1022;
    public static final int REQUEST_CODE_IMPORT_CHAT_NODE_LIST = 1023;
    public static final int ACTION_SEARCH_BY_DATE = 1024;
    public static final int REQUEST_CODE_SELECT_CHAT = 1025;
    public static final int REQUEST_CODE_GET_CONTACTS = 1026;
    public static final int REQUEST_CODE_FILE_INFO = 1027;
    public static final int REQUEST_CODE_REFRESH_STAGING = 1028;
    public static final int REQUEST_CODE_DELETE_VERSIONS_HISTORY = 1029;
    public static final int REQUEST_CODE_SEND_LOCATION = 1030;
    public static final int REQUEST_CODE_COUNTRY_PICKER = 1031;
    public static final int REQUEST_CODE_VERIFY_CODE = 1032;
    public static final int REQUEST_CODE_SMS_VERIFICATION = 1033;
    public static final int REQUEST_CODE_PICK_GIF = 1034;
    public static final int REQUEST_CODE_SEND_LINK = 1035;

    public static final String ACTION_REFRESH_AFTER_BLOCKED = "ACTION_REFRESH_AFTER_BLOCKED";
    public static final String ACTION_REFRESH = "ACTION_REFRESH";
    public static final String ACTION_REFRESH_STAGING = "ACTION_REFRESH_STAGING";
    public static final String ACTION_CREATE_ACCOUNT_EXISTS = "ACTION_CREATE_ACCOUNT_EXISTS";
    public static final String ACTION_CONFIRM = "MEGA_ACTION_CONFIRM";
    public static final String EXTRA_CONFIRMATION = "MEGA_EXTRA_CONFIRMATION";

    public static final String ACTION_FORWARD_MESSAGES = "ACTION_FORWARD_MESSAGES";
    public static final String ACTION_OPEN_QR = "ACTION_OPEN_QR";
    public static final String ACTION_TAKE_PICTURE = "ACTION_TAKE_PICTURE";
    public static final String ACTION_TAKE_PROFILE_PICTURE = "ACTION_TAKE_PROFILE_PICTURE";
    public static final String ACTION_PREVIEW_GIPHY = "ACTION_PREVIEW_GIPHY";

    public static final String SHOW_REPEATED_UPLOAD = "SHOW_REPEATED_UPLOAD";

    public static final String EXTRA_SERIALIZE_STRING = "SERIALIZE_STRING";

    public static final String EXTRA_NODE_HANDLE = "NODE_HANDLE";
    public static final String EXTRA_RESULT_TRANSFER = "RESULT_TRANSFER";
    public static final String EXTRA_TRANSFER_TYPE = "TRANSFER_TYPE";
    public static final String EXTRA_USER_NICKNAME = "EXTRA_USER_NICKNAME";

    public static final String RESULT = "RESULT";
    public static final String ACCOUNT_BLOCKED_STRING = "ACCOUNT_BLOCKED_STRING";
    public static final String ACTION_SHOW_WARNING_ACCOUNT_BLOCKED = "ACTION_SHOW_WARNING_ACCOUNT_BLOCKED";

    public static final String EXTRA_STORAGE_STATE = "STORAGE_STATE";
    public static final String EXTRA_LINK = "EXTRA_LINK";
    public static final String EXTRA_KEY = "EXTRA_KEY";
    public static final String EXTRA_PASSWORD = "EXTRA_PASSWORD";

    //MultipleRequestListener options
    public static final int MULTIPLE_MOVE = 0;
    public static final int MULTIPLE_SEND_RUBBISH = 1;
    //one file to many contacts
    public static final int MULTIPLE_CONTACTS_SEND_INBOX = 2;
    //many files to one contacts
    public static final int MULTIPLE_FILES_SEND_INBOX = 3;
    public static final int MULTIPLE_COPY = 4;
    public static final int MULTIPLE_REMOVE_SHARING_CONTACTS = 5;
    //one folder to many contacts
    public static final int MULTIPLE_CONTACTS_SHARE = 6;
    //one contact, many files
    public static final int MULTIPLE_FILE_SHARE = 7;
    public static final int MULTIPLE_LEAVE_SHARE = 8;

    public static final int MULTIPLE_REMOVE_CONTACT_SHARED_FOLDER = 9;
    public static final int MULTIPLE_CHAT_IMPORT = 10;
    public static final int MULTIPLE_FORWARD_MESSAGES = 11;
    public static final int MULTIPLE_CHANGE_PERMISSION = 12;

    public static final int MULTIPLE_RESTORED_FROM_RUBBISH = MULTIPLE_FORWARD_MESSAGES + 1;

    public static final int CANCEL_ACCOUNT_2FA = 4000;
    public static final int CHANGE_MAIL_2FA = 4001;
    public static final int DISABLE_2FA = 4002;

    public static final int MY_ACCOUNT_FRAGMENT = 5000;
    public static final int UPGRADE_ACCOUNT_FRAGMENT = 5001;
    public static final int OVERQUOTA_ALERT = 5003;
    public static final int CC_FRAGMENT = 5004;
    public static final int FORTUMO_FRAGMENT = 5005;
    public static final int CENTILI_FRAGMENT = 5007;
    public static final int BACKUP_RECOVERY_KEY_FRAGMENT = 5008;

    public static final int PAYMENT_CC_MONTH = 111;
    public static final int PAYMENT_CC_YEAR = 112;

    public static final int TOUR_FRAGMENT = 6000;
    public static final int LOGIN_FRAGMENT = 6001;
    public static final int CONFIRM_EMAIL_FRAGMENT = 6002;
    public static final int CHOOSE_ACCOUNT_FRAGMENT = 6003;
    public static final int CREATE_ACCOUNT_FRAGMENT = 604;

    public static final int ACHIEVEMENTS_FRAGMENT = 8000;
    public static final int BONUSES_FRAGMENT = 8001;
    public static final int INVITE_FRIENDS_FRAGMENT = 8002;
    public static final int INFO_ACHIEVEMENTS_FRAGMENT = 8003;

    public static final int SCROLL_TO_POSITION = 9000;
    public static final int UPDATE_IMAGE_DRAG = 9001;
    public static final int UPDATE_GET_PRICING = 9002;
    public static final int UPDATE_ACCOUNT_DETAILS = 9003;
    public static final int UPDATE_CREDIT_CARD_SUBSCRIPTION = 9004;
    public static final int UPDATE_PAYMENT_METHODS = 9005;

    public static final int GO_OFFLINE = 9006;
    public static final int GO_ONLINE = 9007;
    public static final int START_RECONNECTION = 9008;

    public static final int REQUEST_WRITE_STORAGE = 1;
    public static final int REQUEST_CAMERA = 2;
    public static final int REQUEST_READ_CONTACTS = 3;
    public static final int REQUEST_RECORD_AUDIO = 4;
    public static final int REQUEST_UPLOAD_CONTACT = 5;
    public static final int REQUEST_READ_STORAGE = 6;

    public static final int REQUEST_DOWNLOAD_FOLDER = 7;

    public static final int REQUEST_READ_WRITE_STORAGE = 9;

    public static final int REQUEST_CAMERA_UPLOAD = 10;
    public static final int REQUEST_CAMERA_ON_OFF = 11;
    public static final int REQUEST_CAMERA_ON_OFF_FIRST_TIME = 12;
    public static final int WRITE_LOG = 13;

    public static final int RECORD_VOICE_CLIP = 11;
    public static final int REQUEST_STORAGE_VOICE_CLIP = 12;
    public static final int REQUEST_CAMERA_TAKE_PICTURE = 13;
    public static final int REQUEST_WRITE_STORAGE_TAKE_PICTURE = 14;

    public static final int LOCATION_PERMISSION_REQUEST_CODE = 15;
    public static final int REQUEST_WRITE_STORAGE_OFFLINE = 16;

    public static final int TYPE_START_RECORD = 1;
    public static final int TYPE_END_RECORD = 2;
    public static final int TYPE_ERROR_RECORD = 3;

    public static final int FREE = 0;
    public static final int PRO_I = 1;
    public static final int PRO_II = 2;
    public static final int PRO_III = 3;
    public static final int PRO_LITE = 4;
    public static final int BUSINESS = 100;


    public static final int COLOR_STATUS_BAR_ACCENT = 1;
    public static final int COLOR_STATUS_BAR_ZERO_DELAY = 2;
    public static final int COLOR_STATUS_BAR_ZERO = 3;
    public static final int COLOR_STATUS_BAR_SEARCH_DELAY = 4;

    public static final String CONTACT_LINK_BASE_URL = "https://mega.nz/C!";
    public static final String DISPUTE_URL = "https://mega.nz/dispute";
    public static final String ACTION_OPEN_MEGA_LINK = "OPEN_MEGA_LINK";
    public static final String ACTION_OPEN_MEGA_FOLDER_LINK = "OPEN_MEGA_FOLDER_LINK";
    public static final String ACTION_CANCEL_DOWNLOAD = "CANCEL_DOWNLOAD";
    public static final String ACTION_CANCEL_CAM_SYNC = "CANCEL_CAM_SYNC";
    public static final String ACTION_IMPORT_LINK_FETCH_NODES = "IMPORT_LINK_FETCH_NODES";
    public static final String ACTION_FILE_EXPLORER_UPLOAD = "FILE_EXPLORER_UPLOAD";
    public static final String ACTION_FILE_PROVIDER = "ACTION_FILE_PROVIDER";
    public static final String ACTION_EXPLORE_ZIP = "EXPLORE_ZIP";
    public static final String EXTRA_PATH_ZIP = "PATH_ZIP";
    public static final String EXTRA_OPEN_FOLDER = "EXTRA_OPEN_FOLDER";
    public static final String ACTION_REFRESH_PARENTHANDLE_BROWSER = "REFRESH_PARENTHANDLE_BROWSER";
    public static final String ACTION_OVERQUOTA_STORAGE = "OVERQUOTA_STORAGE";
    public static final String ACTION_TAKE_SELFIE = "TAKE_SELFIE";
    public static final String ACTION_SHOW_TRANSFERS = "SHOW_TRANSFERS";
    public static final String ACTION_EXPORT_MASTER_KEY = "EXPORT_MASTER_KEY";
    public static final String ACTION_OPEN_FOLDER = "OPEN_FOLDER";
    public static final String ACTION_CANCEL_ACCOUNT = "CANCEL_ACCOUNT";
    public static final String ACTION_RESET_PASS = "RESET_PASS";
    public static final String ACTION_RESET_PASS_FROM_LINK = "RESET_PASS_FROM_LINK";
    public static final String ACTION_PASS_CHANGED = "PASS_CHANGED";
    public static final String ACTION_PARK_ACCOUNT = "PARK_ACCOUNT";
    public static final String ACTION_RESET_PASS_FROM_PARK_ACCOUNT = "RESET_PASS_FROM_PARK_ACCOUNT";
    public static final String ACTION_CHANGE_MAIL = "CHANGE_MAIL";
    public static final String ACTION_CHANGE_AVATAR = "CHANGE_AVATAR";
    public static final String ACTION_IPC = "IPC";
    public static final String ACTION_SHOW_MY_ACCOUNT = "ACTION_SHOW_MY_ACCOUNT";
    public static final String ACTION_CHAT_NOTIFICATION_MESSAGE = "ACTION_CHAT_MESSAGE";
    public static final String ACTION_CHAT_SUMMARY = "ACTION_CHAT_SUMMARY";
    public static final String ACTION_INCOMING_SHARED_FOLDER_NOTIFICATION = "ACTION_INCOMING_SHARED_FOLDER_NOTIFICATION";
    public static final String ACTION_OPEN_HANDLE_NODE = "ACTION_OPEN_HANDLE_NODE";
    public static final String ACTION_OPEN_FILE_LINK_ROOTNODES_NULL = "ACTION_OPEN_FILE_LINK_ROOTNODES_NULL";
    public static final String ACTION_OPEN_FOLDER_LINK_ROOTNODES_NULL = "ACTION_OPEN_FOLDER_LINK_ROOTNODES_NULL";
    public static final String ACTION_SHOW_SETTINGS = "ACTION_SHOW_SETTINGS";
    public static final String ACTION_SHOW_SETTINGS_STORAGE = "ACTION_SHOW_SETTINGS_STORAGE";
    public static final String ACTION_PRE_OVERQUOTA_STORAGE = "PRE_OVERQUOTA_STORAGE";
    public static final String ACTION_LOG_OUT = "ACTION_LOG_OUT";
    public static final String ACTION_LOG_IN = "ACTION_LOG_IN";

    public static final String OPENED_FROM_CHAT = "OPENED_FROM_CHAT";
    public static final String ACTION_OPEN_CHAT_LINK = "OPEN_CHAT_LINK";
    public static final String ACTION_JOIN_OPEN_CHAT_LINK = "JOIN_OPEN_CHAT_LINK";
    public static final String ACTION_CHAT_SHOW_MESSAGES = "CHAT_SHOW_MESSAGES";
    public static final String ACTION_UPDATE_ATTACHMENT = "UPDATE_ATTACHMENT";
    public static final String ACTION_OVERQUOTA_TRANSFER = "OVERQUOTA_TRANSFER";
    public static final String ACTION_SHOW_UPGRADE_ACCOUNT = "ACTION_SHOW_UPGRADE_ACCOUNT";
    public static final String ACTION_OPEN_CONTACTS_SECTION = "ACTION_OPEN_CONTACTS_SECTION";

    public static final String TYPE_EMOJI = "TYPE_EMOJI";
    public static final String TYPE_REACTION = "TYPE_REACTION";
    public static final String INVALID_REACTION = "INVALID_REACTION";

    public static final String ACTION_RECOVERY_KEY_COPY_TO_CLIPBOARD = "ACTION_RECOVERY_KEY_COPY_TO_CLIPBOARD";

    public static final String ACTION_RECOVERY_KEY_EXPORTED = "RECOVERY_KEY_EXPORTED";
    public static final String ACTION_REQUEST_DOWNLOAD_FOLDER_LOGOUT = "REQUEST_DOWNLOAD_FOLDER_LOGOUT";

    public static final String ACTION_STORAGE_STATE_CHANGED = "ACTION_STORAGE_STATE_CHANGED";

    public static final String ACTION_SHOW_SNACKBAR_SENT_AS_MESSAGE = "ACTION_SHOW_SNACKBAR_SENT_AS_MESSAGE";

    public static final String ACTION_RESTART_SERVICE = "ACTION_RESTART_SERVICE";

    public static final String BROADCAST_ACTION_INTENT_FILTER_UPDATE_POSITION = "INTENT_FILTER_UPDATE_POSITION";
    public static final String BROADCAST_ACTION_INTENT_FILTER_UPDATE_IMAGE_DRAG = "INTENT_FILTER_UPDATE_IMAGE_DRAG";
    public static final String BROADCAST_ACTION_INTENT_FILTER_UPDATE_FULL_SCREEN = "INTENT_FILTER_UPDATE_FULL_SCREEN";

    public static final String BROADCAST_ACTION_INTENT_UPDATE_ACCOUNT_DETAILS = "INTENT_UPDATE_ACCOUNT_DETAILS";
    public static final String BROADCAST_ACTION_INTENT_UPDATE_2FA_SETTINGS = "INTENT_UPDATE_2FA_SETTINGS";
    public static final String BROADCAST_ACTION_INTENT_CONNECTIVITY_CHANGE = "INTENT_CONNECTIVITY_CHANGE";
    public static final String BROADCAST_ACTION_INTENT_CONNECTIVITY_CHANGE_DIALOG = "INTENT_CONNECTIVITY_CHANGE_DIALOG";
    public static final String BROADCAST_ACTION_INTENT_SETTINGS_UPDATED = "SETTINGS_UPDATED";
    public static final String BROADCAST_ACTION_INTENT_SSL_VERIFICATION_FAILED = "INTENT_SSL_VERIFICATION_FAILED";
    public static final String BROADCAST_ACTION_INTENT_SIGNAL_PRESENCE = "INTENT_SIGNAL_PRESENCE";
    public static final String BROADCAST_ACTION_INTENT_UPDATE_ORDER = "INTENT_UPDATE_ORDER";
    public static final String BROADCAST_ACTION_INTENT_UPDATE_VIEW = "INTENT_UPDATE_VIEW";
    public static final String BROADCAST_ACTION_INTENT_VOICE_CLIP_DOWNLOADED = "INTENT_VOICE_CLIP_DOWNLOADED";
    public static final String BROADCAST_ACTION_INTENT_BUSINESS_EXPIRED = "INTENT_BUSINESS_EXPIRED";
    public static final String BROADCAST_ACTION_INTENT_CHAT_ARCHIVED = "INTENT_CHAT_ARCHIVED";
    public static final String BROADCAST_ACTION_INTENT_CHAT_ARCHIVED_GROUP = "INTENT_CHAT_ARCHIVED_GROUP";
    public static final String BROADCAST_ACTION_INTENT_REFRESH_ADD_PHONE_NUMBER = "BROADCAST_ACTION_INTENT_REFRESH_ADD_PHONE_NUMBER";
    public static final String BROADCAST_ACTION_INTENT_UPDATE_PAUSE_NOTIFICATION = "BROADCAST_ACTION_INTENT_UPDATE_PAUSE_NOTIFICATION";
    public static final String BROADCAST_ACTION_INTENT_UPDATE_USER_DATA = "BROADCAST_ACTION_INTENT_UPDATE_USER_DATA";

    public static final String INTENT_EXTRA_KEY_HANDLE = "HANDLE";
    public static final String INTENT_EXTRA_KEY_FILE_NAME = "FILENAME";
    public static final String INTENT_EXTRA_KEY_SCREEN_POSITION = "screenPosition";
    public static final String INTENT_EXTRA_KEY_SCREEN_POSITION_FOR_SWIPE_DISMISS = "screenPositionForSwipeDismiss";
    public static final String INTENT_EXTRA_KEY_ADAPTER_TYPE = "adapterType";
    public static final String INTENT_EXTRA_KEY_INSIDE = "inside";
    public static final String INTENT_EXTRA_KEY_POSITION = "position";
    public static final String INTENT_EXTRA_KEY_ORDER_GET_CHILDREN = "orderGetChildren";
    public static final String INTENT_EXTRA_KEY_PARENT_HANDLE = "parentNodeHandle";
    public static final String INTENT_EXTRA_KEY_HANDLES_NODES_SEARCH = "handlesNodesSearch";
    public static final String INTENT_EXTRA_KEY_ARRAY_OFFLINE = "ARRAY_OFFLINE";
    public static final String INTENT_EXTRA_KEY_ACTION_TYPE = "actionType";
    public static final String INTENT_EXTRA_KEY_OFFLINE_PATH_DIRECTORY = "offlinePathDirectory";
    public static final String INTENT_EXTRA_KEY_PATH = "path";
    public static final String INTENT_EXTRA_KEY_PATH_NAVIGATION = "pathNavigation";
    public static final String INTENT_EXTRA_KEY_IS_LIST = "isList";

    public static final int FILE_BROWSER_ADAPTER = 2000;
    public static final int CONTACT_FILE_ADAPTER = 2001;
    public static final int RUBBISH_BIN_ADAPTER = 2002;
    public static final int SHARED_WITH_ME_ADAPTER = 2003;
    public static final int OFFLINE_ADAPTER = 2004;
    public static final int FOLDER_LINK_ADAPTER = 2005;
    public static final int SEARCH_ADAPTER = 2006;
    public static final int PHOTO_SYNC_ADAPTER = 2007;
    public static final int ZIP_ADAPTER = 2008;
    public static final int OUTGOING_SHARES_ADAPTER = 2009;
    public static final int INCOMING_SHARES_ADAPTER = 2010;
    public static final int INBOX_ADAPTER = 2011;
    public static final int INCOMING_REQUEST_ADAPTER = 2012;
    public static final int OUTGOING_REQUEST_ADAPTER = 2013;
    public static final int CAMERA_UPLOAD_ADAPTER = 2014;
    public static final int INCOMING_SHARES_PROVIDER_ADAPTER = 2016;
    public static final int CLOUD_DRIVE_PROVIDER_ADAPTER = 2017;
    public static final int SEARCH_BY_ADAPTER = 2018;
    public static final int FILE_LINK_ADAPTER = 2019;
    public static final int FROM_CHAT = 2020;
    public static final int CONTACT_SHARED_FOLDER_ADAPTER = 2021;
    public static final int FILE_INFO_SHARED_CONTACT_ADAPTER = 2022;
    public static final int GENERAL_OTHERS_ADAPTER = 2023;
    public static final int RECENTS_ADAPTER = 2024;
    public static final int LINKS_ADAPTER = 2025;
    public static final int PHOTOS_BROWSE_ADAPTER = 2026;
    public static final int PHOTOS_SEARCH_ADAPTER = 2027;
    public static final int AUDIO_BROWSE_ADAPTER = 2028;
    public static final int AUDIO_SEARCH_ADAPTER = 2029;
    public static final int DOCUMENTS_BROWSE_ADAPTER = 2030;
    public static final int DOCUMENTS_SEARCH_ADAPTER = 2031;
    public static final int VIDEO_BROWSE_ADAPTER = 2032;
    public static final int VIDEO_SEARCH_ADAPTER = 2033;
    public static final int RECENTS_BUCKET_ADAPTER = 2034;


    public static final String NOTIFICATIONS_ENABLED = "NOTIFICATIONS_ENABLED";
    public static final String NOTIFICATIONS_30_MINUTES = "NOTIFICATIONS_30_MINUTES";
    public static final String NOTIFICATIONS_1_HOUR = "NOTIFICATIONS_1_HOUR";
    public static final String NOTIFICATIONS_6_HOURS = "NOTIFICATIONS_6_HOURS";
    public static final String NOTIFICATIONS_24_HOURS = "NOTIFICATIONS_24_HOURS";
    public static final String NOTIFICATIONS_DISABLED_X_TIME = "NOTIFICATIONS_DISABLED_X_TIME";
    public static final String NOTIFICATIONS_DISABLED = "NOTIFICATIONS_DISABLED";
    public static final String NOTIFICATIONS_DISABLED_UNTIL_TOMORROW_MORNING = "NOTIFICATIONS_DISABLED_UNTIL_TOMORROW_MORNING";
    public static final String NOTIFICATIONS_DISABLED_UNTIL_THIS_MORNING = "NOTIFICATIONS_DISABLED_UNTIL_THIS_MORNING";
    public static final int ACCOUNT_DETAILS_MIN_DIFFERENCE = 5;
    public static final int PAYMENT_METHODS_MIN_DIFFERENCE = 720;
    public static final int PRICING_MIN_DIFFERENCE = 720;
    public static final int EXTENDED_ACCOUNT_DETAILS_MIN_DIFFERENCE = 30;

    public static final int CONTACT_TYPE_MEGA = 0;
    public static final int CONTACT_TYPE_DEVICE = 1;
    public static final int CONTACT_TYPE_BOTH = 2;

    public static final int TYPE_VOICE_CLIP = 3;

    public static final int SELECT_RINGTONE = 2000;
    public static final int SELECT_NOTIFICATION_SOUND = SELECT_RINGTONE + 1;

    public static final int DEVICE_ANDROID = 1;
    public static final int DEVICE_HUAWEI = 4;
    public static final int DEVICE_IOS = 2;

    public static final int NOTIFICATION_SUMMARY_CHAT = 0;
    public static final int NOTIFICATION_UPLOAD = 1;
    public static final int NOTIFICATION_DOWNLOAD = 2;
    public static final int NOTIFICATION_CAMERA_UPLOADS = 3;
    public static final int NOTIFICATION_DOWNLOAD_FINAL = 4;
    public static final int NOTIFICATION_UPLOAD_FINAL = 5;
    public static final int NOTIFICATION_CAMERA_UPLOADS_FINAL = 6;
    public static final int NOTIFICATION_PUSH_CLOUD_DRIVE = 7;
    public static final int NOTIFICATION_GENERAL_PUSH_CHAT = 8;
    public static final int NOTIFICATION_SUMMARY_INCOMING_CONTACT = 9;
    public static final int NOTIFICATION_STREAMING_OVERQUOTA = 10;
    public static final int NOTIFICATION_CALL_IN_PROGRESS = 11;
    public static final int NOTIFICATION_MISSED_CALL = 12;
    public static final int NOTIFICATION_SUMMARY_ACCEPTANCE_CONTACT = 13;
    public static final int NOTIFICATION_STORAGE_OVERQUOTA = 14;
    public static final int NOTIFICATION_CHAT_UPLOAD = 15;
    public static final int NOTIFICATION_UPLOAD_FOLDER = 16;
    public static final int NOTIFICATION_UPLOAD_FINAL_FOLDER = 17;

    public static final int SUCCESSFUL_VOICE_CLIP_TRANSFER = 1;
    public static final int ERROR_VOICE_CLIP_TRANSFER = 2;

    public static final String NOTIFICATION_CHANNEL_DOWNLOAD_ID = "DownloadServiceNotification";
    public static final String NOTIFICATION_CHANNEL_DOWNLOAD_NAME = "MEGA Download";
    public static final String NOTIFICATION_CHANNEL_UPLOAD_ID = "UploadServiceNotification";
    public static final String NOTIFICATION_CHANNEL_UPLOAD_ID_FOLDER = "FolderUploadServiceNotification";
    public static final String NOTIFICATION_CHANNEL_UPLOAD_NAME = "MEGA File Upload";
    public static final String NOTIFICATION_CHANNEL_UPLOAD_NAME_FOLDER = "MEGA Folder Upload";
    public static final String NOTIFICATION_CHANNEL_CAMERA_UPLOADS_ID = "CameraUploadsServiceNotification";
    public static final String NOTIFICATION_CHANNEL_CAMERA_UPLOADS_NAME = "MEGA Camera Uploads";
    public static final String NOTIFICATION_CHANNEL_CHAT_ID = "ChatNotification";
    public static final String NOTIFICATION_CHANNEL_CHAT_NAME = "MEGA Chat";
    public static final String NOTIFICATION_CHANNEL_CHAT_SUMMARY_ID = "ChatSummaryNotification";
    public static final String NOTIFICATION_CHANNEL_CHAT_SUMMARY_ID_V2 = "ChatSummaryNotificationV2";
    public static final String NOTIFICATION_CHANNEL_CHAT_SUMMARY_NAME = "MEGA Chat Summary";
    public static final String NOTIFICATION_CHANNEL_CHAT_SUMMARY_NO_VIBRATE_ID = "ChatSummaryNotificationNoVibrate";
    public static final String NOTIFICATION_CHANNEL_CHAT_SUMMARY_NO_VIBRATE_NAME = "MEGA Chat Summary (no vibration)";
    public static final String NOTIFICATION_CHANNEL_INPROGRESS_MISSED_CALLS_ID = "InProgressMissedCallNotification";
    public static final String NOTIFICATION_CHANNEL_INPROGRESS_MISSED_CALLS_NAME = "MEGA In Progress and Missed Calls";
    public static final String NOTIFICATION_CHANNEL_INCOMING_CALLS_ID = "ChatIncomingCallNotification";
    public static final String NOTIFICATION_CHANNEL_INCOMING_CALLS_NO_VIBRATE_ID = "ChatIncomingCallNotificationNoVibrate";
    public static final String NOTIFICATION_CHANNEL_INCOMING_CALLS_NO_VIBRATE_NAME = "MEGA Incoming Calls (no vibration)";
    public static final String NOTIFICATION_CHANNEL_INCOMING_CALLS_NAME = "MEGA Incoming Calls";
    public static final String NOTIFICATION_CHANNEL_CONTACTS_ID = "ContactNotification";
    public static final String NOTIFICATION_CHANNEL_CONTACTS_NAME = "MEGA Contact";
    public static final String NOTIFICATION_CHANNEL_CONTACTS_SUMMARY_ID = "ContactSummaryNotification";
    public static final String NOTIFICATION_CHANNEL_CONTACTS_SUMMARY_NAME = "MEGA Contact Summary";
    public static final String NOTIFICATION_CHANNEL_CLOUDDRIVE_ID = "CloudDriveNotification";
    public static final String NOTIFICATION_CHANNEL_CLOUDDRIVE_NAME = "MEGA Cloud Drive";
    public static final String NOTIFICATION_CHANNEL_CHAT_UPLOAD_ID = "ChatUploadServiceNotification";
    public static final String NOTIFICATION_CHANNEL_CHAT_UPLOAD_NAME = "MEGA Chat Upload";
    public static final String NOTIFICATION_CHANNEL_FCM_FETCHING_MESSAGE = "MEGA Fetching Incoming Messages";
    public static final String CHAT_FOLDER = "My chat files";
    public static final String AUTHORITY_STRING_FILE_PROVIDER = "mega.privacy.android.app.providers.fileprovider";
    public static final String TYPE_TEXT_PLAIN = "text/plain";

    public static final int RICH_WARNING_TRUE = 1;
    public static final int RICH_WARNING_FALSE = 0;
    public static final int RICH_WARNING_CONFIRMATION = 2;

    public static final int TAKE_PICTURE_OPTION = 0;
    public static final int TAKE_PROFILE_PICTURE = 1;
    public static final int START_CALL_PERMISSIONS = 2;
    public static final int RETURN_CALL_PERMISSIONS = 3;

    public static final String MAIL_ANDROID = "androidfeedback@mega.nz";
    public static final String MAIL_SUPPORT = "support@mega.nz";

    //link for introduction end to end encryption
    public static final String URL_E2EE = "https://mega.nz/security";

    public static final int MIN_ITEMS_SCROLLBAR = 30;
    public static final int MIN_ITEMS_SCROLLBAR_GRID = 200;
    public static final int MIN_ITEMS_SCROLLBAR_CHAT = 20;

    public static final long BUFFER_COMP = 1073741824;      // 1 GB
    public static final int MAX_BUFFER_16MB = 16777216; // 16 MB
    public static final int MAX_BUFFER_32MB = 33554432; // 32 MB
    public static final int MAX_AUTOAWAY_TIMEOUT = 1457; //in minute, the max value supported by SDK

    public static final String HIGH_PRIORITY_TRANSFER = "HIGH_PRIORITY_TRANSFER";

    //Transfers app data parameters
    public static final String APP_DATA_VOICE_CLIP = "VOICE_CLIP";
    public static final String APP_DATA_CHAT = "CHAT_UPLOAD";
    public static final String APP_DATA_CU = "CU_UPLOAD";
    public static final String APP_DATA_SD_CARD = "SD_CARD_DOWNLOAD";
    //Indicates the data after it, is the value of a transfer parameter
    public static final String APP_DATA_INDICATOR = ">";
    //Indicates the data after it, is a new transfer parameter
    public static final String APP_DATA_SEPARATOR = "-";
    //Indicates the data after it, is a new AppData due to a repeated transfer
    public static final String APP_DATA_REPEATED_TRANSFER_SEPARATOR = "!";

    public static final String AVATAR_PRIMARY_COLOR = "AVATAR_PRIMARY_COLOR";
    public static final String AVATAR_GROUP_CHAT_COLOR = "AVATAR_GROUP_CHAT_COLOR";
    public static final String AVATAR_PHONE_COLOR = "AVATAR_PHONE_COLOR";

    public static final int MAX_REACTIONS_PER_USER = 24;
    public static final int MAX_REACTIONS_PER_MESSAGE = 50;

    public static final int REACTION_ERROR_TYPE_MESSAGE = -1;
    public static final int REACTION_ERROR_DEFAULT_VALUE = 0;
    public static final int REACTION_ERROR_TYPE_USER = 1;

    /**
     * A phone number pattern, which length should be in 5-22, and the beginning can have a '+'.
     */
    public static final Pattern PHONE_NUMBER_REGEX = Pattern.compile("^[+]?[0-9]{5,22}$");

    public static final Pattern EMAIL_ADDRESS
            = Pattern.compile(
            "[a-zA-Z0-9\\+\\.\\_\\%\\-\\&\\+]{1,256}" +
                    "\\@" +
                    "[a-zA-Z0-9][a-zA-Z0-9\\-]{0,64}" +
                    "(" +
                    "\\." +
                    "[a-zA-Z0-9][a-zA-Z0-9\\-]{0,25}" +
                    ")+"
    );

    public static final int FROM_INCOMING_SHARES = 140;
    public static final int FROM_INBOX = 150;
    public static final int FROM_OTHERS = 0;

    public static final int SNACKBAR_TYPE = 0;
    public static final int MESSAGE_SNACKBAR_TYPE = 1;
    public static final int MUTE_NOTIFICATIONS_SNACKBAR_TYPE = 2;
    public static final int NOT_SPACE_SNACKBAR_TYPE = 3;
    public static final int PERMISSIONS_TYPE = 4;

    public static final int INFO_ANIMATION = 3000;
    public static final int QUICK_INFO_ANIMATION = 500;

    public static final int HEADER_VIEW_TYPE = 0;
    public static final int ITEM_VIEW_TYPE = 1;
    public static final int ITEM_PROGRESS = 2;

    public static final int FILE_LINK = 200;
    public static final int FOLDER_LINK = 201;
    public static final int CHAT_LINK = 202;
    public static final int CONTACT_LINK = 203;
    public static final int ERROR_LINK = -1;
    public static final int INVALID_CALL_STATUS = -1;
    public static final int MAX_PARTICIPANTS_GRID = 6;
    public static final int INVALID_CALL = -1;

    public static final int BACK_PRESS_NOT_HANDLED = 0;
    public static final int BACK_PRESS_HANDLED = 1;

    public static final String CONTACT_HANDLE = "contactHandle";
    public static final String SHOW_SNACKBAR = "SHOW_SNACKBAR";
    public static final String CHAT_ID = "CHAT_ID";
    public static final String MESSAGE_ID = "messageId";
    public static final String CALL_ID = "callId";
    public static final String CHAT_ID_OF_CURRENT_CALL = "chatHandleInProgress";
    public static final String CHAT_ID_OF_INCOMING_CALL = "chatHandleToAnswer";
    public static final String SECOND_CALL = "SECOND_CALL";
    public static final String PEER_ID = "peerId";
    public static final String CLIENT_ID = "clientId";
    public static final String CHAT_TITLE = "CHAT_TITLE";
    public static final String SELECTED_CONTACTS = "SELECTED_CONTACTS";
    public static final String NODE_HANDLES = "NODE_HANDLES";
    public static final String NAME = "name";
    public static final String HANDLE = "handle";
    public static final String EMAIL = "email";
    public static final String UNKNOWN_USER_NAME_AVATAR = "unknown";
    public static final String VISIBLE_FRAGMENT = "VISIBLE_FRAGMENT";
    public static final String SELECTED_CHATS = "SELECTED_CHATS";
    public static final String SELECTED_USERS = "SELECTED_USERS";
    public static final String ID_MESSAGES = "ID_MESSAGES";
    public static final String USER_HANDLES = "USER_HANDLES";
    public static final String URL_FILE_LINK = "URL_FILE_LINK";
    public static final String OPEN_SCAN_QR = "OPEN_SCAN_QR";
    public static final String TYPE_CAMERA = "TYPE_CAMERA";
    public static final String CHAT_LINK_EXTRA = "CHAT_LINK";
    public static final String WAITING_FOR_CALL = "WAITING_FOR_CALL";
    public static final String USER_WAITING_FOR_CALL = "USER_WAITING_FOR_CALL";
    public static final String TYPE_CALL_PERMISSION = "TYPE_CALL_PERMISSION";
    public static final String INCOMING_VIDEO_CALL = "INCOMING_VIDEO_CALL";
    public static final String VOLUME_CHANGED_ACTION = "android.media.VOLUME_CHANGED_ACTION";
    public static final String EXTRA_VOLUME_STREAM_VALUE = "android.media.EXTRA_VOLUME_STREAM_VALUE";
    public static final String EXTRA_VOLUME_STREAM_TYPE = "android.media.EXTRA_VOLUME_STREAM_TYPE";
    public static final String COPIED_TEXT_LABEL = "Copied Text";
    public static final String PLAIN_TEXT_SHARE_TYPE = "text/plain";

    public static final int INVALID_POSITION = -1;
    public static final int INVALID_ID = -1;
    public static final String INVALID_OPTION = "-1";
    public static final int INVALID_TYPE_PERMISSIONS = -1;
    public static final int INVALID_VOLUME = -1;
    public static final int INVALID_DIMENSION = -1;
    public static final int INVALID_VIEW_TYPE = -1;

    public static final String POSITION_SELECTED_MESSAGE = "POSITION_SELECTED_MESSAGE";

    public static final String SHOW_MESSAGE_UPLOAD_STARTED = "SHOW_MESSAGE_UPLOAD_STARTED";
    public static final String NUMBER_UPLOADS = "NUMBER_UPLOADS";

    public static final String REGISTER_BUSINESS_ACCOUNT = "registerb";

    public static final int MAX_WIDTH_CONTACT_NAME_LAND = 450;
    public static final int MAX_WIDTH_CONTACT_NAME_PORT = 200;
    public static final int MAX_WIDTH_CONTACT_NAME_GRID_LAND = 150;
    public static final int MAX_WIDTH_CONTACT_NAME_GRID_PORT = 120;
    public static final int EMOJI_SIZE = 20;
    public static final int EMOJI_SIZE_MEDIUM = 25;
    public static final int EMOJI_SIZE_HIGH = 30;
    public static final int EMOJI_SIZE_EXTRA_HIGH = 35;
    public static final int EMOJI_AVATAR_CALL_SMALL = 40;
    public static final int MAX_ALLOWED_CHARACTERS_AND_EMOJIS = 28;
    public static final int MAX_WIDTH_BOTTOM_SHEET_DIALOG_LAND = 350;
    public static final int MAX_WIDTH_BOTTOM_SHEET_DIALOG_PORT = 200;
    public static final int MAX_WIDTH_ADD_CONTACTS = 60;
    public static final int AVATAR_SIZE_CALLS = 50;
    public static final int AVATAR_SIZE_GRID = 75;
    public static final int AVATAR_SIZE = 150;

    public static final String SEPARATOR = File.separator;

    public static final String[] MEGA_REGEXS = {
            "^https://mega\\.co\\.nz.+$",
            "^https://mega\\.nz.+$",
    };

    public static final String[] FILE_LINK_REGEXS = {
            "^https://mega\\.co\\.nz/.*#!.+$",
            "^https://mega\\.nz/.*#!.+$",
            "^https://mega\\.co\\.nz/file/.+$",
            "^https://mega\\.nz/file/.+$",
    };

    public static final String[] CONFIRMATION_LINK_REGEXS = {
            "^https://mega\\.co\\.nz/.*#confirm.+$",
            "^https://mega\\.nz/.*#confirm.+$"
    };

    public static final String[] FOLDER_LINK_REGEXS = {
            "^https://mega\\.co\\.nz/.*#F!.+$",
            "^https://mega\\.nz/.*#F!.+$",
            "^https://mega\\.co\\.nz/folder/.+$",
            "^https://mega\\.nz/folder/.+$"
    };

    public static final String[] CHAT_LINK_REGEXS = {
            "^https://mega\\.co\\.nz/.*chat/.+$",
            "^https://mega\\.nz/.*chat/.+$"
    };

    public static final String[] PASSWORD_LINK_REGEXS = {
            "^https://mega\\.co\\.nz/.*#P!.+$",
            "^https://mega\\.nz/.*#P!.+$"
    };

    public static final String[] ACCOUNT_INVITATION_LINK_REGEXS = {
            "^https://mega\\.co\\.nz/.*#newsignup.+$",
            "^https://mega\\.nz/.*#newsignup.+$"
    };

    public static final String[] EXPORT_MASTER_KEY_LINK_REGEXS = {
            "^https://mega\\.co\\.nz/.*#backup",
            "^https://mega\\.nz/.*#backup"
    };

    public static final String[] NEW_MESSAGE_CHAT_LINK_REGEXS = {
            "^https://mega\\.co\\.nz/.*#fm/chat",
            "^https://mega\\.nz/.*#fm/chat"
    };

    public static final String[] CANCEL_ACCOUNT_LINK_REGEXS = {
            "^https://mega\\.co\\.nz/.*#cancel.+$",
            "^https://mega\\.nz/.*#cancel.+$"
    };

    public static final String[] VERIFY_CHANGE_MAIL_LINK_REGEXS = {
            "^https://mega\\.co\\.nz/.*#verify.+$",
            "^https://mega\\.nz/.*#verify.+$"
    };

    public static final String[] RESET_PASSWORD_LINK_REGEXS = {
            "^https://mega\\.co\\.nz/.*#recover.+$",
            "^https://mega\\.nz/.*#recover.+$"
    };

    public static final String[] PENDING_CONTACTS_LINK_REGEXS = {
            "^https://mega\\.co\\.nz/.*#fm/ipc",
            "^https://mega\\.nz/.*#fm/ipc"
    };

    public static final String[] HANDLE_LINK_REGEXS = {
            "^https://mega\\.co\\.nz/.*#.+$",
            "^https://mega\\.nz/.*#.+$"
    };

    public static final String[] CONTACT_LINK_REGEXS = {
            "^https://mega\\.co\\.nz/C!.+$",
            "^https://mega\\.nz/.*C!.+$"
    };

    public static final String[] MEGA_DROP_LINK_REGEXS = {
            "^https://mega\\.co\\.nz/.*megadrop/.+$",
            "^https://mega\\.nz/.*megadrop/.+$"
    };

    public static final String[] MEGA_BLOG_LINK_REGEXS = {
            "^https://mega\\.co\\.nz/.*#blog",
            "^https://mega\\.nz/.*#blog",
            "^https://mega\\.nz/.*blog",
            "^https://mega\\.co\\.nz/.*#blog.+$",
            "^https://mega\\.nz/.*#blog.+$",
            "^https://mega\\.nz/.*blog.+$"
    };

    public static final String[] REVERT_CHANGE_PASSWORD_LINK_REGEXS = {
            "^https://mega\\.co\\.nz/.*#pwr.+$",
            "^https://mega\\.co\\.nz/.*pwr.+$",
            "^https://mega\\.nz/.*#pwr.+$",
            "^https://mega\\.nz/.*pwr.+$"
    };

    public static final String[] EMAIL_VERIFY_LINK_REGEXS = {
            "^https://mega\\.co\\.nz/#emailverify.+$",
            "^https://mega\\.nz/#emailverify.+$"
    };

    public static final String[] WEB_SESSION_LINK_REGEXS = {
            "^https://mega\\.co\\.nz/#sitetransfer!.+$",
            "^https://mega\\.nz/#sitetransfer!.+$"
    };

    public static final String[] BUSINESS_INVITE_LINK_REGEXS = {
            "^https://mega\\.co\\.nz/#businessinvite.+$",
            "^https://mega\\.nz/#businessinvite.+$"
    };

    //Types of blocked accounts
    public static final String ACCOUNT_NOT_BLOCKED = "0";
    public static final String COPYRIGHT_ACCOUNT_BLOCK = "200";
    public static final String MULTIPLE_COPYRIGHT_ACCOUNT_BLOCK = "300";
    public static final String DISABLED_BUSINESS_ACCOUNT_BLOCK = "400";
    public static final String REMOVED_BUSINESS_ACCOUNT_BLOCK = "401";
    public static final String SMS_VERIFICATION_ACCOUNT_BLOCK = "500";
    public static final String WEAK_PROTECTION_ACCOUNT_BLOCK = "700";

    public static final int INVALID_VALUE = -1;

    public static final int LOCATION_INDEX_LEFT = 0;
    public static final int LOCATION_INDEX_TOP = 1;

    public static final String OFFLINE_ROOT = "/";

    public static final int SEARCH_BY_DATE_FILTER_POS_TYPE = 0;
    public static final int SEARCH_BY_DATE_FILTER_POS_THE_DAY = 1;
    public static final int SEARCH_BY_DATE_FILTER_POS_MONTH_OR_YEAR = 2;
    public static final int SEARCH_BY_DATE_FILTER_POS_START_DAY = 3;
    public static final int SEARCH_BY_DATE_FILTER_POS_END_DAY = 4;

    public static final long SEARCH_BY_DATE_FILTER_TYPE_ONE_DAY = 1;
    public static final long SEARCH_BY_DATE_FILTER_TYPE_LAST_MONTH_OR_YEAR = 2;
    public static final long SEARCH_BY_DATE_FILTER_TYPE_BETWEEN_TWO_DAYS = 3;

    public static final long SEARCH_BY_DATE_FILTER_LAST_MONTH = 1;
    public static final long SEARCH_BY_DATE_FILTER_LAST_YEAR = 2;

    public static final long GET_THUMBNAIL_THROTTLE_MS = 50;

    // 15360 GB = 15TB
    public static final int BUSINESS_ACCOUNT_STORAGE_SPACE_AMOUNT = 15360;

<<<<<<< HEAD
    public static final int MAX_BADGE_NUM = 9;
=======
    /** Event Keys */
    public static final String EVENT_NODES_CHANGE = "nodes_change";
    public static final String EVENT_ORDER_CHANGE = "order_change";
    public static final String EVENT_LIST_GRID_CHANGE = "list_grid_change";
    public static final String EVENT_AVATAR_CHANGE = "avatar_change";
    public static final String EVENT_SCROLLING_CHANGE = "scrolling_change";
    public static final String EVENT_NOTIFICATION_COUNT_CHANGE = "notification_count_change";
    public static final String EVENT_CHAT_STATUS_CHANGE = "chat_status_change";
    public static final String EVENT_LOGOUT_CLEARED = "logout_cleared";
    public static final String EVENT_HOMEPAGE_VISIBILITY = "homepage_visibility";
>>>>>>> e82d2d40
}<|MERGE_RESOLUTION|>--- conflicted
+++ resolved
@@ -715,9 +715,8 @@
     // 15360 GB = 15TB
     public static final int BUSINESS_ACCOUNT_STORAGE_SPACE_AMOUNT = 15360;
 
-<<<<<<< HEAD
     public static final int MAX_BADGE_NUM = 9;
-=======
+
     /** Event Keys */
     public static final String EVENT_NODES_CHANGE = "nodes_change";
     public static final String EVENT_ORDER_CHANGE = "order_change";
@@ -728,5 +727,4 @@
     public static final String EVENT_CHAT_STATUS_CHANGE = "chat_status_change";
     public static final String EVENT_LOGOUT_CLEARED = "logout_cleared";
     public static final String EVENT_HOMEPAGE_VISIBILITY = "homepage_visibility";
->>>>>>> e82d2d40
 }