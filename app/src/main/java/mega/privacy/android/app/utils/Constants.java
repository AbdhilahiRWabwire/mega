package mega.privacy.android.app.utils;

import java.util.regex.Pattern;

public class Constants {

    public static final String PIN_4 = "4";
    public static final String PIN_6 = "6";
    public static final String PIN_ALPHANUMERIC = "alphanumeric";

    public static final int DEFAULT_AVATAR_WIDTH_HEIGHT = 250; //in pixels
    public static final int PHOTOS_UPLOAD_JOB_ID = 10096;
    public static final int BOOT_JOB_ID = 10097;

    public static final int REQUEST_CODE_GET = 1000;
    public static final int REQUEST_CODE_SELECT_MOVE_FOLDER = 1001;
    public static final int REQUEST_CODE_SELECT_COPY_FOLDER = 1002;
    public static final int REQUEST_CODE_GET_LOCAL = 1003;
    public static final int REQUEST_CODE_SELECT_LOCAL_FOLDER = 1004;
    public static final int REQUEST_CODE_REFRESH = 1005;
    public static final int REQUEST_CODE_SORT_BY = 1006;
    public static final int REQUEST_CODE_SELECT_IMPORT_FOLDER = 1007;
    public static final int REQUEST_CODE_SELECT_FOLDER = 1008;
    public static final int REQUEST_CODE_SELECT_CONTACT = 1009;
    public static final int TAKE_PHOTO_CODE = 1010;
    public static final int WRITE_SD_CARD_REQUEST_CODE = 1011;
    public static final int REQUEST_CODE_SELECT_FILE = 1012;
    public static final int SET_PIN = 1013;
    public static final int REQUEST_CODE_TREE = 1014;
    public static final int TAKE_PICTURE_PROFILE_CODE = 1015;
    public static final int CHOOSE_PICTURE_PROFILE_CODE = 1016;
    public static final int REQUEST_INVITE_CONTACT_FROM_DEVICE = 1017;
    public static final int REQUEST_CREATE_CHAT = 1018;
    public static final int REQUEST_ADD_PARTICIPANTS = 1019;
    public static final int ENABLE_CHAT = 1020;
    public static final int REQUEST_SEND_CONTACTS = 1021;
    public static final int REQUEST_CODE_IMPORT_CHAT_NODE = 1022;
    public static final int REQUEST_CODE_IMPORT_CHAT_NODE_LIST = 1023;
    public static final int ACTION_SEARCH_BY_DATE = 1024;
    public static final int REQUEST_CODE_SELECT_CHAT = 1025;
    public static final int REQUEST_CODE_GET_CONTACTS = 1026;
    public static final int REQUEST_CODE_FILE_INFO = 1027;
    public static final int REQUEST_CODE_REFRESH_STAGING = 1028;
    public static final int REQUEST_CODE_DELETE_VERSIONS_HISTORY = 1029;
    public static final int REQUEST_CODE_SEND_LOCATION = 1030;

    public static final String ACTION_REFRESH = "ACTION_REFRESH";
    public static final String ACTION_REFRESH_STAGING = "ACTION_REFRESH_STAGING";
    public static final String ACTION_ENABLE_CHAT = "ACTION_ENABLE_CHAT";
    public static final String ACTION_CREATE_ACCOUNT_EXISTS = "ACTION_CREATE_ACCOUNT_EXISTS";
    public static final String ACTION_CONFIRM = "MEGA_ACTION_CONFIRM";
    public static final String EXTRA_CONFIRMATION = "MEGA_EXTRA_CONFIRMATION";

    public static final String ACTION_FORWARD_MESSAGES = "ACTION_FORWARD_MESSAGES";

    public static final String SHOW_REPEATED_UPLOAD = "SHOW_REPEATED_UPLOAD";

    public static final String EXTRA_SERIALIZE_STRING = "SERIALIZE_STRING";

    public static final String EXTRA_NODE_HANDLE = "NODE_HANDLE";
    public static final String EXTRA_RESULT_TRANSFER = "RESULT_TRANSFER";
    public static final String EXTRA_TRANSFER_TYPE = "TRANSFER_TYPE";
    public static final String EXTRA_VOICE_CLIP = "VOICE_CLIP";

    //MultipleRequestListener options
    public static final int MULTIPLE_MOVE = 0;
    public static final int MULTIPLE_SEND_RUBBISH = 1;
    //one file to many contacts
    public static final int MULTIPLE_CONTACTS_SEND_INBOX = 2;
    //many files to one contacts
    public static final int MULTIPLE_FILES_SEND_INBOX = 3;
    public static final int MULTIPLE_COPY = 4;
    public static final int MULTIPLE_REMOVE_SHARING_CONTACTS = 5;
    //one folder to many contacts
    public static final int MULTIPLE_CONTACTS_SHARE = 6;
    //one contact, many files
    public static final int MULTIPLE_FILE_SHARE = 7;
    public static final int MULTIPLE_LEAVE_SHARE = 8;

    public static final int MULTIPLE_REMOVE_CONTACT_SHARED_FOLDER = 9;
    public static final int MULTIPLE_CHAT_IMPORT = 10;
    public static final int MULTIPLE_FORWARD_MESSAGES = 11;
    public static final int MULTIPLE_CHANGE_PERMISSION = 12;

    public static final int MULTIPLE_RESTORED_FROM_RUBBISH = MULTIPLE_FORWARD_MESSAGES + 1;

    public static final int CANCEL_ACCOUNT_2FA = 4000;
    public static final int CHANGE_MAIL_2FA = 4001;
    public static final int DISABLE_2FA = 4002;

    public static final int MY_ACCOUNT_FRAGMENT = 5000;
    public static final int UPGRADE_ACCOUNT_FRAGMENT = 5001;
    public static final int OVERQUOTA_ALERT = 5003;
    public static final int CC_FRAGMENT = 5004;
    public static final int FORTUMO_FRAGMENT = 5005;
    public static final int MONTHLY_YEARLY_FRAGMENT = 5006;
    public static final int CENTILI_FRAGMENT = 5007;
    public static final int BACKUP_RECOVERY_KEY_FRAGMENT = 5008;

    public static final int PAYMENT_CC_MONTH = 111;
    public static final int PAYMENT_CC_YEAR = 112;

    public static final int TOUR_FRAGMENT = 6000;
    public static final int LOGIN_FRAGMENT = 6001;
    public static final int CONFIRM_EMAIL_FRAGMENT = 6002;
    public static final int CHOOSE_ACCOUNT_FRAGMENT = 6003;
    public static final int CREATE_ACCOUNT_FRAGMENT = 604;

    public static final int GET_LINK_FRAGMENT = 7000;
    public static final int COPYRIGHT_FRAGMENT = 7001;

    public static final int ACHIEVEMENTS_FRAGMENT = 8000;
    public static final int BONUSES_FRAGMENT = 8001;
    public static final int INVITE_FRIENDS_FRAGMENT = 8002;
    public static final int INFO_ACHIEVEMENTS_FRAGMENT = 8003;

    public static final int SCROLL_TO_POSITION = 9000;
    public static final int UPDATE_IMAGE_DRAG = 9001;
    public static final int UPDATE_GET_PRICING = 9002;
    public static final int UPDATE_ACCOUNT_DETAILS = 9003;
    public static final int UPDATE_CREDIT_CARD_SUBSCRIPTION = 9004;
    public static final int UPDATE_PAYMENT_METHODS = 9005;

    public static final int GO_OFFLINE = 9006;
    public static final int GO_ONLINE = 9007;
    public static final int START_RECONNECTION = 9008;

    public static final int REQUEST_WRITE_STORAGE = 1;
    public static final int REQUEST_CAMERA = 2;
    public static final int REQUEST_READ_CONTACTS = 3;
    public static final int RECORD_AUDIO = 4;
    public static final int REQUEST_UPLOAD_CONTACT = 5;
    public static final int REQUEST_READ_STORAGE = 6;

    public static final int REQUEST_DOWNLOAD_FOLDER = 7;

    public static final int REQUEST_READ_WRITE_STORAGE = 9;

    public static final int REQUEST_CAMERA_UPLOAD = 10;
    public static final int REQUEST_CAMERA_ON_OFF = 11;
    public static final int REQUEST_CAMERA_ON_OFF_FIRST_TIME = 12;
	public static final int WRITE_LOG = 13;

    public static final int RECORD_VOICE_CLIP = 11;
    public static final int REQUEST_STORAGE_VOICE_CLIP = 12;
    public static final int REQUEST_CAMERA_TAKE_PICTURE = 13;
    public static final int REQUEST_WRITE_STORAGE_TAKE_PICTURE = 14;

    public static final int LOCATION_PERMISSION_REQUEST_CODE = 15;
    public static final int REQUEST_WRITE_STORAGE_OFFLINE = 16;

    public static final int TYPE_START_RECORD = 1;
    public static final int TYPE_END_RECORD = 2;
    public static final int TYPE_ERROR_RECORD = 3;
    
    public static final int FREE = 0;
    public static final int PRO_I = 1;
    public static final int PRO_II = 2;
    public static final int PRO_III = 3;
    public static final int PRO_LITE = 4;

    public static final int COLOR_STATUS_BAR_ACCENT = 1;
    public static final int COLOR_STATUS_BAR_ZERO_DELAY = 2;
    public static final int COLOR_STATUS_BAR_SEARCH = 3;
    public static final int COLOR_STATUS_BAR_ZERO = 4;
    public static final int COLOR_STATUS_BAR_SEARCH_DELAY = 5;

    public static final String ACTION_OPEN_MEGA_LINK = "OPEN_MEGA_LINK";
    public static final String ACTION_OPEN_MEGA_FOLDER_LINK = "OPEN_MEGA_FOLDER_LINK";
    public static final String ACTION_CANCEL_DOWNLOAD = "CANCEL_DOWNLOAD";
    public static final String ACTION_CANCEL_CAM_SYNC = "CANCEL_CAM_SYNC";
    public static final String ACTION_IMPORT_LINK_FETCH_NODES = "IMPORT_LINK_FETCH_NODES";
    public static final String ACTION_FILE_EXPLORER_UPLOAD = "FILE_EXPLORER_UPLOAD";
    public static final String ACTION_FILE_PROVIDER = "ACTION_FILE_PROVIDER";
    public static final String ACTION_EXPLORE_ZIP = "EXPLORE_ZIP";
    public static final String EXTRA_PATH_ZIP = "PATH_ZIP";
    public static final String EXTRA_OPEN_FOLDER = "EXTRA_OPEN_FOLDER";
    public static final String ACTION_REFRESH_PARENTHANDLE_BROWSER = "REFRESH_PARENTHANDLE_BROWSER";
    public static final String ACTION_OVERQUOTA_STORAGE = "OVERQUOTA_STORAGE";
    public static final String ACTION_CHILD_UPLOADED_OK = "ACTION_CHILD_UPLOADED_OK";
    public static final String ACTION_CHILD_UPLOADED_FAILED = "ACTION_CHILD_UPLOADED_FAILED";
    public static final String ACTION_TAKE_SELFIE = "TAKE_SELFIE";
    public static final String ACTION_SHOW_TRANSFERS = "SHOW_TRANSFERS";
    public static final String ACTION_EXPORT_MASTER_KEY = "EXPORT_MASTER_KEY";
    public static final String ACTION_OPEN_FOLDER = "OPEN_FOLDER";
    public static final String ACTION_CANCEL_ACCOUNT = "CANCEL_ACCOUNT";
    public static final String ACTION_RESET_PASS = "RESET_PASS";
    public static final String ACTION_RESET_PASS_FROM_LINK = "RESET_PASS_FROM_LINK";
    public static final String ACTION_PASS_CHANGED = "PASS_CHANGED";
    public static final String ACTION_PARK_ACCOUNT = "PARK_ACCOUNT";
    public static final String ACTION_RESET_PASS_FROM_PARK_ACCOUNT = "RESET_PASS_FROM_PARK_ACCOUNT";
    public static final String ACTION_CHANGE_MAIL = "CHANGE_MAIL";
    public static final String ACTION_CHANGE_AVATAR = "CHANGE_AVATAR";
    public static final String ACTION_IPC = "IPC";
    public static final String ACTION_SHOW_MY_ACCOUNT = "ACTION_SHOW_MY_ACCOUNT";
    public static final String ACTION_CHAT_NOTIFICATION_MESSAGE = "ACTION_CHAT_MESSAGE";
    public static final String ACTION_CHAT_SUMMARY = "ACTION_CHAT_SUMMARY";
    public static final String ACTION_INCOMING_SHARED_FOLDER_NOTIFICATION = "ACTION_INCOMING_SHARED_FOLDER_NOTIFICATION";
    public static final String ACTION_OPEN_HANDLE_NODE = "ACTION_OPEN_HANDLE_NODE";
    public static final String ACTION_OPEN_FILE_LINK_ROOTNODES_NULL = "ACTION_OPEN_FILE_LINK_ROOTNODES_NULL";
    public static final String ACTION_OPEN_FOLDER_LINK_ROOTNODES_NULL = "ACTION_OPEN_FOLDER_LINK_ROOTNODES_NULL";
    public static final String ACTION_SHOW_SETTINGS = "ACTION_SHOW_SETTINGS";
    public static final String ACTION_SHOW_SETTINGS_STORAGE = "ACTION_SHOW_SETTINGS_STORAGE";
    public static final String ACTION_PRE_OVERQUOTA_STORAGE = "PRE_OVERQUOTA_STORAGE";
    public static final String ACTION_LOG_OUT = "ACTION_LOG_OUT";

    public static final String ACTION_OPEN_CHAT_LINK = "OPEN_CHAT_LINK";
    public static final String ACTION_JOIN_OPEN_CHAT_LINK = "JOIN_OPEN_CHAT_LINK";
    public static final String ACTION_CHAT_SHOW_MESSAGES = "CHAT_SHOW_MESSAGES";
    public static final String ACTION_CLEAR_CHAT = "CLEAR_CHAT";
    public static final String ACTION_UPDATE_ATTACHMENT = "UPDATE_ATTACHMENT";
    public static final String ACTION_OVERQUOTA_TRANSFER = "OVERQUOTA_TRANSFER";
    public static final String ACTION_SHOW_UPGRADE_ACCOUNT = "ACTION_SHOW_UPGRADE_ACCOUNT";
    public static final String ACTION_OPEN_CONTACTS_SECTION = "ACTION_OPEN_CONTACTS_SECTION";

    public static final String ACTION_RECOVERY_KEY_COPY_TO_CLIPBOARD = "ACTION_RECOVERY_KEY_COPY_TO_CLIPBOARD";

    public static final String ACTION_RECOVERY_KEY_EXPORTED = "RECOVERY_KEY_EXPORTED";
    public static final String ACTION_REQUEST_DOWNLOAD_FOLDER_LOGOUT = "REQUEST_DOWNLOAD_FOLDER_LOGOUT";

    public static final String ACTION_STORAGE_STATE_CHANGED = "ACTION_STORAGE_STATE_CHANGED";

    public static final String ACTION_SHOW_SNACKBAR_SENT_AS_MESSAGE = "ACTION_SHOW_SNACKBAR_SENT_AS_MESSAGE";

    public static final String BROADCAST_ACTION_INTENT_FILTER_UPDATE_POSITION = "INTENT_FILTER_UPDATE_POSITION";
    public static final String BROADCAST_ACTION_INTENT_FILTER_UPDATE_IMAGE_DRAG = "INTENT_FILTER_UPDATE_IMAGE_DRAG";
    public static final String BROADCAST_ACTION_INTENT_FILTER_UPDATE_FULL_SCREEN = "INTENT_FILTER_UPDATE_FULL_SCREEN";

    public static final String BROADCAST_ACTION_INTENT_UPDATE_ACCOUNT_DETAILS = "INTENT_UPDATE_ACCOUNT_DETAILS";
    public static final String BROADCAST_ACTION_INTENT_UPDATE_2FA_SETTINGS = "INTENT_UPDATE_2FA_SETTINGS";
    public static final String BROADCAST_ACTION_INTENT_CONNECTIVITY_CHANGE = "INTENT_CONNECTIVITY_CHANGE";
    public static final String BROADCAST_ACTION_INTENT_CONNECTIVITY_CHANGE_DIALOG = "INTENT_CONNECTIVITY_CHANGE_DIALOG";
    public static final String BROADCAST_ACTION_INTENT_SETTINGS_UPDATED = "SETTINGS_UPDATED";
    public static final String BROADCAST_ACTION_INTENT_SSL_VERIFICATION_FAILED = "INTENT_SSL_VERIFICATION_FAILED";
    public static final String BROADCAST_ACTION_INTENT_SIGNAL_PRESENCE = "INTENT_SIGNAL_PRESENCE";
    public static final String BROADCAST_ACTION_INTENT_UPDATE_ORDER = "INTENT_UPDATE_ORDER";
    public static final String BROADCAST_ACTION_INTENT_UPDATE_VIEW = "INTENT_UPDATE_VIEW";
    public static final String BROADCAST_ACTION_INTENT_VOICE_CLIP_DOWNLOADED = "INTENT_VOICE_CLIP_DOWNLOADED";

    public static final int FILE_BROWSER_ADAPTER = 2000;
    public static final int CONTACT_FILE_ADAPTER = 2001;
    public static final int RUBBISH_BIN_ADAPTER = 2002;
    public static final int SHARED_WITH_ME_ADAPTER = 2003;
    public static final int OFFLINE_ADAPTER = 2004;
    public static final int FOLDER_LINK_ADAPTER = 2005;
    public static final int SEARCH_ADAPTER = 2006;
    public static final int PHOTO_SYNC_ADAPTER = 2007;
    public static final int ZIP_ADAPTER = 2008;
    public static final int OUTGOING_SHARES_ADAPTER = 2009;
    public static final int INCOMING_SHARES_ADAPTER = 2010;
    public static final int INBOX_ADAPTER = 2011;
    public static final int INCOMING_REQUEST_ADAPTER = 2012;
    public static final int OUTGOING_REQUEST_ADAPTER = 2013;
    public static final int CAMERA_UPLOAD_ADAPTER = 2014;
    public static final int INCOMING_SHARES_PROVIDER_ADAPTER = 2016;
    public static final int CLOUD_DRIVE_PROVIDER_ADAPTER = 2017;
    public static final int SEARCH_BY_ADAPTER = 2018;
    public static final int FILE_LINK_ADAPTER = 2019;
    public static final int FROM_CHAT = 2020;
    public static final int CONTACT_SHARED_FOLDER_ADAPTER = 2021;
    public static final int FILE_INFO_SHARED_CONTACT_ADAPTER = 2022;
    public static final int GENERAL_OTHERS_ADAPTER = 2023;
    public static final int RECENTS_ADAPTER = 2024;

    public static final int ACCOUNT_DETAILS_MIN_DIFFERENCE = 5;
    public static final int PAYMENT_METHODS_MIN_DIFFERENCE = 720;
    public static final int PRICING_MIN_DIFFERENCE = 720;
    public static final int EXTENDED_ACCOUNT_DETAILS_MIN_DIFFERENCE = 30;

    public static final int CONTACT_TYPE_MEGA = 0;
    public static final int CONTACT_TYPE_DEVICE = 1;
    public static final int CONTACT_TYPE_BOTH = 2;

    public static final int TYPE_VOICE_CLIP = 3;

    public static final int SELECT_RINGTONE = 2000;
    public static final int SELECT_NOTIFICATION_SOUND = SELECT_RINGTONE + 1;

    public static final int DEVICE_ANDROID = 1;
    public static final int DEVICE_IOS = 2;

    public static final int NOTIFICATION_SUMMARY_CHAT = 0;
    public static final int NOTIFICATION_UPLOAD = 1;
    public static final int NOTIFICATION_DOWNLOAD = 2;
    public static final int NOTIFICATION_CAMERA_UPLOADS = 3;
    public static final int NOTIFICATION_DOWNLOAD_FINAL = 4;
    public static final int NOTIFICATION_UPLOAD_FINAL = 5;
    public static final int NOTIFICATION_CAMERA_UPLOADS_FINAL = 6;
    public static final int NOTIFICATION_PUSH_CLOUD_DRIVE = 7;
    public static final int NOTIFICATION_GENERAL_PUSH_CHAT = 8;
    public static final int NOTIFICATION_SUMMARY_INCOMING_CONTACT = 9;
    public static final int NOTIFICATION_STREAMING_OVERQUOTA = 10;
    public static final int NOTIFICATION_CALL_IN_PROGRESS = 11;
    public static final int NOTIFICATION_MISSED_CALL = 12;
    public static final int NOTIFICATION_SUMMARY_ACCEPTANCE_CONTACT = 13;
    public static final int NOTIFICATION_STORAGE_OVERQUOTA = 14;
    public static final int NOTIFICATION_CHAT_UPLOAD = 15;
    public static final int NOTIFICATION_UPLOAD_FOLDER = 16;
    public static final int NOTIFICATION_UPLOAD_FINAL_FOLDER = 17;

    public static final int SUCCESSFUL_VOICE_CLIP_TRANSFER = 1;
    public static final int ERROR_VOICE_CLIP_TRANSFER = 2;

    public static final String NOTIFICATION_CHANNEL_DOWNLOAD_ID = "DownloadServiceNotification";
    public static final String NOTIFICATION_CHANNEL_DOWNLOAD_NAME = "MEGA Download";
    public static final String NOTIFICATION_CHANNEL_UPLOAD_ID = "UploadServiceNotification";
    public static final String NOTIFICATION_CHANNEL_UPLOAD_ID_FOLDER = "FolderUploadServiceNotification";
    public static final String NOTIFICATION_CHANNEL_UPLOAD_NAME = "MEGA File Upload";
    public static final String NOTIFICATION_CHANNEL_UPLOAD_NAME_FOLDER = "MEGA Folder Upload";
    public static final String NOTIFICATION_CHANNEL_CAMERA_UPLOADS_ID = "CameraUploadsServiceNotification";
    public static final String NOTIFICATION_CHANNEL_CAMERA_UPLOADS_NAME = "MEGA Camera Uploads";
    public static final String NOTIFICATION_CHANNEL_CHAT_ID = "ChatNotification";
    public static final String NOTIFICATION_CHANNEL_CHAT_NAME = "MEGA Chat";
    public static final String NOTIFICATION_CHANNEL_CHAT_SUMMARY_ID = "ChatSummaryNotification";
    public static final String NOTIFICATION_CHANNEL_CHAT_SUMMARY_NAME = "MEGA Chat Summary";
    public static final String NOTIFICATION_CHANNEL_CHAT_SUMMARY_NO_VIBRATE_ID = "ChatSummaryNotificationNoVibrate";
    public static final String NOTIFICATION_CHANNEL_CHAT_SUMMARY_NO_VIBRATE_NAME = "MEGA Chat Summary (no vibration)";
    public static final String NOTIFICATION_CHANNEL_INPROGRESS_MISSED_CALLS_ID = "InProgressMissedCallNotification";
    public static final String NOTIFICATION_CHANNEL_INPROGRESS_MISSED_CALLS_NAME = "MEGA In Progress and Missed Calls";
    public static final String NOTIFICATION_CHANNEL_INCOMING_CALLS_ID = "ChatIncomingCallNotification";
    public static final String NOTIFICATION_CHANNEL_INCOMING_CALLS_NAME = "MEGA Incoming Calls";
    public static final String NOTIFICATION_CHANNEL_CONTACTS_ID = "ContactNotification";
    public static final String NOTIFICATION_CHANNEL_CONTACTS_NAME = "MEGA Contact";
    public static final String NOTIFICATION_CHANNEL_CONTACTS_SUMMARY_ID = "ContactSummaryNotification";
    public static final String NOTIFICATION_CHANNEL_CONTACTS_SUMMARY_NAME = "MEGA Contact Summary";
    public static final String NOTIFICATION_CHANNEL_CLOUDDRIVE_ID = "CloudDriveNotification";
    public static final String NOTIFICATION_CHANNEL_CLOUDDRIVE_NAME = "MEGA Cloud Drive";
    public static final String NOTIFICATION_CHANNEL_CHAT_UPLOAD_ID = "ChatUploadServiceNotification";
    public static final String NOTIFICATION_CHANNEL_CHAT_UPLOAD_NAME = "MEGA Chat Upload";
    public static final String NOTIFICATION_CHANNEL_FCM_FETCHING_MESSAGE = "MEGA Fetching Incoming Messages";
    public static final String CHAT_FOLDER = "My chat files";

    public static final int RICH_WARNING_TRUE = 1;
    public static final int RICH_WARNING_FALSE = 0;
    public static final int RICH_WARNING_CONFIRMATION = 2;

    public static final int TAKE_PICTURE_OPTION = 0;
    public static final int TAKE_PROFILE_PICTURE = 1;

    public static final String MAIL_ANDROID = "androidfeedback@mega.nz";
    public static final String MAIL_SUPPORT = "support@mega.nz";

    public static final int MIN_ITEMS_SCROLLBAR = 30;
    public static final int MIN_ITEMS_SCROLLBAR_GRID = 200;
    public static final int MIN_ITEMS_SCROLLBAR_CHAT = 20;

    public static final long BUFFER_COMP = 1073741824;      // 1 GB
    public static final int MAX_BUFFER_16MB = 16777216; // 16 MB
    public static final int MAX_BUFFER_32MB = 33554432; // 32 MB

    public static final String HIGH_PRIORITY_TRANSFER = "HIGH_PRIORITY_TRANSFER";

    public static final String UPLOAD_APP_DATA_CHAT = "CHAT_UPLOAD";

    public static final Pattern EMAIL_ADDRESS
            = Pattern.compile(
            "[a-zA-Z0-9\\+\\.\\_\\%\\-\\&\\+]{1,256}" +
                    "\\@" +
                    "[a-zA-Z0-9][a-zA-Z0-9\\-]{0,64}" +
                    "(" +
                    "\\." +
                    "[a-zA-Z0-9][a-zA-Z0-9\\-]{0,25}" +
                    ")+"
    );

    public static final int FROM_INCOMING_SHARES = 140;
    public static final int FROM_INBOX = 150;
    public static final int FROM_OTHERS = 0;

    public static final int SNACKBAR_TYPE = 0;
    public static final int MESSAGE_SNACKBAR_TYPE = 1;
    public static final int NOT_SPACE_SNACKBAR_TYPE = 3;

    public static final int HEADER_VIEW_TYPE = 0;
    public static final int ITEM_VIEW_TYPE = 1;

    public static final int FILE_LINK = 200;
    public static final int FOLDER_LINK = 201;
    public static final int CHAT_LINK = 202;
    public static final int CONTACT_LINK = 203;
    public static final int ERROR_LINK = -1;

    public static final String CONTACT_HANDLE = "contactHandle";
    public static final String CHAT_ID = "chatHandle";
    public static final String CALL_ID = "callId";
    public static final String CHAT_ID_IN_PROGRESS = "chatHandleInProgress";
    public static final String CHAT_ID_TO_ANSWER = "chatHandleToAnswer";
    public static final String SECOND_CALL = "SECOND_CALL";
    public static final String PEER_ID = "peerId";
    public static final String CLIENT_ID = "clientId";


    public static final String NODE_HANDLES = "NODE_HANDLES";
    public static final String HANDLE = "handle";

<<<<<<< HEAD
	public static final String[] FILE_LINK_REGEXS = {
			"^https://mega\\.co\\.nz/.*#!.+$",
			"^https://mega\\.nz/.*#!.+$"
=======
    public static final int EMOJI_SIZE_EXTRA_SMALL = 10;
    public static final int EMOJI_SIZE_SMALL = 15;
    public static final int EMOJI_SIZE = 20;
    public static final int EMOJI_SIZE_MEDIUM = 25;
    public static final int EMOJI_AVATAR_SIZE = 30;
    public static final int EMOJI_SIZE_EXTRA_HIGH = 35;
    public static final int EMOJI_AVATAR_CALL_SMALL = 40;
    public static final int EMOJI_AVATAR_CALL_HIGH = 60;


    public static final String[] FILE_LINK_REGEXS = {
			"^https://mega\\.co\\.nz/#!.+$",
			"^https://mega\\.nz/#!.+$"
>>>>>>> 6c9e6710
	};

	public static final String[] CONFIRMATION_LINK_REGEXS = {
			"^https://mega\\.co\\.nz/.*#confirm.+$",
			"^https://mega\\.nz/.*#confirm.+$"
	};

	public static final String[] FOLDER_LINK_REGEXS = {
			"^https://mega\\.co\\.nz/.*#F!.+$",
			"^https://mega\\.nz/.*#F!.+$"
	};

	public static final String[] CHAT_LINK_REGEXS = {
			"^https://mega\\.co\\.nz/.*chat/.+$",
			"^https://mega\\.nz/.*chat/.+$"
	};

	public static final String[] PASSWORD_LINK_REGEXS = {
			"^https://mega\\.co\\.nz/.*#P!.+$",
			"^https://mega\\.nz/.*#P!.+$"
	};

	public static final String[] ACCOUNT_INVITATION_LINK_REGEXS = {
			"^https://mega\\.co\\.nz/.*#newsignup.+$",
			"^https://mega\\.nz/.*#newsignup.+$"
	};

	public static final String[] EXPORT_MASTER_KEY_LINK_REGEXS = {
			"^https://mega\\.co\\.nz/.*#backup",
			"^https://mega\\.nz/.*#backup"
	};

	public static final String[] NEW_MESSAGE_CHAT_LINK_REGEXS = {
			"^https://mega\\.co\\.nz/.*#fm/chat",
			"^https://mega\\.nz/.*#fm/chat"
	};

	public static final String[] CANCEL_ACCOUNT_LINK_REGEXS = {
			"^https://mega\\.co\\.nz/.*#cancel.+$",
			"^https://mega\\.nz/.*#cancel.+$"
	};

	public static final String[] VERIFY_CHANGE_MAIL_LINK_REGEXS = {
			"^https://mega\\.co\\.nz/.*#verify.+$",
			"^https://mega\\.nz/.*#verify.+$"
	};

	public static final String[] RESET_PASSWORD_LINK_REGEXS = {
			"^https://mega\\.co\\.nz/.*#recover.+$",
			"^https://mega\\.nz/.*#recover.+$"
	};

	public static final String[] PENDING_CONTACTS_LINK_REGEXS = {
			"^https://mega\\.co\\.nz/.*#fm/ipc",
			"^https://mega\\.nz/.*#fm/ipc"
	};

	public static final String[] HANDLE_LINK_REGEXS = {
			"^https://mega\\.co\\.nz/.*#.+$",
			"^https://mega\\.nz/.*#.+$"
	};

	public static final String[] CONTACT_LINK_REGEXS = {
			"^https://mega\\.nz/.*C!.+$"
	};

	public static final String[] MEGA_DROP_LINK_REGEXS = {
			"^https://mega\\.co\\.nz/.*megadrop/.+$",
			"^https://mega\\.nz/.*megadrop/.+$"
	};

	public static final String[] MEGA_BLOG_LINK_REGEXS = {
			"^https://mega\\.co\\.nz/.*#blog",
			"^https://mega\\.nz/.*#blog",
			"^https://mega\\.nz/.*blog",
			"^https://mega\\.co\\.nz/.*#blog.+$",
			"^https://mega\\.nz/.*#blog.+$",
			"^https://mega\\.nz/.*blog.+$"
	};

	public static final String[] REVERT_CHANGE_PASSWORD_LINK_REGEXS = {
			"^https://mega\\.co\\.nz/.*#pwr.+$",
			"^https://mega\\.co\\.nz/.*pwr.+$",
			"^https://mega\\.nz/.*#pwr.+$",
			"^https://mega\\.nz/.*pwr.+$"
	};
}<|MERGE_RESOLUTION|>--- conflicted
+++ resolved
@@ -393,11 +393,6 @@
     public static final String NODE_HANDLES = "NODE_HANDLES";
     public static final String HANDLE = "handle";
 
-<<<<<<< HEAD
-	public static final String[] FILE_LINK_REGEXS = {
-			"^https://mega\\.co\\.nz/.*#!.+$",
-			"^https://mega\\.nz/.*#!.+$"
-=======
     public static final int EMOJI_SIZE_EXTRA_SMALL = 10;
     public static final int EMOJI_SIZE_SMALL = 15;
     public static final int EMOJI_SIZE = 20;
@@ -409,9 +404,8 @@
 
 
     public static final String[] FILE_LINK_REGEXS = {
-			"^https://mega\\.co\\.nz/#!.+$",
-			"^https://mega\\.nz/#!.+$"
->>>>>>> 6c9e6710
+            "^https://mega\\.co\\.nz/.*#!.+$",
+            "^https://mega\\.nz/.*#!.+$"
 	};
 
 	public static final String[] CONFIRMATION_LINK_REGEXS = {
