package mega.privacy.android.app.utils;

import java.io.File;
import java.util.regex.Pattern;

public class Constants {

    public static final String PIN_4 = "4";
    public static final String PIN_6 = "6";
    public static final String PIN_ALPHANUMERIC = "alphanumeric";

    public static final int DEFAULT_AVATAR_WIDTH_HEIGHT = 250; //in pixels
    public static final int PHOTOS_UPLOAD_JOB_ID = 10096;
    public static final int BOOT_JOB_ID = 10097;
    public static final int CU_SYNC_INACTIVE_HEARTBEAT_JOB_ID = 10098;

    public static final int REQUEST_CODE_GET = 1000;
    public static final int REQUEST_CODE_SELECT_MOVE_FOLDER = 1001;
    public static final int REQUEST_CODE_SELECT_COPY_FOLDER = 1002;
    public static final int REQUEST_CODE_GET_LOCAL = 1003;
    public static final int REQUEST_CODE_SELECT_LOCAL_FOLDER = 1004;
    public static final int REQUEST_CODE_REFRESH = 1005;
    public static final int REQUEST_CODE_SORT_BY = 1006;
    public static final int REQUEST_CODE_SELECT_IMPORT_FOLDER = 1007;
    public static final int REQUEST_CODE_SELECT_FOLDER = 1008;
    public static final int REQUEST_CODE_SELECT_CONTACT = 1009;
    public static final int TAKE_PHOTO_CODE = 1010;
    public static final int WRITE_SD_CARD_REQUEST_CODE = 1011;
    public static final int REQUEST_CODE_SELECT_FILE = 1012;
    public static final int SET_PIN = 1013;
    public static final int REQUEST_CODE_TREE = 1014;
    public static final int TAKE_PICTURE_PROFILE_CODE = 1015;
    public static final int CHOOSE_PICTURE_PROFILE_CODE = 1016;
    public static final int REQUEST_INVITE_CONTACT_FROM_DEVICE = 1017;
    public static final int REQUEST_CREATE_CHAT = 1018;
    public static final int REQUEST_ADD_PARTICIPANTS = 1019;
    public static final int ENABLE_CHAT = 1020;
    public static final int REQUEST_SEND_CONTACTS = 1021;
    public static final int REQUEST_CODE_IMPORT_CHAT_NODE = 1022;
    public static final int REQUEST_CODE_IMPORT_CHAT_NODE_LIST = 1023;
    public static final int ACTION_SEARCH_BY_DATE = 1024;
    public static final int REQUEST_CODE_SELECT_CHAT = 1025;
    public static final int REQUEST_CODE_GET_CONTACTS = 1026;
    public static final int REQUEST_CODE_FILE_INFO = 1027;
    public static final int REQUEST_CODE_REFRESH_STAGING = 1028;
    public static final int REQUEST_CODE_DELETE_VERSIONS_HISTORY = 1029;
    public static final int REQUEST_CODE_SEND_LOCATION = 1030;
    public static final int REQUEST_CODE_COUNTRY_PICKER = 1031;
    public static final int REQUEST_CODE_VERIFY_CODE = 1032;
    public static final int REQUEST_CODE_SMS_VERIFICATION = 1033;
    public static final int REQUEST_CODE_PICK_GIF = 1034;
    public static final int REQUEST_CODE_SEND_LINK = 1035;

    public static final String ACTION_REFRESH_AFTER_BLOCKED = "ACTION_REFRESH_AFTER_BLOCKED";
    public static final String ACTION_REFRESH = "ACTION_REFRESH";
    public static final String ACTION_REFRESH_STAGING = "ACTION_REFRESH_STAGING";
    public static final String ACTION_CREATE_ACCOUNT_EXISTS = "ACTION_CREATE_ACCOUNT_EXISTS";
    public static final String ACTION_CONFIRM = "MEGA_ACTION_CONFIRM";
    public static final String EXTRA_CONFIRMATION = "MEGA_EXTRA_CONFIRMATION";

    public static final String ACTION_FORWARD_MESSAGES = "ACTION_FORWARD_MESSAGES";
    public static final String ACTION_OPEN_QR = "ACTION_OPEN_QR";
    public static final String ACTION_TAKE_PICTURE = "ACTION_TAKE_PICTURE";
    public static final String ACTION_TAKE_PROFILE_PICTURE = "ACTION_TAKE_PROFILE_PICTURE";
    public static final String ACTION_PREVIEW_GIPHY = "ACTION_PREVIEW_GIPHY";

    public static final String SHOW_REPEATED_UPLOAD = "SHOW_REPEATED_UPLOAD";

    public static final String EXTRA_SERIALIZE_STRING = "SERIALIZE_STRING";

    public static final String EXTRA_NODE_HANDLE = "NODE_HANDLE";
    public static final String EXTRA_RESULT_TRANSFER = "RESULT_TRANSFER";
    public static final String EXTRA_TRANSFER_TYPE = "TRANSFER_TYPE";
    public static final String EXTRA_USER_NICKNAME = "EXTRA_USER_NICKNAME";

    public static final String RESULT = "RESULT";
    public static final String ACCOUNT_BLOCKED_STRING = "ACCOUNT_BLOCKED_STRING";
    public static final String ACTION_SHOW_WARNING_ACCOUNT_BLOCKED = "ACTION_SHOW_WARNING_ACCOUNT_BLOCKED";

    public static final String EXTRA_STORAGE_STATE = "STORAGE_STATE";
    public static final String EXTRA_LINK = "EXTRA_LINK";
    public static final String EXTRA_KEY = "EXTRA_KEY";
    public static final String EXTRA_PASSWORD = "EXTRA_PASSWORD";

    //MultipleRequestListener options
    public static final int MULTIPLE_MOVE = 0;
    public static final int MULTIPLE_SEND_RUBBISH = 1;
    //one file to many contacts
    public static final int MULTIPLE_CONTACTS_SEND_INBOX = 2;
    //many files to one contacts
    public static final int MULTIPLE_FILES_SEND_INBOX = 3;
    public static final int MULTIPLE_COPY = 4;
    public static final int MULTIPLE_REMOVE_SHARING_CONTACTS = 5;
    //one folder to many contacts
    public static final int MULTIPLE_CONTACTS_SHARE = 6;
    //one contact, many files
    public static final int MULTIPLE_FILE_SHARE = 7;
    public static final int MULTIPLE_LEAVE_SHARE = 8;

    public static final int MULTIPLE_REMOVE_CONTACT_SHARED_FOLDER = 9;
    public static final int MULTIPLE_CHAT_IMPORT = 10;
    public static final int MULTIPLE_FORWARD_MESSAGES = 11;
    public static final int MULTIPLE_CHANGE_PERMISSION = 12;

    public static final int MULTIPLE_RESTORED_FROM_RUBBISH = MULTIPLE_FORWARD_MESSAGES + 1;

    public static final int CANCEL_ACCOUNT_2FA = 4000;
    public static final int CHANGE_MAIL_2FA = 4001;
    public static final int DISABLE_2FA = 4002;

    public static final int MY_ACCOUNT_FRAGMENT = 5000;
    public static final int UPGRADE_ACCOUNT_FRAGMENT = 5001;
    public static final int OVERQUOTA_ALERT = 5003;
    public static final int CC_FRAGMENT = 5004;
    public static final int FORTUMO_FRAGMENT = 5005;
    public static final int CENTILI_FRAGMENT = 5007;
    public static final int BACKUP_RECOVERY_KEY_FRAGMENT = 5008;

    public static final int PAYMENT_CC_MONTH = 111;
    public static final int PAYMENT_CC_YEAR = 112;

    public static final int TOUR_FRAGMENT = 6000;
    public static final int LOGIN_FRAGMENT = 6001;
    public static final int CONFIRM_EMAIL_FRAGMENT = 6002;
    public static final int CHOOSE_ACCOUNT_FRAGMENT = 6003;
    public static final int CREATE_ACCOUNT_FRAGMENT = 604;

    public static final int ACHIEVEMENTS_FRAGMENT = 8000;
    public static final int BONUSES_FRAGMENT = 8001;
    public static final int INVITE_FRIENDS_FRAGMENT = 8002;
    public static final int INFO_ACHIEVEMENTS_FRAGMENT = 8003;

    public static final int SCROLL_TO_POSITION = 9000;
    public static final int UPDATE_IMAGE_DRAG = 9001;
    public static final int UPDATE_GET_PRICING = 9002;
    public static final int UPDATE_ACCOUNT_DETAILS = 9003;
    public static final int UPDATE_CREDIT_CARD_SUBSCRIPTION = 9004;
    public static final int UPDATE_PAYMENT_METHODS = 9005;

    public static final int GO_OFFLINE = 9006;
    public static final int GO_ONLINE = 9007;
    public static final int START_RECONNECTION = 9008;

    public static final int REQUEST_WRITE_STORAGE = 1;
    public static final int REQUEST_CAMERA = 2;
    public static final int REQUEST_READ_CONTACTS = 3;
    public static final int REQUEST_RECORD_AUDIO = 4;
    public static final int REQUEST_UPLOAD_CONTACT = 5;
    public static final int REQUEST_READ_STORAGE = 6;

    public static final int REQUEST_DOWNLOAD_FOLDER = 7;

    public static final int REQUEST_READ_WRITE_STORAGE = 9;

    public static final int REQUEST_CAMERA_UPLOAD = 10;
    public static final int REQUEST_CAMERA_ON_OFF = 11;
    public static final int REQUEST_CAMERA_ON_OFF_FIRST_TIME = 12;
    public static final int WRITE_LOG = 13;

    public static final int RECORD_VOICE_CLIP = 11;
    public static final int REQUEST_STORAGE_VOICE_CLIP = 12;
    public static final int REQUEST_CAMERA_TAKE_PICTURE = 13;
    public static final int REQUEST_WRITE_STORAGE_TAKE_PICTURE = 14;

    public static final int LOCATION_PERMISSION_REQUEST_CODE = 15;
    public static final int REQUEST_WRITE_STORAGE_OFFLINE = 16;

    public static final int TYPE_START_RECORD = 1;
    public static final int TYPE_END_RECORD = 2;
    public static final int TYPE_ERROR_RECORD = 3;

    public static final int FREE = 0;
    public static final int PRO_I = 1;
    public static final int PRO_II = 2;
    public static final int PRO_III = 3;
    public static final int PRO_LITE = 4;
    public static final int BUSINESS = 100;


    public static final int COLOR_STATUS_BAR_ACCENT = 1;
    public static final int COLOR_STATUS_BAR_ZERO_DELAY = 2;
    public static final int COLOR_STATUS_BAR_ZERO = 3;
    public static final int COLOR_STATUS_BAR_SEARCH_DELAY = 4;
    public static final int COLOR_STATUS_BAR_SMS_VERIFICATION = 5;

    public static final String CONTACT_LINK_BASE_URL = "https://mega.nz/C!";
    public static final String DISPUTE_URL = "https://mega.nz/dispute";
    public static final String ACTION_OPEN_MEGA_LINK = "OPEN_MEGA_LINK";
    public static final String ACTION_OPEN_MEGA_FOLDER_LINK = "OPEN_MEGA_FOLDER_LINK";
    public static final String ACTION_CANCEL_DOWNLOAD = "CANCEL_DOWNLOAD";
    public static final String ACTION_CANCEL_CAM_SYNC = "CANCEL_CAM_SYNC";
    public static final String ACTION_IMPORT_LINK_FETCH_NODES = "IMPORT_LINK_FETCH_NODES";
    public static final String ACTION_FILE_EXPLORER_UPLOAD = "FILE_EXPLORER_UPLOAD";
    public static final String ACTION_FILE_PROVIDER = "ACTION_FILE_PROVIDER";
    public static final String ACTION_EXPLORE_ZIP = "EXPLORE_ZIP";
    public static final String EXTRA_PATH_ZIP = "PATH_ZIP";
    public static final String EXTRA_OPEN_FOLDER = "EXTRA_OPEN_FOLDER";
    public static final String ACTION_REFRESH_PARENTHANDLE_BROWSER = "REFRESH_PARENTHANDLE_BROWSER";
    public static final String ACTION_OVERQUOTA_STORAGE = "OVERQUOTA_STORAGE";
    public static final String ACTION_TAKE_SELFIE = "TAKE_SELFIE";
    public static final String ACTION_SHOW_TRANSFERS = "SHOW_TRANSFERS";
    public static final String ACTION_EXPORT_MASTER_KEY = "EXPORT_MASTER_KEY";
    public static final String ACTION_OPEN_FOLDER = "OPEN_FOLDER";
    public static final String ACTION_CANCEL_ACCOUNT = "CANCEL_ACCOUNT";
    public static final String ACTION_RESET_PASS = "RESET_PASS";
    public static final String ACTION_RESET_PASS_FROM_LINK = "RESET_PASS_FROM_LINK";
    public static final String ACTION_PASS_CHANGED = "PASS_CHANGED";
    public static final String ACTION_PARK_ACCOUNT = "PARK_ACCOUNT";
    public static final String ACTION_RESET_PASS_FROM_PARK_ACCOUNT = "RESET_PASS_FROM_PARK_ACCOUNT";
    public static final String ACTION_CHANGE_MAIL = "CHANGE_MAIL";
    public static final String ACTION_CHANGE_AVATAR = "CHANGE_AVATAR";
    public static final String ACTION_IPC = "IPC";
    public static final String ACTION_SHOW_MY_ACCOUNT = "ACTION_SHOW_MY_ACCOUNT";
    public static final String ACTION_CHAT_NOTIFICATION_MESSAGE = "ACTION_CHAT_MESSAGE";
    public static final String ACTION_CHAT_SUMMARY = "ACTION_CHAT_SUMMARY";
    public static final String ACTION_INCOMING_SHARED_FOLDER_NOTIFICATION = "ACTION_INCOMING_SHARED_FOLDER_NOTIFICATION";
    public static final String ACTION_OPEN_HANDLE_NODE = "ACTION_OPEN_HANDLE_NODE";
    public static final String ACTION_OPEN_FILE_LINK_ROOTNODES_NULL = "ACTION_OPEN_FILE_LINK_ROOTNODES_NULL";
    public static final String ACTION_OPEN_FOLDER_LINK_ROOTNODES_NULL = "ACTION_OPEN_FOLDER_LINK_ROOTNODES_NULL";
    public static final String ACTION_SHOW_SETTINGS = "ACTION_SHOW_SETTINGS";
    public static final String ACTION_SHOW_SETTINGS_STORAGE = "ACTION_SHOW_SETTINGS_STORAGE";
    public static final String ACTION_PRE_OVERQUOTA_STORAGE = "PRE_OVERQUOTA_STORAGE";
    public static final String ACTION_LOG_OUT = "ACTION_LOG_OUT";
    public static final String ACTION_LOG_IN = "ACTION_LOG_IN";

    public static final String OPENED_FROM_CHAT = "OPENED_FROM_CHAT";
    public static final String ACTION_OPEN_CHAT_LINK = "OPEN_CHAT_LINK";
    public static final String ACTION_JOIN_OPEN_CHAT_LINK = "JOIN_OPEN_CHAT_LINK";
    public static final String ACTION_CHAT_SHOW_MESSAGES = "CHAT_SHOW_MESSAGES";
    public static final String ACTION_UPDATE_ATTACHMENT = "UPDATE_ATTACHMENT";
    public static final String ACTION_OVERQUOTA_TRANSFER = "OVERQUOTA_TRANSFER";
    public static final String ACTION_SHOW_UPGRADE_ACCOUNT = "ACTION_SHOW_UPGRADE_ACCOUNT";
    public static final String ACTION_OPEN_CONTACTS_SECTION = "ACTION_OPEN_CONTACTS_SECTION";

    public static final String TYPE_EMOJI = "TYPE_EMOJI";
    public static final String TYPE_REACTION = "TYPE_REACTION";
    public static final String INVALID_REACTION = "INVALID_REACTION";

    public static final String ACTION_RECOVERY_KEY_COPY_TO_CLIPBOARD = "ACTION_RECOVERY_KEY_COPY_TO_CLIPBOARD";

    public static final String ACTION_RECOVERY_KEY_EXPORTED = "RECOVERY_KEY_EXPORTED";
    public static final String ACTION_REQUEST_DOWNLOAD_FOLDER_LOGOUT = "REQUEST_DOWNLOAD_FOLDER_LOGOUT";

    public static final String ACTION_STORAGE_STATE_CHANGED = "ACTION_STORAGE_STATE_CHANGED";

    public static final String ACTION_SHOW_SNACKBAR_SENT_AS_MESSAGE = "ACTION_SHOW_SNACKBAR_SENT_AS_MESSAGE";

    public static final String ACTION_RESTART_SERVICE = "ACTION_RESTART_SERVICE";

    public static final String BROADCAST_ACTION_INTENT_FILTER_UPDATE_POSITION = "INTENT_FILTER_UPDATE_POSITION";
    public static final String BROADCAST_ACTION_INTENT_FILTER_UPDATE_IMAGE_DRAG = "INTENT_FILTER_UPDATE_IMAGE_DRAG";
    public static final String BROADCAST_ACTION_INTENT_FILTER_UPDATE_FULL_SCREEN = "INTENT_FILTER_UPDATE_FULL_SCREEN";

    public static final String BROADCAST_ACTION_INTENT_UPDATE_ACCOUNT_DETAILS = "INTENT_UPDATE_ACCOUNT_DETAILS";
    public static final String BROADCAST_ACTION_INTENT_UPDATE_2FA_SETTINGS = "INTENT_UPDATE_2FA_SETTINGS";
    public static final String BROADCAST_ACTION_INTENT_CONNECTIVITY_CHANGE = "INTENT_CONNECTIVITY_CHANGE";
    public static final String BROADCAST_ACTION_INTENT_CONNECTIVITY_CHANGE_DIALOG = "INTENT_CONNECTIVITY_CHANGE_DIALOG";
    public static final String BROADCAST_ACTION_INTENT_SETTINGS_UPDATED = "SETTINGS_UPDATED";
    public static final String BROADCAST_ACTION_INTENT_SSL_VERIFICATION_FAILED = "INTENT_SSL_VERIFICATION_FAILED";
    public static final String BROADCAST_ACTION_INTENT_SIGNAL_PRESENCE = "INTENT_SIGNAL_PRESENCE";
    public static final String BROADCAST_ACTION_INTENT_UPDATE_ORDER = "INTENT_UPDATE_ORDER";
    public static final String BROADCAST_ACTION_INTENT_UPDATE_VIEW = "INTENT_UPDATE_VIEW";
    public static final String BROADCAST_ACTION_INTENT_VOICE_CLIP_DOWNLOADED = "INTENT_VOICE_CLIP_DOWNLOADED";
    public static final String BROADCAST_ACTION_INTENT_BUSINESS_EXPIRED = "INTENT_BUSINESS_EXPIRED";
    public static final String BROADCAST_ACTION_INTENT_CHAT_ARCHIVED = "INTENT_CHAT_ARCHIVED";
    public static final String BROADCAST_ACTION_INTENT_CHAT_ARCHIVED_GROUP = "INTENT_CHAT_ARCHIVED_GROUP";
    public static final String BROADCAST_ACTION_INTENT_REFRESH_ADD_PHONE_NUMBER = "BROADCAST_ACTION_INTENT_REFRESH_ADD_PHONE_NUMBER";
    public static final String BROADCAST_ACTION_INTENT_UPDATE_PAUSE_NOTIFICATION = "BROADCAST_ACTION_INTENT_UPDATE_PAUSE_NOTIFICATION";
    public static final String BROADCAST_ACTION_INTENT_UPDATE_USER_DATA = "BROADCAST_ACTION_INTENT_UPDATE_USER_DATA";

    public static final String INTENT_EXTRA_KEY_HANDLE = "HANDLE";
    public static final String INTENT_EXTRA_KEY_FILE_NAME = "FILENAME";
    public static final String INTENT_EXTRA_KEY_SCREEN_POSITION = "screenPosition";
    public static final String INTENT_EXTRA_KEY_SCREEN_POSITION_FOR_SWIPE_DISMISS = "screenPositionForSwipeDismiss";
    public static final String INTENT_EXTRA_KEY_ADAPTER_TYPE = "adapterType";
    public static final String INTENT_EXTRA_KEY_INSIDE = "inside";
    public static final String INTENT_EXTRA_KEY_POSITION = "position";
    public static final String INTENT_EXTRA_KEY_ORDER_GET_CHILDREN = "orderGetChildren";
    public static final String INTENT_EXTRA_KEY_PARENT_HANDLE = "parentNodeHandle";
    public static final String INTENT_EXTRA_KEY_HANDLES_NODES_SEARCH = "handlesNodesSearch";
    public static final String INTENT_EXTRA_KEY_ARRAY_OFFLINE = "ARRAY_OFFLINE";
    public static final String INTENT_EXTRA_KEY_ACTION_TYPE = "actionType";
    public static final String INTENT_EXTRA_KEY_OFFLINE_PATH_DIRECTORY = "offlinePathDirectory";
    public static final String INTENT_EXTRA_KEY_PATH = "path";
    public static final String INTENT_EXTRA_KEY_PATH_NAVIGATION = "pathNavigation";
    public static final String INTENT_EXTRA_KEY_IS_LIST = "isList";

    public static final int FILE_BROWSER_ADAPTER = 2000;
    public static final int CONTACT_FILE_ADAPTER = 2001;
    public static final int RUBBISH_BIN_ADAPTER = 2002;
    public static final int SHARED_WITH_ME_ADAPTER = 2003;
    public static final int OFFLINE_ADAPTER = 2004;
    public static final int FOLDER_LINK_ADAPTER = 2005;
    public static final int SEARCH_ADAPTER = 2006;
    public static final int PHOTO_SYNC_ADAPTER = 2007;
    public static final int ZIP_ADAPTER = 2008;
    public static final int OUTGOING_SHARES_ADAPTER = 2009;
    public static final int INCOMING_SHARES_ADAPTER = 2010;
    public static final int INBOX_ADAPTER = 2011;
    public static final int INCOMING_REQUEST_ADAPTER = 2012;
    public static final int OUTGOING_REQUEST_ADAPTER = 2013;
    public static final int CAMERA_UPLOAD_ADAPTER = 2014;
    public static final int INCOMING_SHARES_PROVIDER_ADAPTER = 2016;
    public static final int CLOUD_DRIVE_PROVIDER_ADAPTER = 2017;
    public static final int SEARCH_BY_ADAPTER = 2018;
    public static final int FILE_LINK_ADAPTER = 2019;
    public static final int FROM_CHAT = 2020;
    public static final int CONTACT_SHARED_FOLDER_ADAPTER = 2021;
    public static final int FILE_INFO_SHARED_CONTACT_ADAPTER = 2022;
    public static final int GENERAL_OTHERS_ADAPTER = 2023;
    public static final int RECENTS_ADAPTER = 2024;
    public static final int LINKS_ADAPTER = 2025;
    public static final int PHOTOS_BROWSE_ADAPTER = 2026;
    public static final int PHOTOS_SEARCH_ADAPTER = 2027;
    public static final int AUDIO_BROWSE_ADAPTER = 2028;
    public static final int AUDIO_SEARCH_ADAPTER = 2029;
    public static final int DOCUMENTS_BROWSE_ADAPTER = 2030;
    public static final int DOCUMENTS_SEARCH_ADAPTER = 2031;
    public static final int VIDEO_BROWSE_ADAPTER = 2032;
    public static final int VIDEO_SEARCH_ADAPTER = 2033;
    public static final int RECENTS_BUCKET_ADAPTER = 2034;


    public static final String NOTIFICATIONS_ENABLED = "NOTIFICATIONS_ENABLED";
    public static final String NOTIFICATIONS_30_MINUTES = "NOTIFICATIONS_30_MINUTES";
    public static final String NOTIFICATIONS_1_HOUR = "NOTIFICATIONS_1_HOUR";
    public static final String NOTIFICATIONS_6_HOURS = "NOTIFICATIONS_6_HOURS";
    public static final String NOTIFICATIONS_24_HOURS = "NOTIFICATIONS_24_HOURS";
    public static final String NOTIFICATIONS_DISABLED_X_TIME = "NOTIFICATIONS_DISABLED_X_TIME";
    public static final String NOTIFICATIONS_DISABLED = "NOTIFICATIONS_DISABLED";
    public static final String NOTIFICATIONS_DISABLED_UNTIL_TOMORROW_MORNING = "NOTIFICATIONS_DISABLED_UNTIL_TOMORROW_MORNING";
    public static final String NOTIFICATIONS_DISABLED_UNTIL_THIS_MORNING = "NOTIFICATIONS_DISABLED_UNTIL_THIS_MORNING";
    public static final int ACCOUNT_DETAILS_MIN_DIFFERENCE = 5;
    public static final int PAYMENT_METHODS_MIN_DIFFERENCE = 720;
    public static final int PRICING_MIN_DIFFERENCE = 720;
    public static final int EXTENDED_ACCOUNT_DETAILS_MIN_DIFFERENCE = 30;

    public static final int CONTACT_TYPE_MEGA = 0;
    public static final int CONTACT_TYPE_DEVICE = 1;
    public static final int CONTACT_TYPE_BOTH = 2;

    public static final int TYPE_VOICE_CLIP = 3;

    public static final int SELECT_RINGTONE = 2000;
    public static final int SELECT_NOTIFICATION_SOUND = SELECT_RINGTONE + 1;

    public static final int DEVICE_ANDROID = 1;
    public static final int DEVICE_HUAWEI = 4;
    public static final int DEVICE_IOS = 2;

    public static final int NOTIFICATION_SUMMARY_CHAT = 0;
    public static final int NOTIFICATION_UPLOAD = 1;
    public static final int NOTIFICATION_DOWNLOAD = 2;
    public static final int NOTIFICATION_CAMERA_UPLOADS = 3;
    public static final int NOTIFICATION_DOWNLOAD_FINAL = 4;
    public static final int NOTIFICATION_UPLOAD_FINAL = 5;
    public static final int NOTIFICATION_CAMERA_UPLOADS_FINAL = 6;
    public static final int NOTIFICATION_PUSH_CLOUD_DRIVE = 7;
    public static final int NOTIFICATION_GENERAL_PUSH_CHAT = 8;
    public static final int NOTIFICATION_SUMMARY_INCOMING_CONTACT = 9;
    public static final int NOTIFICATION_STREAMING_OVERQUOTA = 10;
    public static final int NOTIFICATION_CALL_IN_PROGRESS = 11;
    public static final int NOTIFICATION_MISSED_CALL = 12;
    public static final int NOTIFICATION_SUMMARY_ACCEPTANCE_CONTACT = 13;
    public static final int NOTIFICATION_STORAGE_OVERQUOTA = 14;
    public static final int NOTIFICATION_CHAT_UPLOAD = 15;
    public static final int NOTIFICATION_UPLOAD_FOLDER = 16;
    public static final int NOTIFICATION_UPLOAD_FINAL_FOLDER = 17;

    public static final int SUCCESSFUL_VOICE_CLIP_TRANSFER = 1;
    public static final int ERROR_VOICE_CLIP_TRANSFER = 2;

    public static final String NOTIFICATION_CHANNEL_DOWNLOAD_ID = "DownloadServiceNotification";
    public static final String NOTIFICATION_CHANNEL_DOWNLOAD_NAME = "MEGA Download";
    public static final String NOTIFICATION_CHANNEL_UPLOAD_ID = "UploadServiceNotification";
    public static final String NOTIFICATION_CHANNEL_UPLOAD_ID_FOLDER = "FolderUploadServiceNotification";
    public static final String NOTIFICATION_CHANNEL_UPLOAD_NAME = "MEGA File Upload";
    public static final String NOTIFICATION_CHANNEL_UPLOAD_NAME_FOLDER = "MEGA Folder Upload";
    public static final String NOTIFICATION_CHANNEL_CAMERA_UPLOADS_ID = "CameraUploadsServiceNotification";
    public static final String NOTIFICATION_CHANNEL_CAMERA_UPLOADS_NAME = "MEGA Camera Uploads";
    public static final String NOTIFICATION_CHANNEL_CHAT_ID = "ChatNotification";
    public static final String NOTIFICATION_CHANNEL_CHAT_NAME = "MEGA Chat";
    public static final String NOTIFICATION_CHANNEL_CHAT_SUMMARY_ID = "ChatSummaryNotification";
    public static final String NOTIFICATION_CHANNEL_CHAT_SUMMARY_ID_V2 = "ChatSummaryNotificationV2";
    public static final String NOTIFICATION_CHANNEL_CHAT_SUMMARY_NAME = "MEGA Chat Summary";
    public static final String NOTIFICATION_CHANNEL_CHAT_SUMMARY_NO_VIBRATE_ID = "ChatSummaryNotificationNoVibrate";
    public static final String NOTIFICATION_CHANNEL_CHAT_SUMMARY_NO_VIBRATE_NAME = "MEGA Chat Summary (no vibration)";
    public static final String NOTIFICATION_CHANNEL_INPROGRESS_MISSED_CALLS_ID = "InProgressMissedCallNotification";
    public static final String NOTIFICATION_CHANNEL_INPROGRESS_MISSED_CALLS_NAME = "MEGA In Progress and Missed Calls";
    public static final String NOTIFICATION_CHANNEL_INCOMING_CALLS_ID = "ChatIncomingCallNotification";
    public static final String NOTIFICATION_CHANNEL_INCOMING_CALLS_NO_VIBRATE_ID = "ChatIncomingCallNotificationNoVibrate";
    public static final String NOTIFICATION_CHANNEL_INCOMING_CALLS_NO_VIBRATE_NAME = "MEGA Incoming Calls (no vibration)";
    public static final String NOTIFICATION_CHANNEL_INCOMING_CALLS_NAME = "MEGA Incoming Calls";
    public static final String NOTIFICATION_CHANNEL_CONTACTS_ID = "ContactNotification";
    public static final String NOTIFICATION_CHANNEL_CONTACTS_NAME = "MEGA Contact";
    public static final String NOTIFICATION_CHANNEL_CONTACTS_SUMMARY_ID = "ContactSummaryNotification";
    public static final String NOTIFICATION_CHANNEL_CONTACTS_SUMMARY_NAME = "MEGA Contact Summary";
    public static final String NOTIFICATION_CHANNEL_CLOUDDRIVE_ID = "CloudDriveNotification";
    public static final String NOTIFICATION_CHANNEL_CLOUDDRIVE_NAME = "MEGA Cloud Drive";
    public static final String NOTIFICATION_CHANNEL_CHAT_UPLOAD_ID = "ChatUploadServiceNotification";
    public static final String NOTIFICATION_CHANNEL_CHAT_UPLOAD_NAME = "MEGA Chat Upload";
    public static final String NOTIFICATION_CHANNEL_FCM_FETCHING_MESSAGE = "MEGA Fetching Incoming Messages";
    public static final String CHAT_FOLDER = "My chat files";
    public static final String AUTHORITY_STRING_FILE_PROVIDER = "mega.privacy.android.app.providers.fileprovider";
    public static final String TYPE_TEXT_PLAIN = "text/plain";

    public static final int RICH_WARNING_TRUE = 1;
    public static final int RICH_WARNING_FALSE = 0;
    public static final int RICH_WARNING_CONFIRMATION = 2;

    public static final int TAKE_PICTURE_OPTION = 0;
    public static final int TAKE_PROFILE_PICTURE = 1;
    public static final int START_CALL_PERMISSIONS = 2;
    public static final int RETURN_CALL_PERMISSIONS = 3;

    public static final String MAIL_ANDROID = "androidfeedback@mega.nz";
    public static final String MAIL_SUPPORT = "support@mega.nz";

    //link for introduction end to end encryption
    public static final String URL_E2EE = "https://mega.nz/security";

    public static final int MIN_ITEMS_SCROLLBAR = 30;
    public static final int MIN_ITEMS_SCROLLBAR_GRID = 200;
    public static final int MIN_ITEMS_SCROLLBAR_CHAT = 20;

    public static final long BUFFER_COMP = 1073741824;      // 1 GB
    public static final int MAX_BUFFER_16MB = 16777216; // 16 MB
    public static final int MAX_BUFFER_32MB = 33554432; // 32 MB
    public static final int MAX_AUTOAWAY_TIMEOUT = 1457; //in minute, the max value supported by SDK

    public static final String HIGH_PRIORITY_TRANSFER = "HIGH_PRIORITY_TRANSFER";

    //Transfers app data parameters
    public static final String APP_DATA_VOICE_CLIP = "VOICE_CLIP";
    public static final String APP_DATA_CHAT = "CHAT_UPLOAD";
    public static final String APP_DATA_CU = "CU_UPLOAD";
    public static final String APP_DATA_SD_CARD = "SD_CARD_DOWNLOAD";
    //Indicates the data after it, is the value of a transfer parameter
    public static final String APP_DATA_INDICATOR = ">";
    //Indicates the data after it, is a new transfer parameter
    public static final String APP_DATA_SEPARATOR = "-";
    //Indicates the data after it, is a new AppData due to a repeated transfer
    public static final String APP_DATA_REPEATED_TRANSFER_SEPARATOR = "!";

    public static final String AVATAR_PRIMARY_COLOR = "AVATAR_PRIMARY_COLOR";
    public static final String AVATAR_GROUP_CHAT_COLOR = "AVATAR_GROUP_CHAT_COLOR";
    public static final String AVATAR_PHONE_COLOR = "AVATAR_PHONE_COLOR";

    public static final int MAX_REACTIONS_PER_USER = 24;
    public static final int MAX_REACTIONS_PER_MESSAGE = 50;

    public static final int REACTION_ERROR_TYPE_MESSAGE = -1;
    public static final int REACTION_ERROR_DEFAULT_VALUE = 0;
    public static final int REACTION_ERROR_TYPE_USER = 1;

    /**
     * A phone number pattern, which length should be in 5-22, and the beginning can have a '+'.
     */
    public static final Pattern PHONE_NUMBER_REGEX = Pattern.compile("^[+]?[0-9]{5,22}$");

    public static final Pattern EMAIL_ADDRESS
            = Pattern.compile(
            "[a-zA-Z0-9\\+\\.\\_\\%\\-\\&\\+]{1,256}" +
                    "\\@" +
                    "[a-zA-Z0-9][a-zA-Z0-9\\-]{0,64}" +
                    "(" +
                    "\\." +
                    "[a-zA-Z0-9][a-zA-Z0-9\\-]{0,25}" +
                    ")+"
    );

    public static final int FROM_INCOMING_SHARES = 140;
    public static final int FROM_INBOX = 150;
    public static final int FROM_OTHERS = 0;

    public static final int SNACKBAR_TYPE = 0;
    public static final int MESSAGE_SNACKBAR_TYPE = 1;
    public static final int MUTE_NOTIFICATIONS_SNACKBAR_TYPE = 2;
    public static final int NOT_SPACE_SNACKBAR_TYPE = 3;
    public static final int PERMISSIONS_TYPE = 4;

    public static final int INFO_ANIMATION = 3000;
    public static final int QUICK_INFO_ANIMATION = 500;

    public static final int HEADER_VIEW_TYPE = 0;
    public static final int ITEM_VIEW_TYPE = 1;
    public static final int ITEM_PROGRESS = 2;

    public static final int FILE_LINK = 200;
    public static final int FOLDER_LINK = 201;
    public static final int CHAT_LINK = 202;
    public static final int CONTACT_LINK = 203;
    public static final int ERROR_LINK = -1;
    public static final int INVALID_CALL_STATUS = -1;
    public static final int MAX_PARTICIPANTS_GRID = 6;
    public static final int INVALID_CALL = -1;

    public static final int BACK_PRESS_NOT_HANDLED = 0;
    public static final int BACK_PRESS_HANDLED = 1;

    public static final String CONTACT_HANDLE = "contactHandle";
    public static final String SHOW_SNACKBAR = "SHOW_SNACKBAR";
    public static final String CHAT_ID = "CHAT_ID";
    public static final String MESSAGE_ID = "messageId";
    public static final String CALL_ID = "callId";
    public static final String CHAT_ID_OF_CURRENT_CALL = "chatHandleInProgress";
    public static final String CHAT_ID_OF_INCOMING_CALL = "chatHandleToAnswer";
    public static final String SECOND_CALL = "SECOND_CALL";
    public static final String PEER_ID = "peerId";
    public static final String CLIENT_ID = "clientId";
    public static final String CHAT_TITLE = "CHAT_TITLE";
    public static final String SELECTED_CONTACTS = "SELECTED_CONTACTS";
    public static final String NODE_HANDLES = "NODE_HANDLES";
    public static final String NAME = "name";
    public static final String HANDLE = "handle";
    public static final String EMAIL = "email";
    public static final String UNKNOWN_USER_NAME_AVATAR = "unknown";
    public static final String VISIBLE_FRAGMENT = "VISIBLE_FRAGMENT";
    public static final String SELECTED_CHATS = "SELECTED_CHATS";
    public static final String SELECTED_USERS = "SELECTED_USERS";
    public static final String ID_MESSAGES = "ID_MESSAGES";
    public static final String USER_HANDLES = "USER_HANDLES";
    public static final String URL_FILE_LINK = "URL_FILE_LINK";
    public static final String OPEN_SCAN_QR = "OPEN_SCAN_QR";
    public static final String TYPE_CAMERA = "TYPE_CAMERA";
    public static final String CHAT_LINK_EXTRA = "CHAT_LINK";
    public static final String WAITING_FOR_CALL = "WAITING_FOR_CALL";
    public static final String USER_WAITING_FOR_CALL = "USER_WAITING_FOR_CALL";
    public static final String TYPE_CALL_PERMISSION = "TYPE_CALL_PERMISSION";
    public static final String INCOMING_VIDEO_CALL = "INCOMING_VIDEO_CALL";
    public static final String VOLUME_CHANGED_ACTION = "android.media.VOLUME_CHANGED_ACTION";
    public static final String EXTRA_VOLUME_STREAM_VALUE = "android.media.EXTRA_VOLUME_STREAM_VALUE";
    public static final String EXTRA_VOLUME_STREAM_TYPE = "android.media.EXTRA_VOLUME_STREAM_TYPE";
    public static final String COPIED_TEXT_LABEL = "Copied Text";
    public static final String PLAIN_TEXT_SHARE_TYPE = "text/plain";

    public static final int INVALID_POSITION = -1;
    public static final int INVALID_ID = -1;
    public static final String INVALID_OPTION = "-1";
    public static final int INVALID_TYPE_PERMISSIONS = -1;
    public static final int INVALID_VOLUME = -1;
    public static final int INVALID_DIMENSION = -1;
    public static final int INVALID_VIEW_TYPE = -1;

    public static final String POSITION_SELECTED_MESSAGE = "POSITION_SELECTED_MESSAGE";

    public static final String SHOW_MESSAGE_UPLOAD_STARTED = "SHOW_MESSAGE_UPLOAD_STARTED";
    public static final String NUMBER_UPLOADS = "NUMBER_UPLOADS";

    public static final String REGISTER_BUSINESS_ACCOUNT = "registerb";

    public static final int MAX_WIDTH_CONTACT_NAME_LAND = 450;
    public static final int MAX_WIDTH_CONTACT_NAME_PORT = 200;
    public static final int MAX_WIDTH_CONTACT_NAME_GRID_LAND = 150;
    public static final int MAX_WIDTH_CONTACT_NAME_GRID_PORT = 120;
    public static final int EMOJI_SIZE = 20;
    public static final int EMOJI_SIZE_MEDIUM = 25;
    public static final int EMOJI_SIZE_HIGH = 30;
    public static final int EMOJI_SIZE_EXTRA_HIGH = 35;
    public static final int EMOJI_AVATAR_CALL_SMALL = 40;
    public static final int MAX_ALLOWED_CHARACTERS_AND_EMOJIS = 28;
    public static final int MAX_WIDTH_BOTTOM_SHEET_DIALOG_LAND = 350;
    public static final int MAX_WIDTH_BOTTOM_SHEET_DIALOG_PORT = 200;
    public static final int MAX_WIDTH_ADD_CONTACTS = 60;
    public static final int AVATAR_SIZE_CALLS = 50;
    public static final int AVATAR_SIZE_GRID = 75;
    public static final int AVATAR_SIZE = 150;

    public static final String SEPARATOR = File.separator;

    public static final String[] MEGA_REGEXS = {
            "^https://mega\\.co\\.nz.+$",
            "^https://mega\\.nz.+$",
    };

    public static final String[] FILE_LINK_REGEXS = {
            "^https://mega\\.co\\.nz/.*#!.+$",
            "^https://mega\\.nz/.*#!.+$",
            "^https://mega\\.co\\.nz/file/.+$",
            "^https://mega\\.nz/file/.+$",
    };

    public static final String[] CONFIRMATION_LINK_REGEXS = {
            "^https://mega\\.co\\.nz/.*#confirm.+$",
            "^https://mega\\.nz/.*#confirm.+$"
    };

    public static final String[] FOLDER_LINK_REGEXS = {
            "^https://mega\\.co\\.nz/.*#F!.+$",
            "^https://mega\\.nz/.*#F!.+$",
            "^https://mega\\.co\\.nz/folder/.+$",
            "^https://mega\\.nz/folder/.+$"
    };

    public static final String[] CHAT_LINK_REGEXS = {
            "^https://mega\\.co\\.nz/.*chat/.+$",
            "^https://mega\\.nz/.*chat/.+$"
    };

    public static final String[] PASSWORD_LINK_REGEXS = {
            "^https://mega\\.co\\.nz/.*#P!.+$",
            "^https://mega\\.nz/.*#P!.+$"
    };

    public static final String[] ACCOUNT_INVITATION_LINK_REGEXS = {
            "^https://mega\\.co\\.nz/.*#newsignup.+$",
            "^https://mega\\.nz/.*#newsignup.+$"
    };

    public static final String[] EXPORT_MASTER_KEY_LINK_REGEXS = {
            "^https://mega\\.co\\.nz/.*#backup",
            "^https://mega\\.nz/.*#backup"
    };

    public static final String[] NEW_MESSAGE_CHAT_LINK_REGEXS = {
            "^https://mega\\.co\\.nz/.*#fm/chat",
            "^https://mega\\.nz/.*#fm/chat"
    };

    public static final String[] CANCEL_ACCOUNT_LINK_REGEXS = {
            "^https://mega\\.co\\.nz/.*#cancel.+$",
            "^https://mega\\.nz/.*#cancel.+$"
    };

    public static final String[] VERIFY_CHANGE_MAIL_LINK_REGEXS = {
            "^https://mega\\.co\\.nz/.*#verify.+$",
            "^https://mega\\.nz/.*#verify.+$"
    };

    public static final String[] RESET_PASSWORD_LINK_REGEXS = {
            "^https://mega\\.co\\.nz/.*#recover.+$",
            "^https://mega\\.nz/.*#recover.+$"
    };

    public static final String[] PENDING_CONTACTS_LINK_REGEXS = {
            "^https://mega\\.co\\.nz/.*#fm/ipc",
            "^https://mega\\.nz/.*#fm/ipc"
    };

    public static final String[] HANDLE_LINK_REGEXS = {
            "^https://mega\\.co\\.nz/.*#.+$",
            "^https://mega\\.nz/.*#.+$"
    };

    public static final String[] CONTACT_LINK_REGEXS = {
            "^https://mega\\.co\\.nz/C!.+$",
            "^https://mega\\.nz/.*C!.+$"
    };

    public static final String[] MEGA_DROP_LINK_REGEXS = {
            "^https://mega\\.co\\.nz/.*megadrop/.+$",
            "^https://mega\\.nz/.*megadrop/.+$"
    };

    public static final String[] MEGA_BLOG_LINK_REGEXS = {
            "^https://mega\\.co\\.nz/.*#blog",
            "^https://mega\\.nz/.*#blog",
            "^https://mega\\.nz/.*blog",
            "^https://mega\\.co\\.nz/.*#blog.+$",
            "^https://mega\\.nz/.*#blog.+$",
            "^https://mega\\.nz/.*blog.+$"
    };

    public static final String[] REVERT_CHANGE_PASSWORD_LINK_REGEXS = {
            "^https://mega\\.co\\.nz/.*#pwr.+$",
            "^https://mega\\.co\\.nz/.*pwr.+$",
            "^https://mega\\.nz/.*#pwr.+$",
            "^https://mega\\.nz/.*pwr.+$"
    };

    public static final String[] EMAIL_VERIFY_LINK_REGEXS = {
            "^https://mega\\.co\\.nz/#emailverify.+$",
            "^https://mega\\.nz/#emailverify.+$"
    };

    public static final String[] WEB_SESSION_LINK_REGEXS = {
            "^https://mega\\.co\\.nz/#sitetransfer!.+$",
            "^https://mega\\.nz/#sitetransfer!.+$"
    };

    public static final String[] BUSINESS_INVITE_LINK_REGEXS = {
            "^https://mega\\.co\\.nz/#businessinvite.+$",
            "^https://mega\\.nz/#businessinvite.+$"
    };

    //Types of blocked accounts
    public static final String ACCOUNT_NOT_BLOCKED = "0";
    public static final String COPYRIGHT_ACCOUNT_BLOCK = "200";
    public static final String MULTIPLE_COPYRIGHT_ACCOUNT_BLOCK = "300";
    public static final String DISABLED_BUSINESS_ACCOUNT_BLOCK = "400";
    public static final String REMOVED_BUSINESS_ACCOUNT_BLOCK = "401";
    public static final String SMS_VERIFICATION_ACCOUNT_BLOCK = "500";
    public static final String WEAK_PROTECTION_ACCOUNT_BLOCK = "700";

    public static final int INVALID_VALUE = -1;

    public static final int LOCATION_INDEX_LEFT = 0;
    public static final int LOCATION_INDEX_TOP = 1;

    public static final String OFFLINE_ROOT = "/";

    public static final int SEARCH_BY_DATE_FILTER_POS_TYPE = 0;
    public static final int SEARCH_BY_DATE_FILTER_POS_THE_DAY = 1;
    public static final int SEARCH_BY_DATE_FILTER_POS_MONTH_OR_YEAR = 2;
    public static final int SEARCH_BY_DATE_FILTER_POS_START_DAY = 3;
    public static final int SEARCH_BY_DATE_FILTER_POS_END_DAY = 4;

    public static final long SEARCH_BY_DATE_FILTER_TYPE_ONE_DAY = 1;
    public static final long SEARCH_BY_DATE_FILTER_TYPE_LAST_MONTH_OR_YEAR = 2;
    public static final long SEARCH_BY_DATE_FILTER_TYPE_BETWEEN_TWO_DAYS = 3;

    public static final long SEARCH_BY_DATE_FILTER_LAST_MONTH = 1;
    public static final long SEARCH_BY_DATE_FILTER_LAST_YEAR = 2;

    public static final long GET_THUMBNAIL_THROTTLE_MS = 50;

    // 15360 GB = 15TB
    public static final int BUSINESS_ACCOUNT_STORAGE_SPACE_AMOUNT = 15360;

<<<<<<< HEAD
    /** In database, invalid value is defined as '-1' */
    public static final String INVALID_NON_NULL_VALUE = "-1";
=======
    /** Event Keys */
    public static final String EVENT_NODES_CHANGE = "nodes_change";
    public static final String EVENT_ORDER_CHANGE = "order_change";
    public static final String EVENT_LIST_GRID_CHANGE = "list_grid_change";
    public static final String EVENT_AVATAR_CHANGE = "avatar_change";
    public static final String EVENT_SCROLLING_CHANGE = "scrolling_change";
    public static final String EVENT_NOTIFICATION_COUNT_CHANGE = "notification_count_change";
    public static final String EVENT_CHAT_STATUS_CHANGE = "chat_status_change";
    public static final String EVENT_LOGOUT_CLEARED = "logout_cleared";
    public static final String EVENT_HOMEPAGE_VISIBILITY = "homepage_visibility";
>>>>>>> 9e0e5a08
}<|MERGE_RESOLUTION|>--- conflicted
+++ resolved
@@ -717,10 +717,6 @@
     // 15360 GB = 15TB
     public static final int BUSINESS_ACCOUNT_STORAGE_SPACE_AMOUNT = 15360;
 
-<<<<<<< HEAD
-    /** In database, invalid value is defined as '-1' */
-    public static final String INVALID_NON_NULL_VALUE = "-1";
-=======
     /** Event Keys */
     public static final String EVENT_NODES_CHANGE = "nodes_change";
     public static final String EVENT_ORDER_CHANGE = "order_change";
@@ -731,5 +727,7 @@
     public static final String EVENT_CHAT_STATUS_CHANGE = "chat_status_change";
     public static final String EVENT_LOGOUT_CLEARED = "logout_cleared";
     public static final String EVENT_HOMEPAGE_VISIBILITY = "homepage_visibility";
->>>>>>> 9e0e5a08
+
+    /** In database, invalid value is defined as '-1' */
+    public static final String INVALID_NON_NULL_VALUE = "-1";
 }