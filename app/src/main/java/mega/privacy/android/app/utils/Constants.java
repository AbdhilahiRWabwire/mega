--- conflicted
+++ resolved
@@ -675,7 +675,6 @@
 
     public static final String OFFLINE_ROOT = "/";
 
-<<<<<<< HEAD
     public static final int SEARCH_BY_DATE_FILTER_POS_TYPE = 0;
     public static final int SEARCH_BY_DATE_FILTER_POS_THE_DAY = 1;
     public static final int SEARCH_BY_DATE_FILTER_POS_MONTH_OR_YEAR = 2;
@@ -688,8 +687,7 @@
 
     public static final long SEARCH_BY_DATE_FILTER_LAST_MONTH = 1;
     public static final long SEARCH_BY_DATE_FILTER_LAST_YEAR = 2;
-=======
+
     // 15360 GB = 15TB
     public static final int BUSINESS_ACCOUNT_STORAGE_SPACE_AMOUNT = 15360;
->>>>>>> d2f80857
 }