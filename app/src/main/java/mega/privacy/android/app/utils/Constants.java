--- conflicted
+++ resolved
@@ -361,11 +361,8 @@
     public static final int VIDEO_SEARCH_ADAPTER = 2033;
     public static final int RECENTS_BUCKET_ADAPTER = 2034;
     public static final int VERSIONS_ADAPTER = 2035;
-<<<<<<< HEAD
+    public static final int MEDIA_BROWSE_ADAPTER = 2036;
     public static final int FROM_IMAGE_VIEWER = 2036;
-=======
-    public static final int MEDIA_BROWSE_ADAPTER = 2036;
->>>>>>> 49cb8807
 
     public static final int VIEWER_FROM_PHOTOS = 1;
     public static final int VIEWER_FROM_INCOMING_SHARES = 2;
