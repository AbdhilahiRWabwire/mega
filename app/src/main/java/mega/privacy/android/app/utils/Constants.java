package mega.privacy.android.app.utils;

import java.io.File;
import java.util.regex.Pattern;

public class Constants {

    public static final String PIN_4 = "4";
    public static final String PIN_6 = "6";
    public static final String PIN_ALPHANUMERIC = "alphanumeric";

    public static final int DEFAULT_AVATAR_WIDTH_HEIGHT = 250; //in pixels
    public static final int PHOTOS_UPLOAD_JOB_ID = 10096;
    public static final int BOOT_JOB_ID = 10097;

    public static final int REQUEST_CODE_GET_FILES = 1000;
    public static final int REQUEST_CODE_SELECT_FOLDER_TO_MOVE = 1001;
    public static final int REQUEST_CODE_SELECT_FOLDER_TO_COPY = 1002;
    public static final int REQUEST_CODE_SELECT_LOCAL_FOLDER = 1004;
    public static final int REQUEST_CODE_REFRESH = 1005;
    public static final int REQUEST_CODE_SORT_BY = 1006;
    public static final int REQUEST_CODE_SELECT_IMPORT_FOLDER = 1007;
    public static final int REQUEST_CODE_SELECT_FOLDER = 1008;
    public static final int REQUEST_CODE_SELECT_CONTACT = 1009;
    public static final int TAKE_PHOTO_CODE = 1010;
    public static final int WRITE_SD_CARD_REQUEST_CODE = 1011;
    public static final int REQUEST_CODE_SELECT_FILE = 1012;
    public static final int SET_PIN = 1013;
    public static final int REQUEST_CODE_TREE = 1014;
    public static final int TAKE_PICTURE_PROFILE_CODE = 1015;
    public static final int CHOOSE_PICTURE_PROFILE_CODE = 1016;
    public static final int REQUEST_INVITE_CONTACT_FROM_DEVICE = 1017;
    public static final int REQUEST_CREATE_CHAT = 1018;
    public static final int REQUEST_ADD_PARTICIPANTS = 1019;
    public static final int ENABLE_CHAT = 1020;
    public static final int REQUEST_SEND_CONTACTS = 1021;
    public static final int REQUEST_CODE_IMPORT_CHAT_NODE = 1022;
    public static final int REQUEST_CODE_IMPORT_CHAT_NODE_LIST = 1023;
    public static final int REQUEST_CODE_SELECT_CHAT = 1025;
    public static final int REQUEST_CODE_GET_CONTACTS = 1026;
    public static final int REQUEST_CODE_FILE_INFO = 1027;
    public static final int REQUEST_CODE_REFRESH_API_SERVER = 1028;
    public static final int REQUEST_CODE_DELETE_VERSIONS_HISTORY = 1029;
    public static final int REQUEST_CODE_SEND_LOCATION = 1030;
    public static final int REQUEST_CODE_COUNTRY_PICKER = 1031;
    public static final int REQUEST_CODE_VERIFY_CODE = 1032;
    public static final int REQUEST_CODE_SMS_VERIFICATION = 1033;
    public static final int REQUEST_CODE_SEND_LINK = 1035;
    public static final int REQUEST_CODE_SCAN_DOCUMENT = 1036;
    public static final int REQUEST_CODE_SEND_SEVERAL_LINKS = 1037;
    public static final int REQUEST_CODE_GET_FOLDER = 1038;
    public static final int REQUEST_CODE_GET_FOLDER_CONTENT = 1039;

    public static final String ACTION_REFRESH_AFTER_BLOCKED = "ACTION_REFRESH_AFTER_BLOCKED";
    public static final String ACTION_REFRESH = "ACTION_REFRESH";
    public static final String ACTION_REFRESH_API_SERVER = "ACTION_REFRESH_API_SERVER";
    public static final String ACTION_CREATE_ACCOUNT_EXISTS = "ACTION_CREATE_ACCOUNT_EXISTS";
    public static final String ACTION_CONFIRM = "MEGA_ACTION_CONFIRM";
    public static final String EXTRA_CONFIRMATION = "MEGA_EXTRA_CONFIRMATION";

    public static final String ACTION_FORWARD_MESSAGES = "ACTION_FORWARD_MESSAGES";
    public static final String ACTION_OPEN_QR = "ACTION_OPEN_QR";
    public static final String ACTION_TAKE_PICTURE = "ACTION_TAKE_PICTURE";
    public static final String ACTION_TAKE_PROFILE_PICTURE = "ACTION_TAKE_PROFILE_PICTURE";
    public static final String ACTION_PREVIEW_GIPHY = "ACTION_PREVIEW_GIPHY";

    public static final String SHOW_REPEATED_UPLOAD = "SHOW_REPEATED_UPLOAD";

    public static final String EXTRA_SERIALIZE_STRING = "SERIALIZE_STRING";

    public static final String EXTRA_NODE_HANDLE = "NODE_HANDLE";
    public static final String EXTRA_RESULT_TRANSFER = "RESULT_TRANSFER";
    public static final String EXTRA_TRANSFER_TYPE = "TRANSFER_TYPE";
    public static final String EXTRA_USER_NICKNAME = "EXTRA_USER_NICKNAME";

    public static final String EXTRA_ACTION_RESULT = "EXTRA_ACTION_RESULT";

    public static final String FROM_HOME_PAGE = "FROM_HOME_PAGE";

    public static final String RESULT = "RESULT";
    public static final String ACCOUNT_BLOCKED_STRING = "ACCOUNT_BLOCKED_STRING";
    public static final String ACTION_SHOW_WARNING_ACCOUNT_BLOCKED = "ACTION_SHOW_WARNING_ACCOUNT_BLOCKED";

    public static final String EXTRA_STORAGE_STATE = "STORAGE_STATE";
    public static final String EXTRA_LINK = "EXTRA_LINK";
    public static final String EXTRA_SEVERAL_LINKS = "EXTRA_SEVERAL_LINKS";
    public static final String EXTRA_KEY = "EXTRA_KEY";
    public static final String EXTRA_PASSWORD = "EXTRA_PASSWORD";

    public static final String EXTRA_MOVE_TO_CHAT_SECTION = "EXTRA_MOVE_TO_CHAT_SECTION";

    public static final String PREFERENCE_EMOJI = "emoji-recent-manager";
    public static final String PREFERENCE_REACTION = "reaction-recent-manager";
    public static final String PREFERENCE_VARIANT_EMOJI = "variant-emoji-manager";
    public static final String PREFERENCE_VARIANT_REACTION = "variant-reaction-manager";

    //MultipleRequestListener options
    public static final int MULTIPLE_MOVE = 0;
    public static final int MULTIPLE_SEND_RUBBISH = 1;
    //one file to many contacts
    public static final int MULTIPLE_CONTACTS_SEND_INBOX = 2;
    //many files to one contacts
    public static final int MULTIPLE_FILES_SEND_INBOX = 3;
    public static final int MULTIPLE_COPY = 4;
    public static final int MULTIPLE_REMOVE_SHARING_CONTACTS = 5;
    //one folder to many contacts
    public static final int MULTIPLE_CONTACTS_SHARE = 6;
    //one contact, many files
    public static final int MULTIPLE_FILE_SHARE = 7;
    public static final int MULTIPLE_LEAVE_SHARE = 8;

    public static final int MULTIPLE_REMOVE_CONTACT_SHARED_FOLDER = 9;
    public static final int MULTIPLE_CHAT_IMPORT = 10;
    public static final int MULTIPLE_CHANGE_PERMISSION = 12;

    public static final int CANCEL_ACCOUNT_2FA = 4000;
    public static final int CHANGE_MAIL_2FA = 4001;
    public static final int DISABLE_2FA = 4002;
    public static final int CHANGE_PASSWORD_2FA = 4003;

    public static final int OVERQUOTA_ALERT = 5003;

    public static final int TOUR_FRAGMENT = 6000;
    public static final int LOGIN_FRAGMENT = 6001;
    public static final int CONFIRM_EMAIL_FRAGMENT = 6002;
    public static final int CREATE_ACCOUNT_FRAGMENT = 604;

    public static final int ACHIEVEMENTS_FRAGMENT = 8000;
    public static final int BONUSES_FRAGMENT = 8001;
    public static final int INVITE_FRIENDS_FRAGMENT = 8002;
    public static final int INFO_ACHIEVEMENTS_FRAGMENT = 8003;

    public static final int SCROLL_TO_POSITION = 9000;
    public static final int UPDATE_IMAGE_DRAG = 9001;
    public static final int UPDATE_GET_PRICING = 9002;
    public static final int UPDATE_ACCOUNT_DETAILS = 9003;
    public static final int UPDATE_CREDIT_CARD_SUBSCRIPTION = 9004;
    public static final int UPDATE_PAYMENT_METHODS = 9005;

    public static final int GO_OFFLINE = 9006;
    public static final int GO_ONLINE = 9007;
    public static final int START_RECONNECTION = 9008;

    public static final int REQUEST_WRITE_STORAGE = 1;
    public static final int REQUEST_CAMERA = 2;
    public static final int REQUEST_READ_CONTACTS = 3;
    public static final int REQUEST_RECORD_AUDIO = 4;
    public static final int REQUEST_UPLOAD_CONTACT = 5;
    public static final int REQUEST_READ_STORAGE = 6;

    public static final int REQUEST_DOWNLOAD_FOLDER = 7;

    public static final int REQUEST_READ_WRITE_STORAGE = 9;

    public static final int REQUEST_CAMERA_UPLOAD = 10;
    public static final int REQUEST_CAMERA_ON_OFF = 11;
    public static final int REQUEST_CAMERA_ON_OFF_FIRST_TIME = 12;
    public static final int WRITE_LOG = 13;

    public static final int RECORD_VOICE_CLIP = 11;
    public static final int REQUEST_STORAGE_VOICE_CLIP = 12;
    public static final int REQUEST_CAMERA_TAKE_PICTURE = 13;
    public static final int REQUEST_WRITE_STORAGE_TAKE_PICTURE = 14;

    public static final int LOCATION_PERMISSION_REQUEST_CODE = 15;
    public static final int REQUEST_BT_CONNECT = 16;
    public static final int REQUEST_CAMERA_SHOW_PREVIEW = 17;
    public static final int REQUEST_ACCESS_MEDIA_LOCATION = 17;

    public static final int TYPE_START_RECORD = 1;
    public static final int TYPE_END_RECORD = 2;
    public static final int TYPE_ERROR_RECORD = 3;

    public static final int IMPORT_ONLY_OPTION = 0;
    public static final int FORWARD_ONLY_OPTION = 1;
    public static final int IMPORT_TO_SHARE_OPTION = 2;

    public static final int FREE = 0;
    public static final int PRO_I = 1;
    public static final int PRO_II = 2;
    public static final int PRO_III = 3;
    public static final int PRO_LITE = 4;
    public static final int BUSINESS = 100;

    public static final long DISABLED_RETENTION_TIME = 0;
    public static final long SECONDS_IN_MINUTE = 60;
    public static final int SECONDS_IN_HOUR = 3600;
    public static final int SECONDS_IN_DAY = SECONDS_IN_HOUR * 24;
    public static final int SECONDS_IN_WEEK = SECONDS_IN_DAY * 7;
    public static final int SECONDS_IN_MONTH_30 = SECONDS_IN_DAY * 30;
    public static final int SECONDS_IN_MONTH_31 = SECONDS_IN_DAY * 31;
    public static final int SECONDS_IN_YEAR = SECONDS_IN_DAY * 365;

    public static final int COLOR_STATUS_BAR_ACCENT = 1;
    public static final int COLOR_STATUS_BAR_ZERO_DELAY = 2;
    public static final int COLOR_STATUS_BAR_ZERO = 3;
    public static final int COLOR_STATUS_BAR_SEARCH_DELAY = 4;

    public static final String CONTACT_LINK_BASE_URL = "https://mega.nz/C!";
    public static final String DISPUTE_URL = "https://mega.nz/dispute";
    public static final String ACTION_OPEN_MEGA_LINK = "OPEN_MEGA_LINK";
    public static final String ACTION_OPEN_MEGA_FOLDER_LINK = "OPEN_MEGA_FOLDER_LINK";
    public static final String ACTION_CANCEL_DOWNLOAD = "CANCEL_DOWNLOAD";
    public static final String ACTION_CANCEL_CAM_SYNC = "CANCEL_CAM_SYNC";
    public static final String ACTION_IMPORT_LINK_FETCH_NODES = "IMPORT_LINK_FETCH_NODES";
    public static final String ACTION_FILE_EXPLORER_UPLOAD = "FILE_EXPLORER_UPLOAD";
    public static final String ACTION_FILE_PROVIDER = "ACTION_FILE_PROVIDER";
    public static final String ACTION_EXPLORE_ZIP = "EXPLORE_ZIP";
    public static final String EXTRA_PATH_ZIP = "PATH_ZIP";
    public static final String EXTRA_OPEN_FOLDER = "EXTRA_OPEN_FOLDER";
    public static final String ACTION_REFRESH_PARENTHANDLE_BROWSER = "REFRESH_PARENTHANDLE_BROWSER";
    public static final String ACTION_OVERQUOTA_STORAGE = "OVERQUOTA_STORAGE";
    public static final String ACTION_TAKE_SELFIE = "TAKE_SELFIE";
    public static final String ACTION_SHOW_TRANSFERS = "SHOW_TRANSFERS";
    public static final String ACTION_EXPORT_MASTER_KEY = "EXPORT_MASTER_KEY";
    public static final String ACTION_OPEN_FOLDER = "OPEN_FOLDER";
    public static final String ACTION_CANCEL_ACCOUNT = "CANCEL_ACCOUNT";
    public static final String ACTION_RESET_PASS = "RESET_PASS";
    public static final String ACTION_RESET_PASS_FROM_LINK = "RESET_PASS_FROM_LINK";
    public static final String ACTION_PASS_CHANGED = "PASS_CHANGED";
    public static final String ACTION_PARK_ACCOUNT = "PARK_ACCOUNT";
    public static final String ACTION_RESET_PASS_FROM_PARK_ACCOUNT = "RESET_PASS_FROM_PARK_ACCOUNT";
    public static final String ACTION_CHANGE_MAIL = "CHANGE_MAIL";
    public static final String ACTION_CHANGE_AVATAR = "CHANGE_AVATAR";
    public static final String ACTION_IPC = "IPC";
    public static final String ACTION_SHOW_MY_ACCOUNT = "ACTION_SHOW_MY_ACCOUNT";
    public static final String ACTION_CHAT_NOTIFICATION_MESSAGE = "ACTION_CHAT_MESSAGE";
    public static final String ACTION_CHAT_SUMMARY = "ACTION_CHAT_SUMMARY";
    public static final String ACTION_INCOMING_SHARED_FOLDER_NOTIFICATION = "ACTION_INCOMING_SHARED_FOLDER_NOTIFICATION";
    public static final String ACTION_OPEN_HANDLE_NODE = "ACTION_OPEN_HANDLE_NODE";
    public static final String ACTION_OPEN_FILE_LINK_ROOTNODES_NULL = "ACTION_OPEN_FILE_LINK_ROOTNODES_NULL";
    public static final String ACTION_OPEN_FOLDER_LINK_ROOTNODES_NULL = "ACTION_OPEN_FOLDER_LINK_ROOTNODES_NULL";
    public static final String ACTION_SHOW_SETTINGS = "ACTION_SHOW_SETTINGS";
    public static final String ACTION_SHOW_SETTINGS_STORAGE = "ACTION_SHOW_SETTINGS_STORAGE";
    public static final String ACTION_PRE_OVERQUOTA_STORAGE = "PRE_OVERQUOTA_STORAGE";
    public static final String ACTION_LOG_OUT = "ACTION_LOG_OUT";
    public static final String ACTION_LOG_IN = "ACTION_LOG_IN";

    public static final String OPENED_FROM_CHAT = "OPENED_FROM_CHAT";
    public static final String OPENED_FROM_IMAGE_VIEWER = "OPENED_FROM_IMAGE_VIEWER";
    public static final String ACTION_OPEN_CHAT_LINK = "OPEN_CHAT_LINK";
    public static final String ACTION_JOIN_OPEN_CHAT_LINK = "JOIN_OPEN_CHAT_LINK";
    public static final String ACTION_CHAT_SHOW_MESSAGES = "CHAT_SHOW_MESSAGES";
    public static final String ACTION_UPDATE_ATTACHMENT = "UPDATE_ATTACHMENT";
    public static final String ACTION_OVERQUOTA_TRANSFER = "OVERQUOTA_TRANSFER";
    public static final String ACTION_SHOW_UPGRADE_ACCOUNT = "ACTION_SHOW_UPGRADE_ACCOUNT";
    public static final String ACTION_OPEN_CONTACTS_SECTION = "ACTION_OPEN_CONTACTS_SECTION";

    public static final String TYPE_EMOJI = "TYPE_EMOJI";
    public static final String TYPE_REACTION = "TYPE_REACTION";
    public static final String INVALID_REACTION = "INVALID_REACTION";

    public static final String ACTION_RECOVERY_KEY_COPY_TO_CLIPBOARD = "ACTION_RECOVERY_KEY_COPY_TO_CLIPBOARD";

    public static final String ACTION_RECOVERY_KEY_EXPORTED = "RECOVERY_KEY_EXPORTED";
    public static final String ACTION_REQUEST_DOWNLOAD_FOLDER_LOGOUT = "REQUEST_DOWNLOAD_FOLDER_LOGOUT";

    public static final String ACTION_STORAGE_STATE_CHANGED = "ACTION_STORAGE_STATE_CHANGED";

    public static final String ACTION_SHOW_SNACKBAR_SENT_AS_MESSAGE = "ACTION_SHOW_SNACKBAR_SENT_AS_MESSAGE";

    public static final String ACTION_RESTART_SERVICE = "ACTION_RESTART_SERVICE";
    public static final String ACTION_CHECK_COMPRESSING_MESSAGE = "ACTION_CHECK_COMPRESSING_MESSAGE";

    public static final String ACTION_SHARE_MSG = "ACTION_SHARE_MSG";
    public static final String ACTION_SHARE_NODE = "ACTION_SHARE_NODE";
    public static final String ACTION_REMOVE_LINK = "ACTION_REMOVE_LINK";

    public static final String BROADCAST_ACTION_INTENT_FILTER_UPDATE_POSITION = "INTENT_FILTER_UPDATE_POSITION";
    public static final String BROADCAST_ACTION_INTENT_FILTER_UPDATE_IMAGE_DRAG = "INTENT_FILTER_UPDATE_IMAGE_DRAG";
    public static final String BROADCAST_ACTION_INTENT_FILTER_UPDATE_FULL_SCREEN = "INTENT_FILTER_UPDATE_FULL_SCREEN";

    public static final String BROADCAST_ACTION_INTENT_UPDATE_ACCOUNT_DETAILS = "INTENT_UPDATE_ACCOUNT_DETAILS";
    public static final String BROADCAST_ACTION_INTENT_CONNECTIVITY_CHANGE = "INTENT_CONNECTIVITY_CHANGE";
    public static final String BROADCAST_ACTION_INTENT_CONNECTIVITY_CHANGE_DIALOG = "INTENT_CONNECTIVITY_CHANGE_DIALOG";
    public static final String BROADCAST_ACTION_INTENT_SETTINGS_UPDATED = "SETTINGS_UPDATED";
    public static final String BROADCAST_ACTION_INTENT_SSL_VERIFICATION_FAILED = "INTENT_SSL_VERIFICATION_FAILED";
    public static final String BROADCAST_ACTION_INTENT_SIGNAL_PRESENCE = "INTENT_SIGNAL_PRESENCE";
    public static final String BROADCAST_ACTION_INTENT_UPDATE_ORDER = "INTENT_UPDATE_ORDER";
    public static final String BROADCAST_ACTION_INTENT_VOICE_CLIP_DOWNLOADED = "INTENT_VOICE_CLIP_DOWNLOADED";
    public static final String BROADCAST_ACTION_INTENT_BUSINESS_EXPIRED = "INTENT_BUSINESS_EXPIRED";
    public static final String BROADCAST_ACTION_INTENT_CHAT_ARCHIVED = "INTENT_CHAT_ARCHIVED";
    public static final String BROADCAST_ACTION_INTENT_CHAT_ARCHIVED_GROUP = "INTENT_CHAT_ARCHIVED_GROUP";
    public static final String BROADCAST_ACTION_INTENT_UPDATE_PAUSE_NOTIFICATION = "BROADCAST_ACTION_INTENT_UPDATE_PAUSE_NOTIFICATION";
    public static final String BROADCAST_ACTION_INTENT_UPDATE_USER_DATA = "BROADCAST_ACTION_INTENT_UPDATE_USER_DATA";

    public static final String INTENT_EXTRA_KEY_HANDLE = "HANDLE";
    public static final String INTENT_EXTRA_KEY_OFFLINE_HANDLE = "INTENT_EXTRA_KEY_OFFLINE_HANDLE";
    public static final String INTENT_EXTRA_KEY_FILE_NAME = "FILENAME";
    public static final String INTENT_EXTRA_KEY_SCREEN_POSITION = "screenPosition";
    public static final String INTENT_EXTRA_KEY_SCREEN_POSITION_FOR_SWIPE_DISMISS = "screenPositionForSwipeDismiss";
    public static final String INTENT_EXTRA_KEY_ADAPTER_TYPE = "adapterType";
    public static final String INTENT_EXTRA_KEY_VIEWER_FROM = "viewerFrom";
    public static final String INTENT_EXTRA_KEY_FROM_DOWNLOAD_SERVICE = "fromDownloadService";
    public static final String INTENT_EXTRA_KEY_INSIDE = "inside";
    public static final String INTENT_EXTRA_KEY_IS_URL = "isUrl";
    public static final String INTENT_EXTRA_KEY_POSITION = "position";
    public static final String INTENT_EXTRA_KEY_IS_FOLDER_LINK = "isFolderLink";
    public static final String INTENT_EXTRA_KEY_ORDER_GET_CHILDREN = "orderGetChildren";
    public static final String INTENT_EXTRA_KEY_PARENT_NODE_HANDLE = "parentNodeHandle";
    public static final String INTENT_EXTRA_KEY_HANDLES_NODES_SEARCH = "handlesNodesSearch";
    public static final String INTENT_EXTRA_KEY_ARRAY_OFFLINE = "ARRAY_OFFLINE";
    public static final String INTENT_EXTRA_KEY_OFFLINE_PATH_DIRECTORY = "offlinePathDirectory";
    public static final String INTENT_EXTRA_KEY_PATH = "path";
    public static final String INTENT_EXTRA_KEY_PATH_NAVIGATION = "pathNavigation";
    public static final String INTENT_EXTRA_KEY_IS_LIST = "isList";
    public static final String INTENT_EXTRA_KEY_IS_PLAYLIST = "IS_PLAYLIST";
    public static final String INTENT_EXTRA_KEY_REBUILD_PLAYLIST = "REBUILD_PLAYLIST";
    public static final String INTENT_EXTRA_KEY_FROM = "from";
    public static final String INTENT_EXTRA_KEY_COPY_FROM = "COPY_FROM";
    public static final String INTENT_EXTRA_KEY_IMPORT_CHAT = "HANDLES_IMPORT_CHAT";
    public static final String INTENT_EXTRA_KEY_MOVE_FROM = "MOVE_FROM";
    public static final String INTENT_EXTRA_KEY_MOVE_HANDLES = "MOVE_HANDLES";
    public static final String INTENT_EXTRA_KEY_MOVE_TO = "MOVE_TO";
    public static final String INTENT_EXTRA_KEY_COPY_HANDLES = "COPY_HANDLES";
    public static final String INTENT_EXTRA_KEY_COPY_TO = "COPY_TO";
    public static final String INTENT_EXTRA_KEY_IMPORT_TO = "IMPORT_TO";
    public static final String INTENT_EXTRA_KEY_CONTACT_EMAIL = "contactEmail";
    public static final String INTENT_EXTRA_KEY_LOCATION_FILE_INFO = "locationFileInfo";
    public static final String INTENT_EXTRA_KEY_OFFLINE_ADAPTER = "offline_adapter";
    public static final String INTENT_EXTRA_KEY_PARENT_HANDLE = "PARENT_HANDLE";
    public static final String INTENT_EXTRA_KEY_FRAGMENT_HANDLE = "fragmentHandle";
    public static final String INTENT_EXTRA_PENDING_MESSAGE_ID = "PENDING_MESSAGE_ID";
    public static final String INTENT_EXTRA_KEY_NEED_STOP_HTTP_SERVER = "NEED_STOP_HTTP_SERVER";
    public static final String INTENT_EXTRA_KEY_FIRST_LEVEL = "firstLevel";
    public static final String INTENT_EXTRA_KEY_CHAT_ID = "chatId";
    public static final String INTENT_EXTRA_KEY_MSG_ID = "msgId";
    public static final String INTENT_EXTRA_KEY_ENABLED = "enabled";
    public static final String INTENT_EXTRA_KEY_CONTACT_TYPE = "contactType";
    public static final String INTENT_EXTRA_KEY_CHAT = "chat";
    public static final String INTENT_EXTRA_KEY_TOOL_BAR_TITLE = "aBtitle";
    public static final String INTENT_EXTRA_IS_FROM_MEETING = "extra_is_from_meeting";
    public static final String INTENT_EXTRA_MEETING_PARTICIPANTS = "participants_in_a_meeting";
    public static final String INTENT_EXTRA_KEY_URI = "INTENT_EXTRA_KEY_URI";
    public static final String INTENT_EXTRA_KEY_SHOW_NEARBY_FILES = "INTENT_EXTRA_KEY_SHOW_NEARBY_FILES";
    public static final String INTENT_EXTRA_KEY_IS_FILE_VERSION = "INTENT_EXTRA_KEY_IS_FILE_VERSION";
    public static final String INTENT_EXTRA_COLLISION_RESULTS = "INTENT_EXTRA_COLLISION_RESULTS";
    public static final String INTENT_EXTRA_SINGLE_COLLISION_RESULT = "INTENT_EXTRA_SINGLE_COLLISION_RESULT";

    public static final int FILE_BROWSER_ADAPTER = 2000;
    public static final int CONTACT_FILE_ADAPTER = 2001;
    public static final int RUBBISH_BIN_ADAPTER = 2002;
    public static final int SHARED_WITH_ME_ADAPTER = 2003;
    public static final int OFFLINE_ADAPTER = 2004;
    public static final int FOLDER_LINK_ADAPTER = 2005;
    public static final int SEARCH_ADAPTER = 2006;
    public static final int PHOTO_SYNC_ADAPTER = 2007;
    public static final int ZIP_ADAPTER = 2008;
    public static final int OUTGOING_SHARES_ADAPTER = 2009;
    public static final int INCOMING_SHARES_ADAPTER = 2010;
    public static final int INBOX_ADAPTER = 2011;
    public static final int INCOMING_REQUEST_ADAPTER = 2012;
    public static final int OUTGOING_REQUEST_ADAPTER = 2013;
    public static final int CAMERA_UPLOAD_ADAPTER = 2014;
    public static final int INCOMING_SHARES_PROVIDER_ADAPTER = 2016;
    public static final int CLOUD_DRIVE_PROVIDER_ADAPTER = 2017;
    public static final int SEARCH_BY_ADAPTER = 2018;
    public static final int FILE_LINK_ADAPTER = 2019;
    public static final int FROM_CHAT = 2020;
    public static final int CONTACT_SHARED_FOLDER_ADAPTER = 2021;
    public static final int FILE_INFO_SHARED_CONTACT_ADAPTER = 2022;
    public static final int GENERAL_OTHERS_ADAPTER = 2023;
    public static final int RECENTS_ADAPTER = 2024;
    public static final int LINKS_ADAPTER = 2025;
    public static final int PHOTOS_BROWSE_ADAPTER = 2026;
    public static final int PHOTOS_SEARCH_ADAPTER = 2027;
    public static final int AUDIO_BROWSE_ADAPTER = 2028;
    public static final int AUDIO_SEARCH_ADAPTER = 2029;
    public static final int DOCUMENTS_BROWSE_ADAPTER = 2030;
    public static final int DOCUMENTS_SEARCH_ADAPTER = 2031;
    public static final int VIDEO_BROWSE_ADAPTER = 2032;
    public static final int VIDEO_SEARCH_ADAPTER = 2033;
    public static final int RECENTS_BUCKET_ADAPTER = 2034;
    public static final int VERSIONS_ADAPTER = 2035;
    public static final int FROM_IMAGE_VIEWER = 2036;
    public static final int MEDIA_BROWSE_ADAPTER = 2037;
    public static final int ALBUM_CONTENT_ADAPTER = 2038;
    public static final int FAVOURITES_ADAPTER = 2039;

    public static final int VIEWER_FROM_PHOTOS = 1;
    public static final int VIEWER_FROM_INCOMING_SHARES = 2;
    public static final int VIEWER_FROM_OUTGOING_SHARES = 3;
    public static final int VIEWER_FROM_LINKS = 4;
    public static final int VIEWER_FROM_DOCUMENTS = 5;
    public static final int VIEWER_FROM_VIDEOS = 6;
    public static final int VIEWER_FROM_OFFLINE = 7;
    public static final int VIEWER_FROM_RECETS_BUCKET = 8;
    public static final int VIEWER_FROM_CUMU = 9;
    public static final int VIEWER_FROM_RECETS = 10;
    public static final int VIEWER_FROM_CONTACT_FILE_LIST = 11;
    public static final int VIEWER_FROM_FOLDER_LINK = 12;
    public static final int VIEWER_FROM_ZIP_BROWSER = 13;
    public static final int VIEWER_FROM_FILE_BROWSER = 14;
    public static final int VIEWER_FROM_INBOX = 15;
    public static final int VIEWER_FROM_RUBBISH_BIN = 16;
    public static final int VIEWER_FROM_SEARCH = 17;
    public static final int VIEWER_FROM_FILE_VERSIONS = 18;

    public static final String NOTIFICATIONS_ENABLED = "NOTIFICATIONS_ENABLED";
    public static final String NOTIFICATIONS_30_MINUTES = "NOTIFICATIONS_30_MINUTES";
    public static final String NOTIFICATIONS_1_HOUR = "NOTIFICATIONS_1_HOUR";
    public static final String NOTIFICATIONS_6_HOURS = "NOTIFICATIONS_6_HOURS";
    public static final String NOTIFICATIONS_24_HOURS = "NOTIFICATIONS_24_HOURS";
    public static final String NOTIFICATIONS_DISABLED_X_TIME = "NOTIFICATIONS_DISABLED_X_TIME";
    public static final String NOTIFICATIONS_DISABLED = "NOTIFICATIONS_DISABLED";
    public static final String NOTIFICATIONS_DISABLED_UNTIL_TOMORROW_MORNING = "NOTIFICATIONS_DISABLED_UNTIL_TOMORROW_MORNING";
    public static final String NOTIFICATIONS_DISABLED_UNTIL_THIS_MORNING = "NOTIFICATIONS_DISABLED_UNTIL_THIS_MORNING";
    public static final int ACCOUNT_DETAILS_MIN_DIFFERENCE = 5;
    public static final int PAYMENT_METHODS_MIN_DIFFERENCE = 720;
    public static final int PRICING_MIN_DIFFERENCE = 720;
    public static final int EXTENDED_ACCOUNT_DETAILS_MIN_DIFFERENCE = 30;

    public static final String HISTORY_RETENTION_DISABLED = "HISTORY_RETENTION_DISABLED";
    public static final String HISTORY_RETENTION_1_DAY = "HISTORY_RETENTION_1_DAY";
    public static final String HISTORY_RETENTION_1_WEEK = "HISTORY_RETENTION_1_WEEK";
    public static final String HISTORY_RETENTION_1_MONTH = "HISTORY_RETENTION_1_MONTH";
    public static final String HISTORY_RETENTION_CUSTOM = "HISTORY_RETENTION_CUSTOM";

    public static final int CONTACT_TYPE_MEGA = 0;
    public static final int CONTACT_TYPE_DEVICE = 1;
    public static final int CONTACT_TYPE_BOTH = 2;

    public static final int TYPE_VOICE_CLIP = 3;

    public static final int SELECT_RINGTONE = 2000;
    public static final int SELECT_NOTIFICATION_SOUND = SELECT_RINGTONE + 1;

    public static final int DEVICE_ANDROID = 1;
    public static final int DEVICE_HUAWEI = 4;
    public static final int DEVICE_IOS = 2;

    public static final int NOTIFICATION_SUMMARY_CHAT = 0;
    public static final int NOTIFICATION_UPLOAD = 1;
    public static final int NOTIFICATION_DOWNLOAD = 2;
    public static final int NOTIFICATION_CAMERA_UPLOADS = 3;
    public static final int NOTIFICATION_DOWNLOAD_FINAL = 4;
    public static final int NOTIFICATION_UPLOAD_FINAL = 5;
    public static final int NOTIFICATION_CAMERA_UPLOADS_FINAL = 6;
    public static final int NOTIFICATION_PUSH_CLOUD_DRIVE = 7;
    public static final int NOTIFICATION_GENERAL_PUSH_CHAT = 8;
    public static final int NOTIFICATION_SUMMARY_INCOMING_CONTACT = 9;
    public static final int NOTIFICATION_STREAMING_OVERQUOTA = 10;
    public static final int NOTIFICATION_CALL_IN_PROGRESS = 11;
    public static final int NOTIFICATION_MISSED_CALL = 12;
    public static final int NOTIFICATION_SUMMARY_ACCEPTANCE_CONTACT = 13;
    public static final int NOTIFICATION_STORAGE_OVERQUOTA = 14;
    public static final int NOTIFICATION_CHAT_UPLOAD = 15;
    public static final int NOTIFICATION_UPLOAD_FOLDER = 16;
    public static final int NOTIFICATION_UPLOAD_FINAL_FOLDER = 17;

    public static final int SUCCESSFUL_VOICE_CLIP_TRANSFER = 1;
    public static final int ERROR_VOICE_CLIP_TRANSFER = 2;

    public static final String NOTIFICATION_CHANNEL_DOWNLOAD_ID = "DownloadServiceNotification";
    public static final String NOTIFICATION_CHANNEL_DOWNLOAD_NAME = "MEGA Download";
    public static final String NOTIFICATION_CHANNEL_UPLOAD_ID = "UploadServiceNotification";
    public static final String NOTIFICATION_CHANNEL_UPLOAD_NAME = "MEGA File Upload";
    public static final String NOTIFICATION_CHANNEL_CAMERA_UPLOADS_ID = "CameraUploadsServiceNotification";
    public static final String NOTIFICATION_CHANNEL_CAMERA_UPLOADS_NAME = "MEGA Camera Uploads";
    public static final String NOTIFICATION_CHANNEL_CHAT_ID = "ChatNotification";
    public static final String NOTIFICATION_CHANNEL_CHAT_NAME = "MEGA Chat";
    public static final String NOTIFICATION_CHANNEL_CHAT_SUMMARY_ID = "ChatSummaryNotification";
    public static final String NOTIFICATION_CHANNEL_CHAT_SUMMARY_ID_V2 = "ChatSummaryNotificationV2";
    public static final String NOTIFICATION_CHANNEL_CHAT_SUMMARY_NAME = "MEGA Chat Summary";
    public static final String NOTIFICATION_CHANNEL_CHAT_SUMMARY_NO_VIBRATE_ID = "ChatSummaryNotificationNoVibrate";
    public static final String NOTIFICATION_CHANNEL_CHAT_SUMMARY_NO_VIBRATE_NAME = "MEGA Chat Summary (no vibration)";
    public static final String NOTIFICATION_CHANNEL_INPROGRESS_MISSED_CALLS_ID = "InProgressMissedCallNotification";
    public static final String NOTIFICATION_CHANNEL_INPROGRESS_MISSED_CALLS_NAME = "MEGA In Progress and Missed Calls";
    public static final String NOTIFICATION_CHANNEL_INCOMING_CALLS_ID = "ChatIncomingCallNotification";
    public static final String NOTIFICATION_CHANNEL_INCOMING_CALLS_NO_VIBRATE_ID = "ChatIncomingCallNotificationNoVibrate";
    public static final String NOTIFICATION_CHANNEL_INCOMING_CALLS_NO_VIBRATE_NAME = "MEGA Incoming Calls (no vibration)";
    public static final String NOTIFICATION_CHANNEL_INCOMING_CALLS_NAME = "MEGA Incoming Calls";
    public static final String NOTIFICATION_CHANNEL_CONTACTS_ID = "ContactNotification";
    public static final String NOTIFICATION_CHANNEL_CONTACTS_NAME = "MEGA Contact";
    public static final String NOTIFICATION_CHANNEL_CONTACTS_SUMMARY_ID = "ContactSummaryNotification";
    public static final String NOTIFICATION_CHANNEL_CONTACTS_SUMMARY_NAME = "MEGA Contact Summary";
    public static final String NOTIFICATION_CHANNEL_CLOUDDRIVE_ID = "CloudDriveNotification";
    public static final String NOTIFICATION_CHANNEL_CLOUDDRIVE_NAME = "MEGA Cloud Drive";
    public static final String NOTIFICATION_CHANNEL_CHAT_UPLOAD_ID = "ChatUploadServiceNotification";
    public static final String NOTIFICATION_CHANNEL_CHAT_UPLOAD_NAME = "MEGA Chat Upload";
    public static final String NOTIFICATION_CHANNEL_FCM_FETCHING_MESSAGE = "MEGA Fetching Incoming Messages";
    public static final String NOTIFICATION_CHANNEL_AUDIO_PLAYER_ID = "AudioPlayerNotification";
    public static final String CHAT_FOLDER = "My chat files";
    public static final String AUTHORITY_STRING_FILE_PROVIDER = "mega.privacy.android.app.providers.fileprovider";
    public static final String TYPE_TEXT_PLAIN = "text/plain";

    public static final int RICH_WARNING_TRUE = 1;
    public static final int RICH_WARNING_FALSE = 0;
    public static final int RICH_WARNING_CONFIRMATION = 2;

    public static final int TAKE_PICTURE_OPTION = 0;

    public static int TYPE_LEFT = -1;
    public static int TYPE_JOIN = 1;
    public static int TYPE_NETWORK_QUALITY = 2;
    public static int TYPE_AUDIO = 3;
    public static int TYPE_VIDEO = 4;

    public static final String MAIL_ANDROID = "androidfeedback@mega.nz";
    public static final String MAIL_SUPPORT = "support@mega.nz";

    //link for introduction end to end encryption
    public static final String URL_E2EE = "https://mega.nz/security";

    public static final int MIN_ITEMS_SCROLLBAR = 30;
    public static final int MIN_ITEMS_SCROLLBAR_GRID = 200;
    public static final int MIN_ITEMS_SCROLLBAR_CHAT = 20;
    public static final int MIN_ITEMS_SCROLLBAR_CONTACT = 20;

    public static final long BUFFER_COMP = 1073741824;      // 1 GB
    public static final int MAX_BUFFER_16MB = 16777216; // 16 MB
    public static final int MAX_BUFFER_32MB = 33554432; // 32 MB
    public static final int MAX_AUTOAWAY_TIMEOUT = 1457; //in minute, the max value supported by SDK

    public static final String HIGH_PRIORITY_TRANSFER = "HIGH_PRIORITY_TRANSFER";

    //Transfers app data parameters
    public static final String APP_DATA_VOICE_CLIP = "VOICE_CLIP";
    public static final String APP_DATA_CHAT = "CHAT_UPLOAD";
    public static final String APP_DATA_CU = "CU_UPLOAD";
    public static final String APP_DATA_SD_CARD = "SD_CARD_DOWNLOAD";
    public static final String APP_DATA_TXT_FILE = "TXT_FILE_UPLOAD";
    //Indicates the data after it, is the value of a transfer parameter
    public static final String APP_DATA_INDICATOR = ">";
    //Indicates the data after it, is a new transfer parameter
    public static final String APP_DATA_SEPARATOR = "-";
    //Indicates the data after it, is a new AppData due to a repeated transfer
    public static final String APP_DATA_REPEATED_TRANSFER_SEPARATOR = "!";
    public static final String APP_DATA_BACKGROUND_TRANSFER = "BACKGROUND_TRANSFER";

    public static final String AVATAR_PRIMARY_COLOR = "AVATAR_PRIMARY_COLOR";
    public static final String AVATAR_GROUP_CHAT_COLOR = "AVATAR_GROUP_CHAT_COLOR";
    public static final String AVATAR_PHONE_COLOR = "AVATAR_PHONE_COLOR";

    public static final int MAX_REACTIONS_PER_USER = 24;
    public static final int MAX_REACTIONS_PER_MESSAGE = 50;

    public static final int REACTION_ERROR_TYPE_MESSAGE = -1;
    public static final int REACTION_ERROR_DEFAULT_VALUE = 0;
    public static final int REACTION_ERROR_TYPE_USER = 1;

    /**
     * A phone number pattern, which length should be in 5-22, and the beginning can have a '+'.
     */
    public static final Pattern PHONE_NUMBER_REGEX = Pattern.compile("^[+]?[0-9]{5,22}$");

    public static final Pattern EMAIL_ADDRESS
            = Pattern.compile(
            "[a-zA-Z0-9\\+\\.\\_\\%\\-\\&\\+]{1,256}" +
                    "\\@" +
                    "[a-zA-Z0-9][a-zA-Z0-9\\-]{0,64}" +
                    "(" +
                    "\\." +
                    "[a-zA-Z0-9][a-zA-Z0-9\\-]{0,25}" +
                    ")+"
    );

    /**
     * A node name must not contain these characters.
     */
    public static final Pattern NODE_NAME_REGEX = Pattern.compile("[*|\\?:\"<>\\\\\\\\/]");

    public static final int FROM_INCOMING_SHARES = 140;
    public static final int FROM_INBOX = 150;
    public static final int FROM_OTHERS = 0;

    public static final int SNACKBAR_TYPE = 0;
    public static final int MESSAGE_SNACKBAR_TYPE = 1;
    public static final int MUTE_NOTIFICATIONS_SNACKBAR_TYPE = 2;
    public static final int NOT_SPACE_SNACKBAR_TYPE = 3;
    public static final int PERMISSIONS_TYPE = 4;
    public static final int INVITE_CONTACT_TYPE = 5;
    public static final int DISMISS_ACTION_SNACKBAR = 6;
    public static final int OPEN_FILE_SNACKBAR_TYPE = 7;
    public static final int SENT_REQUESTS_TYPE = 8;
    public static final int RESUME_TRANSFERS_TYPE = 9;

    public static final int INFO_ANIMATION = 3000;
    public static final int QUICK_INFO_ANIMATION = 500;

    public static final int HEADER_VIEW_TYPE = 0;
    public static final int ITEM_VIEW_TYPE = 1;
    public static final int ITEM_PROGRESS = 2;
    public static final int ITEM_PLACEHOLDER_TYPE = 3;

    public static final int FILE_LINK = 200;
    public static final int FOLDER_LINK = 201;
    public static final int CHAT_LINK = 202;
    public static final int CONTACT_LINK = 203;
    public static final int ERROR_LINK = -1;

    public static final int BACK_PRESS_NOT_HANDLED = 0;
    public static final int BACK_PRESS_HANDLED = 1;

    public static final int SCROLLING_UP_DIRECTION = -1;
    public static final int REQUIRE_PASSCODE_INVALID = -1;

    public static final String CONTACT_HANDLE = "contactHandle";
    public static final String SHOW_SNACKBAR = "SHOW_SNACKBAR";
    public static final String CHAT_ID = "CHAT_ID";
    public static final String MESSAGE_ID = "messageId";
    public static final String CALL_ID = "callId";
    public static final String CHAT_ID_OF_CURRENT_CALL = "chatHandleInProgress";
    public static final String CHAT_ID_OF_INCOMING_CALL = "chatHandleToAnswer";
    public static final String SECOND_CALL = "SECOND_CALL";
    public static final String PEER_ID = "peerId";
    public static final String CLIENT_ID = "clientId";
    public static final String CHAT_TITLE = "CHAT_TITLE";
    public static final String SELECTED_CONTACTS = "SELECTED_CONTACTS";
    public static final String NODE_HANDLES = "NODE_HANDLES";
    public static final String NAME = "name";
    public static final String HANDLE = "handle";
    public static final String HANDLE_LIST = "HANDLE_LIST";
    public static final String EMAIL = "email";
    public static final String UNKNOWN_USER_NAME_AVATAR = "unknown";
    public static final String VISIBLE_FRAGMENT = "VISIBLE_FRAGMENT";
    public static final String SELECTED_CHATS = "SELECTED_CHATS";
    public static final String SELECTED_USERS = "SELECTED_USERS";
    public static final String ID_MESSAGES = "ID_MESSAGES";
    public static final String ID_CHAT_FROM = "ID_CHAT_FROM";
    public static final String USER_HANDLES = "USER_HANDLES";
    public static final String URL_FILE_LINK = "URL_FILE_LINK";
    public static final String OPEN_SCAN_QR = "OPEN_SCAN_QR";
    public static final String TYPE_CAMERA = "TYPE_CAMERA";
    public static final String CHAT_LINK_EXTRA = "CHAT_LINK";
    public static final String WAITING_FOR_CALL = "WAITING_FOR_CALL";
    public static final String USER_WAITING_FOR_CALL = "USER_WAITING_FOR_CALL";
    public static final String TYPE_CALL_PERMISSION = "TYPE_CALL_PERMISSION";
    public static final String VOLUME_CHANGED_ACTION = "android.media.VOLUME_CHANGED_ACTION";
    public static final String EXTRA_VOLUME_STREAM_VALUE = "android.media.EXTRA_VOLUME_STREAM_VALUE";
    public static final String EXTRA_VOLUME_STREAM_TYPE = "android.media.EXTRA_VOLUME_STREAM_TYPE";
    public static final String COPIED_TEXT_LABEL = "Copied Text";
    public static final String IS_FROM_CONTACTS = "IS_FROM_CONTACTS";
    public static final String IS_FLOATING_WINDOW = "IS_FLOATING_WINDOW";

    public static final int INVALID_POSITION = -1;
    public static final int INVALID_ID = -1;
    public static final String INVALID_OPTION = "-1";
    public static final int INVALID_TYPE_PERMISSIONS = -1;
    public static final int INVALID_VOLUME = -1;
    public static final int INVALID_DIMENSION = -1;
    public static final int INVALID_VIEW_TYPE = -1;
    public static final int INVALID_CALL_STATUS = -1;
    public static final int INVALID_CALL = -1;

    public static final String POSITION_SELECTED_MESSAGE = "POSITION_SELECTED_MESSAGE";

    public static final String SHOW_MESSAGE_UPLOAD_STARTED = "SHOW_MESSAGE_UPLOAD_STARTED";
    public static final String NUMBER_UPLOADS = "NUMBER_UPLOADS";
    public static final String EXTRA_MESSAGE = "EXTRA_MESSAGE";

    public static final String ACTION_CHAT_OPEN = "ACTION_CHAT_OPEN";

    public static final int MAX_WIDTH_CONTACT_NAME_LAND = 450;
    public static final int MAX_WIDTH_CONTACT_NAME_PORT = 200;
    public static final int MAX_WIDTH_CONTACT_NAME_GRID_LAND = 150;
    public static final int MAX_WIDTH_CONTACT_NAME_GRID_PORT = 120;
    public static final int EMOJI_SIZE = 20;
    public static final int EMOJI_SIZE_MEDIUM = 25;
    public static final int EMOJI_SIZE_HIGH = 30;
    public static final int EMOJI_SIZE_EXTRA_HIGH = 35;
    public static final int EMOJI_AVATAR_CALL_SMALL = 40;
    public static final int MAX_ALLOWED_CHARACTERS_AND_EMOJIS = 28;
    public static final int MAX_WIDTH_BOTTOM_SHEET_DIALOG_LAND = 350;
    public static final int MAX_WIDTH_BOTTOM_SHEET_DIALOG_PORT = 200;
    public static final int MAX_WIDTH_ADD_CONTACTS = 60;
    public static final int AVATAR_SIZE_CALLS = 50;
    public static final int AVATAR_SIZE_GRID = 75;
    public static final int AVATAR_SIZE = 150;
    public static final float MEETING_BOTTOM_MARGIN = 40f;
    public static final float MEETING_BOTTOM_MARGIN_WITH_KEYBOARD = 10f;
    public static final float MIN_MEETING_HEIGHT_CHANGE = 200;

    //Thumbnail dimens
    public static final float THUMB_CORNER_RADIUS_DP = 4;
    public static final int THUMB_SIZE_DP = 40;
    public static final int THUMB_MARGIN_DP = 16;
    public static final int ICON_SIZE_DP = 48;
    public static final int ICON_MARGIN_DP = 12;

    public static final float ALPHA_VIEW_DISABLED = 0.3f;
    public static final float ALPHA_VIEW_ENABLED = 1.0f;

    // Thumbnail dimens for Browse file page
    public static final int THUMBNAIL_SIZE_DP = 36;
    public static final int THUMBNAIL_MARGIN_DP = 18;

    public static final int AUDIO_MANAGER_PLAY_VOICE_CLIP = 0;
    public static final int AUDIO_MANAGER_CALL_RINGING = 1;
    public static final int AUDIO_MANAGER_CALL_IN_PROGRESS = 2;
    public static final int AUDIO_MANAGER_CALL_OUTGOING = 3;
    public static final int AUDIO_MANAGER_CREATING_JOINING_MEETING = 4;

    public static final int CHECK_LINK_TYPE_UNKNOWN_LINK = 0;
    public static final int CHECK_LINK_TYPE_CHAT_LINK = 1;
    public static final int CHECK_LINK_TYPE_MEETING_LINK = 2;

    public static final String SEPARATOR = File.separator;

    public static final String[] MEGA_REGEXS = {
            "^https://mega\\.co\\.nz.+$",
            "^https://mega\\.nz.+$",
    };

    public static final String[] FILE_LINK_REGEXS = {
            "^https://mega\\.co\\.nz/.*#!.+$",
            "^https://mega\\.nz/.*#!.+$",
            "^https://mega\\.co\\.nz/file/.+$",
            "^https://mega\\.nz/file/.+$",
    };

    public static final String[] CONFIRMATION_LINK_REGEXS = {
            "^https://mega\\.co\\.nz/.*#confirm.+$",
            "^https://mega\\.co\\.nz/.*confirm.+$",
            "^https://mega\\.nz/.*#confirm.+$",
            "^https://mega\\.nz/.*confirm.+$"
    };

    public static final String[] FOLDER_LINK_REGEXS = {
            "^https://mega\\.co\\.nz/.*#F!.+$",
            "^https://mega\\.nz/.*#F!.+$",
            "^https://mega\\.co\\.nz/folder/.+$",
            "^https://mega\\.nz/folder/.+$"
    };

    public static final String[] CHAT_LINK_REGEXS = {
            "^https://mega\\.co\\.nz/.*chat/.+$",
            "^https://mega\\.nz/.*chat/.+$"
    };

    public static final String[] PASSWORD_LINK_REGEXS = {
            "^https://mega\\.co\\.nz/.*#P!.+$",
            "^https://mega\\.nz/.*#P!.+$"
    };

    public static final String[] ACCOUNT_INVITATION_LINK_REGEXS = {
            "^https://mega\\.co\\.nz/.*#newsignup.+$",
            "^https://mega\\.co\\.nz/.*newsignup.+$",
            "^https://mega\\.nz/.*#newsignup.+$",
            "^https://mega\\.nz/.*newsignup.+$"
    };

    public static final String[] EXPORT_MASTER_KEY_LINK_REGEXS = {
            "^https://mega\\.co\\.nz/.*#backup",
            "^https://mega\\.nz/.*#backup"
    };

    public static final String[] NEW_MESSAGE_CHAT_LINK_REGEXS = {
            "^https://mega\\.co\\.nz/.*#fm/chat",
            "^https://mega\\.co\\.nz/.*fm/chat",
            "^https://mega\\.nz/.*#fm/chat",
            "^https://mega\\.nz/.*fm/chat"
    };

    public static final String[] CANCEL_ACCOUNT_LINK_REGEXS = {
            "^https://mega\\.co\\.nz/.*#cancel.+$",
            "^https://mega\\.co\\.nz/.*cancel.+$",
            "^https://mega\\.nz/.*#cancel.+$",
            "^https://mega\\.nz/.*cancel.+$"
    };

    public static final String[] VERIFY_CHANGE_MAIL_LINK_REGEXS = {
            "^https://mega\\.co\\.nz/.*#verify.+$",
            "^https://mega\\.co\\.nz/.*verify.+$",
            "^https://mega\\.nz/.*#verify.+$",
            "^https://mega\\.nz/.*verify.+$"
    };

    public static final String[] RESET_PASSWORD_LINK_REGEXS = {
            "^https://mega\\.co\\.nz/.*#recover.+$",
            "^https://mega\\.co\\.nz/.*recover.+$",
            "^https://mega\\.nz/.*#recover.+$",
            "^https://mega\\.nz/.*recover.+$"
    };

    public static final String[] PENDING_CONTACTS_LINK_REGEXS = {
            "^https://mega\\.co\\.nz/.*#fm/ipc",
            "^https://mega\\.co\\.nz/.*fm/ipc",
            "^https://mega\\.nz/.*#fm/ipc",
            "^https://mega\\.nz/.*fm/ipc"
    };

    public static final String[] HANDLE_LINK_REGEXS = {
            "^https://mega\\.co\\.nz/.*#.+$",
            "^https://mega\\.nz/.*#.+$"
    };

    public static final String[] CONTACT_LINK_REGEXS = {
            "^https://mega\\.co\\.nz/C!.+$",
            "^https://mega\\.nz/.*C!.+$"
    };

    public static final String[] MEGA_DROP_LINK_REGEXS = {
            "^https://mega\\.co\\.nz/.*megadrop/.+$",
            "^https://mega\\.nz/.*megadrop/.+$"
    };

    public static final String[] MEGA_BLOG_LINK_REGEXS = {
            "^https://mega\\.co\\.nz/.*#blog",
            "^https://mega\\.nz/.*#blog",
            "^https://mega\\.nz/.*blog",
            "^https://mega\\.co\\.nz/.*#blog.+$",
            "^https://mega\\.nz/.*#blog.+$",
            "^https://mega\\.nz/.*blog.+$"
    };

    public static final String[] REVERT_CHANGE_PASSWORD_LINK_REGEXS = {
            "^https://mega\\.co\\.nz/.*#pwr.+$",
            "^https://mega\\.co\\.nz/.*pwr.+$",
            "^https://mega\\.nz/.*#pwr.+$",
            "^https://mega\\.nz/.*pwr.+$"
    };

    public static final String[] EMAIL_VERIFY_LINK_REGEXS = {
            "^https://mega\\.co\\.nz/#emailverify.+$",
            "^https://mega\\.co\\.nz/emailverify.+$",
            "^https://mega\\.nz/#emailverify.+$",
            "^https://mega\\.nz/emailverify.+$"
    };

    public static final String[] WEB_SESSION_LINK_REGEXS = {
            "^https://mega\\.co\\.nz/#sitetransfer!.+$",
            "^https://mega\\.nz/#sitetransfer!.+$"
    };

    public static final String[] BUSINESS_INVITE_LINK_REGEXS = {
            "^https://mega\\.co\\.nz/#businessinvite.+$",
            "^https://mega\\.co\\.nz/businessinvite.+$",
            "^https://mega\\.nz/#businessinvite.+$",
            "^https://mega\\.nz/businessinvite.+$"
    };

    //Types of blocked accounts
    public static final String ACCOUNT_NOT_BLOCKED = "0";
    public static final String COPYRIGHT_ACCOUNT_BLOCK = "200";
    public static final String MULTIPLE_COPYRIGHT_ACCOUNT_BLOCK = "300";
    public static final String DISABLED_BUSINESS_ACCOUNT_BLOCK = "400";
    public static final String REMOVED_BUSINESS_ACCOUNT_BLOCK = "401";
    public static final String SMS_VERIFICATION_ACCOUNT_BLOCK = "500";
    public static final String WEAK_PROTECTION_ACCOUNT_BLOCK = "700";

    public static final int INVALID_VALUE = -1;

    public static final long INVALID_SIZE = -1;
    public static final int COPY_FILE_BUFFER_SIZE = 32 * 1024; // 32 KB

    public static final int LOCATION_INDEX_LEFT = 0;
    public static final int LOCATION_INDEX_TOP = 1;
    public static final int LOCATION_INDEX_WIDTH = 2;
    public static final int LOCATION_INDEX_HEIGHT = 3;

    public static final String OFFLINE_ROOT = "/";

    public static final int SEARCH_BY_DATE_FILTER_POS_TYPE = 0;
    public static final int SEARCH_BY_DATE_FILTER_POS_THE_DAY = 1;
    public static final int SEARCH_BY_DATE_FILTER_POS_MONTH_OR_YEAR = 2;
    public static final int SEARCH_BY_DATE_FILTER_POS_START_DAY = 3;
    public static final int SEARCH_BY_DATE_FILTER_POS_END_DAY = 4;

    public static final long SEARCH_BY_DATE_FILTER_TYPE_ONE_DAY = 1;
    public static final long SEARCH_BY_DATE_FILTER_TYPE_LAST_MONTH_OR_YEAR = 2;
    public static final long SEARCH_BY_DATE_FILTER_TYPE_BETWEEN_TWO_DAYS = 3;

    public static final long SEARCH_BY_DATE_FILTER_LAST_MONTH = 1;
    public static final long SEARCH_BY_DATE_FILTER_LAST_YEAR = 2;

    public static final long AUDIO_PLAYER_BACKGROUND_PLAY_HINT_FADE_OUT_DURATION_MS = 3000;
    public static final long AUDIO_PLAYER_TRACK_NAME_FADE_DURATION_MS = 200;
    public static final long AUDIO_PLAYER_TOOLBAR_INIT_HIDE_DELAY_MS = 3000;
    public static final long MEDIA_PLAYER_TOOLBAR_SHOW_HIDE_DURATION_MS = 400;

    public static final long GET_THUMBNAIL_THROTTLE_MS = 50;

    // 15360 GB = 15TB
    public static final int BUSINESS_ACCOUNT_STORAGE_SPACE_AMOUNT = 15360;

    public static final int MAX_BADGE_NUM = 9;

    public static final int START_CALL_AUDIO_ENABLE = 1;

    /** Event Keys */
    public static final String EVENT_NODES_CHANGE = "nodes_change";
    public static final String EVENT_ORDER_CHANGE = "order_change";
    public static final String EVENT_LIST_GRID_CHANGE = "list_grid_change";
    public static final String EVENT_AVATAR_CHANGE = "avatar_change";
    public static final String EVENT_NOTIFICATION_COUNT_CHANGE = "notification_count_change";
    public static final String EVENT_CHAT_STATUS_CHANGE = "chat_status_change";
    public static final String EVENT_LOGOUT_CLEARED = "logout_cleared";
    public static final String EVENT_HOMEPAGE_VISIBILITY = "homepage_visibility";
    public static final String EVENT_NOT_ALLOW_PLAY = "NOT_ALLOW_PLAY";
    public static final String EVENT_PSA = "EVENT_PSA";

    public static final String EVENT_DRAG_TO_EXIT_THUMBNAIL_VISIBILITY = "drag_to_exit_thumbnail_visibility";
    public static final String EVENT_DRAG_TO_EXIT_THUMBNAIL_LOCATION = "drag_to_exit_thumbnail_location";
    public static final String EVENT_DRAG_TO_EXIT_SCROLL = "drag_to_exit_scroll";

    public static final String EVENT_FAB_CHANGE = "fab_change";

    public static final String KEY_HINT_IS_SHOWING = "hint_is_showing";
    public static final String KEY_IS_SHOWED_WARNING_MESSAGE = "is_showed_meeting_warning_message_";

    /** In database, invalid value is defined as '-1' */
    public static final String INVALID_NON_NULL_VALUE = "-1";

    public static final String STRING_SEPARATOR = " · ";

    public static final int NOT_OVERQUOTA_STATE = 0;
    public static final int OVERQUOTA_STORAGE_STATE = 1;
    public static final int PRE_OVERQUOTA_STORAGE_STATE = 2;

    //Sort order management
    public static final String NEW_ORDER = "NEW_ORDER";
    public static final String IS_CLOUD_ORDER = "IS_CLOUD_ORDER";
    public static final int ORDER_CLOUD = 0;
    public static final int ORDER_OTHERS = 1;
    public static final int ORDER_CAMERA = 2;
    public static final int ORDER_OFFLINE = 3;
    public static final int ORDER_FAVOURITES = 4;

    public final static float MAX_WIDTH_APPBAR_LAND = 400;
    public final static float MAX_WIDTH_APPBAR_PORT = 200;

    public static final long ANIMATION_DURATION = 400;

    public static final String URL_INDICATOR = "URL=";

    /** The param type returned by checkChatLink denoting the link is for a meeting room */
    public final static int LINK_IS_FOR_MEETING = 1;

    // The name of the preference to retrieve.
    public final static String KEY_SHOW_EDUCATION = "show_education";

    // SharedPreference file name
    public final static String MEETINGS_PREFERENCE = "meeting_preference";

    public static final float MEETING_NAME_MARGIN_TOP = 16f;

    public static final int NAME_CHANGE = 0;
    public static final int AVATAR_CHANGE = 1;

    public static final int CLICKS_ENABLE_DEBUG = 5;
    public static final int FIRST_NAVIGATION_LEVEL = 0;
    
    public static final long LONG_SNACKBAR_DURATION = 2750;
<<<<<<< HEAD
=======

    public static final String CANNOT_OPEN_FILE_SHOWN = "CANNOT_OPEN_FILE_SHOWN";
>>>>>>> 3f26ba2a
}<|MERGE_RESOLUTION|>--- conflicted
+++ resolved
@@ -942,9 +942,6 @@
     public static final int FIRST_NAVIGATION_LEVEL = 0;
     
     public static final long LONG_SNACKBAR_DURATION = 2750;
-<<<<<<< HEAD
-=======
 
     public static final String CANNOT_OPEN_FILE_SHOWN = "CANNOT_OPEN_FILE_SHOWN";
->>>>>>> 3f26ba2a
 }