--- conflicted
+++ resolved
@@ -56,11 +56,7 @@
     const val EVENT_UPDATE_START_SCREEN = "EVENT_UPDATE_START_SCREEN"
 
     const val EVENT_UPDATE_VIEW_MODE = "EVENT_UPDATE_VIEW_MODE"
-<<<<<<< HEAD
-
+    const val EVENT_SHOW_MEDIA_DISCOVERY = "EVENT_SHOW_MEDIA_DISCOVERY"
     const val EVENT_SHOW_SCANNING_TRANSFERS_DIALOG = "EVENT_SHOW_SCANNING_TRANSFERS_DIALOG"
     const val EVENT_FINISH_SERVICE_IF_NO_TRANSFERS = "EVENT_FINISH_SERVICE_IF_NO_TRANSFERS"
-=======
-    const val EVENT_SHOW_MEDIA_DISCOVERY = "EVENT_SHOW_MEDIA_DISCOVERY"
->>>>>>> d0f446f5
 }