apply plugin: 'com.android.application'

android {
    compileSdkVersion 28
    buildToolsVersion '28.0.3'

    defaultConfig {
        applicationId "mega.privacy.android.app"
        minSdkVersion 21
<<<<<<< HEAD
        targetSdkVersion 28
        versionCode 251
        versionName "3.7.0 (251)"
=======
        targetSdkVersion 27
        versionCode 253
        versionName "3.7.0 (253)"
>>>>>>> c78a9c26
        multiDexEnabled true
        ndk.abiFilters 'armeabi-v7a','x86', 'x86_64', 'arm64-v8a'
    }

    sourceSets.main {
        java {
            srcDirs += 'src/main/jni/mega/sdk/bindings/java/nz/mega/sdk'
            srcDirs += 'src/main/jni/megachat/sdk/bindings/java/nz/mega/sdk'
            exclude '**/MegaApiSwing.java'
        }
        jni.srcDirs = [] //disable automatic ndk-build
        jniLibs.srcDir 'src/main/libs' // This is not necessary unless you have precompiled libraries in your project.
    }

    buildTypes {
        debug {
            //  minifyEnabled false
            //   proguardFiles getDefaultProguardFile('proguard-android.txt'), 'proguard-rules.pro'
        }
        release {
            //  minifyEnabled false
            //  proguardFiles getDefaultProguardFile('proguard-android.txt'), 'proguard-rules.pro'
        }
    }

    lintOptions {
        checkReleaseBuilds false
        // Or, if you prefer, you can continue to check for errors in release builds,
        // but continue the build even when errors are found:
        // abortOnError false
    }

    dexOptions{
        jumboMode = true
    }

//    task megaSDK(type: Exec, description: 'Compile MEGA SDK via NDK') {
//        workingDir 'src/main/jni'
//        commandLine './build.sh', 'all'
//    }
//
//    tasks.withType(JavaCompile) {
//        compileTask -> compileTask.dependsOn megaSDK
//    }
}

dependencies {
    implementation fileTree(dir: 'libs', include: ['*.jar'])
    implementation 'com.android.support:appcompat-v7:28.0.0'
    implementation 'com.android.support:support-v4:28.0.0'
    implementation 'com.android.support:exifinterface:28.0.0'
    implementation 'com.android.support:design:28.0.0'
    implementation 'com.google.android.gms:play-services-wallet:16.0.1'
    implementation 'com.android.support:recyclerview-v7:28.0.0'
    implementation 'com.github.nirhart:parallaxscroll:1.0'
    implementation 'com.android.support:palette-v7:28.0.0'
    implementation 'com.google.firebase:firebase-messaging:17.3.4'
    implementation 'com.google.firebase:firebase-core:16.0.5'
    implementation 'com.android.support:cardview-v7:28.0.0'
    implementation 'com.vdurmont:emoji-java:4.0.0'
    implementation 'com.google.android.exoplayer:exoplayer:2.8.0'
    implementation 'com.google.zxing:core:3.4.0'
    implementation 'com.budiyev.android:code-scanner:1.8.3'
    implementation "com.squareup.picasso:picasso:2.5.2"
    implementation 'me.leolin:ShortcutBadger:1.1.22@aar'
    implementation 'com.brandongogetap:stickyheaders:0.5.1'
    implementation 'com.github.bumptech.glide:glide:3.8.0'
    implementation 'com.github.ittianyu:BottomNavigationViewEx:2.0.4'
    implementation 'com.android.support:multidex:1.0.3'
    implementation "com.android.support:support-emoji:28.0.0"
    implementation 'com.android.support:support-emoji-appcompat:28.0.0'
    implementation 'com.android.support:support-emoji-bundled:28.0.0'
    implementation 'com.android.support:preference-v7:28.0.0'
    implementation 'com.google.android.gms:play-services-location:16.0.0'
    implementation 'com.google.android.gms:play-services-maps:16.1.0'
    implementation 'com.google.maps.android:android-maps-utils:0.5'
    implementation 'io.supercharge:shimmerlayout:2.1.0'
    implementation 'net.opacapp:multiline-collapsingtoolbar:27.1.1'
}

apply plugin: 'com.google.gms.google-services'<|MERGE_RESOLUTION|>--- conflicted
+++ resolved
@@ -7,15 +7,9 @@
     defaultConfig {
         applicationId "mega.privacy.android.app"
         minSdkVersion 21
-<<<<<<< HEAD
         targetSdkVersion 28
-        versionCode 251
-        versionName "3.7.0 (251)"
-=======
-        targetSdkVersion 27
         versionCode 253
         versionName "3.7.0 (253)"
->>>>>>> c78a9c26
         multiDexEnabled true
         ndk.abiFilters 'armeabi-v7a','x86', 'x86_64', 'arm64-v8a'
     }
