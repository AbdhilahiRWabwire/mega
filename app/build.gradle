--- conflicted
+++ resolved
@@ -51,8 +51,6 @@
         resValue ("string", "app_version", "\"${versionName}\"")
         resValue ("string", "sdk_version", "\"${getSdkGitHash()}\"")
         resValue ("string", "karere_version", "\"${getKarereGitHash()}\"")
-
-        testInstrumentationRunner "androidx.test.runner.AndroidJUnitRunner"
     }
 
     sourceSets.main {
@@ -244,15 +242,13 @@
     implementation("com.google.android.play:core:1.10.0")
     implementation("com.google.android.play:core-ktx:1.8.1")
 
-<<<<<<< HEAD
     // protobuf-java for tombstone debug
     implementation 'com.google.protobuf:protobuf-java:3.15.3'
-=======
+
     // Testing dependencies
     testImplementation "junit:junit:$junitVersion"
     testImplementation "com.google.truth:truth:$truthVersion"
     androidTestImplementation "androidx.test.ext:junit:$androidxTestExtVersion"
->>>>>>> d55ad54a
 }
 
 def taskRequests = gradle.getStartParameter().getTaskRequests().toString()
