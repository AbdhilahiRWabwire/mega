apply plugin: 'com.android.application'
apply plugin: 'kotlin-android'
apply plugin: 'kotlin-android-extensions'

android {
    compileSdkVersion 29
    buildToolsVersion '29.0.3'

    defaultConfig {
        applicationId "mega.privacy.android.app"
        minSdkVersion 21
        targetSdkVersion 29
        versionCode 327
        versionName "3.7.9 (327)"
        multiDexEnabled true
        ndk.abiFilters 'armeabi-v7a','x86', 'x86_64', 'arm64-v8a'
    }

    sourceSets.main {
        java {
            srcDirs += 'src/main/jni/mega/sdk/bindings/java'
            srcDirs += 'src/main/jni/megachat/sdk/bindings/java'
            exclude '**/MegaApiSwing.java'
        }
        jni.srcDirs = [] //disable automatic ndk-build
        jniLibs.srcDir 'src/main/libs' // This is not necessary unless you have precompiled libraries in your project.
    }

    buildTypes {
        debug {
            //  minifyEnabled false
            //   proguardFiles getDefaultProguardFile('proguard-android.txt'), 'proguard-rules.pro'
        }
        release {
            //  minifyEnabled false
            //  proguardFiles getDefaultProguardFile('proguard-android.txt'), 'proguard-rules.pro'
        }
    }

    lintOptions {
        checkReleaseBuilds false
        // Or, if you prefer, you can continue to check for errors in release builds,
        // but continue the build even when errors are found:
        // abortOnError false
    }

    dexOptions{
        jumboMode = true
    }

    compileOptions {
        // Flag to enable support for the new language APIs
        coreLibraryDesugaringEnabled true
        // Sets Java compatibility to Java 8
        sourceCompatibility JavaVersion.VERSION_1_8
        targetCompatibility JavaVersion.VERSION_1_8
    }

    buildFeatures {
        viewBinding true
    }

//    task megaSDK(type: Exec, description: 'Compile MEGA SDK via NDK') {
//        workingDir 'src/main/jni'
//        commandLine './build.sh', 'all'
//    }
//
//    tasks.withType(JavaCompile) {
//        compileTask -> compileTask.dependsOn megaSDK
//    }
}

dependencies {
    implementation fileTree(dir: 'libs', include: ['*.jar'])
    implementation 'androidx.appcompat:appcompat:1.2.0'
    implementation 'androidx.legacy:legacy-support-v4:1.0.0'
    implementation 'androidx.exifinterface:exifinterface:1.3.0'
    implementation 'com.google.android.material:material:1.2.1'
    implementation 'com.google.android.gms:play-services-wallet:18.1.1'
    implementation 'androidx.recyclerview:recyclerview:1.1.0'
    implementation 'com.github.nirhart:parallaxscroll:1.0'
    implementation 'androidx.palette:palette:1.0.0'
    implementation 'com.google.firebase:firebase-messaging:20.3.0'
    implementation 'com.google.firebase:firebase-core:17.5.0'
    implementation 'androidx.cardview:cardview:1.0.0'
    implementation 'com.vdurmont:emoji-java:4.0.0'
    implementation 'com.google.android.exoplayer:exoplayer-core:2.11.8'
    implementation 'com.google.android.exoplayer:exoplayer-ui:2.11.8'
    implementation(name: 'exoplayer-extension-ffmpeg-2.11.8', ext: 'aar')
    implementation 'com.google.zxing:core:3.4.0'
    implementation 'com.budiyev.android:code-scanner:1.8.3'
    implementation 'me.leolin:ShortcutBadger:1.1.22@aar'
    implementation 'com.brandongogetap:stickyheaders:0.5.1'
    implementation 'com.github.ittianyu:BottomNavigationViewEx:2.0.4'
    implementation 'androidx.multidex:multidex:2.0.1'
    implementation 'androidx.emoji:emoji:1.1.0'
    implementation 'androidx.emoji:emoji-appcompat:1.1.0'
    implementation 'androidx.emoji:emoji-bundled:1.1.0'
    implementation 'androidx.preference:preference:1.1.1'
    implementation 'com.google.android.gms:play-services-location:17.1.0'
    implementation 'com.google.android.gms:play-services-maps:17.0.0'
    implementation 'com.google.maps.android:android-maps-utils:0.5'
    implementation 'io.supercharge:shimmerlayout:2.1.0'
    implementation 'net.opacapp:multiline-collapsingtoolbar:27.1.1'
    implementation 'com.github.tony19:named-regexp:0.2.5'
    implementation 'org.hamcrest:hamcrest-library:1.3'
    implementation 'com.google.code.gson:gson:2.8.5'
    implementation 'com.android.billingclient:billing:2.1.0'
<<<<<<< HEAD
    implementation 'jp.wasabeef:blurry:2.1.0'
    coreLibraryDesugaring 'com.android.tools:desugar_jdk_libs:1.0.9'
=======

    coreLibraryDesugaring 'com.android.tools:desugar_jdk_libs:1.0.10'

>>>>>>> 24e90a7f
    implementation 'androidx.lifecycle:lifecycle-viewmodel:2.2.0'
    implementation 'com.facebook.fresco:fresco:2.3.0'
    implementation 'com.facebook.fresco:animated-gif:2.3.0'
    implementation 'com.facebook.fresco:animated-webp:2.3.0'
    implementation 'com.facebook.fresco:webpsupport:2.3.0'
    implementation 'io.reactivex.rxjava3:rxandroid:3.0.0'
    implementation 'io.reactivex.rxjava3:rxjava:3.0.4'
    implementation "org.jetbrains.kotlin:kotlin-stdlib-jdk7:$kotlin_version"
    implementation "org.jetbrains.anko:anko-commons:$anko_version"
}

apply plugin: 'com.google.gms.google-services'<|MERGE_RESOLUTION|>--- conflicted
+++ resolved
@@ -106,14 +106,8 @@
     implementation 'org.hamcrest:hamcrest-library:1.3'
     implementation 'com.google.code.gson:gson:2.8.5'
     implementation 'com.android.billingclient:billing:2.1.0'
-<<<<<<< HEAD
     implementation 'jp.wasabeef:blurry:2.1.0'
-    coreLibraryDesugaring 'com.android.tools:desugar_jdk_libs:1.0.9'
-=======
-
     coreLibraryDesugaring 'com.android.tools:desugar_jdk_libs:1.0.10'
-
->>>>>>> 24e90a7f
     implementation 'androidx.lifecycle:lifecycle-viewmodel:2.2.0'
     implementation 'com.facebook.fresco:fresco:2.3.0'
     implementation 'com.facebook.fresco:animated-gif:2.3.0'
