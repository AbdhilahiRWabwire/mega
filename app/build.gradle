apply plugin: 'com.android.application'
apply plugin: 'kotlin-android'
apply plugin: 'kotlin-android-extensions'
apply plugin: 'kotlin-kapt'
apply plugin: 'dagger.hilt.android.plugin'
apply plugin: 'androidx.navigation.safeargs.kotlin'

android {
    compileSdkVersion rootProject.compileSdkVersion
    buildToolsVersion rootProject.buildToolsVerion

    buildFeatures {
        dataBinding = true
        viewBinding = true
    }

    defaultConfig {
        applicationId "mega.privacy.android.app"

        minSdkVersion rootProject.minSdkVersion
        targetSdkVersion rootProject.targetSdkVersion
        versionCode 352
        versionName "4.0.0 (352)"

        multiDexEnabled true
        ndk.abiFilters 'armeabi-v7a','x86', 'x86_64', 'arm64-v8a'
    }

    sourceSets.main {
        java {
            srcDirs += 'src/main/jni/mega/sdk/bindings/java'
            srcDirs += 'src/main/jni/megachat/sdk/bindings/java'
            exclude '**/MegaApiSwing.java'
        }
        jni.srcDirs = [] //disable automatic ndk-build
        jniLibs.srcDir 'src/main/libs' // This is not necessary unless you have precompiled libraries in your project.
    }

    buildTypes {
        debug {
            debuggable true
            //  minifyEnabled false
            //   proguardFiles getDefaultProguardFile('proguard-android.txt'), 'proguard-rules.pro'
        }
        release {
            //  minifyEnabled false
            //  proguardFiles getDefaultProguardFile('proguard-android.txt'), 'proguard-rules.pro'
        }
    }

    lintOptions {
        checkReleaseBuilds false
        // Or, if you prefer, you can continue to check for errors in release builds,
        // but continue the build even when errors are found:
        // abortOnError false
    }

    dexOptions{
        jumboMode = true
    }

    compileOptions {
        // Flag to enable support for the new language APIs
        coreLibraryDesugaringEnabled true
        // Sets Java compatibility to Java 8
        sourceCompatibility JavaVersion.VERSION_1_8
        targetCompatibility JavaVersion.VERSION_1_8
    }

    kotlinOptions {
        jvmTarget = "1.8"
    }
//    task megaSDK(type: Exec, description: 'Compile MEGA SDK via NDK') {
//        workingDir 'src/main/jni'
//        commandLine './build.sh', 'all'
//    }
//
//    tasks.withType(JavaCompile) {
//        compileTask -> compileTask.dependsOn megaSDK
//    }

    flavorDimensions "service"
    productFlavors {
        gms {
            dimension "service"
        }
        hms {
            dimension "service"
            applicationId = "mega.privacy.android.app.huawei"
        }
    }
}

dependencies {
    implementation fileTree(dir: 'libs', include: ['*.jar'])

    // App dependencies
    implementation "androidx.appcompat:appcompat:$appCompatVersion"
    implementation "androidx.cardview:cardview:$cardViewVersion"
    implementation "com.google.android.material:material:$materialVersion"
    implementation "androidx.recyclerview:recyclerview:$recyclerViewVersion"
    implementation "org.jetbrains.kotlinx:kotlinx-coroutines-android:$coroutinesVersion"
    implementation "org.jetbrains.kotlinx:kotlinx-coroutines-core:$coroutinesVersion"
    implementation "androidx.legacy:legacy-support-$legacySupportVersion"
    implementation "androidx.constraintlayout:constraintlayout:$constraintLayoutVersion"
    implementation "androidx.viewpager2:viewpager2:$viewPagerVersion"
    implementation "com.google.code.gson:gson:$gsonVersion"

    // Architecture Components
    implementation "androidx.fragment:fragment-ktx:$fragmentKtxVersion"

    implementation "androidx.lifecycle:lifecycle-extensions:$lifecycleVersion"
    implementation "androidx.lifecycle:lifecycle-livedata-ktx:$lifecycleVersion"
    implementation "androidx.lifecycle:lifecycle-viewmodel-ktx:$lifecycleVersion"
    implementation "androidx.lifecycle:lifecycle-runtime-ktx:$lifecycleVersion"
    implementation "androidx.lifecycle:lifecycle-reactivestreams-ktx:$lifecycleVersion"
    implementation "androidx.lifecycle:lifecycle-livedata-core-ktx:$lifecycleVersion"
    implementation "androidx.lifecycle:lifecycle-common-java8:$lifecycleVersion"
    implementation "androidx.lifecycle:lifecycle-viewmodel:$lifecycleVersion"
    implementation "androidx.lifecycle:lifecycle-process:$lifecycleVersion"

    implementation "androidx.navigation:navigation-runtime-ktx:$navigationVersion"
    implementation "androidx.navigation:navigation-fragment-ktx:$navigationVersion"
    implementation "androidx.navigation:navigation-ui-ktx:$navigationVersion"

    // Kotlin
    implementation "androidx.core:core-ktx:$ktxVersion"
    implementation "org.jetbrains.kotlin:kotlin-stdlib:$kotlinVersion"

    // Hilt
    implementation "com.google.dagger:hilt-android:$hiltVersion"
    kapt "com.google.dagger:hilt-android-compiler:$hiltVersion"
    implementation "androidx.hilt:hilt-lifecycle-viewmodel:$hiltAndroidXVersion"
    kapt "androidx.hilt:hilt-compiler:$hiltAndroidXVersion"

    // Other libs
    implementation 'androidx.legacy:legacy-support-v4:1.0.0'
    implementation 'androidx.exifinterface:exifinterface:1.3.0'
    implementation 'com.google.android.material:material:1.2.1'
    implementation 'androidx.recyclerview:recyclerview:1.1.0'
    implementation 'com.github.nirhart:parallaxscroll:1.0'
    implementation 'androidx.palette:palette:1.0.0'
    implementation 'androidx.cardview:cardview:1.0.0'
    implementation 'com.vdurmont:emoji-java:4.0.0'
    implementation 'com.google.android.exoplayer:exoplayer-core:2.11.8'
    implementation 'com.google.android.exoplayer:exoplayer-ui:2.11.8'
    implementation(name: 'exoplayer-extension-ffmpeg-2.11.8', ext: 'aar')
    implementation 'com.google.zxing:core:3.4.0'
    implementation 'com.budiyev.android:code-scanner:1.8.3'
    implementation 'me.leolin:ShortcutBadger:1.1.22@aar'
    implementation 'com.brandongogetap:stickyheaders:0.6.1'
    implementation 'com.github.ittianyu:BottomNavigationViewEx:2.0.4'
    implementation 'androidx.multidex:multidex:2.0.1'
    implementation 'androidx.emoji:emoji:1.1.0'
    implementation 'androidx.emoji:emoji-appcompat:1.1.0'
    implementation 'androidx.emoji:emoji-bundled:1.1.0'
    implementation 'androidx.preference:preference:1.1.1'
    implementation 'io.supercharge:shimmerlayout:2.1.0'
    implementation 'net.opacapp:multiline-collapsingtoolbar:27.1.1'
    implementation 'com.github.tony19:named-regexp:0.2.5'
    implementation 'org.hamcrest:hamcrest-library:1.3'
    implementation 'com.google.code.gson:gson:2.8.5'
    implementation 'jp.wasabeef:blurry:2.1.0'

    implementation "io.reactivex.rxjava3:rxjava:$rxJavaVersion"
    implementation "io.reactivex.rxjava3:rxandroid:$rxAndroidVersion"
    implementation "io.reactivex.rxjava3:rxkotlin:3.0.1"
    implementation "org.jetbrains.anko:anko-commons:$ankoVersion"

    coreLibraryDesugaring 'com.android.tools:desugar_jdk_libs:1.0.10'

    implementation "com.facebook.fresco:fresco:$frescoVersion"
    implementation "com.facebook.fresco:animated-gif:$frescoVersion"
    implementation "com.facebook.fresco:animated-webp:$frescoVersion"
    implementation "com.facebook.fresco:webpsupport:$frescoVersion"

    implementation "org.jetbrains.kotlin:kotlin-stdlib-jdk7:$kotlinVersion"

    implementation "com.github.zhpanvip:BannerViewPager:$bannerViewPagerVersion"

    implementation "org.jetbrains.anko:anko-commons:$ankoVersion"

    implementation 'com.squareup.retrofit2:retrofit:2.9.0'
    implementation 'com.squareup.retrofit2:converter-gson:2.9.0'
<<<<<<< HEAD
    implementation files('src/main/libs/libwebrtc.jar')
=======

    implementation "android.arch.lifecycle:common-java8:$lifecycleVersion"

    implementation "com.jeremyliao:live-event-bus-x:$liveEventBus"

    //GMS
    gmsImplementation 'com.google.firebase:firebase-core:18.0.0'
    gmsImplementation 'com.google.firebase:firebase-messaging:21.0.1'
    gmsImplementation 'com.android.billingclient:billing:3.0.2'
    gmsImplementation 'com.google.android.gms:play-services-location:17.1.0'
    gmsImplementation 'com.google.android.gms:play-services-maps:17.0.0'
    gmsImplementation 'com.google.maps.android:android-maps-utils:0.5'
    gmsImplementation "com.google.android.gms:play-services-ads:$playServicesAdsVersion"

    //HMS
    hmsImplementation 'com.huawei.hms:push:4.0.2.300'
    hmsImplementation 'com.huawei.hms:location:4.0.2.300'
    hmsImplementation 'com.huawei.hms:maps:4.0.1.301'
    hmsImplementation 'com.huawei.hms:iap:4.0.2.300'
>>>>>>> 0d45a516
}

def taskRequests = gradle.getStartParameter().getTaskRequests().toString()
if (taskRequests.contains("Hms")) {
    apply plugin: 'com.huawei.agconnect'
} else if (taskRequests.contains("Gms")) {
    apply plugin: 'com.google.gms.google-services'
}<|MERGE_RESOLUTION|>--- conflicted
+++ resolved
@@ -182,9 +182,7 @@
 
     implementation 'com.squareup.retrofit2:retrofit:2.9.0'
     implementation 'com.squareup.retrofit2:converter-gson:2.9.0'
-<<<<<<< HEAD
     implementation files('src/main/libs/libwebrtc.jar')
-=======
 
     implementation "android.arch.lifecycle:common-java8:$lifecycleVersion"
 
@@ -204,7 +202,6 @@
     hmsImplementation 'com.huawei.hms:location:4.0.2.300'
     hmsImplementation 'com.huawei.hms:maps:4.0.1.301'
     hmsImplementation 'com.huawei.hms:iap:4.0.2.300'
->>>>>>> 0d45a516
 }
 
 def taskRequests = gradle.getStartParameter().getTaskRequests().toString()
