--- conflicted
+++ resolved
@@ -7,15 +7,9 @@
     defaultConfig {
         applicationId "mega.privacy.android.app"
         minSdkVersion 16
-<<<<<<< HEAD
         targetSdkVersion 27
-        versionCode 205
-        versionName "3.3.8 (205)"
-=======
-        targetSdkVersion 25
         versionCode 207
         versionName "3.4.0 (207)"
->>>>>>> 01fbf5df
     }
 
     sourceSets.main {
