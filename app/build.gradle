--- conflicted
+++ resolved
@@ -79,7 +79,6 @@
 
 dependencies {
     implementation fileTree(dir: 'libs', include: ['*.jar'])
-<<<<<<< HEAD
 
     // App dependencies
     implementation "androidx.appcompat:appcompat:$appCompatVersion"
@@ -123,25 +122,13 @@
     kapt "androidx.hilt:hilt-compiler:$hiltAndroidXVersion"
 
     // Other libs
-    implementation 'androidx.exifinterface:exifinterface:1.2.0'
-    implementation 'com.google.android.gms:play-services-wallet:18.0.0'
-    implementation 'com.github.nirhart:parallaxscroll:1.0'
-    implementation 'androidx.palette:palette:1.0.0'
-    implementation 'com.google.firebase:firebase-messaging:20.2.3'
-    implementation 'com.google.firebase:firebase-core:17.4.4'
-=======
-    implementation 'androidx.appcompat:appcompat:1.2.0'
     implementation 'androidx.legacy:legacy-support-v4:1.0.0'
     implementation 'androidx.exifinterface:exifinterface:1.3.0'
-    implementation 'com.google.android.material:material:1.2.1'
     implementation 'com.google.android.gms:play-services-wallet:18.1.1'
-    implementation 'androidx.recyclerview:recyclerview:1.1.0'
     implementation 'com.github.nirhart:parallaxscroll:1.0'
     implementation 'androidx.palette:palette:1.0.0'
     implementation 'com.google.firebase:firebase-messaging:20.3.0'
     implementation 'com.google.firebase:firebase-core:17.5.0'
-    implementation 'androidx.cardview:cardview:1.0.0'
->>>>>>> b7652322
     implementation 'com.vdurmont:emoji-java:4.0.0'
     implementation 'com.google.android.exoplayer:exoplayer-core:2.11.8'
     implementation 'com.google.android.exoplayer:exoplayer-ui:2.11.8'
@@ -165,15 +152,11 @@
     implementation 'org.hamcrest:hamcrest-library:1.3'
     implementation 'com.android.billingclient:billing:2.1.0'
 
-<<<<<<< HEAD
     implementation "io.reactivex.rxjava3:rxjava:$rxJavaVersion"
     implementation "io.reactivex.rxjava3:rxandroid:$rxAndroidVersion"
     implementation "org.jetbrains.anko:anko-commons:$ankoVersion"
 
-    coreLibraryDesugaring 'com.android.tools:desugar_jdk_libs:1.0.9'
-=======
     coreLibraryDesugaring 'com.android.tools:desugar_jdk_libs:1.0.10'
->>>>>>> b7652322
 
     implementation 'androidx.lifecycle:lifecycle-viewmodel:2.2.0'
     implementation "com.facebook.fresco:fresco:$frescoVersion"
