apply plugin: 'com.android.application'
apply plugin: 'kotlin-android'
apply plugin: 'kotlin-parcelize'
apply plugin: 'kotlin-kapt'
apply plugin: 'dagger.hilt.android.plugin'
apply plugin: 'androidx.navigation.safeargs.kotlin'
apply plugin: 'com.google.firebase.appdistribution'

// Get the MEGA SDK commit hash using Git
def getSdkGitHash = { ->
    def stdout = new ByteArrayOutputStream()
    exec {
        workingDir 'src/main/jni/mega/sdk'
        commandLine 'git', 'rev-parse', '--short', 'HEAD'
        standardOutput = stdout
    }
    return stdout.toString().trim()
}

// Get the MEGAchat (Karere) commit hash using Git
def getKarereGitHash = { ->
    def stdout = new ByteArrayOutputStream()
    exec {
        workingDir 'src/main/jni/megachat/sdk'
        commandLine 'git', 'rev-parse', '--short', 'HEAD'
        standardOutput = stdout
    }
    return stdout.toString().trim()
}

/**
 * For Continuous Delivery with Firebase AppDistribution
 * For Android builds in CD pipeline, read the environment variable and
 * add to standard version name, in order to distinguish versions on Firebase.
 * For normal builds, use default version name format.
 * @return app's version name
 */
def readVersionName() {
    def versionNameTag = System.getenv('APK_VERSION_NAME_FOR_CD')
    if (versionNameTag != null && !versionNameTag.isEmpty()) {
        return "$rootProject.appVersion (${rootProject.versionCode}${versionNameTag})"
    } else {
        return "$rootProject.appVersion (${rootProject.versionCode})"
    }
}

/**
 * For Continuous Delivery with Firebase AppDistribution
 * Get release note string from environment variable.
 * @return release note to be shown on Firebase. If environment variable is not set,
 *         return "Release Note not available"
 */
def readReleaseNotes() {
    def releaseNote = System.getenv('RELEASE_NOTES_FOR_CD')
    if (releaseNote != null && !releaseNote.isEmpty()) {
        return releaseNote
    } else {
        return "Release Notes not available"
    }
}

/**
 * For Continuous Delivery with Firebase AppDistribution
 * Get tester list from environment. Tester list should be
 * comma-separated list of email address.
 * @returnn tester list or "" if there is no tester
 */
String readTesters() {
    String testers = System.getenv("TESTERS_FOR_CD")
    if (testers == null || testers.trim().isEmpty()) {
        testers = ""
    }
    return testers
}

/**
 * For Continuous Delivery with Firebase AppDistribution
 * Get tester group list from environment. Tester group list should be
 * comma-separated list of group names.
 * @return tester group list or default group list if there is no environment setting
 */
String readTesterGroupList() {
    String groups = System.getenv("TESTER_GROUP_FOR_CD")
    if (groups == null || groups.trim().isEmpty()) {
        groups = "internal_qa, internal_dev, external_qa, external_dev, internal_design"
    }
    return groups
}

android {
    compileSdkVersion rootProject.compileSdkVersion
    buildToolsVersion rootProject.buildToolsVerion

    buildFeatures {
        dataBinding = true
        viewBinding = true
        compose true
    }

    composeOptions {
        kotlinCompilerExtensionVersion composeVersion
    }

    defaultConfig {
        applicationId "mega.privacy.android.app"

        minSdkVersion rootProject.minSdkVersion
        targetSdkVersion rootProject.targetSdkVersion
        versionCode rootProject.versionCode
        versionName readVersionName()

        multiDexEnabled true
        ndk.abiFilters 'armeabi-v7a', 'x86', 'x86_64', 'arm64-v8a'

        buildConfigField("String", "USER_AGENT", "\"MEGAAndroid/${appVersion}_${versionCode}\"")
        resValue("string", "app_version", "\"${versionName}\"")
        resValue("string", "sdk_version", "\"${getSdkGitHash()}\"")
        resValue("string", "karere_version", "\"${getKarereGitHash()}\"")

        testInstrumentationRunner "test.mega.privacy.android.app.HiltTestRunner"
    }

    sourceSets {
        main {
            java {
                srcDirs += 'src/main/jni/mega/sdk/bindings/java'
                srcDirs += 'src/main/jni/megachat/sdk/bindings/java'
                exclude '**/MegaApiSwing.java'
            }
            //jni.srcDirs = [] //disable automatic ndk-build
            jniLibs.srcDir 'src/main/libs'
            // This is not necessary unless you have precompiled libraries in your project.
        }

        debug {
            res {
                srcDirs 'src/main/res', 'src/sharedTest/res'
            }
        }

        qa {
            java {
                srcDirs += 'src/qa/java'
            }
            res {
                srcDirs += 'src/qa/res'
            }
        }

        testDebug {
            java.srcDir 'src/sharedTest/java'
        }

        androidTest {
            java.srcDir 'src/sharedTest/java'
            resources {
                srcDirs 'src/sharedTest/res'
            }
        }
    }

    buildTypes {
        debug {
            debuggable true
            //  minifyEnabled false
            //   proguardFiles getDefaultProguardFile('proguard-android.txt'), 'proguard-rules.pro'
            ext.enableCrashlytics = false
        }
        release {
            //  minifyEnabled false
            //  proguardFiles getDefaultProguardFile('proguard-android.txt'), 'proguard-rules.pro'
        }

        qa {
            initWith debug
            debuggable true
        }
    }


    compileOptions {
        // Flag to enable support for the new language APIs
        coreLibraryDesugaringEnabled true
        // Sets Java compatibility to Java 11
        sourceCompatibility JavaVersion.VERSION_11
        targetCompatibility JavaVersion.VERSION_11
    }

    kotlinOptions {
        jvmTarget = "11"
        freeCompilerArgs += "-Xopt-in=kotlin.RequiresOptIn"
    }
//    task megaSDK(type: Exec, description: 'Compile MEGA SDK via NDK') {
//        workingDir 'src/main/jni'
//        commandLine './build.sh', 'all'
//    }
//
//    tasks.withType(JavaCompile) {
//        compileTask -> compileTask.dependsOn megaSDK
//    }

    testOptions {
        unitTests {
            includeAndroidResources = true
        }
    }

    flavorDimensions "service"
    productFlavors {
        gms {
            dimension "service"
            apply plugin: 'com.google.firebase.crashlytics'
            apply plugin: 'com.google.firebase.firebase-perf'
            firebaseCrashlytics {
                // Enable processing and uploading of native symbols to Crashlytics servers.
                // This flag must be enabled to see properly-symbolicated native
                // stack traces in the Crashlytics dashboard.
                nativeSymbolUploadEnabled true
                unstrippedNativeLibsDir 'src/main/obj/local'
            }
            firebaseAppDistribution {
                appId = "1:268821755439:android:9b611c50c9f7a503"
                releaseNotes = readReleaseNotes()
<<<<<<< HEAD
                groups = "internal_qa, internal_dev, external_qa, external_dev, internal_design"
=======
                groups =  readTesterGroupList()
>>>>>>> 3f26ba2a
                testers = readTesters()
            }
        }
        hms {
            dimension "service"
            applicationId = "mega.privacy.android.app.huawei"
            FirebasePerformance {
                // Disable @AddTrace annotation processing and automatic monitoring
                // of HTTP/S network requests for HMS build
                instrumentationEnabled false
            }
            firebaseAppDistribution {
                // This appId value comes from src/hms/google-services.json
                appId = "1:268821755439:android:fdd31226b477cf614e78da"
                releaseNotes = readReleaseNotes()
                groups = readTesterGroupList()
                testers = readTesters()
            }
        }
    }

    configurations {
        implementation.exclude module: 'protolite-well-known-types'
        implementation.exclude module: 'protobuf-javalite'

        all {
            resolutionStrategy {
                force 'androidx.test:monitor:1.4.0'
            }
        }
    }
    lint {
        checkReleaseBuilds false
    }
}

dependencies {
    implementation fileTree(dir: "$rootProject.projectDir/app/src/main/jni/ExoPlayer/", include: ['*.aar'])

    // App dependencies
    implementation "androidx.appcompat:appcompat:$appCompatVersion"
    implementation "androidx.cardview:cardview:$cardViewVersion"
    implementation "com.google.android.material:material:$materialVersion"
    implementation "androidx.recyclerview:recyclerview:$recyclerViewVersion"
    implementation "org.jetbrains.kotlinx:kotlinx-coroutines-android:$coroutinesVersion"
    implementation "org.jetbrains.kotlinx:kotlinx-coroutines-core:$coroutinesVersion"
    implementation "androidx.legacy:legacy-support-$legacySupportVersion"
    implementation "androidx.constraintlayout:constraintlayout:$constraintLayoutVersion"
    implementation "androidx.viewpager2:viewpager2:$viewPagerVersion"
    implementation "com.google.code.gson:gson:$gsonVersion"

    // Architecture Components
    implementation "androidx.fragment:fragment-ktx:$fragmentKtxVersion"

    implementation "androidx.lifecycle:lifecycle-livedata-ktx:$lifecycleVersion"
    implementation "androidx.lifecycle:lifecycle-viewmodel-ktx:$lifecycleVersion"
    implementation "androidx.lifecycle:lifecycle-runtime-ktx:$lifecycleVersion"
    implementation "androidx.lifecycle:lifecycle-reactivestreams-ktx:$lifecycleVersion"
    implementation "androidx.lifecycle:lifecycle-common-java8:$lifecycleVersion"
    implementation "androidx.lifecycle:lifecycle-process:$lifecycleVersion"
    implementation "androidx.lifecycle:lifecycle-service:$lifecycleVersion"

    implementation "androidx.navigation:navigation-runtime-ktx:$navigationVersion"
    implementation "androidx.navigation:navigation-fragment-ktx:$navigationVersion"
    implementation "androidx.navigation:navigation-ui-ktx:$navigationVersion"

    implementation "androidx.datastore:datastore-preferences:$datastoreVersion"


    implementation "androidx.preference:preference-ktx:$preferenceVersion"

    // Kotlin
    implementation "androidx.core:core-ktx:$ktxVersion"
    implementation "org.jetbrains.kotlin:kotlin-stdlib:$kotlinVersion"

    // Hilt
    implementation "com.google.dagger:hilt-android:$hiltVersion"
    implementation "androidx.compose.ui:ui:$composeVersion"
    implementation "androidx.compose.material:material:$composeVersion"
    implementation "androidx.compose.ui:ui-tooling-preview:$composeVersion"
    implementation 'androidx.activity:activity-compose:1.4.0'
<<<<<<< HEAD
=======
    implementation 'androidx.camera:camera-view:1.0.0-alpha26'
    implementation 'androidx.camera:camera-lifecycle:1.0.0'
>>>>>>> 3f26ba2a
    implementation 'androidx.preference:preference:1.2.0'
    kapt "com.google.dagger:hilt-android-compiler:$hiltVersion"
    kapt "androidx.hilt:hilt-compiler:$hiltAndroidXCompilerVersion"
    implementation "androidx.hilt:hilt-work:$hiltAndroidXCompilerVersion"

    // Other libs
    implementation 'androidx.exifinterface:exifinterface:1.3.0'
    implementation 'com.github.nirhart:parallaxscroll:1.0'
    implementation 'androidx.palette:palette-ktx:1.0.0'
    implementation 'com.vdurmont:emoji-java:4.0.0'
    implementation "com.google.android.exoplayer:exoplayer-core:$exoPlayerVersion"
    implementation "com.google.android.exoplayer:exoplayer-ui:$exoPlayerVersion"
    implementation 'com.google.zxing:core:3.4.0'
    implementation 'com.budiyev.android:code-scanner:1.8.3'
    implementation 'me.leolin:ShortcutBadger:1.1.22@aar'
    implementation 'com.brandongogetap:stickyheaders:0.6.1'
    implementation 'androidx.multidex:multidex:2.0.1'
    implementation 'androidx.emoji:emoji-appcompat:1.1.0'
    implementation 'io.supercharge:shimmerlayout:2.1.0'
    implementation 'net.opacapp:multiline-collapsingtoolbar:27.1.1'
    implementation 'com.github.tony19:named-regexp:0.2.5'
    implementation 'org.hamcrest:hamcrest-library:1.3'
    implementation 'com.google.android:flexbox:2.0.1'
    implementation 'jp.wasabeef:blurry:2.1.0'
    implementation 'com.github.meganz.AndroidDocumentScanner:documentscanner:2.0.8'

    implementation "io.reactivex.rxjava3:rxjava:$rxJavaVersion"
    implementation "io.reactivex.rxjava3:rxandroid:$rxAndroidVersion"
    implementation "io.reactivex.rxjava3:rxkotlin:3.0.1"
    implementation "org.jetbrains.anko:anko-commons:$ankoVersion"

    coreLibraryDesugaring 'com.android.tools:desugar_jdk_libs:1.1.5'

    implementation "com.facebook.fresco:fresco:$frescoVersion"
    implementation "com.facebook.fresco:animated-gif:$frescoVersion"
    implementation "com.facebook.fresco:animated-webp:$frescoVersion"
    implementation "com.facebook.fresco:webpsupport:$frescoVersion"
    implementation "com.facebook.infer.annotation:infer-annotation:0.18.0"
    implementation files('src/main/libs/fresco-zoomable.aar')

    implementation "org.jetbrains.kotlin:kotlin-stdlib-jdk7:$kotlinVersion"

    implementation "com.github.zhpanvip:BannerViewPager:$bannerViewPagerVersion"

    implementation "org.jetbrains.anko:anko-commons:$ankoVersion"

    implementation 'com.squareup.retrofit2:retrofit:2.9.0'
    implementation 'com.squareup.retrofit2:converter-gson:2.9.0'
    implementation files('src/main/jni/megachat/webrtc/libwebrtc.jar')

    implementation "com.jeremyliao:live-event-bus-x:$liveEventBus"

    implementation "androidx.biometric:biometric:$biometricVersion"
    implementation "com.anggrayudi:storage:$simpleStorageVersion"

    // Java
    implementation "androidx.work:work-runtime:$workVersion"
    // Kotlin + coroutines
    implementation "androidx.work:work-runtime-ktx:$workVersion"

    //GMS
    gmsImplementation 'com.android.billingclient:billing:3.0.2'
    gmsImplementation 'com.google.android.gms:play-services-location:19.0.1'
    gmsImplementation 'com.google.android.gms:play-services-maps:18.0.2'
    gmsImplementation 'com.google.maps.android:android-maps-utils:0.5'
    gmsImplementation platform("com.google.firebase:firebase-bom:$firebaseBom")
    gmsImplementation 'com.google.firebase:firebase-crashlytics-ndk'
    gmsImplementation 'com.google.firebase:firebase-crashlytics-ktx'
    gmsImplementation 'com.google.firebase:firebase-analytics-ktx'
    gmsImplementation 'com.google.firebase:firebase-messaging-ktx'
    gmsImplementation 'com.google.firebase:firebase-perf-ktx'
    //HMS
    hmsImplementation "com.huawei.agconnect:agconnect-core:$huaweiServicesVersion"
    hmsImplementation 'com.huawei.hms:push:6.1.0.300'
    hmsImplementation 'com.huawei.hms:location:6.3.0.300'
    hmsImplementation 'com.huawei.hms:maps:6.3.0.302'
    hmsImplementation 'com.huawei.hms:iap:6.3.0.300'
    hmsImplementation 'com.huawei.hms:hianalytics:6.3.2.300'
    hmsImplementation 'com.huawei.agconnect:agconnect-crash:1.6.3.300'

    // Play Core
    implementation("com.google.android.play:core:1.10.0")
    implementation("com.google.android.play:core-ktx:1.8.1")

    // protobuf-java for tombstone debug
    implementation 'com.google.protobuf:protobuf-java:3.15.3'

    // Logging
    implementation "org.slf4j:slf4j-api:$slf4jVersion"
    implementation "com.github.tony19:logback-android:$logbackVersion"
    implementation "com.jakewharton.timber:timber:$timberVersion"

    // Compose
    implementation "androidx.compose.compiler:compiler:$composeVersion"
    implementation "androidx.activity:activity-compose:$activityComposeVersion"
    implementation "androidx.compose.material:material:$composeVersion"
    implementation "androidx.lifecycle:lifecycle-viewmodel-compose:$viewModelComposeVersion"
    debugImplementation "androidx.compose.ui:ui-tooling:$composeVersion"
    implementation "androidx.compose.ui:ui-tooling-preview:$composeVersion"

    // Testing dependencies
    testImplementation "junit:junit:$junitVersion"
    testImplementation "com.google.truth:truth:$truthVersion"
    testImplementation "androidx.test.ext:truth:$androidxTestVersion"
    testImplementation "androidx.arch.core:core-testing:$androidxArchCoreVersion"
    testImplementation "androidx.test:core-ktx:$androidxTestVersion"
    testImplementation "androidx.test:core:$androidxTestVersion"
    testImplementation "org.robolectric:robolectric:$roboletricVersion"
    testImplementation "androidx.test.ext:junit-ktx:$androidxTestExtVersion"
    testImplementation "org.mockito:mockito-core:$mockitoVersion"
    testImplementation "org.mockito.kotlin:mockito-kotlin:$mockitoKotlinVersion"
    testImplementation "androidx.test.espresso:espresso-core:$espressoVersion"
    testImplementation "androidx.test.espresso:espresso-intents:$espressoVersion"
    testImplementation("androidx.test.espresso:espresso-contrib:$espressoVersion") {
        exclude group: 'org.checkerframework', module: 'checker'
        exclude module: "protobuf-lite"
    }
    testImplementation "com.google.dagger:hilt-android-testing:$hiltVersion"
    testImplementation "org.jetbrains.kotlinx:kotlinx-coroutines-test:$coroutineTestVersion"
    testImplementation "org.jetbrains.kotlin:kotlin-test:$kotlinVersion"
    testImplementation "app.cash.turbine:turbine:$turbineVersion"
    testImplementation("androidx.test.espresso:espresso-contrib:$espressoVersion") {
        exclude group: 'org.checkerframework', module: 'checker'
        exclude module: "protobuf-lite"
    }
    testImplementation "androidx.work:work-testing:$workVersion"
    testImplementation "androidx.room:room-testing:$roomVersion"
    testImplementation "androidx.compose.ui:ui-test-junit4:$composeVersion"

    androidTestImplementation "androidx.test.ext:junit:$androidxTestExtVersion"
    androidTestImplementation "com.google.truth:truth:$truthVersion"
    androidTestImplementation "androidx.test.espresso:espresso-core:$espressoVersion"
    androidTestImplementation "com.google.dagger:hilt-android-testing:$hiltVersion"
    androidTestImplementation "org.mockito:mockito-core:$mockitoVersion"
    androidTestImplementation "org.mockito.kotlin:mockito-kotlin:$mockitoKotlinVersion"
    androidTestImplementation "org.mockito:mockito-android:$mockitoVersion"
    androidTestImplementation("androidx.test.espresso:espresso-contrib:$espressoVersion") {
        exclude group: 'org.checkerframework', module: 'checker'
        exclude module: "protobuf-lite"
    }
    androidTestImplementation "androidx.test.espresso:espresso-intents:$espressoVersion"
    androidTestImplementation "androidx.compose.ui:ui-test-junit4:$composeVersion"

    kaptAndroidTest "com.google.dagger:hilt-android-compiler:$hiltVersion"
    kaptTest "com.google.dagger:hilt-android-compiler:$hiltVersion"
    debugImplementation "androidx.fragment:fragment-testing:$fragmentTestingVersion"
    debugImplementation "androidx.compose.ui:ui-tooling:$composeVersion"
    debugImplementation "androidx.compose.ui:ui-test-manifest:$composeVersion"

    // Live Data testing
    testImplementation 'com.jraska.livedata:testing-ktx:1.2.0'

    //Showkase
    implementation "com.airbnb.android:showkase-annotation:$showkaseVersion"
<<<<<<< HEAD
    qaImplementation "com.airbnb.android:showkase:$showkaseVersion"
    kaptQa "com.airbnb.android:showkase-processor:$showkaseVersion"
=======



    //QA
    qaImplementation "com.airbnb.android:showkase:$showkaseVersion"
    kaptQa "com.airbnb.android:showkase-processor:$showkaseVersion"
    qaImplementation 'com.google.firebase:firebase-appdistribution:16.0.0-beta03'
>>>>>>> 3f26ba2a
}

def taskRequests = gradle.getStartParameter().getTaskRequests().toString()
if (taskRequests.contains("Hms")) {
    apply plugin: 'com.huawei.agconnect'
} else if (taskRequests.contains("Gms")) {
    apply plugin: 'com.google.gms.google-services'
}<|MERGE_RESOLUTION|>--- conflicted
+++ resolved
@@ -221,11 +221,7 @@
             firebaseAppDistribution {
                 appId = "1:268821755439:android:9b611c50c9f7a503"
                 releaseNotes = readReleaseNotes()
-<<<<<<< HEAD
-                groups = "internal_qa, internal_dev, external_qa, external_dev, internal_design"
-=======
                 groups =  readTesterGroupList()
->>>>>>> 3f26ba2a
                 testers = readTesters()
             }
         }
@@ -307,11 +303,8 @@
     implementation "androidx.compose.material:material:$composeVersion"
     implementation "androidx.compose.ui:ui-tooling-preview:$composeVersion"
     implementation 'androidx.activity:activity-compose:1.4.0'
-<<<<<<< HEAD
-=======
     implementation 'androidx.camera:camera-view:1.0.0-alpha26'
     implementation 'androidx.camera:camera-lifecycle:1.0.0'
->>>>>>> 3f26ba2a
     implementation 'androidx.preference:preference:1.2.0'
     kapt "com.google.dagger:hilt-android-compiler:$hiltVersion"
     kapt "androidx.hilt:hilt-compiler:$hiltAndroidXCompilerVersion"
@@ -466,10 +459,6 @@
 
     //Showkase
     implementation "com.airbnb.android:showkase-annotation:$showkaseVersion"
-<<<<<<< HEAD
-    qaImplementation "com.airbnb.android:showkase:$showkaseVersion"
-    kaptQa "com.airbnb.android:showkase-processor:$showkaseVersion"
-=======
 
 
 
@@ -477,7 +466,6 @@
     qaImplementation "com.airbnb.android:showkase:$showkaseVersion"
     kaptQa "com.airbnb.android:showkase-processor:$showkaseVersion"
     qaImplementation 'com.google.firebase:firebase-appdistribution:16.0.0-beta03'
->>>>>>> 3f26ba2a
 }
 
 def taskRequests = gradle.getStartParameter().getTaskRequests().toString()
