apply plugin: 'com.android.application'
apply plugin: 'kotlin-android'
apply plugin: 'kotlin-android-extensions'

android {
    compileSdkVersion 29
    buildToolsVersion '29.0.3'

    defaultConfig {
        applicationId "mega.privacy.android.app"
        minSdkVersion 21
        targetSdkVersion 29
<<<<<<< HEAD
        versionCode 327
        versionName "3.7.9 (327)"
=======
        versionCode 325
        versionName "3.7.8 (325)"
>>>>>>> 9aa69923
        multiDexEnabled true
        ndk.abiFilters 'armeabi-v7a','x86', 'x86_64', 'arm64-v8a'
    }

    sourceSets.main {
        java {
            srcDirs += 'src/main/jni/mega/sdk/bindings/java'
            srcDirs += 'src/main/jni/megachat/sdk/bindings/java'
            exclude '**/MegaApiSwing.java'
        }
        jni.srcDirs = [] //disable automatic ndk-build
        jniLibs.srcDir 'src/main/libs' // This is not necessary unless you have precompiled libraries in your project.
    }

    buildTypes {
        debug {
            //  minifyEnabled false
            //   proguardFiles getDefaultProguardFile('proguard-android.txt'), 'proguard-rules.pro'
        }
        release {
            //  minifyEnabled false
            //  proguardFiles getDefaultProguardFile('proguard-android.txt'), 'proguard-rules.pro'
        }
    }

    lintOptions {
        checkReleaseBuilds false
        // Or, if you prefer, you can continue to check for errors in release builds,
        // but continue the build even when errors are found:
        // abortOnError false
    }

    dexOptions{
        jumboMode = true
    }

    compileOptions {
        // Flag to enable support for the new language APIs
        coreLibraryDesugaringEnabled true
        // Sets Java compatibility to Java 8
        sourceCompatibility JavaVersion.VERSION_1_8
        targetCompatibility JavaVersion.VERSION_1_8
    }

    buildFeatures {
        viewBinding true
    }

//    task megaSDK(type: Exec, description: 'Compile MEGA SDK via NDK') {
//        workingDir 'src/main/jni'
//        commandLine './build.sh', 'all'
//    }
//
//    tasks.withType(JavaCompile) {
//        compileTask -> compileTask.dependsOn megaSDK
//    }
}

dependencies {
    implementation fileTree(dir: 'libs', include: ['*.jar'])
    implementation 'androidx.appcompat:appcompat:1.1.0'
    implementation 'androidx.legacy:legacy-support-v4:1.0.0'
    implementation 'androidx.exifinterface:exifinterface:1.2.0'
    implementation 'com.google.android.material:material:1.2.0'
    implementation 'com.google.android.gms:play-services-wallet:18.0.0'
    implementation 'androidx.recyclerview:recyclerview:1.1.0'
    implementation 'com.github.nirhart:parallaxscroll:1.0'
    implementation 'androidx.palette:palette:1.0.0'
    implementation 'com.google.firebase:firebase-messaging:20.2.3'
    implementation 'com.google.firebase:firebase-core:17.4.4'
    implementation 'androidx.cardview:cardview:1.0.0'
    implementation 'com.vdurmont:emoji-java:4.0.0'
    implementation 'com.google.android.exoplayer:exoplayer-core:2.11.8'
    implementation 'com.google.android.exoplayer:exoplayer-ui:2.11.8'
    implementation(name: 'exoplayer-extension-ffmpeg-2.11.8', ext: 'aar')
    implementation 'com.google.zxing:core:3.4.0'
    implementation 'com.budiyev.android:code-scanner:1.8.3'
    implementation 'me.leolin:ShortcutBadger:1.1.22@aar'
    implementation 'com.brandongogetap:stickyheaders:0.5.1'
    implementation 'com.github.ittianyu:BottomNavigationViewEx:2.0.4'
    implementation 'androidx.multidex:multidex:2.0.1'
    implementation 'androidx.emoji:emoji:1.1.0'
    implementation 'androidx.emoji:emoji-appcompat:1.1.0'
    implementation 'androidx.emoji:emoji-bundled:1.1.0'
    implementation 'androidx.preference:preference:1.1.1'
    implementation 'com.google.android.gms:play-services-location:17.0.0'
    implementation 'com.google.android.gms:play-services-maps:17.0.0'
    implementation 'com.google.maps.android:android-maps-utils:0.5'
    implementation 'io.supercharge:shimmerlayout:2.1.0'
    implementation 'net.opacapp:multiline-collapsingtoolbar:27.1.1'
    implementation 'com.github.tony19:named-regexp:0.2.5'
    implementation 'org.hamcrest:hamcrest-library:1.3'
    implementation 'com.google.code.gson:gson:2.8.5'
    implementation 'com.android.billingclient:billing:2.1.0'

    coreLibraryDesugaring 'com.android.tools:desugar_jdk_libs:1.0.9'

    implementation 'androidx.lifecycle:lifecycle-viewmodel:2.2.0'
    implementation 'com.facebook.fresco:fresco:2.3.0'
    implementation 'com.facebook.fresco:animated-gif:2.3.0'
    implementation 'com.facebook.fresco:animated-webp:2.3.0'
    implementation 'com.facebook.fresco:webpsupport:2.3.0'

    implementation 'io.reactivex.rxjava3:rxandroid:3.0.0'
    implementation 'io.reactivex.rxjava3:rxjava:3.0.4'

    implementation "org.jetbrains.kotlin:kotlin-stdlib-jdk7:$kotlin_version"
    implementation "org.jetbrains.anko:anko-commons:$anko_version"
}

apply plugin: 'com.google.gms.google-services'<|MERGE_RESOLUTION|>--- conflicted
+++ resolved
@@ -10,13 +10,8 @@
         applicationId "mega.privacy.android.app"
         minSdkVersion 21
         targetSdkVersion 29
-<<<<<<< HEAD
         versionCode 327
         versionName "3.7.9 (327)"
-=======
-        versionCode 325
-        versionName "3.7.8 (325)"
->>>>>>> 9aa69923
         multiDexEnabled true
         ndk.abiFilters 'armeabi-v7a','x86', 'x86_64', 'arm64-v8a'
     }
