apply plugin: 'com.android.application'

android {
    compileSdkVersion 28
    buildToolsVersion '28.0.3'

    defaultConfig {
        applicationId "mega.privacy.android.app"
        minSdkVersion 21
<<<<<<< HEAD
        targetSdkVersion 28
        versionCode 246
        versionName "3.6.3 (246)"
=======
        targetSdkVersion 27
        versionCode 249
        versionName "3.6.4 (249)"
>>>>>>> e50ba2da
        multiDexEnabled true
        ndk.abiFilters 'armeabi-v7a','x86', 'x86_64', 'arm64-v8a'
    }

    sourceSets.main {
        java {
            srcDirs += 'src/main/jni/mega/sdk/bindings/java/nz/mega/sdk'
            srcDirs += 'src/main/jni/megachat/sdk/bindings/java/nz/mega/sdk'
            exclude '**/MegaApiSwing.java'
        }
        jni.srcDirs = [] //disable automatic ndk-build
        jniLibs.srcDir 'src/main/libs' // This is not necessary unless you have precompiled libraries in your project.
    }

    buildTypes {
        debug {
            //  minifyEnabled false
            //   proguardFiles getDefaultProguardFile('proguard-android.txt'), 'proguard-rules.pro'
        }
        release {
            //  minifyEnabled false
            //  proguardFiles getDefaultProguardFile('proguard-android.txt'), 'proguard-rules.pro'
        }
    }

    lintOptions {
        checkReleaseBuilds false
        // Or, if you prefer, you can continue to check for errors in release builds,
        // but continue the build even when errors are found:
        // abortOnError false
    }

    dexOptions{
        jumboMode = true
    }

//    task megaSDK(type: Exec, description: 'Compile MEGA SDK via NDK') {
//        workingDir 'src/main/jni'
//        commandLine './build.sh', 'all'
//    }
//
//    tasks.withType(JavaCompile) {
//        compileTask -> compileTask.dependsOn megaSDK
//    }
}

dependencies {
    implementation fileTree(dir: 'libs', include: ['*.jar'])
    implementation 'com.android.support:appcompat-v7:28.0.0'
    implementation 'com.android.support:support-v4:28.0.0'
    implementation 'com.android.support:design:28.0.0'
    implementation 'com.google.android.gms:play-services-wallet:16.0.1'
    implementation 'com.android.support:recyclerview-v7:28.0.0'
    implementation 'com.github.nirhart:parallaxscroll:1.0'
    implementation 'com.android.support:palette-v7:28.0.0'
    implementation 'com.google.firebase:firebase-messaging:17.3.4'
    implementation 'com.google.firebase:firebase-core:16.0.5'
    implementation 'com.android.support:cardview-v7:28.0.0'
    implementation 'com.vdurmont:emoji-java:4.0.0'
    implementation 'com.google.android.exoplayer:exoplayer:2.6.0'
    implementation 'com.google.zxing:core:3.4.0'
    implementation 'com.budiyev.android:code-scanner:1.8.3'
    implementation "com.squareup.picasso:picasso:2.5.2"
    implementation 'me.leolin:ShortcutBadger:1.1.22@aar'
    implementation 'com.brandongogetap:stickyheaders:0.5.1'
    implementation 'com.github.bumptech.glide:glide:3.8.0'
    implementation 'com.github.ittianyu:BottomNavigationViewEx:2.0.4'
    implementation 'com.android.support:multidex:1.0.3'
    implementation "com.android.support:support-emoji:28.0.0"
    implementation 'com.android.support:support-emoji-appcompat:28.0.0'
    implementation 'com.android.support:support-emoji-bundled:28.0.0'
    implementation 'com.android.support:preference-v7:28.0.0'
    implementation 'com.google.android.gms:play-services-location:16.0.0'
    implementation 'com.google.android.gms:play-services-maps:16.0.0'
    implementation 'com.google.maps.android:android-maps-utils:0.5'
    implementation 'io.supercharge:shimmerlayout:2.1.0'
    implementation 'net.opacapp:multiline-collapsingtoolbar:27.1.1'
}

apply plugin: 'com.google.gms.google-services'<|MERGE_RESOLUTION|>--- conflicted
+++ resolved
@@ -7,15 +7,9 @@
     defaultConfig {
         applicationId "mega.privacy.android.app"
         minSdkVersion 21
-<<<<<<< HEAD
         targetSdkVersion 28
-        versionCode 246
-        versionName "3.6.3 (246)"
-=======
-        targetSdkVersion 27
         versionCode 249
         versionName "3.6.4 (249)"
->>>>>>> e50ba2da
         multiDexEnabled true
         ndk.abiFilters 'armeabi-v7a','x86', 'x86_64', 'arm64-v8a'
     }
