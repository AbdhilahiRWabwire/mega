--- conflicted
+++ resolved
@@ -8,13 +8,8 @@
         applicationId "mega.privacy.android.app"
         minSdkVersion 14
         targetSdkVersion 25
-<<<<<<< HEAD
-        versionCode 166
-        versionName "3.2.6.2 (166)"
-=======
         versionCode 168
         versionName "3.2.6.2 (168)"
->>>>>>> e321fc36
     }
 
     sourceSets.main {
