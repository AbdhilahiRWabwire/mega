apply plugin: 'com.android.application'

android {
    compileSdkVersion 29
    buildToolsVersion '29.0.3'

    defaultConfig {
        applicationId "mega.privacy.android.app"
        minSdkVersion 21
<<<<<<< HEAD
        targetSdkVersion 29
        versionCode 299
        versionName "3.7.5 (299)"
=======
        targetSdkVersion 28
        versionCode 303
        versionName "3.7.5 (303)"
>>>>>>> 8aeae2ee
        multiDexEnabled true
        ndk.abiFilters 'armeabi-v7a','x86', 'x86_64', 'arm64-v8a'
    }

    sourceSets.main {
        java {
            srcDirs += 'src/main/jni/mega/sdk/bindings/java/nz/mega/sdk'
            srcDirs += 'src/main/jni/megachat/sdk/bindings/java/nz/mega/sdk'
            exclude '**/MegaApiSwing.java'
        }
        jni.srcDirs = [] //disable automatic ndk-build
        jniLibs.srcDir 'src/main/libs' // This is not necessary unless you have precompiled libraries in your project.
    }

    buildTypes {
        debug {
            //  minifyEnabled false
            //   proguardFiles getDefaultProguardFile('proguard-android.txt'), 'proguard-rules.pro'
        }
        release {
            //  minifyEnabled false
            //  proguardFiles getDefaultProguardFile('proguard-android.txt'), 'proguard-rules.pro'
        }
    }

    lintOptions {
        checkReleaseBuilds false
        // Or, if you prefer, you can continue to check for errors in release builds,
        // but continue the build even when errors are found:
        // abortOnError false
    }

    dexOptions{
        jumboMode = true
    }

    compileOptions {
        sourceCompatibility = 1.8
        targetCompatibility = 1.8
    }

//    task megaSDK(type: Exec, description: 'Compile MEGA SDK via NDK') {
//        workingDir 'src/main/jni'
//        commandLine './build.sh', 'all'
//    }
//
//    tasks.withType(JavaCompile) {
//        compileTask -> compileTask.dependsOn megaSDK
//    }
}

dependencies {
    implementation fileTree(dir: 'libs', include: ['*.jar'])
    implementation 'androidx.appcompat:appcompat:1.1.0'
    implementation 'androidx.legacy:legacy-support-v4:1.0.0'
    implementation 'androidx.exifinterface:exifinterface:1.1.0'
    implementation 'com.google.android.material:material:1.1.0'
    implementation 'com.google.android.gms:play-services-wallet:18.0.0'
    implementation 'androidx.recyclerview:recyclerview:1.1.0'
    implementation 'com.github.nirhart:parallaxscroll:1.0'
    implementation 'androidx.palette:palette:1.0.0'
    implementation 'com.google.firebase:firebase-messaging:20.1.2'
    implementation 'com.google.firebase:firebase-core:17.2.3'
    implementation 'androidx.cardview:cardview:1.0.0'
    implementation 'com.vdurmont:emoji-java:4.0.0'
    implementation 'com.google.android.exoplayer:exoplayer:2.8.0'
    implementation 'com.google.zxing:core:3.4.0'
    implementation 'com.budiyev.android:code-scanner:1.8.3'
    implementation "com.squareup.picasso:picasso:2.71828"
    implementation 'me.leolin:ShortcutBadger:1.1.22@aar'
    implementation 'com.brandongogetap:stickyheaders:0.5.1'
    implementation 'com.github.bumptech.glide:glide:4.9.0'
    implementation 'com.github.ittianyu:BottomNavigationViewEx:2.0.4'
    implementation 'androidx.multidex:multidex:2.0.1'
    implementation 'androidx.emoji:emoji:1.0.0'
    implementation 'androidx.emoji:emoji-appcompat:1.0.0'
    implementation 'androidx.emoji:emoji-bundled:1.0.0'
    implementation 'androidx.preference:preference:1.1.0'
    implementation 'com.google.android.gms:play-services-location:17.0.0'
    implementation 'com.google.android.gms:play-services-maps:17.0.0'
    implementation 'com.google.maps.android:android-maps-utils:0.5'
    implementation 'io.supercharge:shimmerlayout:2.1.0'
    implementation 'net.opacapp:multiline-collapsingtoolbar:27.1.1'
    implementation 'com.github.tony19:named-regexp:0.2.5'
    implementation 'org.hamcrest:hamcrest-library:1.3'
    implementation 'com.google.code.gson:gson:2.8.5'
    implementation 'com.android.billingclient:billing:2.1.0'

    annotationProcessor 'com.github.bumptech.glide:compiler:4.9.0'
}

apply plugin: 'com.google.gms.google-services'<|MERGE_RESOLUTION|>--- conflicted
+++ resolved
@@ -7,15 +7,9 @@
     defaultConfig {
         applicationId "mega.privacy.android.app"
         minSdkVersion 21
-<<<<<<< HEAD
         targetSdkVersion 29
-        versionCode 299
-        versionName "3.7.5 (299)"
-=======
-        targetSdkVersion 28
         versionCode 303
         versionName "3.7.5 (303)"
->>>>>>> 8aeae2ee
         multiDexEnabled true
         ndk.abiFilters 'armeabi-v7a','x86', 'x86_64', 'arm64-v8a'
     }
