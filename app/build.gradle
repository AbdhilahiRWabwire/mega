--- conflicted
+++ resolved
@@ -16,17 +16,10 @@
 
     defaultConfig {
         applicationId "mega.privacy.android.app"
-<<<<<<< HEAD
         minSdkVersion rootProject.minSdkVersion
         targetSdkVersion rootProject.targetSdkVersion
-        versionCode 325
-        versionName "3.7.8 (325)"
-=======
-        minSdkVersion 21
-        targetSdkVersion 29
         versionCode 327
         versionName "3.7.9 (327)"
->>>>>>> 0f479154
         multiDexEnabled true
         ndk.abiFilters 'armeabi-v7a','x86', 'x86_64', 'arm64-v8a'
     }
