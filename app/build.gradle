--- conflicted
+++ resolved
@@ -7,11 +7,7 @@
     defaultConfig {
         applicationId "mega.privacy.android.app"
         minSdkVersion 9
-<<<<<<< HEAD
-        targetSdkVersion 23
-=======
         targetSdkVersion 24
->>>>>>> b13f03c2
         versionCode 67
         versionName "3.0.11.5"
     }
