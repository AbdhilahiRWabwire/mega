apply plugin: 'com.android.application'

android {
    compileSdkVersion 28
    buildToolsVersion '28.0.3'

    defaultConfig {
        applicationId "mega.privacy.android.app"
        minSdkVersion 21
        targetSdkVersion 28
        versionCode 266
        versionName "3.7.2 (266)"
        multiDexEnabled true
        ndk.abiFilters 'armeabi-v7a','x86', 'x86_64', 'arm64-v8a'
    }

    sourceSets.main {
        java {
            srcDirs += 'src/main/jni/mega/sdk/bindings/java'
            srcDirs += 'src/main/jni/megachat/sdk/bindings/java'
            exclude '**/MegaApiSwing.java'
        }
        jni.srcDirs = [] //disable automatic ndk-build
        jniLibs.srcDir 'src/main/libs' // This is not necessary unless you have precompiled libraries in your project.
    }

    buildTypes {
        debug {
            //  minifyEnabled false
            //   proguardFiles getDefaultProguardFile('proguard-android.txt'), 'proguard-rules.pro'
        }
        release {
            //  minifyEnabled false
            //  proguardFiles getDefaultProguardFile('proguard-android.txt'), 'proguard-rules.pro'
        }
    }

    lintOptions {
        checkReleaseBuilds false
        // Or, if you prefer, you can continue to check for errors in release builds,
        // but continue the build even when errors are found:
        // abortOnError false
    }

    dexOptions{
        jumboMode = true
    }

//    task megaSDK(type: Exec, description: 'Compile MEGA SDK via NDK') {
//        workingDir 'src/main/jni'
//        commandLine './build.sh', 'all'
//    }
//
//    tasks.withType(JavaCompile) {
//        compileTask -> compileTask.dependsOn megaSDK
//    }
}

dependencies {
    implementation fileTree(dir: 'libs', include: ['*.jar'])
    implementation 'com.android.support:appcompat-v7:28.0.0'
    implementation 'com.android.support:support-v4:28.0.0'
    implementation 'com.android.support:exifinterface:28.0.0'
    implementation 'com.android.support:design:28.0.0'
    implementation 'com.google.android.gms:play-services-wallet:16.0.1'
    implementation 'com.android.support:recyclerview-v7:28.0.0'
    implementation 'com.github.nirhart:parallaxscroll:1.0'
    implementation 'com.android.support:palette-v7:28.0.0'
    implementation 'com.google.firebase:firebase-messaging:17.3.4'
    implementation 'com.google.firebase:firebase-core:16.0.5'
    implementation 'com.android.support:cardview-v7:28.0.0'
    implementation 'com.vdurmont:emoji-java:4.0.0'
    implementation 'com.google.android.exoplayer:exoplayer:2.8.0'
    implementation 'com.google.zxing:core:3.4.0'
    implementation 'com.budiyev.android:code-scanner:1.8.3'
    implementation "com.squareup.picasso:picasso:2.71828"
    implementation 'me.leolin:ShortcutBadger:1.1.22@aar'
    implementation 'com.brandongogetap:stickyheaders:0.5.1'
    implementation 'com.github.bumptech.glide:glide:4.9.0'
    implementation 'com.github.ittianyu:BottomNavigationViewEx:2.0.4'
    implementation 'com.android.support:multidex:1.0.3'
    implementation "com.android.support:support-emoji:28.0.0"
    implementation 'com.android.support:support-emoji-appcompat:28.0.0'
    implementation 'com.android.support:support-emoji-bundled:28.0.0'
    implementation 'com.android.support:preference-v7:28.0.0'
    implementation 'com.google.android.gms:play-services-location:16.0.0'
    implementation 'com.google.android.gms:play-services-maps:16.1.0'
    implementation 'com.google.maps.android:android-maps-utils:0.5'
    implementation 'io.supercharge:shimmerlayout:2.1.0'
    implementation 'net.opacapp:multiline-collapsingtoolbar:27.1.1'
    implementation 'com.github.tony19:named-regexp:0.2.5'
    implementation 'org.hamcrest:hamcrest-library:1.3'
    implementation 'com.google.code.gson:gson:2.8.2'

<<<<<<< HEAD
    implementation 'com.android.billingclient:billing:2.0.3'
=======
    annotationProcessor 'com.github.bumptech.glide:compiler:4.9.0'
>>>>>>> 166dc3e6
}

apply plugin: 'com.google.gms.google-services'<|MERGE_RESOLUTION|>--- conflicted
+++ resolved
@@ -16,8 +16,8 @@
 
     sourceSets.main {
         java {
-            srcDirs += 'src/main/jni/mega/sdk/bindings/java'
-            srcDirs += 'src/main/jni/megachat/sdk/bindings/java'
+            srcDirs += 'src/main/jni/mega/sdk/bindings/java/nz/mega/sdk'
+            srcDirs += 'src/main/jni/megachat/sdk/bindings/java/nz/mega/sdk'
             exclude '**/MegaApiSwing.java'
         }
         jni.srcDirs = [] //disable automatic ndk-build
@@ -92,11 +92,7 @@
     implementation 'org.hamcrest:hamcrest-library:1.3'
     implementation 'com.google.code.gson:gson:2.8.2'
 
-<<<<<<< HEAD
-    implementation 'com.android.billingclient:billing:2.0.3'
-=======
     annotationProcessor 'com.github.bumptech.glide:compiler:4.9.0'
->>>>>>> 166dc3e6
 }
 
 apply plugin: 'com.google.gms.google-services'