import java.text.SimpleDateFormat

// Top-level build file where you can add configuration options common to all sub-projects/modules.
buildscript {
    ext.gradleVersion = '7.2.2'
    ext.lintVersion = '30.2.2' // = gradleVersion + 23.0.0
    ext.kotlinVersion = '1.7.20'
    ext.navigationVersion = '2.4.2'
    ext.googleServicesVersion = '4.3.10'
    ext.hiltVersion = "2.42"
    ext.huaweiServicesVersion = "1.6.3.300"
    ext.firebaseCrashlyticsVersion = "2.8.1"
    ext.firebasePerformanceVersion = "1.4.2"
    ext.firebaseAppDistribution = "3.0.1"
    ext.jacocoVersion = '0.8.8'
    ext.paparazziVersion = "1.0.0"
    ext.jfrogArtifactoryVersion = '4.29.2'
    repositories {
        google()
        maven { url "https://plugins.gradle.org/m2/" }
        maven { url 'https://developer.huawei.com/repo/' }
        jcenter()
    }
    dependencies {
        classpath "com.android.tools.build:gradle:$gradleVersion"
        classpath "org.jetbrains.kotlin:kotlin-gradle-plugin:$kotlinVersion"
        classpath "androidx.navigation:navigation-safe-args-gradle-plugin:$navigationVersion"
        classpath "com.google.gms:google-services:$googleServicesVersion"
        classpath "com.google.dagger:hilt-android-gradle-plugin:$hiltVersion"
        classpath "com.huawei.agconnect:agcp:$huaweiServicesVersion"
        classpath "com.google.firebase:firebase-crashlytics-gradle:$firebaseCrashlyticsVersion"
        classpath "com.google.firebase:perf-plugin:$firebasePerformanceVersion"
        classpath "com.google.firebase:firebase-appdistribution-gradle:$firebaseAppDistribution"
        //Jacoco Plugin for code coverage
        classpath "org.jacoco:org.jacoco.core:$jacocoVersion"
        classpath "app.cash.paparazzi:paparazzi-gradle-plugin:$paparazziVersion"
        // jfrog artifactory publish&resolve
        classpath "org.jfrog.buildinfo:build-info-extractor-gradle:$jfrogArtifactoryVersion"
        // NOTE: Do not place your application dependencies here; they belong
        // in the individual module build.gradle files
    }
}

allprojects {
    repositories {
        google()
        mavenCentral()
        jcenter()
        maven {
            url "https://jitpack.io"
        }
        maven {
            url 'https://developer.huawei.com/repo/'
        }
        maven {
            url "${System.env.ARTIFACTORY_BASE_URL}/artifactory/mega-gradle/mega-sdk-android"
        }
    }
    apply plugin: 'com.jfrog.artifactory'
    apply plugin: 'maven-publish'
}

task clean(type: Delete) {
    delete rootProject.buildDir
}

// Define versions in a single place
ext {
    // App
    appVersion = "7.1"

    // Sdk and tools
    compileSdkVersion = 33
    minSdkVersion = 24
    targetSdkVersion = 33
    buildToolsVerion = '31.0.0'

    // Prebuilt MEGA SDK version
<<<<<<< HEAD
    megaSdkVersion = '20221228.034600-rel'
=======
    megaSdkVersion = '20221222.234343-rel'
>>>>>>> 13902bbd

    // App dependencies
    accompanistLayoutVersion = '0.24.13-rc'
    accompanistVersion ='0.24.13-rc'
    activityComposeVersion = '1.4.0'
    androidxArchCoreVersion = '2.1.0'
    androidxTestExtVersion = '1.1.3'
    androidxTestVersion = '1.4.0'
    ankoVersion = '0.10.8'
    appCompatVersion = '1.5.1'
    autovalueAnnotationVersion = '1.9'
    autovalueVersion = '1.9'
    bannerViewPagerVersion = '3.4.0'
    biometricVersion = '1.1.0'
    cardViewVersion = '1.0.0'
    coilVersion = '2.1.0'
    composeCompilerVersion = '1.3.2'
    composeBomVersion = '2022.10.00'
    constraintLayoutVersion = '2.1.1'
    coroutinesVersion = "1.6.0"
    coroutineTestVersion = '1.6.0'
    daggerVersion = "2.24"
    datastoreVersion = '1.0.0'
    espressoVersion = '3.4.0'
    exoPlayerVersion = '2.18.1'
    firebaseBom = '31.1.1'
    fragmentKtxVersion = '1.2.5'
    fragmentTestingVersion = '1.4.1'
    frescoVersion = '2.6.0'
    glideVersion = '4.10.0'
    gsonVersion = '2.8.5'
    hiltAndroidXCompilerVersion = '1.0.0'
    hiltAndroidXVersion = '1.0.0-alpha03'
    junitVersion = '4.13.2'
    ktxVersion = '1.7.0'
    legacySupportVersion = 'v4:1.0.0'
    lifecycleVersion = '2.5.1'
    liveEventBus = '1.7.3'
    logbackVersion = '2.0.0'
    materialVersion = '1.3.0'
    mockitoKotlinVersion = '4.0.0'
    mockitoVersion = '3.3.3'
    preferenceVersion ='1.2.0'
    recyclerViewVersion = '1.3.0-beta02'
    roboletricVersion = '4.7.3'
    roomVersion = '2.2.5'
    roomVersion = '2.4.2'
    rxAndroidVersion = '3.0.0'
    rxJavaVersion = '3.0.4'
    showkaseVersion = '1.0.0-beta13'
    simpleStorageVersion = '1.1.0'
    slf4jVersion = '1.7.25'
    timberVersion = '5.0.1'
    truthVersion = '1.1.3'
    turbineVersion = '0.7.0'
    viewModelComposeVersion = '2.4.1'
    viewPagerVersion = '1.1.0-beta01'
    workVersion = '2.7.1'
    exifinterfaceVersion = '1.3.0'
    zxingVersion = '3.4.0'
    billingVersion = '5.1.0'
}

ext.isCiBuild = { ->
    return System.getenv("BUILD_NUMBER") != null
}

apply from: "$project.rootDir/tools/prebuilt-sdk.gradle"<|MERGE_RESOLUTION|>--- conflicted
+++ resolved
@@ -76,11 +76,7 @@
     buildToolsVerion = '31.0.0'
 
     // Prebuilt MEGA SDK version
-<<<<<<< HEAD
     megaSdkVersion = '20221228.034600-rel'
-=======
-    megaSdkVersion = '20221222.234343-rel'
->>>>>>> 13902bbd
 
     // App dependencies
     accompanistLayoutVersion = '0.24.13-rc'
