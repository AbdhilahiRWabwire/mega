--- conflicted
+++ resolved
@@ -1,10 +1,6 @@
 // Top-level build file where you can add configuration options common to all sub-projects/modules.
 buildscript {
-<<<<<<< HEAD
-    ext.gradleVersion = '4.0.2'
-=======
     ext.gradleVersion = '4.1.0'
->>>>>>> f807f662
     ext.kotlinVersion = '1.4.10'
     ext.navigationVersion = '2.3.0'
     ext.googleServicesVersion = '4.3.4'
