--- conflicted
+++ resolved
@@ -54,13 +54,8 @@
     // Sdk and tools
     compileSdkVersion = 31
     minSdkVersion = 23
-<<<<<<< HEAD
-    targetSdkVersion = 30
-    buildToolsVerion = '30.0.2'
-=======
     targetSdkVersion = 31
     buildToolsVerion = '31.0.0'
->>>>>>> 26b6e5a4
 
     // App dependencies
     appCompatVersion = '1.3.1'
@@ -101,11 +96,7 @@
     exoPlayerVersion = '2.16.0'
     coroutineTestVersion = '1.6.0'
     turbineVersion = '0.7.0'
-<<<<<<< HEAD
-    fragmentTestingVersion = '1.3.2'
-=======
     fragmentTestingVersion = '1.4.1'
->>>>>>> 26b6e5a4
     preferenceVersion ='1.1.1'
     coroutineTestVersion = '1.6.0'
     turbineVersion = '0.7.0'
