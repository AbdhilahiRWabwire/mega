// Top-level build file where you can add configuration options common to all sub-projects/modules.

buildscript {
    repositories {
        google()
        jcenter()
    }
    dependencies {
        classpath 'com.android.tools.build:gradle:3.2.0'
        classpath 'com.google.gms:google-services:4.0.1'
        // NOTE: Do not place your application dependencies here; they belong
        // in the individual module build.gradle files
    }
}

allprojects {
    repositories {
        google()
        mavenCentral()
        maven {
            url "https://maven.google.com" // Google's Maven repository
        }
<<<<<<< HEAD
=======
        maven {
            url "https://jitpack.io"
        }
>>>>>>> aaf24cf5
        jcenter()
    }
}

task clean(type: Delete) {
    delete rootProject.buildDir
}<|MERGE_RESOLUTION|>--- conflicted
+++ resolved
@@ -2,8 +2,8 @@
 
 buildscript {
     repositories {
+        jcenter()
         google()
-        jcenter()
     }
     dependencies {
         classpath 'com.android.tools.build:gradle:3.2.0'
@@ -20,12 +20,9 @@
         maven {
             url "https://maven.google.com" // Google's Maven repository
         }
-<<<<<<< HEAD
-=======
         maven {
             url "https://jitpack.io"
         }
->>>>>>> aaf24cf5
         jcenter()
     }
 }
