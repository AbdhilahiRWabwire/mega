--- conflicted
+++ resolved
@@ -11,11 +11,8 @@
     dependencies {
         classpath 'com.android.tools.build:gradle:4.0.1'
         classpath 'com.google.gms:google-services:4.3.3'
-<<<<<<< HEAD
+        classpath "org.jetbrains.kotlin:kotlin-gradle-plugin:$kotlin_version"
         classpath 'com.huawei.agconnect:agcp:1.2.1.301'
-=======
-        classpath "org.jetbrains.kotlin:kotlin-gradle-plugin:$kotlin_version"
->>>>>>> ea4d918e
         // NOTE: Do not place your application dependencies here; they belong
         // in the individual module build.gradle files
     }
@@ -29,11 +26,9 @@
         maven {
             url "https://jitpack.io"
         }
-<<<<<<< HEAD
-        jcenter()
-        maven { url 'http://developer.huawei.com/repo/' }
-=======
->>>>>>> ea4d918e
+        maven {
+            url 'http://developer.huawei.com/repo/'
+        }
     }
 }
 
