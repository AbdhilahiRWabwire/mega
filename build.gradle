// Top-level build file where you can add configuration options common to all sub-projects/modules.

buildscript {
    ext.kotlin_version = '1.3.72'
    ext.anko_version = '0.10.8'
    repositories {
        jcenter()
        google()
        maven { url 'http://developer.huawei.com/repo/' }
    }
    dependencies {
        classpath 'com.android.tools.build:gradle:4.0.1'
        classpath 'com.google.gms:google-services:4.3.3'
        classpath "org.jetbrains.kotlin:kotlin-gradle-plugin:$kotlin_version"
        classpath 'com.huawei.agconnect:agcp:1.2.1.301'
        // NOTE: Do not place your application dependencies here; they belong
        // in the individual module build.gradle files
    }
}

allprojects {
    repositories {
        jcenter()
        google()
        mavenCentral()
        maven {
            url "https://jitpack.io"
        }
<<<<<<< HEAD
        maven {
            url 'http://developer.huawei.com/repo/'
=======
        flatDir {
            dirs "$rootProject.projectDir/app/src/main/jni/ExoPlayer/"
>>>>>>> 9b315098
        }
    }
}

task clean(type: Delete) {
    delete rootProject.buildDir
}<|MERGE_RESOLUTION|>--- conflicted
+++ resolved
@@ -26,13 +26,11 @@
         maven {
             url "https://jitpack.io"
         }
-<<<<<<< HEAD
         maven {
             url 'http://developer.huawei.com/repo/'
-=======
+        }
         flatDir {
             dirs "$rootProject.projectDir/app/src/main/jni/ExoPlayer/"
->>>>>>> 9b315098
         }
     }
 }
