--- conflicted
+++ resolved
@@ -49,13 +49,8 @@
 // Define versions in a single place
 ext {
     // App
-<<<<<<< HEAD
-    appVersion = "4.2.2"
-    versionCode = 401
-=======
     appVersion = "5.0"
     versionCode = 399
->>>>>>> ae3e7d03
 
     // Sdk and tools
     compileSdkVersion = 29
