// Top-level build file where you can add configuration options common to all sub-projects/modules.
buildscript {
    ext.gradleVersion = '7.0.4'
    ext.kotlinVersion = '1.6.10'
    ext.navigationVersion = '2.3.5'
    ext.googleServicesVersion = '4.3.5'
    ext.hiltVersion = "2.38.1"
    ext.huaweiServicesVersion = "1.6.3.300"
    ext.firebaseCrashlyticsVersion = "2.8.1"
    ext.firebasePerformanceVersion = "1.4.0"
    repositories {
        jcenter()
        google()
        maven { url 'https://developer.huawei.com/repo/' }
    }
    dependencies {
        classpath "com.android.tools.build:gradle:$gradleVersion"
        classpath "org.jetbrains.kotlin:kotlin-gradle-plugin:$kotlinVersion"
        classpath "androidx.navigation:navigation-safe-args-gradle-plugin:$navigationVersion"
        classpath "com.google.gms:google-services:$googleServicesVersion"
        classpath "com.google.dagger:hilt-android-gradle-plugin:$hiltVersion"
        classpath "com.huawei.agconnect:agcp:$huaweiServicesVersion"
        classpath "com.google.firebase:firebase-crashlytics-gradle:$firebaseCrashlyticsVersion"
        classpath "com.google.firebase:perf-plugin:$firebasePerformanceVersion"
        // NOTE: Do not place your application dependencies here; they belong
        // in the individual module build.gradle files
    }
}

allprojects {
    repositories {
        jcenter()
        google()
        mavenCentral()
        maven {
            url "https://jitpack.io"
        }
        maven {
            url 'https://developer.huawei.com/repo/'
        }
    }
}

task clean(type: Delete) {
    delete rootProject.buildDir
}

// Define versions in a single place
ext {
    // App
    appVersion = "6.3"
    versionCode = 429

    // Sdk and tools
    compileSdkVersion = 31
    minSdkVersion = 23
    targetSdkVersion = 31
    buildToolsVerion = '31.0.0'

    // App dependencies
    appCompatVersion = '1.3.1'
    daggerVersion = "2.24"
    constraintLayoutVersion = '2.1.1'
    coroutinesVersion = "1.6.0"
    fragmentKtxVersion = '1.2.5'
    glideVersion = '4.10.0'
    gsonVersion = '2.8.5'
    ktxVersion = '1.3.2'
    lifecycleVersion = '2.4.0'
    materialVersion = '1.3.0'
    recyclerViewVersion = '1.2.1'
    roomVersion = '2.2.5'
    viewPagerVersion = '1.0.0'
    cardViewVersion = '1.0.0'
    legacySupportVersion = 'v4:1.0.0'
    hiltAndroidXVersion = '1.0.0-alpha03'
    hiltAndroidXCompilerVersion = '1.0.0'
    rxJavaVersion = '3.0.4'
    rxAndroidVersion = '3.0.0'
    ankoVersion = '0.10.8'
    frescoVersion = '2.6.0'
    bannerViewPagerVersion = '3.4.0'
    liveEventBus = '1.7.3'
    firebaseBom = '29.0.4'
    junitVersion = '4.13.2'
    truthVersion = '1.1.3'
    androidxTestExtVersion = '1.1.3'
    biometricVersion = '1.1.0'
    simpleStorageVersion = '1.1.0'
    androidxTestVersion = '1.4.0'
    androidxArchCoreVersion = '2.1.0'
    roboletricVersion = '4.5.1'
    mockitoVersion = '3.3.3'
    mockitoKotlinVersion = '4.0.0'
    espressoVersion = '3.4.0'
    exoPlayerVersion = '2.16.0'
<<<<<<< HEAD
    fragmentTestingVersion = '1.3.2'
=======
    coroutineTestVersion = '1.6.0'
    turbineVersion = '0.7.0'
    fragmentTestingVersion = '1.4.1'
>>>>>>> 3f8c0ece
    preferenceVersion ='1.1.1'
    coroutineTestVersion = '1.6.0'
    turbineVersion = '0.7.0'
}<|MERGE_RESOLUTION|>--- conflicted
+++ resolved
@@ -94,13 +94,7 @@
     mockitoKotlinVersion = '4.0.0'
     espressoVersion = '3.4.0'
     exoPlayerVersion = '2.16.0'
-<<<<<<< HEAD
-    fragmentTestingVersion = '1.3.2'
-=======
-    coroutineTestVersion = '1.6.0'
-    turbineVersion = '0.7.0'
     fragmentTestingVersion = '1.4.1'
->>>>>>> 3f8c0ece
     preferenceVersion ='1.1.1'
     coroutineTestVersion = '1.6.0'
     turbineVersion = '0.7.0'
