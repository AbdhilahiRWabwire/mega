--- conflicted
+++ resolved
@@ -68,10 +68,7 @@
 ext {
     // App
     appVersion = "7.0"
-<<<<<<< HEAD
     versionCode = 491
-=======
->>>>>>> 22bde895
 
     // Sdk and tools
     compileSdkVersion = 33
