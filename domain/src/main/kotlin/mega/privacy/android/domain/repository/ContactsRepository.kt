--- conflicted
+++ resolved
@@ -2,11 +2,8 @@
 
 import kotlinx.coroutines.flow.Flow
 import mega.privacy.android.domain.entity.contacts.ContactRequest
-<<<<<<< HEAD
+import mega.privacy.android.domain.entity.contacts.OnlineStatus
 import mega.privacy.android.domain.entity.user.UserUpdate
-=======
-import mega.privacy.android.domain.entity.contacts.OnlineStatus
->>>>>>> 7dcf8048
 
 /**
  * Contacts repository.
@@ -21,13 +18,13 @@
     fun monitorContactRequestUpdates(): Flow<List<ContactRequest>>
 
     /**
-<<<<<<< HEAD
      * Monitor contact updates
      *
      * @return A flow of all global contact updates.
      */
     fun monitorContactUpdates(): Flow<UserUpdate>
-=======
+
+    /**
      * Starts a chat conversation with the provided contacts.
      *
      * @param isGroup     True if is should create a group chat, false otherwise.
@@ -42,5 +39,4 @@
      * @return A flow of [OnlineStatus].
      */
     fun monitorChatOnlineStatusUpdates(): Flow<OnlineStatus>
->>>>>>> 7dcf8048
 }