--- conflicted
+++ resolved
@@ -346,12 +346,9 @@
      * @param clearCamSyncRecords the boolean setting whether to clean the cam record
      */
     suspend fun saveShouldClearCamSyncRecords(clearCamSyncRecords: Boolean)
-<<<<<<< HEAD
-=======
 
     /**
      * clear all the contents of Internal cache directory
      */
     suspend fun clearCacheDirectory()
->>>>>>> d7b32432
 }