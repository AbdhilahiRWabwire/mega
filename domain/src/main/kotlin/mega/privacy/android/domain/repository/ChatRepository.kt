--- conflicted
+++ resolved
@@ -17,14 +17,7 @@
      * Starts a chat conversation with the provided contacts.
      *
      * @param chatId   The Chat id.
-<<<<<<< HEAD
-     * @param enabled True if is should create a group chat, false otherwise.
-     * @return The chat conversation handle.
-     */
-    suspend fun setOpenInvite(chatId: Long, enabled: Boolean): Long
-=======
      * @return True if non-hosts are allowed to add participants, false otherwise.
      */
     suspend fun setOpenInvite(chatId: Long): Boolean
->>>>>>> d7b32432
 }